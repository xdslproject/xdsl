--- conflicted
+++ resolved
@@ -56,7 +56,6 @@
 
 
 @app.cell
-<<<<<<< HEAD
 def _(input_module):
     from xdsl.dialects.builtin import ModuleOp
 
@@ -156,10 +155,7 @@
 
 
 @app.cell
-def _(input_module, xmo):
-=======
 def _(Parser, ctx, xmo):
->>>>>>> 7f447f7b
     output_str = """
     func.func @hello_2() {
         %c0 = arith.constant 0 : index
