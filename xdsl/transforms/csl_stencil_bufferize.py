--- conflicted
+++ resolved
@@ -385,11 +385,7 @@
             return
         assert isa(op.value, DenseIntOrFPElementsAttr)
         assert isa(op.value.type, TensorType[AnyDenseElement])
-<<<<<<< HEAD
-        typ = DenseIntOrFPElementsAttr[AnyDenseElement](
-=======
         typ = DenseIntOrFPElementsAttr(
->>>>>>> 5d5bb74a
             tensor_to_memref_type(op.value.type), op.value.data
         )
         rewriter.replace_matched_op(
