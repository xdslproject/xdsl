--- conflicted
+++ resolved
@@ -58,11 +58,7 @@
 
 def test_empty_else():
     # create if without an else block:
-<<<<<<< HEAD
-    m = ModuleOp.from_region_or_ops(
-=======
     m = ModuleOp(
->>>>>>> bb64e11a
         [
             t := Constant.from_int_and_width(1, 1),
             If.get(
