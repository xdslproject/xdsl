from __future__ import annotations
from typing import Generic, Sequence, TypeVar

from xdsl.ir import (
    Attribute,
    TypeAttribute,
    OpResult,
    Operation,
    Dialect,
    ParametrizedAttribute,
    Region,
    SSAValue,
)
from xdsl.ir.core import Block
from xdsl.irdl import (
    AttrSizedOperandSegments,
    Operand,
    OptOpResult,
    OptOperand,
    ParameterDef,
    VarOperand,
    attr_def,
    irdl_op_definition,
    irdl_attr_definition,
    IRDLOperation,
    operand_def,
    opt_attr_def,
    opt_operand_def,
    region_def,
    result_def,
    opt_result_def,
    var_operand_def,
)
from xdsl.dialects.builtin import (
    FunctionType,
    IndexType,
    StringAttr,
    SymbolRefAttr,
    UnitAttr,
    i32,
)
from xdsl.dialects import memref
from xdsl.parser import Parser
from xdsl.printer import Printer
<<<<<<< HEAD
from xdsl.traits import HasParent, IsTerminator
=======
from xdsl.traits import HasParent, IsTerminator, IsolatedFromAbove
>>>>>>> 85b16dae
from xdsl.utils.exceptions import VerifyException


@irdl_attr_definition
class AsyncTokenType(ParametrizedAttribute, TypeAttribute):
    name = "gpu.async.token"


@irdl_attr_definition
class _AllReduceOperationAttr(ParametrizedAttribute):
    name = "all_reduce_op"

    param: ParameterDef[StringAttr]

    def print_parameters(self, printer: Printer) -> None:
        printer.print(f"all_reduce_op {self.param.data}")


@irdl_attr_definition
class _DimensionAttr(ParametrizedAttribute):
    name = "dim"

    param: ParameterDef[StringAttr]

    def print_parameters(self, printer: Printer) -> None:
        printer.print(f"dim {self.param.data}")


T = TypeVar("T", bound=_AllReduceOperationAttr | _DimensionAttr, covariant=True)


@irdl_attr_definition
class _GPUAttr(ParametrizedAttribute, Generic[T]):
    name = "gpu"

    value: ParameterDef[T]

    @staticmethod
    def parse_parameters(parser: Parser) -> list[Attribute]:
        parser.parse_characters(
            "<",
            ": gpu attributes currently have the #gpu<name value> syntax.",
        )
        if parser.parse_optional_keyword("dim"):
            attrtype = _DimensionAttr
            vtok = parser.parse_optional_identifier()
            if vtok not in ["x", "y", "z"]:
                parser.raise_error(
                    f"Unexpected dim {vtok}. A gpu dim can only be x, y, or z",
                )

        elif parser.parse_optional_keyword("all_reduce_op"):
            attrtype = _AllReduceOperationAttr
            vtok = parser.parse_optional_identifier()
            if vtok not in ["add", "and", "max", "min", "mul", "or", "xor"]:
                parser.raise_error(
                    f"Unexpected op {vtok}. A gpu all_reduce_op can only be add, "
                    "and, max, min, mul, or, or xor ",
                )
        else:
            parser.raise_error(f"'dim' or 'all_reduce_op' expected")
        parser.parse_characters(
            ">",
            f". gpu attributes currently have the #gpu<name value> syntax.",
        )
        return [attrtype([StringAttr(vtok)])]

    @staticmethod
    def from_op(value: str) -> AllReduceOperationAttr:
        return AllReduceOperationAttr([_AllReduceOperationAttr([StringAttr(value)])])

    @property
    def data(self) -> str:
        return self.value.param.data

    @staticmethod
    def from_dimension(value: str) -> DimensionAttr:
        return DimensionAttr([_DimensionAttr([StringAttr(value)])])

    def print_parameters(self, printer: Printer) -> None:
        printer.print_string("<")
        self.value.print_parameters(printer)
        printer.print_string(">")


DimensionAttr = _GPUAttr[_DimensionAttr]
AllReduceOperationAttr = _GPUAttr[_AllReduceOperationAttr]

_Element = TypeVar("_Element", bound=Attribute, covariant=True)


@irdl_op_definition
class AllocOp(IRDLOperation):
    name = "gpu.alloc"
    hostShared: UnitAttr | None = opt_attr_def(UnitAttr)
    asyncDependencies: VarOperand = var_operand_def(AsyncTokenType)
    dynamicSizes: VarOperand = var_operand_def(IndexType)
    symbolOperands: VarOperand = var_operand_def(IndexType)

    irdl_options = [AttrSizedOperandSegments()]

    result: OpResult = result_def(memref.MemRefType[Attribute])
    asyncToken: OptOpResult = opt_result_def(AsyncTokenType)

    def verify_(self) -> None:
        ndyn = len(self.dynamicSizes)
        assert isinstance(self.result.typ, memref.MemRefType)
        typ: memref.MemRefType[Attribute] = self.result.typ
        ndyn_typ = len([i for i in typ.shape.data if i.value.data == -1])
        if ndyn != ndyn_typ:
            raise VerifyException(
                f"Expected {ndyn_typ} dynamic sizes, got {ndyn}. All "
                "dynamic sizes need to be set in the alloc operation."
            )

    def __init__(
        self,
        return_type: memref.MemRefType[_Element],
        dynamic_sizes: Sequence[SSAValue | Operation] | None = None,
        host_shared: bool = False,
        async_dependencies: Sequence[SSAValue | Operation] | None = None,
        is_async: bool = False,
    ):
        token_return = [AsyncTokenType()] if is_async else []
        dynamic_sizes_vals: list[SSAValue] = (
            [SSAValue.get(e) for e in dynamic_sizes] if dynamic_sizes else []
        )
        async_dependencies_vals: list[SSAValue] = (
            [SSAValue.get(e) for e in async_dependencies] if async_dependencies else []
        )
        attributes: dict[str, Attribute] = (
            {"hostShared": UnitAttr()} if host_shared else {}
        )
        return super().__init__(
            operands=[async_dependencies_vals, dynamic_sizes_vals, []],
            result_types=[return_type, token_return],
            attributes=attributes,
        )


@irdl_op_definition
class AllReduceOp(IRDLOperation):
    name = "gpu.all_reduce"
    op: AllReduceOperationAttr | None = opt_attr_def(AllReduceOperationAttr)
    uniform: UnitAttr | None = opt_attr_def(UnitAttr)
    operand: Operand = operand_def(Attribute)
    result: OpResult = result_def(Attribute)
    body: Region = region_def()

    traits = frozenset([IsolatedFromAbove()])

    @staticmethod
    def from_op(
        op: AllReduceOperationAttr,
        operand: SSAValue | Operation,
        uniform: UnitAttr | None = None,
    ):
        return AllReduceOp.build(
            operands=[operand],
            result_types=[SSAValue.get(operand).typ],
            attributes={
                "op": op,
                "uniform": uniform,
            },
            regions=[Region()],
        )

    @staticmethod
    def from_body(
        body: Region, operand: SSAValue | Operation, uniform: UnitAttr | None = None
    ):
        return AllReduceOp.build(
            operands=[operand],
            result_types=[SSAValue.get(operand).typ],
            attributes={"uniform": uniform} if uniform is not None else {},
            regions=[body],
        )

    def verify_(self) -> None:
        if self.result.typ != self.operand.typ:
            raise VerifyException(
                f"Type mismatch: result type is {self.result.typ}, operand type is "
                f"{self.operand.typ}. They must be the same type for gpu.all_reduce"
            )

        non_empty_body = any(b.ops for b in self.body.blocks)
        op_attr = self.op is not None
        if non_empty_body == op_attr:
            if op_attr:
                raise VerifyException(
                    f"gpu.all_reduce can't have both a non-empty region and an op "
                    "attribute."
                )
            else:
                raise VerifyException(
                    f"gpu.all_reduce need either a non empty body or an op attribute."
                )
        if non_empty_body:
            region_args = self.body.blocks[0].args
            args_types = [r.typ for r in region_args]
            if args_types != [self.result.typ, self.operand.typ]:
                raise VerifyException(
                    f"Expected {[str(t) for t in [self.result.typ, self.operand.typ]]}, "
                    f"got {[str(t) for t in args_types]}. A gpu.all_reduce's body must "
                    "have two arguments matching the result type."
                )


@irdl_op_definition
class BarrierOp(IRDLOperation):
    name = "gpu.barrier"

    def __init__(self):
        return super().__init__()


@irdl_op_definition
class BlockDimOp(IRDLOperation):
    name = "gpu.block_dim"
    dimension: DimensionAttr = attr_def(DimensionAttr)
    result: OpResult = result_def(IndexType)

    def __init__(self, dim: DimensionAttr):
        return super().__init__(
            result_types=[IndexType()], attributes={"dimension": dim}
        )


@irdl_op_definition
class BlockIdOp(IRDLOperation):
    name = "gpu.block_id"
    dimension: DimensionAttr = attr_def(DimensionAttr)
    result: OpResult = result_def(IndexType)

    def __init__(self, dim: DimensionAttr):
        return super().__init__(
            result_types=[IndexType()], attributes={"dimension": dim}
        )


@irdl_op_definition
class DeallocOp(IRDLOperation):
    name = "gpu.dealloc"

    asyncDependencies: VarOperand = var_operand_def(AsyncTokenType)
    buffer: Operand = operand_def(memref.MemRefType)

    irdl_options = [AttrSizedOperandSegments()]

    asyncToken: OptOpResult = opt_result_def(AsyncTokenType)

    def __init__(
        self,
        buffer: SSAValue | Operation,
        async_dependencies: Sequence[SSAValue | Operation] | None = None,
        is_async: bool = False,
    ):
        return super().__init__(
            operands=[async_dependencies, buffer],
            result_types=[[AsyncTokenType()] if is_async else []],
        )


@irdl_op_definition
class MemcpyOp(IRDLOperation):
    name = "gpu.memcpy"

    asyncDependencies: VarOperand = var_operand_def(AsyncTokenType)
    src: Operand = operand_def(memref.MemRefType)
    dst: Operand = operand_def(memref.MemRefType)

    irdl_options = [AttrSizedOperandSegments()]

    asyncToken: OptOpResult = opt_result_def(AsyncTokenType)

    def __init__(
        self,
        source: SSAValue | Operation,
        destination: SSAValue | Operation,
        async_dependencies: Sequence[SSAValue | Operation] | None = None,
        is_async: bool = False,
    ):
        return super().__init__(
            operands=[async_dependencies, source, destination],
            result_types=[[AsyncTokenType()] if is_async else []],
        )

    def verify_(self) -> None:
        if self.src.typ != self.dst.typ:
            raise VerifyException(
                f"Expected {self.src.typ}, got {self.dst.typ}. gpu.memcpy source and "
                "destination types must match."
            )


@irdl_op_definition
class ModuleOp(IRDLOperation):
    name = "gpu.module"

    body: Region = region_def("single_block")
    sym_name: StringAttr = attr_def(StringAttr)

    traits = frozenset([IsolatedFromAbove()])

    def __init__(self, name: SymbolRefAttr, ops: Sequence[Operation]):
        return super().__init__(attributes={"sym_name": name}, regions=[ops])


@irdl_op_definition
class FuncOp(IRDLOperation):
    name = "gpu.func"

    body: Region = region_def()
    sym_name: StringAttr = attr_def(StringAttr)
    function_type: FunctionType = attr_def(FunctionType)
    kernel: UnitAttr | None = opt_attr_def(UnitAttr)

    traits = frozenset([IsolatedFromAbove(), HasParent(ModuleOp)])

    def verify_(self):
<<<<<<< HEAD
        # TODO revisit this terminator requirement once
        # SingleBlockImplicitTerminator is implemented
        if not isinstance(self.body.block.last_op, ModuleEndOp):
            raise VerifyException("gpu.module must end with gpu.module_end")
=======
        entry_block: Block = self.body.blocks[0]
        function_inputs = self.function_type.inputs.data
        block_arg_types = tuple(a.typ for a in entry_block.args)
        if function_inputs != block_arg_types:
            raise VerifyException(
                "Expected first entry block arguments to have the same types as the "
                "function input types"
            )
        if (self.kernel is not None) and (len(self.function_type.outputs) != 0):
            raise VerifyException(f"Expected void return type for kernel function")
>>>>>>> 85b16dae


@irdl_op_definition
class GlobalIdOp(IRDLOperation):
    name = "gpu.global_id"
    dimension: DimensionAttr = attr_def(DimensionAttr)
    result: OpResult = result_def(IndexType)

    def __init__(self, dim: DimensionAttr):
        return super().__init__(
            result_types=[IndexType()], attributes={"dimension": dim}
        )


@irdl_op_definition
class GridDimOp(IRDLOperation):
    name = "gpu.grid_dim"
    dimension: DimensionAttr = attr_def(DimensionAttr)
    result: OpResult = result_def(IndexType)

    def __init__(self, dim: DimensionAttr):
        return super().__init__(
            result_types=[IndexType()], attributes={"dimension": dim}
        )


@irdl_op_definition
class HostRegisterOp(IRDLOperation):
    """
    This op maps the provided host buffer into the device address space.

    This operation may not be supported in every environment, there is not yet a way to
    check at runtime whether this feature is supported.
    Writes from the host are guaranteed to be visible to device kernels that are launched
    afterwards. Writes from the device are guaranteed to be visible on the host after
    synchronizing with the device kernel completion.
    """

    name = "gpu.host_register"

    value: Operand = operand_def(memref.UnrankedMemrefType)

    def __init__(self, memref: SSAValue | Operation):
        return super().__init__(operands=[SSAValue.get(memref)])


@irdl_op_definition
class LaneIdOp(IRDLOperation):
    name = "gpu.lane_id"
    result: OpResult = result_def(IndexType)

    def __init__(self):
        return super().__init__(result_types=[IndexType()])


@irdl_op_definition
class LaunchOp(IRDLOperation):
    name = "gpu.launch"
    asyncDependencies: VarOperand = var_operand_def(AsyncTokenType)
    gridSizeX: Operand = operand_def(IndexType)
    gridSizeY: Operand = operand_def(IndexType)
    gridSizeZ: Operand = operand_def(IndexType)
    blockSizeX: Operand = operand_def(IndexType)
    blockSizeY: Operand = operand_def(IndexType)
    blockSizeZ: Operand = operand_def(IndexType)
    dynamicSharedMemorySize: OptOperand = opt_operand_def(i32)
    asyncToken: OptOpResult = opt_result_def(AsyncTokenType)
    body: Region = region_def()
    irdl_options = [AttrSizedOperandSegments()]

    def __init__(
        self,
        body: Region,
        gridSize: Sequence[SSAValue | Operation],
        blockSize: Sequence[SSAValue | Operation],
        async_launch: bool = False,
        asyncDependencies: Sequence[SSAValue | Operation] | None = None,
        dynamicSharedMemorySize: SSAValue | Operation | None = None,
    ):
        if len(gridSize) != 3:
            raise ValueError(f"LaunchOp must have 3 gridSizes, got {len(gridSize)}")
        if len(blockSize) != 3:
            raise ValueError(f"LaunchOp must have 3 blockSizes, got {len(blockSize)}")
        operands = [
            []
            if asyncDependencies is None
            else [SSAValue.get(a) for a in asyncDependencies]
        ]

        operands += [SSAValue.get(gs) for gs in gridSize]
        operands += [SSAValue.get(bs) for bs in blockSize]
        operands += [
            []
            if dynamicSharedMemorySize is None
            else [SSAValue.get(dynamicSharedMemorySize)]
        ]
        return super().__init__(
            operands=operands,
            result_types=[[AsyncTokenType()] if async_launch else []],
            regions=[body],
        )

    def verify_(self) -> None:
        if not any(b.ops for b in self.body.blocks):
            raise VerifyException("gpu.launch requires a non-empty body.")
        body_args = self.body.blocks[0].args
        args_type = [a.typ for a in body_args]
        if args_type != [IndexType()] * 12:
            raise VerifyException(
                f"Expected [12 x {str(IndexType())}], got {[str(t) for t in args_type]}. "
                "gpu.launch's body arguments are 12 index arguments, with 3 block "
                "indices, 3 block sizes, 3 thread indices, and 3 thread counts"
            )


@irdl_op_definition
class ModuleEndOp(IRDLOperation):
    name = "gpu.module_end"

    traits = frozenset([HasParent(ModuleOp), IsTerminator()])

<<<<<<< HEAD
    @staticmethod
    def get() -> ModuleEndOp:
        return ModuleEndOp.build()
=======
    def __init__(self):
        return super().__init__()
>>>>>>> 85b16dae


@irdl_op_definition
class NumSubgroupsOp(IRDLOperation):
    name = "gpu.num_subgroups"
    result: OpResult = result_def(IndexType)

    def __init__(self):
        return super().__init__(result_types=[IndexType()])


@irdl_op_definition
class ReturnOp(IRDLOperation):
    name = "gpu.return"

    args: VarOperand = var_operand_def()

    traits = frozenset([IsTerminator(), HasParent(FuncOp)])

    def __init__(self, operands: Sequence[SSAValue | Operation]):
        return super().__init__([operands])


@irdl_op_definition
class SetDefaultDeviceOp(IRDLOperation):
    name = "gpu.set_default_device"
    devIndex: Operand = operand_def(i32)

    def __init__(self, devIndex: SSAValue | Operation):
        return super().__init__(operands=[SSAValue.get(devIndex)])


@irdl_op_definition
class SubgroupIdOp(IRDLOperation):
    name = "gpu.subgroup_id"
    result: OpResult = result_def(IndexType)

    def __init__(self):
        return super().__init__(result_types=[IndexType()])


@irdl_op_definition
class SubgroupSizeOp(IRDLOperation):
    name = "gpu.subgroup_size"
    result: OpResult = result_def(IndexType)

    def __init__(self):
        return super().__init__(result_types=[IndexType()])


@irdl_op_definition
class TerminatorOp(IRDLOperation):
    name = "gpu.terminator"

<<<<<<< HEAD
    traits = frozenset([IsTerminator(), HasParent(LaunchOp)])

    @staticmethod
    def get() -> TerminatorOp:
        return TerminatorOp.build()

=======
    traits = frozenset([HasParent(LaunchOp), IsTerminator()])

    def __init__(self):
        return super().__init__()

>>>>>>> 85b16dae

@irdl_op_definition
class ThreadIdOp(IRDLOperation):
    name = "gpu.thread_id"
    dimension: DimensionAttr = attr_def(DimensionAttr)
    result: OpResult = result_def(IndexType)

    def __init__(self, dim: DimensionAttr):
        return super().__init__(
            result_types=[IndexType()], attributes={"dimension": dim}
        )


@irdl_op_definition
class YieldOp(IRDLOperation):
    name = "gpu.yield"
    values: VarOperand = var_operand_def(Attribute)

<<<<<<< HEAD
    traits = frozenset([IsTerminator()])

    @staticmethod
    def get(operands: Sequence[SSAValue | Operation]) -> YieldOp:
        return YieldOp.build([operands])
=======
    def __init__(self, operands: Sequence[SSAValue | Operation]):
        return super().__init__([operands])

    traits = frozenset([IsTerminator()])
>>>>>>> 85b16dae

    def verify_(self) -> None:
        op = self.parent_op()
        if op is not None:
            yield_type = [o.typ for o in self.values]
            result_type = [r.typ for r in op.results]
            if yield_type != result_type:
                raise VerifyException(
                    f"Expected {[str(t) for t in result_type]}, got {[str(t) for t in yield_type]}. The gpu.yield values "
                    "types must match its enclosing operation result types."
                )


# _GPUAttr has to be registered instead of DimensionAttr and AllReduceOperationAttr here.
# This is a hack to fit MLIR's syntax in xDSL's way of parsing attributes, without making GPU builtin.
# Hopefully MLIR will parse it in a more xDSL-friendly way soon, so all that can be factored in proper xDSL
# atrributes.
GPU = Dialect(
    [
        AllocOp,
        AllReduceOp,
        BarrierOp,
        BlockDimOp,
        BlockIdOp,
        DeallocOp,
        FuncOp,
        GlobalIdOp,
        GridDimOp,
        HostRegisterOp,
        LaneIdOp,
        LaunchOp,
        MemcpyOp,
        ModuleOp,
        ModuleEndOp,
        NumSubgroupsOp,
        ReturnOp,
        SetDefaultDeviceOp,
        SubgroupIdOp,
        SubgroupSizeOp,
        TerminatorOp,
        ThreadIdOp,
        YieldOp,
    ],
    [_GPUAttr],
)<|MERGE_RESOLUTION|>--- conflicted
+++ resolved
@@ -42,11 +42,7 @@
 from xdsl.dialects import memref
 from xdsl.parser import Parser
 from xdsl.printer import Printer
-<<<<<<< HEAD
-from xdsl.traits import HasParent, IsTerminator
-=======
 from xdsl.traits import HasParent, IsTerminator, IsolatedFromAbove
->>>>>>> 85b16dae
 from xdsl.utils.exceptions import VerifyException
 
 
@@ -367,12 +363,6 @@
     traits = frozenset([IsolatedFromAbove(), HasParent(ModuleOp)])
 
     def verify_(self):
-<<<<<<< HEAD
-        # TODO revisit this terminator requirement once
-        # SingleBlockImplicitTerminator is implemented
-        if not isinstance(self.body.block.last_op, ModuleEndOp):
-            raise VerifyException("gpu.module must end with gpu.module_end")
-=======
         entry_block: Block = self.body.blocks[0]
         function_inputs = self.function_type.inputs.data
         block_arg_types = tuple(a.typ for a in entry_block.args)
@@ -383,7 +373,6 @@
             )
         if (self.kernel is not None) and (len(self.function_type.outputs) != 0):
             raise VerifyException(f"Expected void return type for kernel function")
->>>>>>> 85b16dae
 
 
 @irdl_op_definition
@@ -505,14 +494,8 @@
 
     traits = frozenset([HasParent(ModuleOp), IsTerminator()])
 
-<<<<<<< HEAD
-    @staticmethod
-    def get() -> ModuleEndOp:
-        return ModuleEndOp.build()
-=======
     def __init__(self):
         return super().__init__()
->>>>>>> 85b16dae
 
 
 @irdl_op_definition
@@ -567,20 +550,11 @@
 class TerminatorOp(IRDLOperation):
     name = "gpu.terminator"
 
-<<<<<<< HEAD
-    traits = frozenset([IsTerminator(), HasParent(LaunchOp)])
-
-    @staticmethod
-    def get() -> TerminatorOp:
-        return TerminatorOp.build()
-
-=======
     traits = frozenset([HasParent(LaunchOp), IsTerminator()])
 
     def __init__(self):
         return super().__init__()
 
->>>>>>> 85b16dae
 
 @irdl_op_definition
 class ThreadIdOp(IRDLOperation):
@@ -599,18 +573,10 @@
     name = "gpu.yield"
     values: VarOperand = var_operand_def(Attribute)
 
-<<<<<<< HEAD
-    traits = frozenset([IsTerminator()])
-
-    @staticmethod
-    def get(operands: Sequence[SSAValue | Operation]) -> YieldOp:
-        return YieldOp.build([operands])
-=======
     def __init__(self, operands: Sequence[SSAValue | Operation]):
         return super().__init__([operands])
 
     traits = frozenset([IsTerminator()])
->>>>>>> 85b16dae
 
     def verify_(self) -> None:
         op = self.parent_op()
