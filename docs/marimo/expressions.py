--- conflicted
+++ resolved
@@ -6,19 +6,16 @@
 
 @app.cell
 async def _():
+    import sys
     import marimo as mo
-<<<<<<< HEAD
-    import sys
-=======
     import urllib
->>>>>>> edd97482
 
     # Use the locally built xDSL wheel when running in Marimo
-    if sys.platform == "emscripten":
+    if sys.platform == 'emscripten':
 
         # Get the current notebook URL, drop the 'blob' URL components that seem to be added,
         # and add the buildnumber that a makethedocs PR build seems to add. This allows to load
-        # the wheel both locally and when deployed to makethedocs.
+        # the wheel both locally and when deployed to makethedocs. 
         def get_url():
             import re
             url = str(mo.notebook_location()).replace("blob:", "")
@@ -49,13 +46,7 @@
         await micropip.install("xdsl @ " + get_url() + "/xdsl-0.0.0-py3-none-any.whl")
 
     from xdsl.printer import Printer
-<<<<<<< HEAD
-
-    from xdsl.frontend.expression.main import program_to_mlir
-    return (mo, program_to_mlir)
-=======
     return (mo,)
->>>>>>> edd97482
 
 
 @app.cell(hide_code=True)
@@ -86,24 +77,6 @@
 @app.cell
 def _(mo):
     get_state, set_state = mo.state("")
-<<<<<<< HEAD
-    return (get_state, set_state)
-
-@app.cell
-def _(expr_str, mo, program_to_mlir, get_state, set_state):
-    from xdsl.frontend.expression.main import ParseError
-
-    try:
-        def printtest(code) -> str:
-            output = program_to_mlir(code.value)
-            output = output.replace("builtin.module {\n", "")
-            output = output.replace("\n", "<br>")
-            output = output.replace("}", "")
-
-            return output
-
-        res = printtest(expr_str)
-=======
     return get_state, set_state
 
 
@@ -131,15 +104,10 @@
             return output
 
         res = convert(expr_str)
->>>>>>> edd97482
         set_state(res)
     except ParseError:
         res = get_state()
 
-<<<<<<< HEAD
-    mo.md(f"{res}")
-
-=======
     res_str = module_str_to_marimo_md(str(res))
 
     mo.md(f"{res_str}")
@@ -150,7 +118,6 @@
 @app.cell
 def _(mo):
     mo.md(r"""# Module post-modification""")
->>>>>>> edd97482
     return
 
 @app.cell
