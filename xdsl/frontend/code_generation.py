import ast
import xdsl.dialects.affine as affine
import xdsl.dialects.arith as arith
import xdsl.dialects.builtin as builtin
import xdsl.dialects.func as func
import xdsl.dialects.scf as scf
from xdsl.frontend.python_code_check import FunctionMap
import xdsl.frontend.symref as symref

from dataclasses import dataclass, field
from typing import Any, Dict, List
from xdsl.frontend.exception import CodeGenerationException, FrontendProgramException
from xdsl.frontend.op_inserter import OpInserter
from xdsl.frontend.op_resolver import OpResolver
from xdsl.frontend.type_conversion import TypeConverter
from xdsl.ir import Attribute, Block, Region, SSAValue


@dataclass
class CodeGeneration:
    @staticmethod
    def run_with_type_converter(
        type_converter: TypeConverter,
        functions_and_blocks: FunctionMap,
        file: str | None,
    ) -> builtin.ModuleOp:
        """Generates xDSL code and returns it encapsulated into a single module."""
        module = builtin.ModuleOp([])
<<<<<<< HEAD
        visitor = CodegGenerationVisitor(type_converter, module, file)
        for function_def, _ in functions_and_blocks.values():
            visitor.visit(function_def)
=======
        visitor = CodeGenerationVisitor(type_converter, module, file)
        for stmt in stmts:
            visitor.visit(stmt)
>>>>>>> 539ebc8a
        return module


@dataclass(init=False)
class CodeGenerationVisitor(ast.NodeVisitor):
    """Visitor that generates xDSL from the Python AST."""

    type_converter: TypeConverter
    """Used for type conversion during code generation."""

    globals: Dict[str, Any]
    """
    Imports and other global information from the module, useful for looking
    up classes, etc.
    """

    inserter: OpInserter
    """Used for inserting newly generated operations to the right block."""

    symbol_table: Dict[str, Attribute] | None = field(default=None)
    """
    Maps local variable names to their xDSL types. A single dictionary is sufficient
    because inner functions and global variables are not allowed (yet).
    """

    file: str | None
    """Path of the file containing the program being processed."""

    def __init__(
        self, type_converter: TypeConverter, module: builtin.ModuleOp, file: str | None
    ) -> None:
        self.type_converter = type_converter
        self.globals = type_converter.globals
        self.file = file

        assert len(module.body.blocks) == 1
        self.inserter = OpInserter(module.body.block)

    def get_symbol(self, node: ast.Name) -> Attribute:
        assert self.symbol_table is not None
        if node.id not in self.symbol_table:
            raise CodeGenerationException(
                self.file,
                node.lineno,
                node.col_offset,
                f"Symbol '{node.id}' is not defined.",
            )
        return self.symbol_table[node.id]

    def visit(self, node: ast.AST) -> None:
        super().visit(node)

    def generic_visit(self, node: ast.AST) -> None:
        raise CodeGenerationException(
            self.file,
            node.lineno,
            node.col_offset,
            f"Unsupported Python AST node {str(node)}",
        )

    def visit_AnnAssign(self, node: ast.AnnAssign) -> None:
        # TODO: Implement assignemnt in the next patch.
        pass

    def visit_Assign(self, node: ast.Assign) -> None:
        # TODO: Implement assignemnt in the next patch.
        pass

    def visit_BinOp(self, node: ast.BinOp):
        op_name: str = node.op.__class__.__name__

        # Table with mappings of Python AST operator to Python methods.
        python_AST_operator_to_python_overload = {
            "Add": "__add__",
            "Sub": "__sub__",
            "Mult": "__mul__",
            "Div": "__truediv__",
            "FloorDiv": "__floordiv__",
            "Mod": "__mod__",
            "Pow": "__pow__",
            "LShift": "__lshift__",
            "RShift": "__rshift__",
            "BitOr": "__or__",
            "BitXor": "__xor__",
            "BitAnd": "__and__",
            "MatMult": "__matmul__",
        }

        if op_name not in python_AST_operator_to_python_overload:
            raise CodeGenerationException(
                self.file,
                node.lineno,
                node.col_offset,
                f"Unexpected binary operation {op_name}.",
            )

        # Check that the types of the operands are the same.
        # This is a (temporary?) restriction over Python for implementation simplicity.
        # This also means that we do not need to support reflected operations
        # (__radd__, __rsub__, etc.) which only exist for operations between different types.
        self.visit(node.right)
        rhs = self.inserter.get_operand()
        self.visit(node.left)
        lhs = self.inserter.get_operand()
        if lhs.typ != rhs.typ:
            raise CodeGenerationException(
                self.file,
                node.lineno,
                node.col_offset,
                f"Expected the same types for binary operation '{op_name}', "
                f"but got {lhs.typ} and {rhs.typ}.",
            )

        # Look-up what is the frontend type we deal with to resolve the binary
        # operation.
        frontend_type = self.type_converter.xdsl_to_frontend_type_map[lhs.typ.__class__]

        overload_name = python_AST_operator_to_python_overload[op_name]
        try:
            op = OpResolver.resolve_op_overload(overload_name, frontend_type)(lhs, rhs)
            self.inserter.insert_op(op)
        except FrontendProgramException:
            raise CodeGenerationException(
                self.file,
                node.lineno,
                node.col_offset,
                f"Binary operation '{op_name}' "
                f"is not supported by type '{frontend_type.__name__}' "
                f"which does not overload '{overload_name}'.",
            )

    def visit_Compare(self, node: ast.Compare):
        # Allow a single comparison only.
        if len(node.comparators) != 1 or len(node.ops) != 1:
            raise CodeGenerationException(
                self.file,
                node.lineno,
                node.col_offset,
                "Expected a single comparator, but found " f"{len(node.comparators)}.",
            )
        comp = node.comparators[0]
        op_name: str = node.ops[0].__class__.__name__

        # Table with mappings of Python AST cmpop to Python method.
        python_AST_cmpop_to_python_overload = {
            "Eq": "__eq__",
            "Gt": "__gt__",
            "GtE": "__ge__",
            "Lt": "__lt__",
            "LtE": "__le__",
            "NotEq": "__ne__",
            "In": "__contains__",
            "NotIn": "__contains__",
        }

        # Table with currently unsupported Python AST cmpops.
        # The "is" and "is not" operators are (currently) not supported,
        # since the frontend does not consider/preserve object identity.
        # Finally, "not in" does not directly correspond to a special method
        # and is instead simply implemented as the negation of __contains__
        # which the current mapping framework cannot handle.
        unsupported_python_AST_cmpop = {"Is", "IsNot", "NotIn"}

        if op_name in unsupported_python_AST_cmpop:
            raise CodeGenerationException(
                self.file,
                node.lineno,
                node.col_offset,
                f"Unsupported comparison operation '{op_name}'.",
            )

        # Check that the types of the operands are the same.
        # This is a (temporary?) restriction over Python for implementation simplicity.
        # This also means that we do not need to consider swapping arguments
        # (__eq__ and __ne__ are their own reflection, __lt__ <-> __gt__  and __le__ <-> __ge__).
        self.visit(comp)
        rhs = self.inserter.get_operand()
        self.visit(node.left)
        lhs = self.inserter.get_operand()
        if lhs.typ != rhs.typ:
            raise CodeGenerationException(
                self.file,
                node.lineno,
                node.col_offset,
                f"Expected the same types for comparison operator '{op_name}',"
                f" but got {lhs.typ} and {rhs.typ}.",
            )

        # Resolve the comparison operation to an xdsl operation class
        python_op = python_AST_cmpop_to_python_overload[op_name]
        frontend_type = self.type_converter.xdsl_to_frontend_type_map[lhs.typ.__class__]

        try:
            op = OpResolver.resolve_op_overload(python_op, frontend_type)
        except FrontendProgramException:
            raise CodeGenerationException(
                self.file,
                node.lineno,
                node.col_offset,
                f"Comparison operation '{op_name}' "
                f"is not supported by type '{frontend_type.__name__}' "
                f"which does not overload '{python_op}'.",
            )

        # Create the comparison operation (including any potential negations)
        if op_name == "In":
            # "in" does not take a mnemonic.
            op = op(lhs, rhs)
        else:
            # Table with mappings of Python AST cmpop to xDSL mnemonics.
            python_AST_cmpop_to_mnemonic = {
                "Eq": "eq",
                "Gt": "sgt",
                "GtE": "sge",
                "Lt": "slt",
                "LtE": "sle",
                "NotEq": "ne",
            }
            mnemonic = python_AST_cmpop_to_mnemonic[op_name]
            op = op(lhs, rhs, mnemonic)

        self.inserter.insert_op(op)

    def _generate_affine_loop_bounds(
        self, args: list[ast.expr]
    ) -> tuple[int, int, int]:
        # Process loop start.
        if len(args) <= 1:
            start = 0
        else:
            assert isinstance(args[0], ast.Constant)
            if not isinstance(args[0].value, int):
                raise CodeGenerationException(
                    self.file,
                    args[0].lineno,
                    args[0].col_offset,
                    f"Expected integer constant for loop start, got '{type(args[0].value).__name__}'.",
                )
            start = int(args[0].value)

        # Process loop end.
        if len(args) <= 1:
            arg = args[0]
        else:
            arg = args[1]
        assert isinstance(arg, ast.Constant)
        if not isinstance(arg.value, int):
            raise CodeGenerationException(
                self.file,
                arg.lineno,
                arg.col_offset,
                f"Expected integer constant for loop end, got '{type(arg.value).__name__}'.",
            )
        end = int(arg.value)

        # Process loop step.
        if len(args) == 3:
            assert isinstance(args[2], ast.Constant)
            if not isinstance(args[2].value, int):
                raise CodeGenerationException(
                    self.file,
                    args[2].lineno,
                    args[2].col_offset,
                    f"Expected integer constant for loop step, got '{type(args[2].value).__name__}'.",
                )
            step = int(args[2].value)
        else:
            step = 1

        return start, end, step

    def _generate_loop_bounds(
        self, args: list[ast.expr]
    ) -> tuple[SSAValue, SSAValue, SSAValue]:
        # Process loop start.
        if len(args) <= 1:
            start = arith.Constant.from_int_and_width(0, builtin.IndexType())
            self.inserter.insert_op(start)
        else:
            self.visit(args[0])
        start = self.inserter.get_operand()
        if not isinstance(start.typ, builtin.IndexType):
            raise CodeGenerationException(
                self.file,
                args[0].lineno,
                args[0].col_offset,
                f"Expected 'index' type for loop start, got '{start.typ}'.",
            )

        # Process loop end.
        if len(args) <= 1:
            arg = args[0]
        else:
            arg = args[1]
        self.visit(arg)
        end = self.inserter.get_operand()
        if not isinstance(end.typ, builtin.IndexType):
            raise CodeGenerationException(
                self.file,
                arg.lineno,
                arg.col_offset,
                f"Expected 'index' type for loop end, got '{end.typ}'.",
            )

        # Process loop step.
        if len(args) == 3:
            self.visit(args[2])
        else:
            step = arith.Constant.from_int_and_width(1, builtin.IndexType())
            self.inserter.insert_op(step)
        step = self.inserter.get_operand()
        if not isinstance(step.typ, builtin.IndexType):
            raise CodeGenerationException(
                self.file,
                args[2].lineno,
                args[2].col_offset,
                f"Expected 'index' type for loop step, got '{step.typ}'.",
            )

        return start, end, step

    def visit_For(self, node: ast.For):
        # Let's not support weird Python syntax right now.
        if len(node.orelse) > 0:
            raise CodeGenerationException(
                self.file,
                node.lineno,
                node.col_offset,
                "Else clause in for loops is not supported.",
            )

        # Loops in Python can iterate over multiple variables, using enumerate,
        # zip, range, and other builtin features. Since we cannot support
        # everything immediately, the general idea is to support basic
        # range-based loops only.
        if not (
            isinstance(node.iter, ast.Call)
            and isinstance(node.iter.func, ast.Name)
            and node.iter.func.id == "range"
        ):
            raise CodeGenerationException(
                self.file,
                node.lineno,
                node.col_offset,
                "Only range-based loops are supported.",
            )

        if len(node.iter.args) < 1 or 3 < len(node.iter.args):
            raise CodeGenerationException(
                self.file,
                node.lineno,
                node.col_offset,
                "Range-based loop expected between 1 and 3 arguments, but got "
                f"{len(node.iter.args)}.",
            )
        if not isinstance(node.target, ast.Name):
            raise CodeGenerationException(
                self.file,
                node.lineno,
                node.col_offset,
                "Range-based loop must take a single target variable, e.g. `for"
                " i in range(10)`.",
            )

        # Now that all checks passed, we can proceed with code generation.

        # If iteration space is constant, generate affine for loop. Note that
        # there are corner cases, e.g. step = -1 which this check will treat as
        # non-affine due to minus being a unary operator.
        assert isinstance(node.iter, ast.Call)
        is_affine = all([isinstance(arg, ast.Constant) for arg in node.iter.args])

        # Add target vaariable as an entry block argument.
        assert isinstance(node.target, ast.Name)
        body = Region([Block()])
        body.blocks[0].insert_arg(builtin.IndexType(), 0)

        # Process loop bounds.
        if is_affine:
            start, end, step = self._generate_affine_loop_bounds(node.iter.args)
        else:
            start, end, step = self._generate_loop_bounds(node.iter.args)

        # Generate loop body and make sure we have a terminator. It is the
        # responsibility of the subsequent passes of the front-end to perform
        # SSA-construction and yield appropriate operands.
        curr_block = self.inserter.insertion_point
        self.inserter.set_insertion_point_from_region(body)
        for stmt in node.body:
            self.visit(stmt)
        if is_affine:
            self.inserter.insert_op(affine.Yield.get())
            assert (
                isinstance(start, int)
                and isinstance(end, int)
                and isinstance(step, int)
            )
            op = affine.For.from_region([], start, end, body, step)
        else:
            self.inserter.insert_op(scf.Yield.get())
            assert (
                isinstance(start, SSAValue)
                and isinstance(end, SSAValue)
                and isinstance(step, SSAValue)
            )
            op = scf.For.get(start, end, step, [], body)

        self.inserter.set_insertion_point_from_block(curr_block)
        self.inserter.insert_op(op)

    def visit_FunctionDef(self, node: ast.FunctionDef) -> None:
        # Set the symbol table.
        assert self.symbol_table is None
        self.symbol_table = dict()

        # Then, convert types in the function signature.
        argument_types: List[Attribute] = []
        for i, arg in enumerate(node.args.args):
            if arg.annotation is None:
                raise CodeGenerationException(
                    self.file, arg.lineno, arg.col_offset, f""
                )
            xdsl_type = self.type_converter.convert_type_hint(arg.annotation)
            argument_types.append(xdsl_type)

        return_types: List[Attribute] = []
        if node.returns is not None:
            xdsl_type = self.type_converter.convert_type_hint(node.returns)
            return_types.append(xdsl_type)

        # Create a function operation.
        entry_block = Block()
        body_region = Region(entry_block)
        func_op = func.FuncOp.from_region(
            node.name, argument_types, return_types, body_region
        )

        self.inserter.insert_op(func_op)
        self.inserter.set_insertion_point_from_block(entry_block)

        # All arguments are declared using symref.
        for i, arg in enumerate(node.args.args):
            symbol_name = str(arg.arg)
            block_arg = entry_block.insert_arg(argument_types[i], i)
            self.symbol_table[symbol_name] = argument_types[i]
            entry_block.add_op(symref.Declare.get(symbol_name))
            entry_block.add_op(symref.Update.get(symbol_name, block_arg))

        # Parse function body.
        for stmt in node.body:
            self.visit(stmt)

        # When function definition is processed, reset the symbol table and set
        # the insertion point.
        self.symbol_table = None
        parent_op = func_op.parent_op()
        assert parent_op is not None
        self.inserter.set_insertion_point_from_op(parent_op)

    def visit_If(self, node: ast.If):
        # Get the condition.
        self.visit(node.test)
        cond = self.inserter.get_operand()
        cond_block = self.inserter.insertion_point

        def visit_region(stmts: list[ast.stmt]) -> Region:
            region = Region([Block()])
            self.inserter.set_insertion_point_from_region(region)
            for stmt in stmts:
                self.visit(stmt)
            return region

        # Generate code for both branches.
        true_region = visit_region(node.body)
        false_region = visit_region(node.orelse)

        # In our case, if statement never returns a value and therefore we can
        # simply yield nothing. It is the responsibility of subsequent passes to
        # ensure SSA-form of IR and that values are yielded correctly.
        true_region.blocks[-1].add_op(scf.Yield.get())
        false_region.blocks[-1].add_op(scf.Yield.get())
        op = scf.If.get(cond, [], true_region, false_region)

        # Reset insertion point and insert a new operation.
        self.inserter.set_insertion_point_from_block(cond_block)
        self.inserter.insert_op(op)

    def visit_IfExp(self, node: ast.IfExp) -> Any:
        self.visit(node.test)
        cond = self.inserter.get_operand()
        cond_block = self.inserter.insertion_point

        def visit_expr(expr: ast.expr) -> tuple[Attribute, Region]:
            region = Region([Block()])
            self.inserter.set_insertion_point_from_region(region)
            self.visit(expr)
            result = self.inserter.get_operand()
            self.inserter.insert_op(scf.Yield.get(result))
            return result.typ, region

        # Generate code for both branches.
        true_type, true_region = visit_expr(node.body)
        false_type, false_region = visit_expr(node.orelse)

        # Check types are the same for this to be a valid if statement.
        if true_type != false_type:
            raise CodeGenerationException(
                self.file,
                node.lineno,
                node.col_offset,
                f"Expected the same types for if expression,"
                f" but got {true_type} and {false_type}.",
            )
        op = scf.If.get(cond, [true_type], true_region, false_region)

        # Reset insertion point to add scf.if.
        self.inserter.set_insertion_point_from_block(cond_block)
        self.inserter.insert_op(op)

    def visit_Name(self, node: ast.Name):
        fetch_op = symref.Fetch.get(node.id, self.get_symbol(node))
        self.inserter.insert_op(fetch_op)

    def visit_Pass(self, node: ast.Pass) -> None:
        parent_op = self.inserter.insertion_point.parent_op()

        # We might have to add an explicit return statement in this case. Make sure to
        # check the type signature.
        if parent_op is not None and isinstance(parent_op, func.FuncOp):
            return_types = parent_op.function_type.outputs.data

            if len(return_types) != 0:
                function_name = parent_op.sym_name.data
                raise CodeGenerationException(
                    self.file,
                    node.lineno,
                    node.col_offset,
                    f"Expected '{function_name}' to return a type.",
                )
            self.inserter.insert_op(func.Return.get())

    def visit_Return(self, node: ast.Return) -> None:
        # First of all, we should only be able to return if the statement is directly
        # in the function. Cases like:
        #
        # def foo(cond: i1):
        #   if cond:
        #     return 1
        #   else:
        #     return 0
        #
        # are not allowed at the moment.
        parent_op = self.inserter.insertion_point.parent_op()
        if not isinstance(parent_op, func.FuncOp):
            raise CodeGenerationException(
                self.file,
                node.lineno,
                node.col_offset,
                "Return statement should be placed only at the end of the "
                "function body.",
            )

        func_name = parent_op.sym_name.data
        func_return_types = parent_op.function_type.outputs.data

        if node.value is None:
            # Return nothing, check function signature matches.
            if len(func_return_types) != 0:
                raise CodeGenerationException(
                    self.file,
                    node.lineno,
                    node.col_offset,
                    f"Expected non-zero number of return types in function "
                    f"'{func_name}', but got 0.",
                )
            self.inserter.insert_op(func.Return.get())
        else:
            # Return some type, check function signature matches as well.
            # TODO: Support multiple return values if we allow multiple assignemnts.
            self.visit(node.value)
            operands = [self.inserter.get_operand()]

            if len(func_return_types) == 0:
                raise CodeGenerationException(
                    self.file,
                    node.lineno,
                    node.col_offset,
                    f"Expected no return types in function '{func_name}'.",
                )

            for i in range(len(operands)):
                if func_return_types[i] != operands[i].typ:
                    raise CodeGenerationException(
                        self.file,
                        node.lineno,
                        node.col_offset,
                        f"Type signature and the type of the return value do "
                        f"not match at position {i}: expected {func_return_types[i]},"
                        f" got {operands[i].typ}.",
                    )

            self.inserter.insert_op(func.Return.get(*operands))<|MERGE_RESOLUTION|>--- conflicted
+++ resolved
@@ -26,15 +26,10 @@
     ) -> builtin.ModuleOp:
         """Generates xDSL code and returns it encapsulated into a single module."""
         module = builtin.ModuleOp([])
-<<<<<<< HEAD
+
         visitor = CodegGenerationVisitor(type_converter, module, file)
         for function_def, _ in functions_and_blocks.values():
             visitor.visit(function_def)
-=======
-        visitor = CodeGenerationVisitor(type_converter, module, file)
-        for stmt in stmts:
-            visitor.visit(stmt)
->>>>>>> 539ebc8a
         return module
 
 
