from collections.abc import Iterable, Sequence
from itertools import pairwise
from typing import cast

from xdsl.dialects import builtin, memref, stencil
from xdsl.dialects.builtin import (
    AnyIntegerAttr,
    AnyMemRefType,
    AnyMemRefTypeConstr,
    AnyTensorTypeConstr,
    IndexType,
    MemRefType,
    TensorType,
)
from xdsl.dialects.experimental import dmp
from xdsl.dialects.utils import AbstractYieldOperation
from xdsl.ir import (
    Attribute,
    Dialect,
    Operation,
    ParametrizedAttribute,
    SSAValue,
)
from xdsl.irdl import (
    AttrSizedOperandSegments,
    IRDLOperation,
    Operand,
    ParameterDef,
    base,
    irdl_attr_definition,
    irdl_op_definition,
    operand_def,
    opt_prop_def,
    prop_def,
    region_def,
    result_def,
    traits_def,
    var_operand_def,
    var_result_def,
)
from xdsl.parser import AttrParser, Parser
from xdsl.pattern_rewriter import RewritePattern
from xdsl.printer import Printer
from xdsl.traits import (
    HasAncestor,
    HasCanonicalizationPatternsTrait,
    HasParent,
    IsolatedFromAbove,
    IsTerminator,
    Pure,
    RecursiveMemoryEffect,
)
from xdsl.utils.exceptions import VerifyException
from xdsl.utils.hints import isa
from xdsl.utils.isattr import isattr


@irdl_attr_definition
class ExchangeDeclarationAttr(ParametrizedAttribute):
    """
    A simplified version of dmp.exchange, from which it should be lowered.

    `neighbor` is a list (e.g. [x, y]) where
      - the index encodes dimension,
      - the sign encodes direction,
      - the magnitude encodes distance
    As such, the values correspond to those used by both stencil.access and dmp.exchange

    This works irrespective of whether the accesses are diagonal or not.
    """

    name = "csl_stencil.exchange"

    neighbor_param: ParameterDef[builtin.DenseArrayBase]

    def __init__(
        self,
        neighbor: Sequence[int] | builtin.DenseArrayBase,
    ):
        data_type = builtin.i64
        super().__init__(
            [
                (
                    neighbor
                    if isinstance(neighbor, builtin.DenseArrayBase)
                    else builtin.DenseArrayBase.from_list(data_type, neighbor)
                ),
            ]
        )

    @classmethod
    def from_dmp_exch_decl_attr(cls, src: dmp.ExchangeDeclarationAttr):
        return cls(src.neighbor)

    @property
    def neighbor(self) -> tuple[int, ...]:
        data = self.neighbor_param.as_tuple()
        assert isa(data, tuple[int, ...])
        return data

    def print_parameters(self, printer: Printer) -> None:
        printer.print_string(f"<to {list(self.neighbor)}>")

    @classmethod
    def parse_parameters(cls, parser: AttrParser) -> list[Attribute]:
        parser.parse_characters("<")
        parser.parse_characters("to")
        to = parser.parse_comma_separated_list(
            parser.Delimiter.SQUARE, parser.parse_integer
        )
        parser.parse_characters(">")

        return [builtin.DenseArrayBase.from_list(builtin.i64, to)]


@irdl_op_definition
class PrefetchOp(IRDLOperation):
    """
    An op to indicate a symmetric (send and receive) buffer prefetch across the stencil shape.

    This should be irrespective of the stencil shape (and whether it does or does not include diagonals).

    Returns memref<${len(self.swaps}xtensor<{buffer size}x{data type}>>
    """

    name = "csl_stencil.prefetch"

    input_stencil = operand_def(
<<<<<<< HEAD
        stencil.StencilTypeConstr | AnyMemRefTypeConstr | AnyTensorTypeConstr
=======
        base(stencil.StencilType[Attribute]) | AnyMemRefTypeConstr | AnyTensorTypeConstr
>>>>>>> 77faf83d
    )

    swaps = prop_def(builtin.ArrayAttr[ExchangeDeclarationAttr])

    topo = prop_def(dmp.RankTopoAttr)

    result = result_def(AnyMemRefTypeConstr | AnyTensorTypeConstr)

    def __init__(
        self,
        input_stencil: SSAValue | Operation,
        topo: dmp.RankTopoAttr,
        swaps: Sequence[ExchangeDeclarationAttr],
        result_type: memref.MemRefType[Attribute] | TensorType[Attribute] | None = None,
    ):
        super().__init__(
            operands=[input_stencil],
            properties={
                "topo": topo,
                "swaps": builtin.ArrayAttr(swaps),
            },
            result_types=[result_type],
        )


class ApplyOpHasCanonicalizationPatternsTrait(HasCanonicalizationPatternsTrait):
    @classmethod
    def get_canonicalization_patterns(cls) -> tuple[RewritePattern, ...]:
        from xdsl.transforms.canonicalization_patterns.csl_stencil import (
            RedundantIterArgInitialisation,
        )

        return (RedundantIterArgInitialisation(),)


@irdl_op_definition
class ApplyOp(IRDLOperation):
    """
    This operation combines a `csl_stencil.prefetch` (symmetric buffer communication across a given stencil shape)
    with a `stencil.apply` (a stencil function plus parameters and applies the stencil function to the output temp).

    As communication may be done in chunks, this operation provides two regions for computation:
      - the `chunk_reduce` region to reduce a chunk of data received from several neighbours to one chunk of data.
        this region is invoked once per communicated chunks and effectively acts as a loop body.
        It uses `iter_arg` to concatenate the chunks
      - the `post_process` region (invoked once when communication has finished) that takes the concatenated
        chunk of the `chunk_reduce` region and applies any further processing here - for instance, it may handle
        the computation of 'own' (non-communicated) or otherwise prefetched data

    Further fields:
      - `communicated_stencil` - the stencil to communicate (send and receive)
      - `args`       - arguments to the stencil computation, may include other prefetched buffers
      - `topo`       - as received from `csl_stencil.prefetch`/`dmp.swap`
      - `num_chunks` - number of chunks into which to slice the communication
      - `swaps`      - a set of neighbouring points in the stencil, whose value we wish to retain
                       (note, these are not guaranteed to be lowered as true point-to-point communication, and
                       redundant communication should be irgnored)

    Function signatures:
    Before lowering (from `csl_stencil.prefetch` and `stencil.apply`):
        %pref = csl_stencil.prefetch(%communicated_stencil : stencil.Temp)
        stencil.apply( ..some args.. , %communicated_stencil, ..some more args.., %pref)

    After lowering:
        op:             csl_stencil.apply(%communicated_stencil, %iter_arg, chunk_reduce_args..., post_process_args...)
        chunk_reduce:   block_args(slice of type(%pref), %offset, %iter_arg, args...)
        post_process:   block_args(%communicated_stencil, %iter_arg, args...)

    Note, that %pref can be dropped (as communication is done by the op rather than before the op),
    and that a new %iter_arg is required, an empty tensor which is filled by `chunk_reduce` and
    consumed by `post_process`
    """

    name = "csl_stencil.apply"

<<<<<<< HEAD
    communicated_stencil = operand_def(stencil.StencilTypeConstr | AnyMemRefTypeConstr)
=======
    communicated_stencil = operand_def(
        base(stencil.StencilType[Attribute]) | AnyMemRefTypeConstr
    )
>>>>>>> 77faf83d

    iter_arg = operand_def(AnyTensorTypeConstr | AnyMemRefTypeConstr)

    args = var_operand_def(Attribute)
<<<<<<< HEAD
    dest = var_operand_def(stencil.FieldTypeConstr | AnyMemRefTypeConstr)
=======
    dest = var_operand_def(base(stencil.FieldType[Attribute]) | AnyMemRefTypeConstr)
>>>>>>> 77faf83d

    chunk_reduce = region_def()
    post_process = region_def()

    swaps = prop_def(builtin.ArrayAttr[ExchangeDeclarationAttr])

    topo = prop_def(dmp.RankTopoAttr)

    num_chunks = prop_def(AnyIntegerAttr)

    bounds = opt_prop_def(stencil.StencilBoundsAttr)

    res = var_result_def(stencil.StencilTypeConstr)

    traits = frozenset(
        [
            IsolatedFromAbove(),
            ApplyOpHasCanonicalizationPatternsTrait(),
            RecursiveMemoryEffect(),
        ]
    )

    irdl_options = [AttrSizedOperandSegments(as_property=True)]

    def print(self, printer: Printer):
        def print_arg(arg: SSAValue):
            printer.print(arg)
            printer.print(" : ")
            printer.print(arg.type)

        printer.print("(")

        # args required by function signature, plus optional args for regions
        args = [self.communicated_stencil, self.iter_arg, *self.args]

        printer.print_list(args, print_arg)
        if self.dest:
            printer.print(") outs (")
            printer.print_list(self.dest, print_arg)
        else:
            printer.print(") -> (")
            printer.print_list(self.res.types, printer.print_attribute)

        printer.print(") ")
        printer.print("<")
        printer.print_attr_dict(self.properties)
        printer.print("> ")
        printer.print_op_attributes(self.attributes, print_keyword=True)
        printer.print("(")
        printer.print_region(self.chunk_reduce, print_entry_block_args=True)
        printer.print(", ")
        printer.print_region(self.post_process, print_entry_block_args=True)
        printer.print(")")
        if self.bounds is not None:
            printer.print(" to ")
            self.bounds.print_parameters(printer)

    @classmethod
    def parse(cls, parser: Parser):
        def parse_args():
            value = parser.parse_unresolved_operand()
            parser.parse_punctuation(":")
            type = parser.parse_attribute()
            value = parser.resolve_operand(value, type)
            return value

        operands = parser.parse_comma_separated_list(parser.Delimiter.PAREN, parse_args)

        if parser.parse_optional_punctuation("->"):
            parser.parse_punctuation("(")
            result_types = parser.parse_optional_undelimited_comma_separated_list(
                parser.parse_optional_attribute, parser.parse_attribute
            )
            destinations = []
        else:
            parser.parse_keyword("outs")
            parser.parse_punctuation("(")
            destinations = parser.parse_comma_separated_list(
                parser.Delimiter.NONE, parse_args
            )
            result_types = []
        parser.parse_punctuation(")")

        props = parser.parse_optional_properties_dict()
        attrs = parser.parse_optional_attr_dict_with_keyword()
        if attrs is not None:
            attrs = attrs.data
        parser.parse_punctuation("(")
        chunk_reduce = parser.parse_region()
        parser.parse_punctuation(",")
        post_process = parser.parse_region()
        parser.parse_punctuation(")")
        if parser.parse_optional_keyword("to"):
            props["bounds"] = stencil.StencilBoundsAttr.new(
                stencil.StencilBoundsAttr.parse_parameters(parser)
            )
        return cls(
            operands=[operands[0], operands[1], operands[2:], destinations],
            result_types=[result_types],
            regions=[chunk_reduce, post_process],
            properties=props,
            attributes=attrs,
        )

    def verify_(self) -> None:
        # typecheck op arguments
        if (
            len(self.chunk_reduce.block.args) < 3
            or len(self.post_process.block.args) < 2
        ):
            raise VerifyException("Missing required block args on region")
        op_args = (
            self.post_process.block.args[0],
            self.chunk_reduce.block.args[2],
            *self.chunk_reduce.block.args[3:],
            *self.post_process.block.args[2:],
        )
        for operand, argument in zip(self.operands, op_args):
            if operand.type != argument.type:
                raise VerifyException(
                    f"Expected argument type of {type(self)} to match operand type, got {argument.type} != {operand.type} at index {argument.index}"
                )

        # typecheck required (only) block arguments
        assert isattr(
            self.iter_arg.type,
            AnyTensorTypeConstr | AnyMemRefTypeConstr,
        )
        chunk_reduce_req_types = [
            type(self.iter_arg.type)(
                self.iter_arg.type.get_element_type(),
                (
                    len(self.swaps),
                    self.iter_arg.type.get_shape()[0] // self.num_chunks.value.data,
                ),
            ),
            IndexType(),
            self.iter_arg.type,
        ]
        post_process_req_types = [
            self.communicated_stencil.type,
            self.iter_arg.type,
        ]
        for arg, expected_type in zip(
            self.chunk_reduce.block.args, chunk_reduce_req_types
        ):
            if arg.type != expected_type:
                raise VerifyException(
                    f"Unexpected block argument type of chunk_reduce, got {arg.type} != {expected_type} at index {arg.index}"
                )
        for arg, expected_type in zip(
            self.post_process.block.args, post_process_req_types
        ):
            if arg.type != expected_type:
                raise VerifyException(
                    f"Unexpected block argument type of post_process, got {arg.type} != {expected_type} at index {arg.index}"
                )

        if (len(self.res) == 0) == (len(self.dest) == 0):
            raise VerifyException(
                "Expected stencil.apply to have either results or dest specified"
            )

    def get_rank(self) -> int:
        if self.dest:
            res_type = self.dest[0].type
        else:
            res_type = self.res[0].type
<<<<<<< HEAD
        if isattr(res_type, stencil.StencilTypeConstr):
=======
        if isattr(res_type, base(stencil.StencilType[Attribute])):
>>>>>>> 77faf83d
            return res_type.get_num_dims()
        elif self.bounds:
            return len(self.bounds.ub)
        raise ValueError("Cannot derive rank")

    def get_accesses(self) -> Iterable[stencil.AccessPattern]:
        """
        Return the access patterns of each input.

         - An offset is a tuple describing a relative access
         - An access pattern is a class wrapping a sequence of offsets
         - This method returns an access pattern for each stencil
           field of the apply operation.
        """
        # iterate over the block arguments
        for arg in self.chunk_reduce.block.args + self.post_process.block.args:
            accesses: list[tuple[int, ...]] = []
            # walk the uses of the argument
            for use in arg.uses:
                # filter out all non access ops
                if not isinstance(use.operation, AccessOp):
                    continue
                access: AccessOp = use.operation
                # grab the offsets as a tuple[int, ...]
                offsets = tuple(access.offset)
                # account for offset_mappings:
                if access.offset_mapping is not None:
                    offsets = tuple(offsets[i] for i in access.offset_mapping)
                accesses.append(offsets)
            yield stencil.AccessPattern(tuple(accesses))


@irdl_op_definition
class AccessOp(IRDLOperation):
    """
    A CSL stencil access that operates on own data or data prefetched from neighbors via `csl_stencil.prefetch`

    The source of data determines the type `op` is required to have:

      ${type(op) == memref.MemRefType}  -  for accesses to data prefetched from neighbors
      ${type(op) == stencil.Temp}       -  for accesses to own data

    """

    name = "csl_stencil.access"
    op = operand_def(
<<<<<<< HEAD
        base(AnyMemRefType) | stencil.StencilTypeConstr | base(TensorType[Attribute])
=======
        AnyMemRefTypeConstr | base(stencil.StencilType[Attribute]) | AnyTensorTypeConstr
>>>>>>> 77faf83d
    )
    offset = prop_def(stencil.IndexAttr)
    offset_mapping = opt_prop_def(stencil.IndexAttr)
    result = result_def(AnyTensorTypeConstr | AnyMemRefTypeConstr)

    traits = frozenset([HasAncestor(stencil.ApplyOp, ApplyOp), Pure()])

    def __init__(
        self,
        op: Operand,
        offset: stencil.IndexAttr,
        result_type: TensorType[Attribute] | MemRefType[Attribute],
        offset_mapping: stencil.IndexAttr | None = None,
    ):
        super().__init__(
            operands=[op],
            properties={"offset": offset, "offset_mapping": offset_mapping},
            result_types=[result_type],
        )

    def print(self, printer: Printer):
        printer.print(" ")
        printer.print_operand(self.op)
        printer.print_op_attributes(
            self.attributes,
            reserved_attr_names={"offset", "offset_mapping"},
            print_keyword=True,
        )

        mapping = self.offset_mapping
        if mapping is None:
            mapping = range(len(self.offset))
        offset = list(self.offset)

        printer.print("[")
        index = 0
        for i in range(len(self.offset)):
            if i in mapping:
                printer.print(offset[index])
                index += 1
            else:
                printer.print("_")
            if i != len(self.offset) - 1:
                printer.print(", ")
        printer.print("]")

        printer.print_string(" : ")
        printer.print_attribute(self.op.type)

    @classmethod
    def parse(cls, parser: Parser):
        temp = parser.parse_operand()

        index = 0
        offset = list[int]()
        offset_mapping = list[int]()
        parser.parse_punctuation("[")
        while True:
            o = parser.parse_optional_integer()
            if o is None:
                parser.parse_characters("_")
            else:
                offset.append(o)
                offset_mapping.append(index)
            if parser.parse_optional_punctuation("]"):
                break
            parser.parse_punctuation(",")
            index += 1

        props = parser.parse_optional_attr_dict_with_keyword(
            {"offset", "offset_mapping"}
        )
        props = props.data if props else dict[str, Attribute]()
        props["offset"] = stencil.IndexAttr.get(*offset)
        if offset_mapping:
            props["offset_mapping"] = stencil.IndexAttr.get(*offset_mapping)
        parser.parse_punctuation(":")
        res_type = parser.parse_attribute()
<<<<<<< HEAD
        if isattr(res_type, stencil.StencilTypeConstr):
=======
        if isattr(res_type, base(stencil.StencilType[Attribute])):
>>>>>>> 77faf83d
            return cls.build(
                operands=[temp],
                result_types=[res_type.get_element_type()],
                properties=props,
            )
        elif isattr(res_type, base(TensorType[Attribute])):
            return cls.build(
                operands=[temp],
                result_types=[
                    TensorType(res_type.element_type, res_type.get_shape()[-1:])
                ],
                properties=props,
            )
        elif isattr(res_type, base(AnyMemRefType)):
            return cls.build(
                operands=[temp],
                result_types=[
                    memref.MemRefType(res_type.element_type, res_type.get_shape()[-1:])
                ],
                properties=props,
            )
        parser.raise_error(
            "Expected return type to be a tensor, memref, or stencil.temp"
        )

    def verify_(self) -> None:
        if tuple(self.offset) == (0, 0):
            if isa(self.op.type, memref.MemRefType[Attribute]):
                if not self.result.type == self.op.type:
                    raise VerifyException(
                        f"{type(self)} access to own data requires{self.op.type} but found {self.result.type}"
                    )
<<<<<<< HEAD
            elif isattr(self.op.type, stencil.StencilTypeConstr):
=======
            elif isattr(self.op.type, base(stencil.StencilType[Attribute])):
>>>>>>> 77faf83d
                if not self.result.type == self.op.type.get_element_type():
                    raise VerifyException(
                        f"{type(self)} access to own data requires{self.op.type.get_element_type()} but found {self.result.type}"
                    )
            else:
                raise VerifyException(
                    f"{type(self)} access to own data requires type stencil.StencilType or memref.MemRefType but found {self.op.type}"
                )
        else:
            if not isattr(self.op.type, AnyTensorTypeConstr | AnyMemRefTypeConstr):
                raise VerifyException(
                    f"{type(self)} access to neighbor data requires type memref.MemRefType or TensorType but found {self.op.type}"
                )

        # As promised by HasAncestor(ApplyOp)
        trait = cast(
            HasAncestor, AccessOp.get_trait(HasAncestor(stencil.ApplyOp, ApplyOp))
        )
        apply = trait.get_ancestor(self)
        assert isinstance(apply, stencil.ApplyOp | ApplyOp)

        # TODO This should be handled by infra, having a way to verify things on ApplyOp
        # **before** its children.
        # cf https://github.com/xdslproject/xdsl/issues/1112
        apply.verify_()

        if self.offset_mapping is not None and len(self.offset_mapping) != len(
            self.offset
        ):
            raise VerifyException(
                f"Expected stencil.access offset mapping be of length {len(self.offset)} "
                f"to match the provided offsets, but it is {len(self.offset_mapping)} "
                f"instead"
            )

        if self.offset_mapping is not None:
            prev_offset = None
            for prev_offset, offset in pairwise(self.offset_mapping):
                if prev_offset >= offset:
                    raise VerifyException(
                        "Offset mapping in stencil.access must be strictly increasing."
                        "increasing"
                    )
            for offset in self.offset_mapping:
                if offset >= apply.get_rank():
                    raise VerifyException(
                        f"Offset mappings in stencil.access must be within the rank of the "
                        f"apply, got {offset} >= {apply.get_rank()}"
                    )

    def get_apply(self) -> stencil.ApplyOp | ApplyOp:
        """
        Simple helper to get the parent apply and raise otherwise.
        """
        trait = cast(
            HasAncestor,
            self.get_trait(HasAncestor(stencil.ApplyOp, ApplyOp)),
        )
        ancestor = trait.get_ancestor(self)
        if ancestor is None:
            raise ValueError(
                "stencil.apply not found, this function should be called on"
                "verified accesses only."
            )
        assert isinstance(ancestor, stencil.ApplyOp | ApplyOp)
        return ancestor


@irdl_op_definition
class YieldOp(AbstractYieldOperation[Attribute]):
    name = "csl_stencil.yield"

    traits = traits_def(lambda: frozenset([IsTerminator(), HasParent(ApplyOp), Pure()]))


CSL_STENCIL = Dialect(
    "csl_stencil",
    [
        PrefetchOp,
        AccessOp,
        ApplyOp,
        YieldOp,
    ],
    [
        ExchangeDeclarationAttr,
    ],
)<|MERGE_RESOLUTION|>--- conflicted
+++ resolved
@@ -126,11 +126,7 @@
     name = "csl_stencil.prefetch"
 
     input_stencil = operand_def(
-<<<<<<< HEAD
         stencil.StencilTypeConstr | AnyMemRefTypeConstr | AnyTensorTypeConstr
-=======
-        base(stencil.StencilType[Attribute]) | AnyMemRefTypeConstr | AnyTensorTypeConstr
->>>>>>> 77faf83d
     )
 
     swaps = prop_def(builtin.ArrayAttr[ExchangeDeclarationAttr])
@@ -206,22 +202,12 @@
 
     name = "csl_stencil.apply"
 
-<<<<<<< HEAD
     communicated_stencil = operand_def(stencil.StencilTypeConstr | AnyMemRefTypeConstr)
-=======
-    communicated_stencil = operand_def(
-        base(stencil.StencilType[Attribute]) | AnyMemRefTypeConstr
-    )
->>>>>>> 77faf83d
 
     iter_arg = operand_def(AnyTensorTypeConstr | AnyMemRefTypeConstr)
 
     args = var_operand_def(Attribute)
-<<<<<<< HEAD
     dest = var_operand_def(stencil.FieldTypeConstr | AnyMemRefTypeConstr)
-=======
-    dest = var_operand_def(base(stencil.FieldType[Attribute]) | AnyMemRefTypeConstr)
->>>>>>> 77faf83d
 
     chunk_reduce = region_def()
     post_process = region_def()
@@ -390,11 +376,7 @@
             res_type = self.dest[0].type
         else:
             res_type = self.res[0].type
-<<<<<<< HEAD
         if isattr(res_type, stencil.StencilTypeConstr):
-=======
-        if isattr(res_type, base(stencil.StencilType[Attribute])):
->>>>>>> 77faf83d
             return res_type.get_num_dims()
         elif self.bounds:
             return len(self.bounds.ub)
@@ -441,11 +423,7 @@
 
     name = "csl_stencil.access"
     op = operand_def(
-<<<<<<< HEAD
-        base(AnyMemRefType) | stencil.StencilTypeConstr | base(TensorType[Attribute])
-=======
-        AnyMemRefTypeConstr | base(stencil.StencilType[Attribute]) | AnyTensorTypeConstr
->>>>>>> 77faf83d
+        AnyMemRefTypeConstr | stencil.StencilTypeConstr | AnyTensorTypeConstr
     )
     offset = prop_def(stencil.IndexAttr)
     offset_mapping = opt_prop_def(stencil.IndexAttr)
@@ -524,11 +502,7 @@
             props["offset_mapping"] = stencil.IndexAttr.get(*offset_mapping)
         parser.parse_punctuation(":")
         res_type = parser.parse_attribute()
-<<<<<<< HEAD
         if isattr(res_type, stencil.StencilTypeConstr):
-=======
-        if isattr(res_type, base(stencil.StencilType[Attribute])):
->>>>>>> 77faf83d
             return cls.build(
                 operands=[temp],
                 result_types=[res_type.get_element_type()],
@@ -561,11 +535,7 @@
                     raise VerifyException(
                         f"{type(self)} access to own data requires{self.op.type} but found {self.result.type}"
                     )
-<<<<<<< HEAD
             elif isattr(self.op.type, stencil.StencilTypeConstr):
-=======
-            elif isattr(self.op.type, base(stencil.StencilType[Attribute])):
->>>>>>> 77faf83d
                 if not self.result.type == self.op.type.get_element_type():
                     raise VerifyException(
                         f"{type(self)} access to own data requires{self.op.type.get_element_type()} but found {self.result.type}"
