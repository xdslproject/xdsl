--- conflicted
+++ resolved
@@ -24,7 +24,7 @@
     region = Region(block0)
 
     assert len(region.ops) == 3
-    assert len(list(region.blocks[0].ops)) == 3
+    assert len(region.blocks[0].ops) == 3
 
     # Operation to subtract b from a
     d = Subi.get(a, b)
@@ -48,7 +48,7 @@
     region = Region(block0)
 
     assert len(region.ops) == 3
-    assert len(list(region.blocks[0].ops)) == 3
+    assert len(region.blocks[0].ops) == 3
 
     # Operation to subtract b from a
     d = Subi.get(a, b)
@@ -249,30 +249,11 @@
     assert program.is_structurally_equivalent(program.regions[0].blocks[0]) == False
     assert program.regions[0].is_structurally_equivalent(program) == False
     assert program.regions[0].blocks[0].is_structurally_equivalent(program) == False
-<<<<<<< HEAD
 
     block = program.ops[0].regions[0].blocks[0]
     ops = list(block.ops)
-    assert ops[0].is_structurally_equivalent(ops[1]) == False
-    assert (
-        block.is_structurally_equivalent(program.ops[0].regions[0].blocks[1]) == False
-=======
-    assert (
-        program.ops[0]
-        .regions[0]
-        .blocks[0]
-        .ops[0]
-        .is_structurally_equivalent(program.ops[0].regions[0].blocks[0].ops[1])
-        == False
-    )
-    assert (
-        program.ops[0]
-        .regions[0]
-        .blocks[0]
-        .is_structurally_equivalent(program.ops[0].regions[0].blocks[1])
-        == False
->>>>>>> bb64e11a
-    )
+    assert not ops[0].is_structurally_equivalent(ops[1])
+    assert not block.is_structurally_equivalent(program.ops[0].regions[0].blocks[1])
 
 
 def test_descriptions():
@@ -303,8 +284,6 @@
 \t}
 )"""
     )
-<<<<<<< HEAD
-=======
 
 
 # ToDo: Create this op without IRDL itself, since it tests fine grained
@@ -366,7 +345,6 @@
     assert op.detach_region(region0) == region0
     assert len(op.regions) == 1
     assert op.get_region_index(region2) == 0
->>>>>>> bb64e11a
 
 
 @irdl_op_definition
