--- conflicted
+++ resolved
@@ -13,7 +13,6 @@
 )
 from xdsl.dialects.csl import csl, csl_stencil, csl_wrapper
 from xdsl.ir import Attribute, BlockArgument, Operation, SSAValue
-from xdsl.irdl import base
 from xdsl.passes import ModulePass
 from xdsl.pattern_rewriter import (
     GreedyRewritePatternApplier,
@@ -88,23 +87,10 @@
             # retrieve z_dim from post_process arg[0]
             if isattr(
                 field_t := apply_op.post_process.block.args[0].type,
-<<<<<<< HEAD
-                base(
-                    stencil.TempType[
-                        TensorType[Attribute] | memref.MemRefType[Attribute]
-                    ]
-                )
-                | base(
-                    stencil.FieldType[
-                        TensorType[Attribute] | memref.MemRefType[Attribute]
-                    ]
-                ),
-=======
                 stencil.StencilTypeConstr,
             ) and isattr(
                 el_type := field_t.element_type,
                 AnyTensorTypeConstr | AnyMemRefTypeConstr,
->>>>>>> 7c10bca9
             ):
                 # unbufferized csl_stencil
                 z_dim = max(z_dim, el_type.get_shape()[-1])
