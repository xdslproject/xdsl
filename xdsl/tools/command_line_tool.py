import argparse
import os
import sys
from collections.abc import Callable
from typing import IO

from xdsl.backend.riscv import riscv_scf_to_asm
<<<<<<< HEAD
from xdsl.backend.riscv.lowering import (
    convert_arith_to_riscv,
    convert_func_to_riscv_func,
    convert_scf_to_riscv_scf,
)
from xdsl.backend.riscv.lowering.optimise_riscv import OptimiseRiscvPass
=======
from xdsl.backend.riscv.lowering import scf_to_riscv_scf
from xdsl.backend.riscv.lowering.lower_func_riscv_func import LowerFuncToRiscvFunc
from xdsl.backend.riscv.lowering.riscv_arith_lowering import RISCVLowerArith
>>>>>>> ef3ede2f
from xdsl.dialects.affine import Affine
from xdsl.dialects.arith import Arith
from xdsl.dialects.builtin import Builtin, ModuleOp
from xdsl.dialects.cf import Cf
from xdsl.dialects.cmath import CMath
from xdsl.dialects.experimental.dmp import DMP
from xdsl.dialects.experimental.fir import FIR
from xdsl.dialects.experimental.math import Math
from xdsl.dialects.func import Func
from xdsl.dialects.gpu import GPU
from xdsl.dialects.irdl.irdl import IRDL
from xdsl.dialects.linalg import Linalg
from xdsl.dialects.llvm import LLVM
from xdsl.dialects.memref import MemRef
from xdsl.dialects.mpi import MPI
from xdsl.dialects.pdl import PDL
from xdsl.dialects.printf import Printf
from xdsl.dialects.riscv import RISCV
from xdsl.dialects.riscv_func import RISCV_Func
from xdsl.dialects.riscv_scf import RISCV_Scf
from xdsl.dialects.scf import Scf
from xdsl.dialects.snitch import Snitch
from xdsl.dialects.snitch_runtime import SnitchRuntime
from xdsl.dialects.stencil import Stencil
from xdsl.dialects.test import Test
from xdsl.dialects.vector import Vector
from xdsl.frontend.passes.desymref import DesymrefyPass
from xdsl.frontend.symref import Symref
from xdsl.ir import Dialect, MLContext
from xdsl.parser import Parser
from xdsl.passes import ModulePass
from xdsl.transforms import (
    canonicalize,
    canonicalize_dmp,
    dead_code_elimination,
    lower_mpi,
    lower_riscv_func,
    lower_snitch,
    lower_snitch_runtime,
    mlir_opt,
    printf_to_llvm,
    printf_to_putchar,
    reconcile_unrealized_casts,
    riscv_register_allocation,
)
from xdsl.transforms.experimental import (
    convert_stencil_to_ll_mlir,
    stencil_shape_inference,
    stencil_storage_materialization,
)
from xdsl.transforms.experimental.dmp import stencil_global_to_local
from xdsl.utils.exceptions import ParseError


def get_all_dialects() -> list[Dialect]:
    """Return the list of all available dialects."""
    return [
        Affine,
        Arith,
        Builtin,
        Cf,
        CMath,
        DMP,
        FIR,
        Func,
        GPU,
        Linalg,
        IRDL,
        LLVM,
        Math,
        MemRef,
        MPI,
        PDL,
        Printf,
        RISCV,
        RISCV_Func,
        RISCV_Scf,
        Scf,
        Snitch,
        SnitchRuntime,
        Stencil,
        Symref,
        Test,
        Vector,
    ]


def get_all_passes() -> list[type[ModulePass]]:
    """Return the list of all available passes."""
    return [
        canonicalize.CanonicalizePass,
        canonicalize_dmp.CanonicalizeDmpPass,
        convert_stencil_to_ll_mlir.ConvertStencilToLLMLIRPass,
        dead_code_elimination.DeadCodeElimination,
        DesymrefyPass,
        stencil_global_to_local.GlobalStencilToLocalStencil2DHorizontal,
        stencil_global_to_local.LowerHaloToMPI,
        lower_mpi.LowerMPIPass,
        lower_riscv_func.LowerRISCVFunc,
        lower_snitch.LowerSnitchPass,
        lower_snitch_runtime.LowerSnitchRuntimePass,
        mlir_opt.MLIROptPass,
        printf_to_llvm.PrintfToLLVM,
        printf_to_putchar.PrintfToPutcharPass,
        riscv_register_allocation.RISCVRegisterAllocation,
<<<<<<< HEAD
        convert_arith_to_riscv.ConvertArithToRiscvPass,
        convert_func_to_riscv_func.ConvertFuncToRiscvFuncPass,
        OptimiseRiscvPass,
        convert_scf_to_riscv_scf.ConvertScfToRiscvPass,
=======
        RISCVLowerArith,
        LowerFuncToRiscvFunc,
        scf_to_riscv_scf.ScfToRiscvPass,
>>>>>>> ef3ede2f
        riscv_scf_to_asm.LowerScfForToLabels,
        stencil_shape_inference.StencilShapeInferencePass,
        stencil_storage_materialization.StencilStorageMaterializationPass,
        reconcile_unrealized_casts.ReconcileUnrealizedCastsPass,
    ]


class CommandLineTool:
    ctx: MLContext
    args: argparse.Namespace
    """
    The argument parsers namespace which holds the parsed commandline
    attributes.
    """

    available_frontends: dict[str, Callable[[IO[str]], ModuleOp]]
    """
    A mapping from file extension to a frontend that can handle this
    file type.
    """

    def register_all_arguments(self, arg_parser: argparse.ArgumentParser):
        arg_parser.add_argument(
            "input_file", type=str, nargs="?", help="path to input file"
        )

        frontends = [name for name in self.available_frontends]
        arg_parser.add_argument(
            "-f",
            "--frontend",
            type=str,
            required=False,
            choices=frontends,
            help="Frontend to be used for the input. If not set, "
            "the xdsl frontend or the one for the file extension "
            "is used.",
        )
        arg_parser.add_argument("--disable-verify", default=False, action="store_true")

        arg_parser.add_argument(
            "--allow-unregistered-dialect",
            default=False,
            action="store_true",
            help="Allow the parsing of unregistered dialects.",
        )

        arg_parser.add_argument(
            "--no-implicit-module",
            default=False,
            action="store_true",
            help="Disable implicit addition of a top-level module op during parsing.",
        )

    def get_input_stream(self) -> tuple[IO[str], str]:
        """
        Get the input stream to parse from, along with the file extension.
        """
        if self.args.input_file is None:
            f = sys.stdin
            file_extension = "mlir"
        else:
            f = open(self.args.input_file)
            _, file_extension = os.path.splitext(self.args.input_file)
            file_extension = file_extension.replace(".", "")
        return f, file_extension

    def get_input_name(self):
        return self.args.input_file or "stdin"

    def register_all_dialects(self):
        """
        Register all dialects that can be used.

        Add other/additional dialects by overloading this function.
        """
        for dialect in get_all_dialects():
            self.ctx.register_dialect(dialect)

    def register_all_frontends(self):
        """
        Register all frontends that can be used.

        Add other/additional frontends by overloading this function.
        """

        def parse_mlir(io: IO[str]):
            return Parser(
                self.ctx,
                io.read(),
                self.get_input_name(),
            ).parse_module(not self.args.no_implicit_module)

        self.available_frontends["mlir"] = parse_mlir

    def parse_chunk(self, chunk: IO[str], file_extension: str) -> ModuleOp | None:
        """
        Parse the input file by invoking the parser specified by the `parser`
        argument. If not set, the parser registered for this file extension
        is used.
        """

        try:
            return self.available_frontends[file_extension](chunk)
        except ParseError as e:
            if "parsing_diagnostics" in self.args and self.args.parsing_diagnostics:
                print(e.with_context())
            else:
                raise Exception("Failed to parse:\n" + e.with_context()) from e
        finally:
            chunk.close()<|MERGE_RESOLUTION|>--- conflicted
+++ resolved
@@ -5,18 +5,11 @@
 from typing import IO
 
 from xdsl.backend.riscv import riscv_scf_to_asm
-<<<<<<< HEAD
 from xdsl.backend.riscv.lowering import (
     convert_arith_to_riscv,
     convert_func_to_riscv_func,
     convert_scf_to_riscv_scf,
 )
-from xdsl.backend.riscv.lowering.optimise_riscv import OptimiseRiscvPass
-=======
-from xdsl.backend.riscv.lowering import scf_to_riscv_scf
-from xdsl.backend.riscv.lowering.lower_func_riscv_func import LowerFuncToRiscvFunc
-from xdsl.backend.riscv.lowering.riscv_arith_lowering import RISCVLowerArith
->>>>>>> ef3ede2f
 from xdsl.dialects.affine import Affine
 from xdsl.dialects.arith import Arith
 from xdsl.dialects.builtin import Builtin, ModuleOp
@@ -122,16 +115,9 @@
         printf_to_llvm.PrintfToLLVM,
         printf_to_putchar.PrintfToPutcharPass,
         riscv_register_allocation.RISCVRegisterAllocation,
-<<<<<<< HEAD
         convert_arith_to_riscv.ConvertArithToRiscvPass,
         convert_func_to_riscv_func.ConvertFuncToRiscvFuncPass,
-        OptimiseRiscvPass,
         convert_scf_to_riscv_scf.ConvertScfToRiscvPass,
-=======
-        RISCVLowerArith,
-        LowerFuncToRiscvFunc,
-        scf_to_riscv_scf.ScfToRiscvPass,
->>>>>>> ef3ede2f
         riscv_scf_to_asm.LowerScfForToLabels,
         stencil_shape_inference.StencilShapeInferencePass,
         stencil_storage_materialization.StencilStorageMaterializationPass,
