"""
An interactive command-line tool to explore compilation pipeline construction.

Execute `xdsl-gui` in your terminal to run it.

Run `textual run xdsl.interactive.app:InputApp --dev` to run in development mode. Please
be sure to install `textual-dev` to run this command.
"""

import argparse
import os
from collections.abc import Callable
from dataclasses import fields
from io import StringIO
from typing import Any, ClassVar

from textual import events, on
from textual.app import App, ComposeResult
from textual.containers import Horizontal, ScrollableContainer, Vertical
from textual.reactive import reactive
from textual.screen import Screen
from textual.widgets import (
    Button,
    DataTable,
    Footer,
    Label,
    ListItem,
    ListView,
    TextArea,
    Tree,
)
from textual.widgets.tree import TreeNode

from xdsl.dialects.builtin import ModuleOp
from xdsl.interactive.add_arguments_screen import AddArguments
from xdsl.interactive.get_all_available_passes import get_available_pass_list
from xdsl.interactive.load_file_screen import LoadFile
from xdsl.interactive.pass_list_item import PassListItem
from xdsl.interactive.pass_metrics import (
    count_number_of_operations,
    get_diff_operation_count,
)
from xdsl.interactive.passes import (
    ALL_PASSES,
    AvailablePass,
    apply_passes_to_module,
    get_new_registered_context,
)
from xdsl.parser import Parser
from xdsl.passes import ModulePass, PipelinePass, get_pass_argument_names_and_types
from xdsl.printer import Printer
from xdsl.tools.command_line_tool import get_all_passes
from xdsl.transforms import individual_rewrite
from xdsl.utils.exceptions import PassPipelineParseError
from xdsl.utils.parse_pipeline import PipelinePassSpec, parse_pipeline

from ._pasteboard import pyclip_copy


class OutputTextArea(TextArea):
    """Used to prevent users from being able to alter the Output TextArea."""

    async def _on_key(self, event: events.Key) -> None:
        event.prevent_default()


class InputApp(App[None]):
    """
    Interactive application for constructing compiler pipelines.
    """

    CSS_PATH = "app.tcss"

    BINDINGS = [
        ("d", "toggle_dark", "Toggle dark mode"),
        ("q", "quit_app", "Quit"),
    ]

    SCREENS: ClassVar[dict[str, type[Screen[Any]] | Callable[[], Screen[Any]]]] = {
        "add_arguments_screen": AddArguments,
        "load_file": LoadFile,
    }
    """
    A dictionary that maps names on to Screen objects.
    """

    INITIAL_IR_TEXT = """
        func.func @hello(%n : i32) -> i32 {
          %two = arith.constant 0 : i32
          %res = arith.addi %two, %n : i32
          func.return %res : i32
        }
        """

    current_module = reactive[ModuleOp | Exception | None](None)
    """
    Reactive variable used to save the current state of the modified Input TextArea
    (i.e. is the Output TextArea).
    """
    pass_pipeline = reactive(tuple[tuple[type[ModulePass], PipelinePassSpec], ...])
    """Reactive variable that saves the list of selected passes."""

    condense_mode = reactive(False, always_update=True)
    """Reactive boolean."""
    available_pass_list = reactive(tuple[AvailablePass, ...])
    """
    Reactive variable that saves the list of passes that have an effect on
    current_module.
    """

    input_text_area: TextArea
    """Input TextArea."""
    output_text_area: OutputTextArea
    """Output TextArea."""
    selected_passes_list_view: ListView
    """"ListView displaying the selected passes."""
    passes_tree: Tree[PassListItem]
    """Tree displaying the passes available to apply."""

    input_operation_count_tuple = reactive(tuple[tuple[str, int], ...])
    """
    Saves the operation name and count of the input text area in a reactive tuple of
    tuples.
    """
    diff_operation_count_tuple = reactive(tuple[tuple[str, int, str], ...])
    """
    Saves the diff of the input_operation_count_tuple and the output_operation_count_tuple
    in a reactive tuple of tuples.
    """

    input_operation_count_datatable: DataTable[str | int]
    """DataTable displaying the operation names and counts of the input text area."""
    diff_operation_count_datatable: DataTable[str | int]
    """
    DataTable displaying the diff of operation names and counts of the input and output
    text areas.
    """

    current_argument_pass: tuple[tuple[type[ModulePass], PipelinePassSpec], ...] = ()
    """
    Saves a tuple containing the constructed ModulePass, PipelinePassSpec tuple of a pass with arguments requiring user input.
    """

    pre_loaded_input_text: str
    current_file_path: str
    pre_loaded_pass_pipeline: tuple[tuple[type[ModulePass], PipelinePassSpec], ...]

    def __init__(
        self,
        file_path: str | None = None,
        input_text: str | None = None,
        pass_pipeline: tuple[tuple[type[ModulePass], PipelinePassSpec], ...] = (),
    ):
        if file_path is None:
            self.current_file_path = ""
        else:
            self.current_file_path = file_path

        if input_text is None:
            self.pre_loaded_input_text = InputApp.INITIAL_IR_TEXT
        else:
            self.pre_loaded_input_text = input_text

        self.pre_loaded_pass_pipeline = pass_pipeline

        super().__init__()

    def compose(self) -> ComposeResult:
        """
        Creates the required widgets, events, etc.
        """
        self.input_text_area = TextArea(id="input")
        self.output_text_area = OutputTextArea(id="output")
        self.selected_passes_list_view = ListView(id="selected_passes_list_view")
        self.passes_tree = Tree(label=".", id="passes_tree")
        self.input_operation_count_datatable = DataTable(
            id="input_operation_count_datatable"
        )
        self.diff_operation_count_datatable = DataTable(
            id="diff_operation_count_datatable"
        )

        with Horizontal(id="top_container"):
            with Vertical(id="veritcal_tree_selected_passes_list_view"):
                yield self.selected_passes_list_view
                yield self.passes_tree
            with ScrollableContainer(id="buttons"):
                yield Button("Copy Query", id="copy_query_button")
                yield Button("Clear Passes", id="clear_passes_button")
                yield Button("Condense", id="condense_button")
                yield Button("Uncondense", id="uncondense_button")
                yield Button("Remove Last Pass", id="remove_last_pass_button")
                yield Button("Show Operation Count", id="show_operation_count_button")
                yield Button(
                    "Remove Operation Count", id="remove_operation_count_button"
                )
        with Horizontal(id="bottom_container"):
            with Horizontal(id="input_horizontal_container"):
                with Vertical(id="input_container"):
                    yield self.input_text_area
                    with Horizontal(id="input_horizontal"):
                        yield Button("Clear Input", id="clear_input_button")
                        yield Button("Load File", id="load_file_button")
                with ScrollableContainer(id="input_ops_container"):
                    yield self.input_operation_count_datatable

            with Horizontal(id="output_horizontal_container"):
                with Vertical(id="output_container"):
                    yield self.output_text_area
                    yield Button("Copy Output", id="copy_output_button")
                with ScrollableContainer(id="output_ops_container"):
                    yield self.diff_operation_count_datatable
        yield Footer()

    def on_mount(self) -> None:
        """Configure widgets in this application before it is first shown."""
        # Registers the theme for the Input/Output TextAreas
        self.input_text_area.theme = "vscode_dark"
        self.output_text_area.theme = "vscode_dark"

        # add titles for various widgets
        self.query_one("#input_container").border_title = "Input xDSL IR"
        self.query_one("#output_container").border_title = "Output xDSL IR"

        # initialize Tree to contain the pass options
        for n, module_pass in ALL_PASSES:
            self.passes_tree.root.add(
                label=n,
                data=PassListItem(
                    Label(n), module_pass=module_pass, pass_spec=None, name=n
                ),
            )

        # initialize GUI with either specified input text or default example
        self.input_text_area.load_text(self.pre_loaded_input_text)

        # initialize DataTable with column names
        self.input_operation_count_datatable.add_columns("Operation", "Count")
        self.input_operation_count_datatable.zebra_stripes = True

        self.diff_operation_count_datatable.add_columns("Operation", "Count", "Diff")
        self.diff_operation_count_datatable.zebra_stripes = True

        # initialize GUI with specified pass pipeline
        self.pass_pipeline = self.pre_loaded_pass_pipeline

    def compute_available_pass_list(self) -> tuple[AvailablePass, ...]:
        """
        When any reactive variable is modified, this function (re-)computes the
        available_pass_list variable.
        """
        match self.current_module:
            case None:
                return tuple(AvailablePass(p.name, p, None) for _, p in ALL_PASSES)
            case Exception():
                return ()
            case ModuleOp():
                return get_available_pass_list(
                    self.input_text_area.text,
                    self.pass_pipeline,
                    self.condense_mode,
                    individual_rewrite.REWRITE_BY_NAMES,
                )

    def watch_available_pass_list(
        self,
        old_pass_list: tuple[AvailablePass, ...],
        new_pass_list: tuple[AvailablePass, ...],
    ) -> None:
        """
        Function called when the reactive variable available_pass_list changes - updates
        the ListView to display the latest pass options.
        """
        if old_pass_list != new_pass_list:
            self.passes_tree.clear()
            self.expand_node(self.passes_tree.root, new_pass_list)

<<<<<<< HEAD
    def get_root_to_child_pass_list(
        self, expanded_node: TreeNode[PassListItem]
    ) -> tuple[tuple[type[ModulePass], PipelinePassSpec], ...]:
        """
        Helper function that returns a pass_pipeline consisiting of the list of nodes
        from the root of the tree to the expanded_node child.
        """
        assert isinstance(expanded_node.data, PassListItem)
        pass_list_items: list[PassListItem] = []
        current = expanded_node

        while current is not None and current.data is not None and not current.is_root:
            pass_list_items.append(current.data)
            current = current.parent

        root_to_child_pass_list = tuple(
            (data.module_pass, data.module_pass().pipeline_pass_spec())
            if data.pass_spec is None
            else (data.module_pass, data.pass_spec)
            for data in reversed(pass_list_items)
        )

        return root_to_child_pass_list

    def update_selected_passes_list_view(
        self, pass_pipeline: tuple[tuple[type[ModulePass], PipelinePassSpec], ...]
    ) -> None:
=======
    def update_selected_passes_list_view(self) -> None:
>>>>>>> 0267661b
        """
        Helper function that updates the selected passes ListView to display the passes in pass_pipeline.
        """
        self.selected_passes_list_view.clear()
        if len(self.pass_pipeline) >= 1:
            self.selected_passes_list_view.append(ListItem(Label("."), name="."))

        # last element is the node of the tree
        pass_pipeline = self.pass_pipeline[:-1]
        for pass_value, value_spec in pass_pipeline:
            self.selected_passes_list_view.append(
                PassListItem(
                    Label(str(value_spec)),
                    module_pass=pass_value,
                    pass_spec=value_spec,
                    name=pass_value.name,
                )
            )

    def expand_node(
        self,
        expanded_pass: TreeNode[PassListItem],
        child_pass_list: tuple[AvailablePass, ...],
    ) -> None:
        """
        Helper function that adds a subtree to a node, i.e. adds a sub-tree containing the child_pass_list with expanded_pass as the root.
        """

        # remove potential children nodes in case expand node has been clicked multiple times on the same node
        expanded_pass.remove_children

        for pass_name, value, value_spec in child_pass_list:
            expanded_pass.add(
                label=pass_name,
                data=PassListItem(
                    Label(pass_name),
                    module_pass=value,
                    pass_spec=value_spec,
                    name=value.name,
                ),
            )

    def update_root_of_passes_tree(self) -> None:
        """
        Helper function that updates the passes_tree by first resetting the root (to be
        either the "." root if the pass_pipeline is empty or to the last selected pass) and
        updates the subtree of the root.
        """
        # reset rootnode  of tree
        if self.pass_pipeline == ():
            self.passes_tree.reset(".")
        else:
            value, value_spec = self.pass_pipeline[-1]
            self.passes_tree.reset(
                label=str(value_spec),
                data=PassListItem(
                    Label(value.name),
                    module_pass=value,
                    pass_spec=value_spec,
                    name=value.name,
                ),
            )
        # expand the node
        self.expand_node(self.passes_tree.root, self.available_pass_list)

    def get_pass_arguments(
        self,
        selected_pass_value: type[ModulePass],
        selected_pass_spec: PipelinePassSpec | None,
    ) -> None:
        """
        This function facilitates user input of pass concatenated_arg_val by navigating
        to the AddArguments screen, and subsequently parses the returned string upon
        screen dismissal and updates the reactive variable current_argument_pass to hold
        the constructed pass in a form ready to append to the pass_pipeline.
        """

        def add_pass_with_arguments_to_pass_pipeline(concatenated_arg_val: str) -> None:
            """
            Called when AddArguments Screen is dismissed. This function attempts to parse
            the returned string, and if successful, adds it to the pass_pipeline variable.
            In case of parsing failure, the AddArguments Screen is pushed, revealing the
            Parse Error.
            """
            # reset pass
            self.current_argument_pass = ()
            try:
                new_pass_with_arguments = list(
                    parse_pipeline(
                        f"{selected_pass_value.name}{{{concatenated_arg_val}}}"
                    )
                )[0]
                self.current_argument_pass = (
                    (selected_pass_value, new_pass_with_arguments),
                )
            except PassPipelineParseError as e:
                res = f"PassPipelineParseError: {e}"
                screen = AddArguments(TextArea(res, id="argument_text_area"))
                self.push_screen(screen, add_pass_with_arguments_to_pass_pipeline)

        # generates a string containing the concatenated_arg_val and types of the selected pass and initializes the AddArguments Screen to contain the string
        self.push_screen(
            AddArguments(
                TextArea(
                    get_pass_argument_names_and_types(selected_pass_value),
                    id="argument_text_area",
                )
            ),
            add_pass_with_arguments_to_pass_pipeline,
        )

    @on(Tree.NodeSelected, "#passes_tree")
    def update_pass_pipeline(self, event: Tree.NodeSelected[PassListItem]) -> None:
        """
        When a new selection is made, the reactive variable storing the list of selected
        passes is updated.
        """
        selected_pass = event.node
        if selected_pass.data is None:
            return
        assert isinstance(selected_pass.data, PassListItem)

        # get instance
        selected_pass_value = selected_pass.data.module_pass
        selected_pass_spec = selected_pass.data.pass_spec

        # if selected_pass_value has arguments, call get_arguments_function to push screen for user input
        if fields(selected_pass_value) and selected_pass_spec is None:
            self.get_pass_arguments(selected_pass_value, selected_pass_spec)
            self.pass_pipeline = (
                *self.pass_pipeline,
                *self.current_argument_pass,
            )
        else:
            # if selected_pass_value contains no arguments add the selected pass to pass_pipeline
            if selected_pass_spec is None:
                selected_pass_spec = selected_pass_value().pipeline_pass_spec()
            # selected_pass_value is an "individual_rewrite", add the selected pass to pass_pipeline
            self.pass_pipeline = (
                *self.pass_pipeline,
                (selected_pass_value, selected_pass_spec),
            )

    def watch_pass_pipeline(self) -> None:
        """
        Function called when the reactive variable pass_pipeline changes - updates the
        label to display the respective generated query in the Label.
        """
        self.update_selected_passes_list_view()
        self.update_root_of_passes_tree()
        self.update_current_module()

    @on(TextArea.Changed, "#input")
    def update_current_module(self) -> None:
        """
        Function to parse the input and to apply the list of selected passes to it.
        """
        input_text = self.input_text_area.text
        if (input_text) == "":
            self.current_module = None
            self.current_get_condensed_list = ()
            self.update_input_operation_count_tuple(ModuleOp([], None))
            return
        try:
            ctx = get_new_registered_context()
            parser = Parser(ctx, input_text)
            module = parser.parse_module()
            self.update_input_operation_count_tuple(module)
            self.current_module = apply_passes_to_module(
                module, ctx, self.pass_pipeline
            )
        except Exception as e:
            self.current_module = e
            self.update_input_operation_count_tuple(ModuleOp([], None))

    def watch_current_module(self):
        """
        Function called when the reactive variable current_module changes - updates the
        Output TextArea.
        """
        match self.current_module:
            case None:
                output_text = "No input"
            case Exception() as e:
                output_stream = StringIO()
                Printer(output_stream).print(e)
                output_text = output_stream.getvalue()
            case ModuleOp():
                output_stream = StringIO()
                Printer(output_stream).print(self.current_module)
                output_text = output_stream.getvalue()

        self.output_text_area.load_text(output_text)
        self.update_operation_count_diff_tuple()

    def get_query_string(self) -> str:
        """
        Function returning a string containing the textual description of the pass
        pipeline generated thus far.
        """
        if self.current_file_path == "":
            query = "-p "
        else:
            query = self.current_file_path + " -p "

        if self.pass_pipeline:
            query += "'"
            query += ",".join(
                str(pipeline_pass_spec) for _, pipeline_pass_spec in self.pass_pipeline
            )
            query += "'"
        return f"xdsl-opt {query}"

    def update_input_operation_count_tuple(self, input_module: ModuleOp) -> None:
        """
        Function that updates the input_operation_datatable to display the operation
        names and counts in the input text area.
        """
        # sort tuples alphabetically by operation name
        self.input_operation_count_tuple = tuple(
            sorted(count_number_of_operations(input_module).items())
        )

    def watch_input_operation_count_tuple(self) -> None:
        """
        Function called when the reactive variable input_operation_count_tuple changes - updates the
        Input DataTable.
        """
        # clear datatable and add input_operation_count_tuple to DataTable
        self.input_operation_count_datatable.clear()
        self.input_operation_count_datatable.add_rows(self.input_operation_count_tuple)
        self.update_operation_count_diff_tuple()

    def update_operation_count_diff_tuple(self) -> None:
        """
        Function that updates the diff_operation_count_tuple to calculate the diff
        of the input and output operation counts.
        """
        match self.current_module:
            case None:
                output_operation_count_tuple = ()
            case Exception():
                output_operation_count_tuple = ()
            case ModuleOp():
                # sort tuples alphabetically by operation name
                output_operation_count_tuple = tuple(
                    (k, v)
                    for (k, v) in sorted(
                        count_number_of_operations(self.current_module).items()
                    )
                )
        self.diff_operation_count_tuple = get_diff_operation_count(
            self.input_operation_count_tuple, output_operation_count_tuple
        )

    def watch_diff_operation_count_tuple(self) -> None:
        """
        Function called when the reactive variable diff_operation_count_tuple changes
        - updates the Output DataTable.
        """
        self.diff_operation_count_datatable.clear()
        self.diff_operation_count_datatable.add_rows(self.diff_operation_count_tuple)

    def action_toggle_dark(self) -> None:
        """An action to toggle dark mode."""
        self.dark = not self.dark

    def action_quit_app(self) -> None:
        """An action to quit the app."""
        self.exit()

    @on(Button.Pressed, "#clear_input_button")
    def clear_input(self, event: Button.Pressed) -> None:
        """Input TextArea is cleared when "Clear Input" button is pressed."""
        self.input_text_area.clear()

    @on(Button.Pressed, "#copy_output_button")
    def copy_output(self, event: Button.Pressed) -> None:
        """Output TextArea is copied when "Copy Output" button is pressed."""
        pyclip_copy(self.output_text_area.text)

    @on(Button.Pressed, "#copy_query_button")
    def copy_query(self, event: Button.Pressed) -> None:
        """Selected passes/query Label is copied when "Copy Query" button is pressed."""
        pyclip_copy(self.get_query_string())

    @on(Button.Pressed, "#clear_passes_button")
    def clear_passes(self, event: Button.Pressed) -> None:
        """Selected passes cleared when "Clear Passes" button is pressed."""
        self.pass_pipeline = ()

    @on(Button.Pressed, "#condense_button")
    def condense(self, event: Button.Pressed) -> None:
        """
        Displayed passes are filtered to display only those passes that have an affect
        on current_module when "Condense" Button is pressed.
        """
        self.condense_mode = True
        self.add_class("condensed")

    @on(Button.Pressed, "#uncondense_button")
    def uncondense(self, event: Button.Pressed) -> None:
        """
        Displayed passes are filtered to display all available passes when "Uncondense"
        Button is pressed.
        """
        self.condense_mode = False
        self.remove_class("condensed")

    @on(Button.Pressed, "#show_operation_count_button")
    def show_operation_count_button(self, event: Button.Pressed) -> None:
        """Operation Count is displayed when "Show Operation Count" button is pressed."""
        self.add_class("operation_count_shown")

    @on(Button.Pressed, "#remove_operation_count_button")
    def remove_operation_count_button(self, event: Button.Pressed) -> None:
        """Operation Count is removed when "Remove Operation Count" button is pressed."""
        self.remove_class("operation_count_shown")

    @on(Button.Pressed, "#remove_last_pass_button")
    def remove_last_pass(self, event: Button.Pressed) -> None:
        """Last selected pass removed when "Remove Last Pass" button is pressed."""
        self.pass_pipeline = self.pass_pipeline[:-1]

    @on(Button.Pressed, "#load_file_button")
    def load_file(self, event: Button.Pressed) -> None:
        """
        Pushes screen displaying DirectoryTree widget when "Load File" button is pressed.
        """

        def check_load_file(file_path: str) -> None:
            """
            Called when LoadFile is dismissed. Loads selected file into
            input_text_area.
            """
            # Clear Input TextArea and Pass Pipeline
            self.pass_pipeline = ()
            self.input_text_area.clear()

            try:
                if os.path.exists(file_path):
                    # Open the file and read its contents
                    with open(file_path) as file:
                        file_contents = file.read()
                        self.input_text_area.load_text(file_contents)
                    self.current_file_path = file_path
                else:
                    self.input_text_area.load_text(
                        f"The file '{file_path}' does not exist."
                    )
            except Exception as e:
                self.input_text_area.load_text(str(e))

        self.push_screen("load_file", check_load_file)


def main():
    arg_parser = argparse.ArgumentParser()
    arg_parser.add_argument(
        "input_file", type=str, nargs="?", help="path to input file"
    )

    available_passes = ",".join([name for name in get_all_passes()])
    arg_parser.add_argument(
        "-p",
        "--passes",
        required=False,
        help="Delimited list of passes." f" Available passes are: {available_passes}",
        type=str,
        default="",
    )
    args = arg_parser.parse_args()

    file_path = args.input_file
    if file_path is not None:
        # Open the file and read its contents
        with open(file_path) as file:
            file_contents = file.read()
    else:
        file_contents = None

    pass_spec_pipeline = list(parse_pipeline(args.passes))
    pass_list = get_all_passes()
    pipeline = tuple(PipelinePass.build_pipeline_tuples(pass_list, pass_spec_pipeline))

    return InputApp(file_path, file_contents, pipeline).run()


if __name__ == "__main__":
    main()<|MERGE_RESOLUTION|>--- conflicted
+++ resolved
@@ -275,7 +275,6 @@
             self.passes_tree.clear()
             self.expand_node(self.passes_tree.root, new_pass_list)
 
-<<<<<<< HEAD
     def get_root_to_child_pass_list(
         self, expanded_node: TreeNode[PassListItem]
     ) -> tuple[tuple[type[ModulePass], PipelinePassSpec], ...]:
@@ -303,9 +302,6 @@
     def update_selected_passes_list_view(
         self, pass_pipeline: tuple[tuple[type[ModulePass], PipelinePassSpec], ...]
     ) -> None:
-=======
-    def update_selected_passes_list_view(self) -> None:
->>>>>>> 0267661b
         """
         Helper function that updates the selected passes ListView to display the passes in pass_pipeline.
         """
