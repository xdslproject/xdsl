--- conflicted
+++ resolved
@@ -179,17 +179,13 @@
         self.diff_operation_count_datatable = DataTable(
             id="diff_operation_count_datatable"
         )
-<<<<<<< HEAD
-        self.pre_loaded_file_path_option = pre_load_file_path
-        self.pre_load_pass_pipeline_option = pre_load_pass_pipeline
-=======
 
         # initialize to contain terminal specified file path or to IR example
         if pre_load_file_path is None:
             self.pre_loaded_input_text = InputApp.INITIAL_IR_TEXT
         else:
             self.pre_loaded_input_text = pre_load_file_path
->>>>>>> 75063383
+        self.pre_load_pass_pipeline_option = pre_load_pass_pipeline
 
         super().__init__()
 
@@ -261,23 +257,6 @@
         self.diff_operation_count_datatable.add_columns("Operation", "Count", "Diff")
         self.diff_operation_count_datatable.zebra_stripes = True
 
-<<<<<<< HEAD
-        # upload specified file (via terminal) to Input Text Area
-        if self.pre_loaded_file_path_option is not None:
-            self.input_text_area.clear()
-            try:
-                if os.path.exists(self.pre_loaded_file_path_option):
-                    # Open the file and read its contents
-                    with open(self.pre_loaded_file_path_option) as file:
-                        file_contents = file.read()
-                        self.input_text_area.load_text(file_contents)
-                else:
-                    self.input_text_area.load_text(
-                        f"The file '{self.pre_loaded_file_path_option}' does not exist."
-                    )
-            except Exception as e:
-                self.input_text_area.load_text(str(e))
-
         # upload specificied passes (via terminal)
         if self.pre_load_pass_pipeline_option is not None:
             temp_dict = dict(ALL_PASSES)
@@ -288,8 +267,6 @@
                     (temp_dict.get(value_spec.name), value_spec),
                 )
 
-=======
->>>>>>> 75063383
     def compute_available_pass_list(self) -> tuple[type[ModulePass], ...]:
         """
         When any reactive variable is modified, this function (re-)computes the
@@ -610,12 +587,9 @@
     )
     args = arg_parser.parse_args()
 
-<<<<<<< HEAD
-    file = args.input_file
+    file_path = args.input_file
+
     pass_pipeline = list(parse_pipeline(args.passes))
-    return InputApp(file, pass_pipeline).run()
-=======
-    file_path = args.input_file
 
     if file_path is not None:
         # Open the file and read its contents
@@ -624,8 +598,7 @@
     else:
         file_contents = None
 
-    return InputApp(file_contents).run()
->>>>>>> 75063383
+    return InputApp(file_contents, pass_pipeline).run()
 
 
 if __name__ == "__main__":
