--- conflicted
+++ resolved
@@ -9,28 +9,23 @@
 from xdsl.dialects.test import TestOp
 from xdsl.ir import Block, Region
 from xdsl.irdl import (
+    AttrSizedRegionSegments,
     IRDLOperation,
-    AttrSizedRegionSegments,
+    OptRegion,
     OptSuccessor,
     irdl_op_definition,
+    opt_region_def,
     opt_successor_def,
     region_def,
-    OptRegion,
-    opt_region_def,
 )
-<<<<<<< HEAD
-from xdsl.ir import Region, Block
 from xdsl.traits import (
     HasParent,
+    IsolatedFromAbove,
     IsTerminator,
     NoTerminator,
     SingleBlockImplicitTerminator,
     ensure_terminator,
-    IsolatedFromAbove,
 )
-=======
-from xdsl.traits import HasParent, IsolatedFromAbove, IsTerminator, NoTerminator
->>>>>>> 37423589
 from xdsl.utils.exceptions import VerifyException
 
 
