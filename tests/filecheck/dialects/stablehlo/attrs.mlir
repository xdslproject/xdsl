// RUN: XDSL_ROUNDTRIP

// CHECK:       builtin.module {

// CHECK-NEXT:    "test.op"() {"default" = #stablehlo<precision DEFAULT>, "high" = #stablehlo<precision HIGH>, "highest" = #stablehlo<precision HIGHEST>} : () -> ()
"test.op"() {
    default = #stablehlo<precision DEFAULT>,
    high = #stablehlo<precision HIGH>,
    highest = #stablehlo<precision HIGHEST>
} : () -> ()

<<<<<<< HEAD
// CHECK-NEXT:    "test.op"() {"dot" = #stablehlo.dot<
// CHECK-NEXT:      lhs_batching_dimensions = [0],
// CHECK-NEXT:      rhs_batching_dimensions = [1],
// CHECK-NEXT:      lhs_contracting_dimensions = [2],
// CHECK-NEXT:      rhs_contracting_dimensions = [3]
// CHECK-NEXT:    >} : () -> ()
"test.op"() {
    dot = #stablehlo.dot<
        lhs_batching_dimensions = [0],
        rhs_batching_dimensions = [1],
        lhs_contracting_dimensions = [2],
        rhs_contracting_dimensions = [3]
    >
} : () -> ()

=======
%token = "test.op"() : () -> (!stablehlo.token)

// CHECK:       builtin.module {
// CHECK-NEXT:    "test.op"() {"default" = #stablehlo<precision DEFAULT>, "high" = #stablehlo<precision HIGH>, "highest" = #stablehlo<precision HIGHEST>} : () -> ()
// CHECK-NEXT:    %token = "test.op"() : () -> !stablehlo.token
>>>>>>> 73bc048a
// CHECK-NEXT:  }<|MERGE_RESOLUTION|>--- conflicted
+++ resolved
@@ -9,7 +9,9 @@
     highest = #stablehlo<precision HIGHEST>
 } : () -> ()
 
-<<<<<<< HEAD
+// CHECK-NEXT:    %token = "test.op"() : () -> !stablehlo.token
+%token = "test.op"() : () -> (!stablehlo.token)
+
 // CHECK-NEXT:    "test.op"() {"dot" = #stablehlo.dot<
 // CHECK-NEXT:      lhs_batching_dimensions = [0],
 // CHECK-NEXT:      rhs_batching_dimensions = [1],
@@ -25,11 +27,4 @@
     >
 } : () -> ()
 
-=======
-%token = "test.op"() : () -> (!stablehlo.token)
-
-// CHECK:       builtin.module {
-// CHECK-NEXT:    "test.op"() {"default" = #stablehlo<precision DEFAULT>, "high" = #stablehlo<precision HIGH>, "highest" = #stablehlo<precision HIGHEST>} : () -> ()
-// CHECK-NEXT:    %token = "test.op"() : () -> !stablehlo.token
->>>>>>> 73bc048a
 // CHECK-NEXT:  }