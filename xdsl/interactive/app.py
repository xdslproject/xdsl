--- conflicted
+++ resolved
@@ -159,22 +159,11 @@
     """
 
     pre_loaded_input_text: str
-<<<<<<< HEAD
-    """
-    Saves the path name of the file called on terminal to be pre-loaded into the gui.
-    """
-    pre_load_pass_pipeline_option: list[PipelinePassSpec] | None = None
-
-    def __init__(
-        self,
-        pre_load_file_path: str | None,
-        pre_load_pass_pipeline: list[PipelinePassSpec] | None,
-=======
 
     def __init__(
         self,
         input_text: str | None = None,
->>>>>>> b1824e4f
+        pass_pipeline: tuple[tuple[type[ModulePass], PipelinePassSpec], ...] = (),
     ):
         self.input_text_area = TextArea(id="input")
         self.output_text_area = OutputTextArea(id="output")
@@ -191,12 +180,9 @@
         if input_text is None:
             self.pre_loaded_input_text = InputApp.INITIAL_IR_TEXT
         else:
-<<<<<<< HEAD
-            self.pre_loaded_input_text = pre_load_file_path
-        self.pre_load_pass_pipeline_option = pre_load_pass_pipeline
-=======
             self.pre_loaded_input_text = input_text
->>>>>>> b1824e4f
+
+        self.pass_pipeline = pass_pipeline
 
         super().__init__()
 
@@ -268,16 +254,6 @@
         self.diff_operation_count_datatable.add_columns("Operation", "Count", "Diff")
         self.diff_operation_count_datatable.zebra_stripes = True
 
-        # upload specificied passes (via terminal)
-        if self.pre_load_pass_pipeline_option is not None:
-            temp_dict = dict(ALL_PASSES)
-
-            for value_spec in self.pre_load_pass_pipeline_option:
-                self.pass_pipeline = (
-                    *self.pass_pipeline,
-                    (temp_dict.get(value_spec.name), value_spec),
-                )
-
     def compute_available_pass_list(self) -> tuple[type[ModulePass], ...]:
         """
         When any reactive variable is modified, this function (re-)computes the
@@ -587,21 +563,19 @@
     arg_parser.add_argument(
         "input_file", type=str, nargs="?", help="path to input file"
     )
-    pass_names = ",".join([name for name in get_all_passes()])
+
+    available_passes = ",".join([name for name in get_all_passes()])
     arg_parser.add_argument(
         "-p",
         "--passes",
         required=False,
-        help="Delimited list of passes." f" Available passes are: {pass_names}",
+        help="Delimited list of passes." f" Available passes are: {available_passes}",
         type=str,
         default="",
     )
     args = arg_parser.parse_args()
 
     file_path = args.input_file
-
-    pass_pipeline = list(parse_pipeline(args.passes))
-
     if file_path is not None:
         # Open the file and read its contents
         with open(file_path) as file:
@@ -609,7 +583,11 @@
     else:
         file_contents = None
 
-    return InputApp(file_contents, pass_pipeline).run()
+    pass_spec_pipeline = list(parse_pipeline(args.passes))
+    pass_list = get_all_passes()
+    pipeline = tuple(PipelinePass.build_pipeline_tuples(pass_list, pass_spec_pipeline))
+
+    return InputApp(file_contents, pipeline).run()
 
 
 if __name__ == "__main__":
