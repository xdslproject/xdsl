--- conflicted
+++ resolved
@@ -64,13 +64,9 @@
                 )
             bytes_per_element = element_type.width.data // 8
         case Float32Type():
-<<<<<<< HEAD
             bytes_per_element = element_type.get_bitwidth // 8
-=======
-            bytes_per_element = 4
         case Float64Type():
             bytes_per_element = 8
->>>>>>> c079f598
         case _:
             raise DiagnosticException(
                 f"Unsupported memref element type for riscv lowering: {element_type}"
