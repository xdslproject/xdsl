"""
An interactive command-line tool to explore compilation pipeline construction.

Execute `xdsl-gui` in your terminal to run it.

Run `textual run xdsl.interactive.app:InputApp --dev` to run in development mode. Please
be sure to install `textual-dev` to run this command.
"""

import os
from collections.abc import Callable
from dataclasses import fields
from io import StringIO
from typing import Any, ClassVar

from textual import events, on
from textual.app import App, ComposeResult
from textual.containers import Horizontal, ScrollableContainer, Vertical
from textual.reactive import reactive
from textual.screen import Screen
from textual.widgets import (
    Button,
    DataTable,
    Footer,
    Label,
    ListItem,
    ListView,
    TextArea,
)

from xdsl.dialects import builtin
from xdsl.dialects.builtin import ModuleOp
from xdsl.interactive.add_arguments_screen import AddArguments
from xdsl.interactive.load_file_screen import LoadFile
from xdsl.interactive.pass_metrics import count_number_of_operations
from xdsl.ir import MLContext
from xdsl.parser import Parser
from xdsl.passes import ModulePass, PipelinePass, get_pass_argument_names_and_types
from xdsl.printer import Printer
from xdsl.tools.command_line_tool import get_all_dialects, get_all_passes
from xdsl.transforms.mlir_opt import MLIROptPass
from xdsl.utils.exceptions import PassPipelineParseError
from xdsl.utils.parse_pipeline import PipelinePassSpec, parse_pipeline

from ._pasteboard import pyclip_copy

ALL_PASSES = tuple(sorted((p.name, p) for p in get_all_passes()))
"""Contains the list of xDSL passes."""


def condensed_pass_list(input: builtin.ModuleOp) -> tuple[type[ModulePass], ...]:
    """Returns a tuple of passes (pass name and pass instance) that modify the IR."""

    ctx = MLContext(True)

    for dialect in get_all_dialects():
        ctx.load_dialect(dialect)

    selections: list[type[ModulePass]] = []
    for _, value in ALL_PASSES:
        if value is MLIROptPass:
            # Always keep MLIROptPass as an option in condensed list
            selections.append(value)
            continue
        try:
            cloned_module = input.clone()
            cloned_ctx = ctx.clone()
            value().apply(cloned_ctx, cloned_module)
            if input.is_structurally_equivalent(cloned_module):
                continue
        except Exception:
            pass
        selections.append(value)

    return tuple(selections)


class OutputTextArea(TextArea):
    """Used to prevent users from being able to alter the Output TextArea."""

    async def _on_key(self, event: events.Key) -> None:
        event.prevent_default()


class InputApp(App[None]):
    """
    Interactive application for constructing compiler pipelines.
    """

    CSS_PATH = "app.tcss"

    BINDINGS = [
        ("d", "toggle_dark", "Toggle dark mode"),
        ("q", "quit_app", "Quit"),
    ]

    SCREENS: ClassVar[dict[str, type[Screen[Any]] | Callable[[], Screen[Any]]]] = {
        "add_arguments_screen": AddArguments,
        "load_file": LoadFile,
    }
    """
    A dictionary that maps names on to Screen objects.
    """

    INITIAL_IR_TEXT = """
        func.func @hello(%n : index) -> index {
          %two = arith.constant 2 : index
          %res = arith.muli %n, %two : index
          func.return %res : index
        }
        """

    current_module = reactive[ModuleOp | Exception | None](None)
    """
    Reactive variable used to save the current state of the modified Input TextArea
    (i.e. is the Output TextArea).
    """
    pass_pipeline = reactive(tuple[tuple[type[ModulePass], PipelinePassSpec], ...])
    """Reactive variable that saves the list of selected passes."""

    condense_mode = reactive(False, always_update=True)
    """Reactive boolean."""
    available_pass_list = reactive(tuple[type[ModulePass], ...])
    """
    Reactive variable that saves the list of passes that have an effect on
    current_module.
    """

    input_text_area: TextArea
    """Input TextArea."""
    output_text_area: OutputTextArea
    """Output TextArea."""
    selected_query_label: Label
    """Display selected passes."""
    passes_list_view: ListView
    """ListView displaying the passes available to apply."""

    input_operation_count_tuple = reactive(tuple[tuple[str, int], ...])
    """Saves the operation name and count of the input text area in a dictionary."""
    output_operation_count_tuple = reactive(tuple[tuple[str, int], ...])
    """Saves the operation name and count of the output text area in a dictionary."""

    input_operation_count_datatable: DataTable[str | int]
    """DataTable displaying the operation names and counts of the input text area."""
    output_operation_count_datatable: DataTable[str | int]
    """DataTable displaying the operation names and counts of the output text area."""

    def __init__(self):
        self.input_text_area = TextArea(id="input")
        self.output_text_area = OutputTextArea(id="output")
        self.passes_list_view = ListView(id="passes_list_view")
        self.selected_query_label = Label("", id="selected_passes_label")
        self.input_operation_count_datatable = DataTable(
            id="input_operation_count_datatable"
        )
        self.output_operation_count_datatable = DataTable(
            id="output_operation_count_datatable"
        )

        super().__init__()

    def compose(self) -> ComposeResult:
        """
        Creates the required widgets, events, etc.
        """

        with Horizontal(id="top_container"):
            yield self.passes_list_view
            with Horizontal(id="button_and_selected_horziontal"):
                with ScrollableContainer(id="buttons"):
                    yield Button("Copy Query", id="copy_query_button")
                    yield Button("Clear Passes", id="clear_passes_button")
                    yield Button("Condense", id="condense_button")
                    yield Button("Uncondense", id="uncondense_button")
                    yield Button("Remove Last Pass", id="remove_last_pass_button")
                    yield Button(
                        "Show Operation Count", id="show_operation_count_button"
                    )
                    yield Button(
                        "Remove Operation Count", id="remove_operation_count_button"
                    )
                with ScrollableContainer(id="selected_passes"):
                    yield self.selected_query_label
        with Horizontal(id="bottom_container"):
            with Horizontal(id="input_horizontal_container"):
                with Vertical(id="input_container"):
                    yield self.input_text_area
                    with Horizontal(id="input_horizontal"):
                        yield Button("Clear Input", id="clear_input_button")
                        yield Button("Load File", id="load_file_button")
                with ScrollableContainer(id="input_ops_container"):
                    yield self.input_operation_count_datatable

            with Horizontal(id="output_horizontal_container"):
                with Vertical(id="output_container"):
                    yield self.output_text_area
                    yield Button("Copy Output", id="copy_output_button")
                with ScrollableContainer(id="output_ops_container"):
                    yield self.output_operation_count_datatable
        yield Footer()

    def on_mount(self) -> None:
        """Configure widgets in this application before it is first shown."""
        # Registers the theme for the Input/Output TextAreas
        self.input_text_area.theme = "vscode_dark"
        self.output_text_area.theme = "vscode_dark"

        # add titles for various widgets
        self.query_one("#input_container").border_title = "Input xDSL IR"
        self.query_one("#output_container").border_title = "Output xDSL IR"
        self.query_one(
            "#passes_list_view"
        ).border_title = "Choose a pass or multiple passes to be applied."
        self.query_one("#selected_passes").border_title = "Selected passes/query"

        # initialize ListView to contain the pass options
        for n, _ in ALL_PASSES:
            self.passes_list_view.append(ListItem(Label(n), name=n))

        # initialize GUI with an interesting input IR and pass application
        self.input_text_area.load_text(InputApp.INITIAL_IR_TEXT)

        # initialize DataTable with column names
        self.input_operation_count_datatable.add_columns("Operation", "Count")
        self.input_operation_count_datatable.zebra_stripes = True

<<<<<<< HEAD
        self.output_operation_count_datatable.add_columns("Operation", "Count", "Diff")
=======
        self.output_operation_count_datatable.add_columns("Operation", "Count")
>>>>>>> 2300caf8
        self.output_operation_count_datatable.zebra_stripes = True

    def compute_available_pass_list(self) -> tuple[type[ModulePass], ...]:
        """
        When any reactive variable is modified, this function (re-)computes the
        available_pass_list variable.
        """
        match self.current_module:
            case None:
                return tuple(p for _, p in ALL_PASSES)
            case Exception():
                return ()
            case ModuleOp():
                if self.condense_mode:
                    return condensed_pass_list(self.current_module)
                else:
                    return tuple(p for _, p in ALL_PASSES)

    def watch_available_pass_list(
        self,
        old_pass_list: tuple[type[ModulePass], ...],
        new_pass_list: tuple[type[ModulePass], ...],
    ) -> None:
        """
        Function called when the reactive variable available_pass_list changes - updates
        the ListView to display the latest pass options.
        """
        if old_pass_list != new_pass_list:
            self.passes_list_view.clear()
            for value in new_pass_list:
                self.passes_list_view.append(
                    ListItem(Label(value.name), name=value.name)
                )

    def get_pass_arguments(self, selected_pass_value: type[ModulePass]) -> None:
        """
        This function facilitates user input of pass concatenated_arg_val by navigating
        to the AddArguments screen, and subsequently parses the returned string upon
        screen dismissal and appends the pass to the pass_pipeline variable.
        """

        def add_pass_with_arguments_to_pass_pipeline(concatenated_arg_val: str) -> None:
            """
            Called when AddArguments Screen is dismissed. This function attempts to parse
            the returned string, and if successful, adds it to the pass_pipeline variable.
            In case of parsing failure, the AddArguments Screen is pushed, revealing the
            Parse Error.
            """
            try:
                new_pass_with_arguments = list(
                    parse_pipeline(
                        f"{selected_pass_value.name}{{{concatenated_arg_val}}}"
                    )
                )[0]
                self.pass_pipeline = (
                    *self.pass_pipeline,
                    (selected_pass_value, new_pass_with_arguments),
                )

            except PassPipelineParseError as e:
                res = f"PassPipelineParseError: {e}"
                screen = AddArguments(TextArea(res, id="argument_text_area"))
                self.push_screen(screen, add_pass_with_arguments_to_pass_pipeline)

        # if selected_pass_value has arguments, push screen
        if fields(selected_pass_value):
            # generates a string containing the concatenated_arg_val and types of the selected pass and initializes the AddArguments Screen to contain the string
            self.push_screen(
                AddArguments(
                    TextArea(
                        get_pass_argument_names_and_types(selected_pass_value),
                        id="argument_text_area",
                    )
                ),
                add_pass_with_arguments_to_pass_pipeline,
            )
        else:
            # add the selected pass to pass_pipeline
            self.pass_pipeline = (
                *self.pass_pipeline,
                (selected_pass_value, selected_pass_value().pipeline_pass_spec()),
            )

    @on(ListView.Selected)
    def update_pass_pipeline(self, event: ListView.Selected) -> None:
        """
        When a new selection is made, the reactive variable storing the list of selected
        passes is updated.
        """
        selected_pass = event.item.name
        for pass_name, pass_value in ALL_PASSES:
            if pass_name == selected_pass:
                # check if pass has arguments
                self.get_pass_arguments(pass_value)

    def watch_pass_pipeline(self) -> None:
        """
        Function called when the reactive variable pass_pipeline changes - updates the
        label to display the respective generated query in the Label.
        """
        self.selected_query_label.update(self.get_query_string())
        self.update_current_module()

    @on(TextArea.Changed, "#input")
    def update_current_module(self) -> None:
        """
        Function to parse the input and to apply the list of selected passes to it.
        """
        input_text = self.input_text_area.text
        if (input_text) == "":
            self.current_module = None
            self.current_condensed_pass_list = ()
            self.update_input_operation_count_tuple(ModuleOp([], None))
            return
        try:
            ctx = MLContext(True)
            for dialect in get_all_dialects():
                ctx.load_dialect(dialect)
            parser = Parser(ctx, input_text)
            module = parser.parse_module()
            self.update_input_operation_count_tuple(module)
            pipeline = PipelinePass(
                passes=[
                    module_pass.from_pass_spec(pipeline_pass_spec)
                    for module_pass, pipeline_pass_spec in self.pass_pipeline
                ]
            )
            pipeline.apply(ctx, module)
            self.current_module = module
        except Exception as e:
            self.current_module = e
            self.update_input_operation_count_tuple(ModuleOp([], None))

    def watch_current_module(self):
        """
        Function called when the reactive variable current_module changes - updates the
        Output TextArea.
        """
        match self.current_module:
            case None:
                output_text = "No input"
            case Exception() as e:
                output_stream = StringIO()
                Printer(output_stream).print(e)
                output_text = output_stream.getvalue()
            case ModuleOp():
                output_stream = StringIO()
                Printer(output_stream).print(self.current_module)
                output_text = output_stream.getvalue()

        self.output_text_area.load_text(output_text)
        self.update_output_operation_count_tuple()

    def get_query_string(self) -> str:
        """
        Function returning a string containing the textual description of the pass
        pipeline generated thus far.
        """
        query = "\n"
        query += ",\n".join(
            str(pipeline_pass_spec) for _, pipeline_pass_spec in self.pass_pipeline
        )
        return f"xdsl-opt -p {query}"

    def update_input_operation_count_tuple(self, input_module: ModuleOp) -> None:
        """
        Function that updates the input_operation_datatable to display the operation
        names and counts in the input text area.
        """
        self.input_operation_count_tuple = tuple(
            count_number_of_operations(input_module).items()
        )

    def watch_input_operation_count_tuple(self) -> None:
        """
        Function called when the reactive variable input_operation_count_tuple changes - updates the
        Input DataTable.
        """
        self.input_operation_count_datatable.clear()
        for k, v in self.input_operation_count_tuple:
            self.input_operation_count_datatable.add_row(k, v)

        self.update_output_operation_count_tuple()

    def update_output_operation_count_tuple(self) -> None:
        """
        Function that updates the output_operation_datatable to display the operation
        names and counts in the output text area. It also displays the diff of the input
        and output datatable.
        """
        match self.current_module:
            case None:
                self.output_operation_count_tuple = ()
            case Exception():
                self.output_operation_count_tuple = ()
            case ModuleOp():
                self.output_operation_count_tuple = tuple(
                    count_number_of_operations(self.current_module).items()
                )

    def watch_output_operation_count_tuple(self) -> None:
        """
        Function called when the reactive variable output_operation_count_tuple changes
        - updates the Output DataTable.
        """
        self.output_operation_count_datatable.clear()
        for k, v in self.output_operation_count_tuple:
            self.output_operation_count_datatable.add_row(k, v)

<<<<<<< HEAD
            input_op_count_dict = dict(self.input_operation_count_tuple)
            if k in input_op_count_dict:
                diff = v - input_op_count_dict[k]
                self.output_operation_count_datatable.add_row(k, v, diff)
            else:
                self.output_operation_count_datatable.add_row(k, v, "-")

            # for k_input, v_input in self.input_operation_count_tuple:
            #     if k == k_input:
            #         diff = v - v_input
            #         self.output_operation_count_datatable.add_row(k, v, diff)
            #     else:
            #         self.output_operation_count_datatable.add_row(k, v, "-")

=======
>>>>>>> 2300caf8
    def action_toggle_dark(self) -> None:
        """An action to toggle dark mode."""
        self.dark = not self.dark

    def action_quit_app(self) -> None:
        """An action to quit the app."""
        self.exit()

    @on(Button.Pressed, "#clear_input_button")
    def clear_input(self, event: Button.Pressed) -> None:
        """Input TextArea is cleared when "Clear Input" button is pressed."""
        self.input_text_area.clear()

    @on(Button.Pressed, "#copy_output_button")
    def copy_output(self, event: Button.Pressed) -> None:
        """Output TextArea is copied when "Copy Output" button is pressed."""
        pyclip_copy(self.output_text_area.text)

    @on(Button.Pressed, "#copy_query_button")
    def copy_query(self, event: Button.Pressed) -> None:
        """Selected passes/query Label is copied when "Copy Query" button is pressed."""
        pyclip_copy(self.get_query_string())

    @on(Button.Pressed, "#clear_passes_button")
    def clear_passes(self, event: Button.Pressed) -> None:
        """Selected passes cleared when "Clear Passes" button is pressed."""
        self.pass_pipeline = ()

    @on(Button.Pressed, "#condense_button")
    def condense(self, event: Button.Pressed) -> None:
        """
        Displayed passes are filtered to display only those passes that have an affect
        on current_module when "Condense" Button is pressed.
        """
        self.condense_mode = True
        self.add_class("condensed")

    @on(Button.Pressed, "#uncondense_button")
    def uncondense(self, event: Button.Pressed) -> None:
        """
        Displayed passes are filtered to display all available passes when "Uncondense"
        Button is pressed.
        """
        self.condense_mode = False
        self.remove_class("condensed")

    @on(Button.Pressed, "#show_operation_count_button")
    def show_operation_count_button(self, event: Button.Pressed) -> None:
        """Operation Count is displayed when "Show Operation Count" button is pressed."""
        self.add_class("operation_count_shown")

    @on(Button.Pressed, "#remove_operation_count_button")
    def remove_operation_count_button(self, event: Button.Pressed) -> None:
        """Operation Count is removed when "Remove Operation Count" button is pressed."""
        self.remove_class("operation_count_shown")

    @on(Button.Pressed, "#remove_last_pass_button")
    def remove_last_pass(self, event: Button.Pressed) -> None:
        """Last selected pass removed when "Remove Last Pass" button is pressed."""
        self.pass_pipeline = self.pass_pipeline[:-1]

    @on(Button.Pressed, "#load_file_button")
    def load_file(self, event: Button.Pressed) -> None:
        """
        Pushes screen displaying DirectoryTree widget when "Load File" button is pressed.
        """

        def check_load_file(file_path: str) -> None:
            """
            Called when LoadFile is dismissed. Loads selected file into
            input_text_area.
            """
            # Clear Input TextArea and Pass Pipeline
            self.pass_pipeline = ()
            self.input_text_area.clear()

            try:
                if os.path.exists(file_path):
                    # Open the file and read its contents
                    with open(file_path) as file:
                        file_contents = file.read()
                        self.input_text_area.load_text(file_contents)
                else:
                    self.input_text_area.load_text(
                        f"The file '{file_path}' does not exist."
                    )
            except Exception as e:
                self.input_text_area.load_text(str(e))

        self.push_screen("load_file", check_load_file)


def main():
    return InputApp().run()


if __name__ == "__main__":
    main()<|MERGE_RESOLUTION|>--- conflicted
+++ resolved
@@ -224,11 +224,7 @@
         self.input_operation_count_datatable.add_columns("Operation", "Count")
         self.input_operation_count_datatable.zebra_stripes = True
 
-<<<<<<< HEAD
         self.output_operation_count_datatable.add_columns("Operation", "Count", "Diff")
-=======
-        self.output_operation_count_datatable.add_columns("Operation", "Count")
->>>>>>> 2300caf8
         self.output_operation_count_datatable.zebra_stripes = True
 
     def compute_available_pass_list(self) -> tuple[type[ModulePass], ...]:
@@ -438,7 +434,6 @@
         for k, v in self.output_operation_count_tuple:
             self.output_operation_count_datatable.add_row(k, v)
 
-<<<<<<< HEAD
             input_op_count_dict = dict(self.input_operation_count_tuple)
             if k in input_op_count_dict:
                 diff = v - input_op_count_dict[k]
@@ -453,8 +448,7 @@
             #     else:
             #         self.output_operation_count_datatable.add_row(k, v, "-")
 
-=======
->>>>>>> 2300caf8
+
     def action_toggle_dark(self) -> None:
         """An action to toggle dark mode."""
         self.dark = not self.dark
