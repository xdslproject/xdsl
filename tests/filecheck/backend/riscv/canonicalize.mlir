--- conflicted
+++ resolved
@@ -84,17 +84,15 @@
   %add_lhs_rhs = riscv.add %i1, %i1 : (!riscv.reg<a1>, !riscv.reg<a1>) -> !riscv.reg<a0>
   "test.op"(%add_lhs_rhs) : (!riscv.reg<a0>) -> ()
 
-<<<<<<< HEAD
   %and_bitwise_zero_l0 = riscv.and %1, 0 : (!riscv.reg<a1>, !riscv.reg<>) -> !riscv.reg<a0>
   "test.op"(%and_bitwise_zero_l0) : (!riscv.reg<a0>) -> ()
 
   %and_bitwise_zero_r0 = riscv.and 0, %1 : (!riscv.reg<>, !riscv.reg<a1>) -> !riscv.reg<a0>
   "test.op"(%and_bitwise_zero_r0) : (!riscv.reg<a0>) -> ()
-=======
+
   // scfgw immediates
   %scfgw = riscv.scfgw %i1, %1 : (!riscv.reg<a1>, !riscv.reg<>) -> !riscv.reg<zero>
   "test.op"(%scfgw) : (!riscv.reg<zero>) -> ()
->>>>>>> 03d39fc6
 }
 
 // CHECK: builtin.module {
@@ -173,15 +171,13 @@
 // CHECK-NEXT:   %add_lhs_rhs_1 = riscv.mul %i1, %add_lhs_rhs : (!riscv.reg<a1>, !riscv.reg<>) -> !riscv.reg<a0>
 // CHECK-NEXT:   "test.op"(%add_lhs_rhs_1) : (!riscv.reg<a0>) -> ()
 
-<<<<<<< HEAD
 // CHECK-NEXT:   %and_bitwise_zero_l0 = riscv.mv %0 : (!riscv.reg<>) -> !riscv.reg<a0>
 // CHECK-NEXT:   "test.op"(%and_bitwise_zero_l0) : (!riscv.reg<a0>) -> ()
 
 // CHECK-NEXT:   %and_bitwise_zero_r0 = riscv.mv %0 : (!riscv.reg<>) -> !riscv.reg<a0>
 // CHECK-NEXT:   "test.op"(%and_bitwise_zero_r0) : (!riscv.reg<a0>) -> ()
-=======
+
 // CHECK-NEXT:   %scfgw = riscv.scfgwi %i1, 1 : (!riscv.reg<a1>) -> !riscv.reg<zero>
 // CHECK-NEXT:   "test.op"(%scfgw) : (!riscv.reg<zero>) -> ()
->>>>>>> 03d39fc6
 
 // CHECK-NEXT: }