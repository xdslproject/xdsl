--- conflicted
+++ resolved
@@ -109,11 +109,8 @@
         Move the block operations before another operation.
         The block should not be a parent of the operation.
         """
-<<<<<<< HEAD
-=======
         # MLIR equivalent:
         # https://github.com/llvm/llvm-project/blob/96a3d05ed923d2abd51acb52984b83b9e8044924/mlir/lib/IR/PatternMatch.cpp#L290
->>>>>>> 15ecd0c3
         assert len(arg_values) == len(source.args), (
             f"Expected {len(source.args)} replacement argument values, got "
             f"{len(arg_values)}"
@@ -128,14 +125,11 @@
         if (dest := op.parent) is None:
             raise Exception("Cannot inline a block before a toplevel operation")
 
-<<<<<<< HEAD
-=======
         # TODO: verify that the successors will make sense after inlining
         # We currently cannot perform this check, just like the TODO above, due to lack
         # of infrastructure in xDSL
         # https://github.com/xdslproject/xdsl/issues/2066
 
->>>>>>> 15ecd0c3
         # if dest.last_op != op:
         #       The source block will be inserted in the middle of the dest block, so the
         #       source block should have no successors. Otherwise, the remainder of the dest
