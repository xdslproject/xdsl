--- conflicted
+++ resolved
@@ -15,11 +15,8 @@
     Annotated,
     Any,
     Generic,
-<<<<<<< HEAD
     Literal,
-=======
     TypeAlias,
->>>>>>> 8603cab7
     TypeVar,
     Union,
     cast,
