from __future__ import annotations

from collections.abc import Sequence
from dataclasses import dataclass, field
from itertools import repeat
from typing import NamedTuple

from xdsl.builder import ImplicitBuilder
from xdsl.context import Context
from xdsl.dialects import memref_stream
from xdsl.dialects.builtin import (
    AffineMapAttr,
    ArrayAttr,
    IntegerAttr,
    ModuleOp,
)
from xdsl.ir import Block, Region, SSAValue
from xdsl.ir.affine import AffineExpr
from xdsl.passes import ModulePass
from xdsl.pattern_rewriter import (
    PatternRewriter,
    PatternRewriteWalker,
    RewritePattern,
    op_type_rewrite_pattern,
)
from xdsl.utils.op_selector import OpSelector


def factors(num: int) -> tuple[int, ...]:
    """
    For all positive integers, returns the n-tuple of all numbers that evenly divide the
    input, returns an empty tuple for 0 or negative inputs.
    """
    if num <= 0:
        return ()

    if num == 1:
        return (1,)

    return tuple(factor for factor in range(1, num + 1) if not num % factor)


class IndexAndFactor(NamedTuple):
    """
    Helper data structure holding an option for which index of a `memref_stream.generic`
    operation to interleave and with which factor.
    """

    iterator_index: int
    factor: int

    @staticmethod
    def choose(
        indices_and_factors: Sequence[IndexAndFactor], pipeline_depth: int
    ) -> IndexAndFactor | None:
        """
        A heuristic to choose the interleave index and factor automatically given the
        pipeline depth of floating-point operations on the processor.
        The higher the factor chosen, the higher the instruction-level parallelism, but
        also the more registers need to be used at the same time, potentially leading to
        spilling.
        """
        if not indices_and_factors:
            return None
        # Filter for innermost parallel index
        max_index = max(index for index, _ in indices_and_factors)
        indices_and_factors = tuple(
            t for t in indices_and_factors if t.iterator_index == max_index
        )

        # Want the biggest number for maximal instruction-level parallelism, less than
        # 2 * pipeline depth as a heuristic to limit register pressure.
        indices_and_factors = tuple(
            t for t in indices_and_factors if t.factor < pipeline_depth * 2
        )
        if not indices_and_factors:
            return None

        sorted_indices_and_factors = sorted(indices_and_factors, key=lambda x: x[1])

        # Greatest number less than double of pipeline depth.
        return sorted_indices_and_factors[-1]


@dataclass(frozen=True)
class PipelineGenericPattern(RewritePattern):
    pipeline_depth: int
    iterator_index: int | None = field(default=None)
    unroll_factor: int | None = field(default=None)

    @staticmethod
    def indices_and_factors(
        op: memref_stream.GenericOp,
    ) -> tuple[IndexAndFactor, ...]:
        """
        Given a `memref_stream.generic` operation, returns all the possible options for
        unrolling.
        """
        if memref_stream.IteratorTypeAttr.interleaved() in op.iterator_types:
            # Already interleaved
            return ()
        parallel_indices = tuple(
            index
            for index, iterator_type in enumerate(op.iterator_types)
            if iterator_type == memref_stream.IteratorTypeAttr.parallel()
        )
        parallel_bounds = tuple(
            op.bounds.data[index].value.data for index in parallel_indices
        )
        return tuple(
            IndexAndFactor(index, factor)
            for index, bound in zip(parallel_indices, parallel_bounds)
            for factor in factors(bound)
        )

    @op_type_rewrite_pattern
    def match_and_rewrite(
        self, op: memref_stream.GenericOp, rewriter: PatternRewriter
    ) -> None:
        if memref_stream.IteratorTypeAttr.interleaved() in op.iterator_types:
            # Already interleaved
            return

        if memref_stream.IteratorTypeAttr.reduction() not in op.iterator_types:
            # No reduction
            return

        assert (self.iterator_index is None) == (self.unroll_factor is None)

        if self.iterator_index is not None and self.unroll_factor is not None:
            interleave_bound_index = self.iterator_index
            interleave_factor = self.unroll_factor
        else:
            indices_and_factors = self.indices_and_factors(op)
            if not indices_and_factors:
                return

            t = IndexAndFactor.choose(indices_and_factors, self.pipeline_depth)
            if t is None:
                return

            interleave_bound_index, interleave_factor = t

        if interleave_factor == 1:
            # If unroll factor is 1, rewrite is a no-op
            return

        old_block = op.body.block
        new_region = Region(
            Block(
                arg_types=(
                    t
                    for arg in old_block.args
                    for t in repeat(arg.type, interleave_factor)
                )
            )
        )
        with ImplicitBuilder(new_region) as args:
            # For each interleaved block replica, a mapping from old values to new values
            value_map: tuple[dict[SSAValue, SSAValue], ...] = tuple(
                {} for _ in range(interleave_factor)
            )
            for arg_index, new_arg in enumerate(args):
                old_arg = old_block.args[arg_index // interleave_factor]
                value_map[arg_index % interleave_factor][old_arg] = new_arg
                new_arg.name_hint = old_arg.name_hint
            for block_op in old_block.ops:
                if isinstance(block_op, memref_stream.YieldOp):
                    memref_stream.YieldOp(
                        *([vm[arg] for vm in value_map for arg in block_op.arguments])
                    )
                else:
                    for i in range(interleave_factor):
                        block_op.clone(value_mapper=value_map[i])

        # New maps are the same, except that they have one more dimension and the
        # dimension that is interleaved is updated to
        # `dim * interleave_factor + new_dim`.
        new_indexing_maps = ArrayAttr(
            AffineMapAttr(
                m.data.replace_dims_and_symbols(
                    (
                        tuple(
                            AffineExpr.dimension(i)
                            for i in range(interleave_bound_index)
                        )
                        + (
                            AffineExpr.dimension(interleave_bound_index)
                            * interleave_factor
                            + AffineExpr.dimension(m.data.num_dims),
                        )
                        + tuple(
                            AffineExpr.dimension(i)
                            for i in range(
                                interleave_bound_index + 1, m.data.num_dims + 2
                            )
                        )
                    ),
                    (),
                    m.data.num_dims + 1,
                    0,
                )
            )
            for m in op.indexing_maps
        )

        # The new bounds are the same, except there is one more bound
        new_bounds = list(op.bounds)
        new_bounds.append(IntegerAttr.from_index_int_value(interleave_factor))
        interleave_bound = op.bounds.data[interleave_bound_index].value.data
        new_bounds[interleave_bound_index] = IntegerAttr.from_index_int_value(
            interleave_bound // interleave_factor
        )

        rewriter.replace_matched_op(
            memref_stream.GenericOp(
                op.inputs,
                op.outputs,
                op.inits,
                new_region,
                new_indexing_maps,
                ArrayAttr(
                    op.iterator_types.data
                    + (memref_stream.IteratorTypeAttr.interleaved(),)
                ),
                ArrayAttr(new_bounds),
                op.init_indices,
                op.doc,
                op.library_call,
            )
        )


@dataclass(frozen=True)
class MemRefStreamInterleavePass(ModulePass):
    """
    Tiles the innermost parallel dimension of a `memref_stream.generic`.
    If specified, the `pipeline-depth` parameter specifies the number of operations in the
    resulting body that should be executed concurrently.
    The pass will select the largest factor of the corresponding bound smaller than
    `pipeline-depth * 2`.
    The search range is bound by `pipeline-depth * 2` as very large interleaving factors
    can increase register pressure and potentially exhaust all available registers.
    In the future, it would be good to take the number of available registers into account
    when choosing a search range, as well as inspecting the generic body for
    read-after-write dependencies.
    """

    name = "memref-stream-interleave"

    pipeline_depth: int = field(default=4)
    op_index: int | None = field(default=None)
<<<<<<< HEAD
    op_name: str | None = field(default=None)
=======
>>>>>>> 6963f6e5
    iterator_index: int | None = field(default=None)
    unroll_factor: int | None = field(default=None)

    def apply(self, ctx: Context, op: ModuleOp) -> None:
        pattern = PipelineGenericPattern(
            self.pipeline_depth,
            self.iterator_index,
            self.unroll_factor,
        )
        if self.op_index is not None:
<<<<<<< HEAD
            assert self.op_name is not None
            matched_op = OpSelector(self.op_index, self.op_name).get_op(op)
=======
            matched_op = OpSelector(self.op_index, "memref_stream.generic").get_op(op)
>>>>>>> 6963f6e5
            pattern.match_and_rewrite(matched_op, PatternRewriter(matched_op))
            return

        PatternRewriteWalker(pattern, apply_recursively=False).rewrite_module(op)

    @classmethod
    def schedule_space(cls, ctx: Context, module_op: ModuleOp):
        return tuple(
            MemRefStreamInterleavePass(
                op_index=op_idx,
<<<<<<< HEAD
                op_name=matched_op.name,
=======
>>>>>>> 6963f6e5
                iterator_index=iterator_index,
                unroll_factor=unroll_factor,
            )
            for op_idx, matched_op in enumerate(module_op.walk())
            if isinstance(matched_op, memref_stream.GenericOp)
            for iterator_index, unroll_factor in PipelineGenericPattern.indices_and_factors(
                matched_op
            )
        )<|MERGE_RESOLUTION|>--- conflicted
+++ resolved
@@ -250,10 +250,6 @@
 
     pipeline_depth: int = field(default=4)
     op_index: int | None = field(default=None)
-<<<<<<< HEAD
-    op_name: str | None = field(default=None)
-=======
->>>>>>> 6963f6e5
     iterator_index: int | None = field(default=None)
     unroll_factor: int | None = field(default=None)
 
@@ -264,12 +260,7 @@
             self.unroll_factor,
         )
         if self.op_index is not None:
-<<<<<<< HEAD
-            assert self.op_name is not None
-            matched_op = OpSelector(self.op_index, self.op_name).get_op(op)
-=======
             matched_op = OpSelector(self.op_index, "memref_stream.generic").get_op(op)
->>>>>>> 6963f6e5
             pattern.match_and_rewrite(matched_op, PatternRewriter(matched_op))
             return
 
@@ -280,10 +271,6 @@
         return tuple(
             MemRefStreamInterleavePass(
                 op_index=op_idx,
-<<<<<<< HEAD
-                op_name=matched_op.name,
-=======
->>>>>>> 6963f6e5
                 iterator_index=iterator_index,
                 unroll_factor=unroll_factor,
             )
