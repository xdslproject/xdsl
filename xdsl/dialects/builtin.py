from __future__ import annotations
from abc import ABC

from dataclasses import dataclass
from enum import Enum
from typing import (
    Iterable,
    TypeAlias,
    List,
    cast,
    Type,
    Sequence,
    TYPE_CHECKING,
    Any,
    TypeVar,
    overload,
<<<<<<< HEAD
=======
    Iterator,
>>>>>>> bb64e11a
)

from xdsl.ir import (
    Block,
    Data,
    TypeAttribute,
    ParametrizedAttribute,
    Operation,
    Region,
    Attribute,
    Dialect,
    SSAValue,
    AttributeCovT,
    AttributeInvT,
)

from xdsl.irdl import (
    AllOf,
    OpAttr,
    VarOpResult,
    VarOperand,
    VarRegion,
    irdl_attr_definition,
    attr_constr_coercion,
    irdl_data_definition,
    irdl_to_attr_constraint,
    irdl_op_definition,
    ParameterDef,
    SingleBlockRegion,
    Generic,
    GenericData,
    AttrConstraint,
    AnyAttr,
    IRDLOperation,
)
from xdsl.utils.deprecation import deprecated_constructor
from xdsl.utils.exceptions import VerifyException

if TYPE_CHECKING:
    from xdsl.parser import BaseParser
    from utils.exceptions import ParseError
    from xdsl.printer import Printer


@irdl_attr_definition
class NoneAttr(ParametrizedAttribute):
    """An attribute representing the absence of an attribute."""

    name: str = "none"


@dataclass
class ArrayOfConstraint(AttrConstraint):
    """
    A constraint that enforces an ArrayData whose elements all satisfy
    the elem_constr.
    """

    elem_constr: AttrConstraint

    def __init__(self, constr: Attribute | Type[Attribute] | AttrConstraint):
        self.elem_constr = attr_constr_coercion(constr)

    def verify(self, attr: Attribute) -> None:
        if not isinstance(attr, Data):
            raise Exception(f"expected data ArrayData but got {attr}")
        for e in cast(ArrayAttr[Attribute], attr).data:
            self.elem_constr.verify(e)


@irdl_attr_definition
class ArrayAttr(GenericData[tuple[AttributeCovT, ...]], Iterable[AttributeCovT]):
    name: str = "array"

    def __init__(self, param: Iterable[AttributeCovT]) -> None:
        super().__init__(tuple(param))

    @staticmethod
    def parse_parameter(parser: BaseParser) -> tuple[AttributeCovT]:
        parser.parse_char("[")
        data = parser.parse_list_of(parser.try_parse_attribute, "Expected attribute")
        parser.parse_char("]")
        # the type system can't ensure that the elements are of type _ArrayAttrT
        result = cast(tuple[AttributeCovT], tuple(data))
        return result

    def print_parameter(self, printer: Printer) -> None:
        printer.print_string("[")
        printer.print_list(self.data, printer.print_attribute)
        printer.print_string("]")

    @staticmethod
    def generic_constraint_coercion(args: tuple[Any]) -> AttrConstraint:
        if len(args) == 1:
            return ArrayOfConstraint(irdl_to_attr_constraint(args[0]))
        if len(args) == 0:
            return ArrayOfConstraint(AnyAttr())
        raise TypeError(
            f"Attribute ArrayAttr expects at most type"
            f" parameter, but {len(args)} were given"
        )

    def verify(self) -> None:
        if not isinstance(self.data, tuple):
            raise VerifyException(
                f"Wrong type given to attribute {self.name}: got"
                f" {type(self.data)}, but expected list of"
                " attributes"
            )
        for idx, val in enumerate(self.data):
            if not isinstance(val, Attribute):
                raise VerifyException(
                    f"{self.name} data expects attribute list, but {idx} "
                    f"element is of type {type(val)}"
                )

    @staticmethod
    @deprecated_constructor
    def from_list(data: List[AttributeCovT]) -> ArrayAttr[AttributeCovT]:
        return ArrayAttr[AttributeCovT](data)

    def __len__(self):
        return len(self.data)

    def __iter__(self) -> Iterator[AttributeCovT]:
        return iter(self.data)


AnyArrayAttr: TypeAlias = ArrayAttr[Attribute]


@irdl_attr_definition
class StringAttr(Data[str]):
    name: str = "string"

    @staticmethod
    def parse_parameter(parser: BaseParser) -> str:
        data = parser.parse_str_literal()
        return data

    def print_parameter(self, printer: Printer) -> None:
        printer.print_string(f'"{self.data}"')

    @staticmethod
    @deprecated_constructor
    def from_str(data: str) -> StringAttr:
        return StringAttr(data)

    @staticmethod
    @deprecated_constructor
    def from_int(data: int) -> StringAttr:
        return StringAttr(str(data))


@irdl_attr_definition
class SymbolNameAttr(ParametrizedAttribute):
    name: str = "symbol_name"
    data: ParameterDef[StringAttr]

    def __init__(self, data: str | StringAttr) -> None:
        if isinstance(data, str):
            data = StringAttr(data)
        super().__init__([data])

    @staticmethod
    @deprecated_constructor
    def from_str(data: str) -> SymbolNameAttr:
        return SymbolNameAttr(data)

    @staticmethod
    @deprecated_constructor
    def from_string_attr(data: StringAttr) -> SymbolNameAttr:
        return SymbolNameAttr(data)


@irdl_attr_definition
class SymbolRefAttr(ParametrizedAttribute):
    name = "symbol_ref"
    root_reference: ParameterDef[StringAttr]
    nested_references: ParameterDef[ArrayAttr[StringAttr]]

    def __init__(
        self,
        root: str | StringAttr,
        nested: list[str] | list[StringAttr] | ArrayAttr[StringAttr] = [],
    ) -> None:
        if isinstance(root, str):
            root = StringAttr(root)
        if isinstance(nested, list):
            nested = ArrayAttr(
                [StringAttr(x) if isinstance(x, str) else x for x in nested]
            )
        super().__init__([root, nested])

    @staticmethod
    @deprecated_constructor
    def from_str(root: str, nested: List[str] = []) -> SymbolRefAttr:
        return SymbolRefAttr(root, nested)

    @staticmethod
    @deprecated_constructor
    def from_string_attr(
        root: StringAttr, nested: List[StringAttr] = []
    ) -> SymbolRefAttr:
        return SymbolRefAttr(root, nested)

    def string_value(self):
        root = self.root_reference.data
        for ref in self.nested_references.data:
            root += "." + ref.data
        return root


@irdl_attr_definition
class IntAttr(Data[int]):
    name: str = "int"

    @staticmethod
    def parse_parameter(parser: BaseParser) -> int:
        data = parser.parse_int_literal()
        return data

    def print_parameter(self, printer: Printer) -> None:
        printer.print_string(f"{self.data}")

    @staticmethod
    @deprecated_constructor
    def from_int(data: int) -> IntAttr:
        return IntAttr(data)


class Signedness(Enum):
    "Signedness semantics for integer"

    SIGNLESS = 0
    "No signedness semantics"

    SIGNED = 1
    UNSIGNED = 2


@irdl_data_definition
class SignednessAttr(Data[Signedness]):
    name: str = "signedness"

    @staticmethod
    def parse_parameter(parser: BaseParser) -> Signedness:
        value = parser.expect(
            parser.try_parse_bare_id, "Expected `signless`, `signed`, or `unsigned`."
        )
        if value.text == "signless":
            return Signedness.SIGNLESS
        elif value.text == "signed":
            return Signedness.SIGNED
        elif value.text == "unsigned":
            return Signedness.UNSIGNED
        raise ParseError(value, "Expected signedness")

    def print_parameter(self, printer: Printer) -> None:
        data = self.data
        if data == Signedness.SIGNLESS:
            printer.print_string("signless")
        elif data == Signedness.SIGNED:
            printer.print_string("signed")
        elif data == Signedness.UNSIGNED:
            printer.print_string("unsigned")
        else:
            raise ValueError(f"Invalid signedness {data}")

    @staticmethod
    @deprecated_constructor
    def from_enum(signedness: Signedness) -> SignednessAttr:
        return SignednessAttr(signedness)


@irdl_attr_definition
class IntegerType(ParametrizedAttribute, TypeAttribute):
    name: str = "integer_type"
    width: ParameterDef[IntAttr]
    signedness: ParameterDef[SignednessAttr]

    def __init__(
        self,
        data: int | IntAttr,
        signedness: Signedness | SignednessAttr = Signedness.SIGNLESS,
    ) -> None:
        if isinstance(data, int):
            data = IntAttr(data)
        if isinstance(signedness, Signedness):
            signedness = SignednessAttr(signedness)
        super().__init__([data, signedness])

    @staticmethod
    @deprecated_constructor
    def from_width(
        width: int, signedness: Signedness = Signedness.SIGNLESS
    ) -> IntegerType:
        return IntegerType(width, signedness)


i64 = IntegerType(64)
i32 = IntegerType(32)
i1 = IntegerType(1)


@irdl_attr_definition
class UnitAttr(ParametrizedAttribute):
    name = "unit"


@irdl_attr_definition
class IndexType(ParametrizedAttribute):
    name = "index"


_IntegerAttrTyp = TypeVar(
    "_IntegerAttrTyp", bound=IntegerType | IndexType, covariant=True
)
_IntegerAttrTypInv = TypeVar("_IntegerAttrTypInv", bound=IntegerType | IndexType)


@irdl_attr_definition
class IntegerAttr(Generic[_IntegerAttrTyp], ParametrizedAttribute):
    name: str = "integer"
    value: ParameterDef[IntAttr]
    typ: ParameterDef[_IntegerAttrTyp]

    @overload
    def __init__(
        self: IntegerAttr[_IntegerAttrTyp], value: int | IntAttr, typ: _IntegerAttrTyp
    ) -> None:
        ...

    @overload
    def __init__(
        self: IntegerAttr[IntegerType], value: int | IntAttr, typ: int
    ) -> None:
        ...

    def __init__(
        self, value: int | IntAttr, typ: int | IntegerType | IndexType
    ) -> None:
        if isinstance(value, int):
            value = IntAttr(value)
        if isinstance(typ, int):
            typ = IntegerType(typ)
        super().__init__([value, typ])

    @staticmethod
    def from_int_and_width(value: int, width: int) -> IntegerAttr[IntegerType]:
        return IntegerAttr(value, width)

    @staticmethod
    def from_index_int_value(value: int) -> IntegerAttr[IndexType]:
        return IntegerAttr(value, IndexType())

    @staticmethod
    def from_params(
        value: int | IntAttr, typ: int | IntegerType | IndexType
    ) -> IntegerAttr[IntegerType | IndexType]:
        return IntegerAttr(value, typ)


AnyIntegerAttr: TypeAlias = IntegerAttr[IntegerType | IndexType]


@irdl_attr_definition
class BFloat16Type(ParametrizedAttribute, TypeAttribute):
    name: str = "bf16"


@irdl_attr_definition
class Float16Type(ParametrizedAttribute, TypeAttribute):
    name: str = "f16"


@irdl_attr_definition
class Float32Type(ParametrizedAttribute, TypeAttribute):
    name: str = "f32"


@irdl_attr_definition
class Float64Type(ParametrizedAttribute, TypeAttribute):
    name: str = "f64"


@irdl_attr_definition
class Float80Type(ParametrizedAttribute, TypeAttribute):
    name: str = "f80"


@irdl_attr_definition
class Float128Type(ParametrizedAttribute, TypeAttribute):
    name: str = "f128"


AnyFloat: TypeAlias = (
    BFloat16Type | Float16Type | Float32Type | Float64Type | Float80Type | Float128Type
)


@irdl_attr_definition
class FloatData(Data[float]):
    name = "float_data"

    @staticmethod
    def parse_parameter(parser: BaseParser) -> float:
        span = parser.expect(parser.try_parse_float_literal, "Expect float literal")
        return float(span.text)

    def print_parameter(self, printer: Printer) -> None:
        printer.print_string(f"{self.data}")

    @staticmethod
    @deprecated_constructor
    def from_float(data: float) -> FloatData:
        return FloatData(data)


_FloatAttrTyp = TypeVar("_FloatAttrTyp", bound=AnyFloat, covariant=True)

_FloatAttrTypInv = TypeVar("_FloatAttrTypInv", bound=AnyFloat)


@irdl_attr_definition
class FloatAttr(Generic[_FloatAttrTyp], ParametrizedAttribute):
    name: str = "float"

    value: ParameterDef[FloatData]
    type: ParameterDef[_FloatAttrTyp]

    @overload
    def __init__(self, data: float | FloatData, type: _FloatAttrTyp) -> None:
        ...

    @overload
    def __init__(self, data: float | FloatData, type: int) -> None:
        ...

    def __init__(
        self, data: float | FloatData, type: int | _FloatAttrTyp | AnyFloat
    ) -> None:
        if isinstance(data, float):
            data = FloatData(data)
        if isinstance(type, int):
            if type == 16:
                type = Float16Type()
            elif type == 32:
                type = Float32Type()
            elif type == 64:
                type = Float64Type()
            elif type == 80:
                type = Float80Type()
            elif type == 128:
                type = Float128Type()
            else:
                raise ValueError(f"Invalid bitwidth: {type}")
        super().__init__([data, type])

    @staticmethod
    @deprecated_constructor
    def from_value(value: float, type: _FloatAttrTypInv) -> FloatAttr[_FloatAttrTypInv]:
        return FloatAttr(FloatData.from_float(value), type)

    @staticmethod
    @deprecated_constructor
    def from_float_and_width(value: float, width: int) -> FloatAttr[AnyFloat]:
        return FloatAttr(value, width)


AnyFloatAttr: TypeAlias = FloatAttr[AnyFloat]


@irdl_attr_definition
class ComplexType(ParametrizedAttribute, TypeAttribute):
    name: str = "complex"
    element_type: ParameterDef[IntegerType | AnyFloat]

    def __init__(self, element_type: IntegerType | AnyFloat) -> None:
        ParametrizedAttribute.__init__(self, [element_type])


@irdl_attr_definition
class DictionaryAttr(GenericData[dict[str, Attribute]]):
    name: str = "dictionary"

    @staticmethod
    def parse_parameter(parser: BaseParser) -> dict[str, Attribute]:
        return parser.parse_optional_dictionary_attr_dict()

    def print_parameter(self, printer: Printer) -> None:
        printer.print_string("{")
        printer.print_dictionary(
            self.data, printer.print_string_literal, printer.print_attribute
        )
        printer.print_string("}")

    @staticmethod
    def generic_constraint_coercion(args: tuple[Any]) -> AttrConstraint:
        raise Exception(f"Unsupported operation on {DictionaryAttr.name}")

    def verify(self) -> None:
        if not isinstance(self.data, dict):
            raise VerifyException(
                f"Wrong type given to attribute {self.name}: got"
                f" {type(self.data)}, but expected dictionary of"
                " attributes"
            )
        for key, val in self.data.items():
            if not isinstance(key, str):
                raise VerifyException(
                    f"{self.name} key expects str, but {key} "
                    f"element is of type {type(key)}"
                )
            if not isinstance(val, Attribute):
                raise VerifyException(
                    f"{self.name} key expects attribute, but {val} "
                    f"element is of type {type(val)}"
                )

    @staticmethod
    @deprecated_constructor
    def from_dict(data: dict[str | StringAttr, Attribute]) -> DictionaryAttr:
        to_add_data: dict[str, Attribute] = {}
        for k, v in data.items():
            # try to coerce keys into StringAttr
            if isinstance(k, StringAttr):
                k = k.data
            # if coercion fails, raise KeyError!
            if not isinstance(k, str):
                raise TypeError(
                    f"DictionaryAttr.from_dict expects keys to"
                    f" be of type str or StringAttr, but {type(k)} provided"
                )
            to_add_data[k] = v
        return DictionaryAttr(to_add_data)


@irdl_attr_definition
class TupleType(ParametrizedAttribute):
    name: str = "tuple"

    types: ParameterDef[ArrayAttr[Attribute]]

    def __init__(self, types: list[Attribute] | ArrayAttr[Attribute]) -> None:
        if isinstance(types, list):
            types = ArrayAttr(types)
        super().__init__([types])

    @staticmethod
    @deprecated_constructor
    def from_type_list(types: List[Attribute]) -> TupleType:
        return TupleType(types)


@irdl_attr_definition
class VectorType(Generic[AttributeCovT], ParametrizedAttribute, TypeAttribute):
    name = "vector"

    shape: ParameterDef[ArrayAttr[AnyIntegerAttr]]
    element_type: ParameterDef[AttributeCovT]
    num_scalable_dims: ParameterDef[IntAttr]

    def get_num_dims(self) -> int:
        return len(self.shape.data)

    def get_num_scalable_dims(self) -> int:
        return self.num_scalable_dims.data

    def get_shape(self) -> List[int]:
        return [i.value.data for i in self.shape.data]

    def verify(self):
        if self.get_num_scalable_dims() < 0:
            raise VerifyException(
                f"Number of scalable dimensions {self.get_num_dims()} cannot"
                " be negative"
            )
        if self.get_num_scalable_dims() > self.get_num_dims():
            raise VerifyException(
                f"Number of scalable dimensions {self.get_num_scalable_dims()}"
                " cannot be larger than number of dimensions"
                f" {self.get_num_dims()}"
            )

    @staticmethod
    def from_element_type_and_shape(
        referenced_type: AttributeInvT,
        shape: Sequence[int | IntegerAttr[IndexType]],
        num_scalable_dims: int | IntAttr = 0,
    ) -> VectorType[AttributeInvT]:
        if isinstance(num_scalable_dims, int):
            num_scalable_dims = IntAttr(num_scalable_dims)
        return VectorType(
            [
                ArrayAttr(
                    [
                        IntegerAttr[IntegerType].from_index_int_value(d)
                        if isinstance(d, int)
                        else d
                        for d in shape
                    ]
                ),
                referenced_type,
                num_scalable_dims,
            ]
        )

    @staticmethod
    def from_params(
        referenced_type: AttributeInvT,
        shape: ArrayAttr[IntegerAttr[IntegerType]] = ArrayAttr(
            [IntegerAttr.from_int_and_width(1, 64)]
        ),
        num_scalable_dims: IntAttr = IntAttr(0),
    ) -> VectorType[AttributeInvT]:
        return VectorType([shape, referenced_type, num_scalable_dims])


AnyVectorType: TypeAlias = VectorType[Attribute]


@irdl_attr_definition
class TensorType(Generic[AttributeCovT], ParametrizedAttribute, TypeAttribute):
    name = "tensor"

    shape: ParameterDef[ArrayAttr[AnyIntegerAttr]]
    element_type: ParameterDef[AttributeCovT]
    encoding: ParameterDef[Attribute]

    def get_num_dims(self) -> int:
        return len(self.shape.data)

    def get_shape(self) -> List[int]:
        return [i.value.data for i in self.shape.data]

    @staticmethod
    def from_type_and_list(
        referenced_type: AttributeInvT,
        shape: Sequence[int | IntegerAttr[IndexType]] | None = None,
        encoding: Attribute = NoneAttr(),
    ) -> TensorType[AttributeInvT]:
        if shape is None:
            shape = [1]
        return TensorType(
            [
                ArrayAttr(
                    [
                        IntegerAttr[IntegerType].from_index_int_value(d)
                        if isinstance(d, int)
                        else d
                        for d in shape
                    ]
                ),
                referenced_type,
                encoding,
            ]
        )

    @staticmethod
    def from_params(
        referenced_type: AttributeInvT,
        shape: AnyArrayAttr = AnyArrayAttr([IntegerAttr.from_int_and_width(1, 64)]),
        encoding: Attribute = NoneAttr(),
    ) -> TensorType[AttributeInvT]:
        return TensorType([shape, referenced_type, encoding])


AnyTensorType: TypeAlias = TensorType[Attribute]


@irdl_attr_definition
class UnrankedTensorType(Generic[AttributeCovT], ParametrizedAttribute, TypeAttribute):
    name = "unranked_tensor"

    element_type: ParameterDef[AttributeCovT]

    @staticmethod
    def from_type(referenced_type: AttributeInvT) -> UnrankedTensorType[AttributeInvT]:
        return UnrankedTensorType([referenced_type])


AnyUnrankedTensorType: TypeAlias = UnrankedTensorType[Attribute]


@dataclass(init=False)
class ContainerOf(AttrConstraint):
    """A type constraint that can be nested once in a vector or a tensor."""

    elem_constr: AttrConstraint

    def __init__(
        self, elem_constr: Attribute | type[Attribute] | AttrConstraint
    ) -> None:
        self.elem_constr = attr_constr_coercion(elem_constr)

    def verify(self, attr: Attribute) -> None:
        if isinstance(attr, VectorType) or isinstance(attr, TensorType):
            self.elem_constr.verify(attr.element_type)  # type: ignore
        else:
            self.elem_constr.verify(attr)


VectorOrTensorOf: TypeAlias = (
    VectorType[AttributeCovT]
    | TensorType[AttributeCovT]
    | UnrankedTensorType[AttributeCovT]
)

RankedVectorOrTensorOf: TypeAlias = (
    VectorType[AttributeCovT] | TensorType[AttributeCovT]
)


@dataclass
class VectorRankConstraint(AttrConstraint):
    """
    Constrain a vector to be of a given rank.
    """

    expected_rank: int
    """The expected vector rank."""

    def verify(self, attr: Attribute) -> None:
        if not isinstance(attr, VectorType):
            raise VerifyException(f"{attr} should be of type VectorType.")
        if attr.get_num_dims() != self.expected_rank:
            raise VerifyException(
                f"Expected vector rank to be {self.expected_rank}, got {attr.get_num_dims()}."
            )


@dataclass
class VectorBaseTypeConstraint(AttrConstraint):
    """
    Constrain a vector to be of a given base type.
    """

    expected_type: Attribute
    """The expected vector base type."""

    def verify(self, attr: Attribute) -> None:
        if not isinstance(attr, VectorType):
            raise VerifyException(f"{attr} should be of type VectorType.")
        if attr.element_type != self.expected_type:  # type: ignore
            raise VerifyException(
                f"Expected vector type to be {self.expected_type}, got {attr.element_type}."  # type: ignore
            )


@dataclass
class VectorBaseTypeAndRankConstraint(AttrConstraint):
    """
    Constrain a vector to be of a given rank and base type.
    """

    expected_type: Attribute
    """The expected vector base type."""

    expected_rank: int
    """The expected vector rank."""

    def verify(self, attr: Attribute) -> None:
        constraint = AllOf(
            [
                VectorBaseTypeConstraint(self.expected_type),
                VectorRankConstraint(self.expected_rank),
            ]
        )
        constraint.verify(attr)


@irdl_attr_definition
class DenseIntOrFPElementsAttr(ParametrizedAttribute):
    name = "dense"
    type: ParameterDef[
        RankedVectorOrTensorOf[IntegerType]
        | RankedVectorOrTensorOf[IndexType]
        | RankedVectorOrTensorOf[AnyFloat]
    ]
    data: ParameterDef[ArrayAttr[AnyIntegerAttr] | ArrayAttr[AnyFloatAttr]]

    # The type stores the shape data
    @property
    def shape(self) -> List[int] | None:
        if isinstance(self.type, UnrankedTensorType):
            return None
        return self.type.get_shape()

    @property
    def shape_is_complete(self) -> bool:
        shape = self.shape
        if shape is None or not len(shape):
            return False

        n = 1
        for dim in shape:
            if dim < 1:
                # Dimensions need to be greater or equal to one
                return False
            n *= dim

        # Product of dimensions needs to equal length
        return n == len(self.data.data)

    @staticmethod
    def create_dense_index(
        type: RankedVectorOrTensorOf[IndexType],
        data: Sequence[int] | Sequence[IntegerAttr[IndexType]],
    ) -> DenseIntOrFPElementsAttr:
        if len(data) and isinstance(data[0], int):
            attr_list = [
                IntegerAttr.from_index_int_value(d) for d in cast(Sequence[int], data)
            ]
        else:
            attr_list = cast(Sequence[IntegerAttr[IndexType]], data)

        return DenseIntOrFPElementsAttr([type, ArrayAttr(attr_list)])

    @staticmethod
    def create_dense_int(
        type: RankedVectorOrTensorOf[IntegerType],
        data: Sequence[int] | Sequence[IntegerAttr[IntegerType]],
    ) -> DenseIntOrFPElementsAttr:
        if len(data) and isinstance(data[0], int):
            attr_list = [
                IntegerAttr[IntegerType](d, type.element_type)
                for d in cast(Sequence[int], data)
            ]
        else:
            attr_list = cast(Sequence[IntegerAttr[IntegerType]], data)

        return DenseIntOrFPElementsAttr([type, ArrayAttr(attr_list)])

    @staticmethod
    def create_dense_float(
        type: RankedVectorOrTensorOf[AnyFloat],
        data: Sequence[int | float] | Sequence[AnyFloatAttr],
    ) -> DenseIntOrFPElementsAttr:
        if len(data) and isinstance(data[0], int | float):
            attr_list = [
                FloatAttr(float(d), type.element_type)
                for d in cast(Sequence[int | float], data)
            ]
        else:
            attr_list = cast(Sequence[AnyFloatAttr], data)

        return DenseIntOrFPElementsAttr([type, ArrayAttr(attr_list)])

    @overload
    @staticmethod
    def from_list(
        type: RankedVectorOrTensorOf[AnyFloat | IntegerType | IndexType],
        data: Sequence[int]
        | Sequence[IntegerAttr[IndexType]]
        | Sequence[IntegerAttr[IntegerType]],
    ) -> DenseIntOrFPElementsAttr:
        ...

    @overload
    @staticmethod
    def from_list(
        type: RankedVectorOrTensorOf[AnyFloat | IntegerType | IndexType],
        data: Sequence[int | float] | Sequence[AnyFloatAttr],
    ) -> DenseIntOrFPElementsAttr:
        ...

    @staticmethod
    def from_list(
        type: RankedVectorOrTensorOf[AnyFloat | IntegerType | IndexType],
        data: Sequence[int | float] | Sequence[AnyIntegerAttr] | Sequence[AnyFloatAttr],
    ) -> DenseIntOrFPElementsAttr:
        if isinstance(type.element_type, IntegerType):
            new_type = cast(RankedVectorOrTensorOf[IntegerType], type)
            new_data = cast(Sequence[int] | Sequence[IntegerAttr[IntegerType]], data)
            return DenseIntOrFPElementsAttr.create_dense_int(new_type, new_data)
        elif isinstance(type.element_type, IndexType):
            new_type = cast(RankedVectorOrTensorOf[IndexType], type)
            new_data = cast(Sequence[int] | Sequence[IntegerAttr[IndexType]], data)
            return DenseIntOrFPElementsAttr.create_dense_index(new_type, new_data)
        elif isinstance(type.element_type, AnyFloat):
            new_type = cast(RankedVectorOrTensorOf[AnyFloat], type)
            new_data = cast(Sequence[int | float] | Sequence[FloatAttr[AnyFloat]], data)
            return DenseIntOrFPElementsAttr.create_dense_float(new_type, new_data)
        else:
            raise TypeError(f"Unsupported element type {type.element_type}")

    @staticmethod
    def vector_from_list(
        data: List[int] | List[float], typ: IntegerType | IndexType | AnyFloat
    ) -> DenseIntOrFPElementsAttr:
        t = VectorType.from_element_type_and_shape(typ, [len(data)])
        return DenseIntOrFPElementsAttr.from_list(t, data)

    @staticmethod
    def tensor_from_list(
        data: List[int]
        | List[float]
        | List[IntegerAttr[IndexType]]
        | List[IntegerAttr[IntegerType]]
        | List[AnyFloatAttr],
        typ: IntegerType | IndexType | AnyFloat,
        shape: List[int] = [],
    ) -> DenseIntOrFPElementsAttr:
        t = AnyTensorType.from_type_and_list(typ, shape if len(shape) else [len(data)])
        return DenseIntOrFPElementsAttr.from_list(t, data)


@irdl_attr_definition
class DenseResourceAttr(ParametrizedAttribute):
    name = "dense_resource"

    resource_handle: ParameterDef[StringAttr]

    # Should be a ShapedType, but this is not defined yet in xDSL
    type: ParameterDef[Attribute]

    @staticmethod
    def from_params(handle: str | StringAttr, type: Attribute) -> DenseResourceAttr:
        if isinstance(handle, str):
            handle = StringAttr(handle)
        return DenseResourceAttr([handle, type])


@irdl_attr_definition
class DenseArrayBase(ParametrizedAttribute):
    name = "array"

    elt_type: ParameterDef[IntegerType | AnyFloat]
    data: ParameterDef[ArrayAttr[IntAttr] | ArrayAttr[FloatData]]

    def verify(self):
        if isinstance(self.elt_type, IntegerType):
            for d in self.data.data:
                if isinstance(d, FloatData):
                    raise VerifyException(
                        "dense array of integer element type "
                        "should only contain integers"
                    )
        else:
            for d in self.data.data:
                if isinstance(d, IntAttr):
                    raise VerifyException(
                        "dense array of float element type "
                        "should only contain floats"
                    )

    @staticmethod
    def create_dense_int_or_index(
        typ: IntegerType | IndexType, data: Sequence[int] | Sequence[IntAttr]
    ) -> DenseArrayBase:
        if len(data) and isinstance(data[0], int):
            attr_list = [IntAttr(d) for d in cast(Sequence[int], data)]
        else:
            attr_list = cast(Sequence[IntAttr], data)

        return DenseArrayBase([typ, ArrayAttr(attr_list)])

    @staticmethod
    def create_dense_float(
        typ: AnyFloat, data: Sequence[int | float] | Sequence[FloatData]
    ) -> DenseArrayBase:
        if len(data) and isinstance(data[0], int | float):
            attr_list = [FloatData(float(d)) for d in cast(Sequence[int | float], data)]
        else:
            attr_list = cast(Sequence[FloatData], data)

        return DenseArrayBase([typ, ArrayAttr(attr_list)])

    @overload
    @staticmethod
    def from_list(
        type: IntegerType | IndexType, data: Sequence[int] | Sequence[IntAttr]
    ) -> DenseArrayBase:
        ...

    @overload
    @staticmethod
    def from_list(
        type: Attribute, data: Sequence[int | float] | Sequence[FloatData]
    ) -> DenseArrayBase:
        ...

    @staticmethod
    def from_list(
        type: Attribute,
        data: Sequence[int]
        | Sequence[int | float]
        | Sequence[IntAttr]
        | Sequence[FloatData],
    ) -> DenseArrayBase:
        if isinstance(type, IndexType | IntegerType):
            _data = cast(Sequence[int] | Sequence[IntAttr], data)
            return DenseArrayBase.create_dense_int_or_index(type, _data)
        elif isinstance(type, AnyFloat):
            _data = cast(Sequence[int | float] | Sequence[FloatData], data)
            return DenseArrayBase.create_dense_float(type, _data)
        else:
            raise TypeError(f"Unsupported element type {type}")

    def as_tuple(self) -> tuple[int, ...] | tuple[float, ...]:
        """
        Get the "raw" data out as a tuple. This will not
        apply the datatype restrictions that the array element
        type would suggest!

        e.g. given a dense<i8: 99999999, 255, 256>, as_tuple()
        would return 1234567, 255, 256 and not 135, 255, 0 (mod 256)
        """
        return tuple(x.data for x in self.data.data)


@irdl_attr_definition
class FunctionType(ParametrizedAttribute, TypeAttribute):
    name = "fun"

    inputs: ParameterDef[ArrayAttr[Attribute]]
    outputs: ParameterDef[ArrayAttr[Attribute]]

    @staticmethod
    def from_lists(
        inputs: Sequence[Attribute], outputs: Sequence[Attribute]
    ) -> FunctionType:
        return FunctionType([ArrayAttr(inputs), ArrayAttr(outputs)])

    @staticmethod
    def from_attrs(
        inputs: ArrayAttr[Attribute], outputs: ArrayAttr[Attribute]
    ) -> FunctionType:
        return FunctionType([inputs, outputs])


@irdl_attr_definition
class OpaqueAttr(ParametrizedAttribute):
    name: str = "opaque"

    ident: ParameterDef[StringAttr]
    value: ParameterDef[StringAttr]
    type: ParameterDef[Attribute]

    @staticmethod
    def from_strings(name: str, value: str, type: Attribute = NoneAttr()) -> OpaqueAttr:
        return OpaqueAttr([StringAttr(name), StringAttr(value), type])


@irdl_attr_definition
class StridedLayoutAttr(ParametrizedAttribute):
    """
    An attribute representing a strided layout of a shaped type.
    See https://mlir.llvm.org/docs/Dialects/Builtin/#stridedlayoutattr

    Contrary to MLIR, we represent dynamic offsets and strides with
    `NoneAttr`, and we do not restrict offsets and strides to 64-bits
    integers.
    """

    name: str = "strided"

    strides: ParameterDef[ArrayAttr[IntAttr | NoneAttr]]
    offset: ParameterDef[IntAttr | NoneAttr]

    def __init__(
        self,
        strides: ArrayAttr[IntAttr | NoneAttr]
        | Sequence[int | None | IntAttr | NoneAttr],
        offset: int | None | IntAttr | NoneAttr = 0,
    ) -> None:
        if not isinstance(strides, ArrayAttr):
            strides_values: list[IntAttr | NoneAttr] = []
            for stride in strides:
                if isinstance(stride, int):
                    strides_values.append(IntAttr(stride))
                elif stride is None:
                    strides_values.append(NoneAttr())
                else:
                    strides_values.append(stride)
            strides = ArrayAttr(strides_values)

        if isinstance(offset, int):
            offset = IntAttr(offset)
        if offset is None:
            offset = NoneAttr()

        super().__init__([strides, offset])


@irdl_op_definition
class UnrealizedConversionCastOp(IRDLOperation):
    name: str = "builtin.unrealized_conversion_cast"

    inputs: VarOperand
    outputs: VarOpResult

    @staticmethod
    def get(inputs: Sequence[SSAValue | Operation], result_type: Sequence[Attribute]):
        return UnrealizedConversionCastOp.build(
            operands=[inputs],
            result_types=[result_type],
        )


class UnregisteredOp(IRDLOperation, ABC):
    """
    An unregistered operation.

    Each unregistered op is registered as a subclass of `UnregisteredOp`,
    and op with different names have distinct subclasses.
    """

    name: str = "builtin.unregistered"

    op_name__: OpAttr[StringAttr]
    args: VarOperand
    res: VarOpResult
    regs: VarRegion

    @property
    def op_name(self) -> StringAttr:
        return self.op_name__  # type: ignore

    @classmethod
    def with_name(cls, name: str) -> type[Operation]:
        """
        Return a new unregistered operation type given a name.
        This function should not be called directly. Use methods from
        `MLContext` to get an `UnregisteredOp` type.
        """

        class UnregisteredOpWithName(UnregisteredOp):
            @classmethod
            def create(
                cls,
                operands: Sequence[SSAValue] | None = None,
                result_types: Sequence[Attribute] | None = None,
                attributes: dict[str, Attribute] | None = None,
                successors: Sequence[Block] | None = None,
                regions: Sequence[Region] | None = None,
            ):
                op = super().create(
                    operands, result_types, attributes, successors, regions
                )
                op.attributes["op_name__"] = StringAttr(name)
                return op

        return irdl_op_definition(UnregisteredOpWithName)


@irdl_attr_definition
class UnregisteredAttr(ParametrizedAttribute, ABC):
    """
    An unregistered attribute or type.

    Each unregistered attribute is registered as a subclass of
    `UnregisteredAttr`, and attribute with different names have
    distinct subclasses.

    Since attributes do not have a generic format, unregistered
    attributes represent their original parameters as a string,
    which is exactly the content parsed from the textual
    representation.
    """

    name: str = "builtin.unregistered"

    attr_name: ParameterDef[StringAttr]
    is_type: ParameterDef[IntAttr]
    value: ParameterDef[StringAttr]
    """
    This parameter is non-null is the attribute is a type, and null otherwise.
    """

    def __init__(
        self,
        attr_name: str | StringAttr,
        is_type: bool | IntAttr,
        value: str | StringAttr,
    ):
        if isinstance(attr_name, str):
            attr_name = StringAttr(attr_name)
        if isinstance(is_type, bool):
            is_type = IntAttr(int(is_type))
        if isinstance(value, str):
            value = StringAttr(value)
        super().__init__([attr_name, is_type, value])

    @classmethod
    def with_name_and_type(cls, name: str, is_type: bool) -> type[UnregisteredAttr]:
        """
        Return a new unregistered attribute type given a name and a
        boolean indicating if the attribute can be a type.
        This function should not be called directly. Use methods from
        `MLContext` to get an `UnregisteredAttr` type.
        """

        class UnregisteredAttrWithName(UnregisteredAttr):
            def verify(self):
                if self.attr_name.data != name:
                    raise VerifyException("Unregistered attribute name mismatch")
                if self.is_type.data != int(is_type):
                    raise VerifyException("Unregistered attribute is_type mismatch")

        class UnregisteredAttrTypeWithName(UnregisteredAttr, TypeAttribute):
            def verify(self):
                if self.attr_name.data != name:
                    raise VerifyException("Unregistered attribute name mismatch")
                if self.is_type.data != int(is_type):
                    raise VerifyException("Unregistered attribute is_type mismatch")

        if is_type:
            return UnregisteredAttrWithName
        else:
            return UnregisteredAttrTypeWithName


@irdl_op_definition
class ModuleOp(IRDLOperation):
    name: str = "builtin.module"

    body: SingleBlockRegion

    def __init__(self, ops: List[Operation] | Region):
        if isinstance(ops, Region):
            region = ops
        else:
            region = Region(Block(ops))
        super().__init__(regions=[region])

    @property
    def ops(self) -> List[Operation]:
        return list(self.regions[0].block.ops)


# FloatXXType shortcuts
bf16 = BFloat16Type()
f16 = Float16Type()
f32 = Float32Type()
f64 = Float64Type()
f80 = Float64Type()
f128 = Float64Type()

Builtin = Dialect(
    [
        ModuleOp,
        UnregisteredOp,
        UnrealizedConversionCastOp,
    ],
    [
        UnregisteredAttr,
        # Attributes
        StringAttr,
        SymbolRefAttr,
        SymbolNameAttr,
        IntAttr,
        IntegerAttr,
        ArrayAttr,
        DictionaryAttr,
        DenseIntOrFPElementsAttr,
        DenseResourceAttr,
        UnitAttr,
        FloatData,
        NoneAttr,
        OpaqueAttr,
        # Types
        ComplexType,
        FunctionType,
        BFloat16Type,
        Float16Type,
        Float32Type,
        Float64Type,
        Float80Type,
        Float128Type,
        FloatAttr,
        SignednessAttr,
        TupleType,
        IntegerType,
        IndexType,
        VectorType,
        TensorType,
        UnrankedTensorType,
    ],
)<|MERGE_RESOLUTION|>--- conflicted
+++ resolved
@@ -14,10 +14,7 @@
     Any,
     TypeVar,
     overload,
-<<<<<<< HEAD
-=======
     Iterator,
->>>>>>> bb64e11a
 )
 
 from xdsl.ir import (
@@ -1247,7 +1244,7 @@
 
     @property
     def ops(self) -> List[Operation]:
-        return list(self.regions[0].block.ops)
+        return self.body.ops
 
 
 # FloatXXType shortcuts
