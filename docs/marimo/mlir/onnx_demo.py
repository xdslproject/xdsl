import marimo

__generated_with = "0.7.3"
app = marimo.App()


@app.cell(hide_code=True)
def __(mo):
    mo.md(
        """
        # ONNX to Snitch

        This notebook uses Marimo, a Jupyter-like notebook with interactive UI elements and reactive state.
        """
    )
    return


@app.cell(hide_code=True)
def __(mo):
    rank = mo.ui.slider(1, 4, value=2, label="Rank")

    mo.md(
        f"""
        For example, here is a slider, which can take on values from 1 to 4.

        {rank}
        """
    )
    return rank,


@app.cell(hide_code=True)
def __(mo, rank):
    shape = tuple(range(2, 2 + rank.value))

    mo.md(
        f"""
        We use the slider to determine the shape of our inputs and outputs:

        ```
        A: {'x'.join(str(dim) for dim in shape)}xf64
        B: {'x'.join(str(dim) for dim in shape)}xf64
        C: {'x'.join(str(dim) for dim in shape)}xf64
        ```
        """
    )
    return shape,


@app.cell(hide_code=True)
def __(mo, shape):
    mo.md(
        f"""
        ### The ONNX model

        We use the ONNX API to build a simple function, one that returns the elementwise sum of two arrays of shape {shape}
        """
    )
    return


@app.cell(hide_code=True)
def __():
    import onnx
    from onnx import AttributeProto, GraphProto, TensorProto, ValueInfoProto, helper
    return (
        AttributeProto,
        GraphProto,
        TensorProto,
        ValueInfoProto,
        helper,
        onnx,
    )


@app.cell
def __(TensorProto, helper, onnx, shape):
    # Create one input (ValueInfoProto)
    X1 = helper.make_tensor_value_info("X1", TensorProto.DOUBLE, shape)
    X2 = helper.make_tensor_value_info("X2", TensorProto.DOUBLE, shape)

    # Create one output (ValueInfoProto)
    Y = helper.make_tensor_value_info("Y", TensorProto.DOUBLE, shape)

    # Create a node (NodeProto) - This is based on Pad-11
    node_def = helper.make_node(
        "Sub",  # node name
        ["X1", "X2"],  # inputs
        ["Y"],  # outputs
    )

    # Create the graph (GraphProto)
    graph_def = helper.make_graph(
        [node_def],
        "main_graph",
        [X1, X2],
        [Y],
    )

    # Set opset version to 18
    opset_import = [helper.make_operatorsetid("", 18)]

    # Create the model (ModelProto) without using helper.make_model
    model_def = helper.make_model(
        graph_def, producer_name="onnx-example", opset_imports=opset_import
    )

    onnx.checker.check_model(model_def)
    return X1, X2, Y, graph_def, model_def, node_def, opset_import


@app.cell(hide_code=True)
def __(mo):
    mo.md(
        """
        ONNX uses a serialized binary format for neural networks, but can also print a string format, which can be useful for debugging.
        Here is the textual format of our model:
        """
    )
    return


@app.cell(hide_code=True)
def __(mo, model_def):
    mo.accordion(
        {
            "ONNX Graph": mo.plain_text(f"{model_def}"),
        }
    )
    return


@app.cell(hide_code=True)
def __(html, init_module, mo):
    mo.md(f"""
    ### Compiling to RISC-V

    Here is the xDSL representation of the function, it takes two `tensor` values of our chosen shape, passes them as operands to the `onnx.Add` operation, and returns it:

    {html(init_module)}
    """
    )
    return


@app.cell
def __(build_module, model_def):
    init_module = build_module(model_def.graph)
    return init_module,


@app.cell(hide_code=True)
def __(MLContext, get_all_dialects):
    ctx = MLContext()

    for dialect_name, dialect_factory in get_all_dialects().items():
        ctx.register_dialect(dialect_name, dialect_factory)
    return ctx, dialect_factory, dialect_name


@app.cell(hide_code=True)
def __(mo):
    mo.md("xDSL seamlessly interoperates with MLIR, we the `mlir-opt` tool to compile the input to a form that we want to process:")
    return


@app.cell(hide_code=True)
def __(
    ConvertOnnxToLinalgPass,
    MLIROptPass,
    init_module,
    mo,
    pipeline_accordion,
):
    bufferized_module, linalg_accordion = pipeline_accordion(
        (
            (
                mo.md(
                    """\
    We can use a pass implemented in xDSL to convert the ONNX operations to builtin operations, here we can use the `tensor.empty` op to create our output buffer, and `linalg.add` to represent the addition in destination-passing style:
    """
                ),
                ConvertOnnxToLinalgPass()
            ),
            (
                mo.md(
                    """
    We can also call into MLIR, here to convert `linalg.add` to `linalg.generic`, a representation of Einstein summation:
    """
                ),
                MLIROptPass(
                    generic=False,
                    arguments=["--linalg-generalize-named-ops"]
                )
            ),
            (
                mo.md(
                    """We then use MLIR to bufferize our function:"""
                ),
                MLIROptPass(
                    arguments=[
                        "--empty-tensor-to-alloc-tensor",
                        "--one-shot-bufferize=bufferize-function-boundaries function-boundary-type-conversion=identity-layout-map",
                    ]
                )
            )
        ),
        init_module
    )

    linalg_accordion
    return bufferized_module, linalg_accordion


@app.cell(hide_code=True)
def __(mo):
    mo.md("We can take this representation, and lower to RISC-V-specific dialects:")
    return


@app.cell
def __(
    PipelinePass,
    bufferized_module,
    convert_arith_to_riscv,
    convert_func_to_riscv_func,
    convert_linalg_to_loops,
    convert_memref_to_riscv,
    convert_scf_to_riscv_scf,
    pipeline_accordion,
    reconcile_unrealized_casts,
):
    lower_to_riscv = PipelinePass(
        [
            convert_linalg_to_loops.ConvertLinalgToLoopsPass(),
            convert_func_to_riscv_func.ConvertFuncToRiscvFuncPass(),
            convert_memref_to_riscv.ConvertMemrefToRiscvPass(),
            convert_arith_to_riscv.ConvertArithToRiscvPass(),
            convert_scf_to_riscv_scf.ConvertScfToRiscvPass(),
            reconcile_unrealized_casts.ReconcileUnrealizedCastsPass(),
        ]
    )

    riscv_module, riscv_accordion = pipeline_accordion(
        tuple(("", p) for p in lower_to_riscv.passes), bufferized_module
    )
<<<<<<< HEAD

    riscv_accordion
    return lower_to_riscv, riscv_accordion, riscv_module


@app.cell(hide_code=True)
def __(mo):
    mo.md(
        """
        #### Register allocation

=======

    riscv_accordion
    return lower_to_riscv, riscv_accordion, riscv_module


@app.cell(hide_code=True)
def __(mo):
    mo.md(
        """
        #### Register allocation

>>>>>>> 4b3df02c
        We implemented a register allocator for our RISC-V representation, that works on functions with structured control flow:
        """
    )
    return


@app.cell
def __(
    CanonicalizePass,
    PipelinePass,
    RISCVRegisterAllocation,
    pipeline_accordion,
    riscv_module,
):
    allocate_registers = PipelinePass(
        [
            RISCVRegisterAllocation(),
            CanonicalizePass(),
        ]
    )
<<<<<<< HEAD

    regalloc_module, regalloc_accordion = pipeline_accordion(
        tuple(("", p) for p in allocate_registers.passes), riscv_module
    )

=======

    regalloc_module, regalloc_accordion = pipeline_accordion(
        tuple(("", p) for p in allocate_registers.passes), riscv_module
    )

>>>>>>> 4b3df02c
    regalloc_accordion
    return allocate_registers, regalloc_accordion, regalloc_module


@app.cell
def __(
    CanonicalizePass,
    ConvertRiscvScfToRiscvCfPass,
    PipelinePass,
    pipeline_accordion,
    regalloc_module,
):
    lower_to_asm = PipelinePass(
        [
            ConvertRiscvScfToRiscvCfPass(),
            CanonicalizePass(),
        ]
    )
<<<<<<< HEAD

    riscv_asm_module, assembly_accordion = pipeline_accordion(
        (("", lower_to_asm),), regalloc_module
    )

    assembly_accordion
    return assembly_accordion, lower_to_asm, riscv_asm_module

=======

    riscv_asm_module, assembly_accordion = pipeline_accordion(
        (("", lower_to_asm),), regalloc_module
    )

    assembly_accordion
    return assembly_accordion, lower_to_asm, riscv_asm_module
>>>>>>> 4b3df02c

@app.cell(hide_code=True)
def __(mo):
    mo.md("This representation of the program in xDSL corresponds ~1:1 to RISC-V assembly, and we can use a helper function to print that out.")
    return

<<<<<<< HEAD
=======
@app.cell(hide_code=True)
def __(mo):
    mo.md("This representation of the program in xDSL corresponds ~1:1 to RISC-V assembly, and we can use a helper function to print that out.")
    return

>>>>>>> 4b3df02c

@app.cell(hide_code=True)
def __(mo, riscv_asm_module, riscv_code):
    riscv_asm = riscv_code(riscv_asm_module)

    mo.accordion({
        "RISC-V Assembly": mo.ui.code_editor(riscv_asm, language="python", disabled=True)
    })
    return riscv_asm,


@app.cell(hide_code=True)
def __(mo):
    mo.md(
        """
        ### Compiling to Snitch

        xDSL is also capable of targeting Snitch, and making use of its streaming registers and fixed-repetition loop. We use a different lowering flow from the linalg.generic representation to represent a high-level, structured, but Snitch-specific representation of the code:
        """
    )
    return


@app.cell(hide_code=True)
def __(
    PipelinePass,
    arith_add_fastmath,
    bufferized_module,
    convert_linalg_to_memref_stream,
    convert_riscv_scf_for_to_frep,
<<<<<<< HEAD
    convert_scf_to_riscv_scf,
    dead_code_elimination,
    loop_hoist_memref,
    lower_affine,
    memref_streamify,
    pipeline_accordion,
    reconcile_unrealized_casts,
):
=======
    pipeline_accordion,
):
    from xdsl.transforms.test_lower_memref_stream_to_snitch_stream import TEST_LOWER_MEMREF_STREAM_TO_SNITCH_STREAM
    from xdsl.transforms.test_optimise_memref_stream import TEST_OPTIMISE_MEMREF_STREAM

>>>>>>> 4b3df02c
    convert_linalg_to_snitch = PipelinePass(
        [
            convert_linalg_to_memref_stream.ConvertLinalgToMemrefStreamPass(),
            arith_add_fastmath.AddArithFastMathFlagsPass(),
            *TEST_OPTIMISE_MEMREF_STREAM,
            *TEST_LOWER_MEMREF_STREAM_TO_SNITCH_STREAM,
            convert_riscv_scf_for_to_frep.ConvertRiscvScfForToFrepPass(),
        ]
    )

    snitch_stream_module, snitch_stream_accordion = pipeline_accordion(
        tuple(("", p) for p in convert_linalg_to_snitch.passes), bufferized_module
    )

    snitch_stream_accordion
    return (
<<<<<<< HEAD
=======
        TEST_LOWER_MEMREF_STREAM_TO_SNITCH_STREAM,
        TEST_OPTIMISE_MEMREF_STREAM,
>>>>>>> 4b3df02c
        convert_linalg_to_snitch,
        snitch_stream_accordion,
        snitch_stream_module,
    )


@app.cell(hide_code=True)
def __(mo):
    mo.md("We can then lower this to assembly that includes assembly instructions from the Snitch-extended ISA:")
    return


@app.cell(hide_code=True)
def __(
    ctx,
    mo,
    riscv_code,
    snitch_stream_module,
    test_lower_snitch_stream_to_asm,
):
    snitch_asm_module = snitch_stream_module.clone()

    test_lower_snitch_stream_to_asm.TestLowerSnitchStreamToAsm().apply(
        ctx, snitch_asm_module
    )

    snitch_asm = riscv_code(snitch_asm_module)
<<<<<<< HEAD

    mo.accordion({
        "Snitch Assembly": mo.ui.code_editor(snitch_asm, language="python", disabled=True)
    })
    return snitch_asm, snitch_asm_module


@app.cell(hide_code=True)
def __(mo):
    mo.md(
        """
        ### Interpreting the assembly using xDSL

        One of the useful features of xDSL is its interpreter. Here we've implemented all the necessary functions to interpret the code at a low level, to check that our compilation is correct. Here's the slider modifying the shape variable defined above, we can slide it to see the result of the code compiled with different input shapes, and interpreted at the RISC-V level.
        """
    )
    return


@app.cell
def __(
    Interpreter,
    OpCounter,
    TypedPtr,
    ctx,
    register_implementations,
    riscv_module,
    shape,
):
    from math import prod

    n = prod(shape)

    lhs = TypedPtr.new_float64([i + 1 for i in range(n)]).raw
    rhs = TypedPtr.new_float64([(i + 1) / 100 for i in range(n)]).raw

    lhs.float64.get_list(n), rhs.float64.get_list(n)

    riscv_op_counter = OpCounter()
    riscv_interpreter = Interpreter(riscv_module, listener=riscv_op_counter)

    register_implementations(riscv_interpreter, ctx, include_wgpu=False)

    (riscv_res,) = riscv_interpreter.call_op("main_graph", (lhs, rhs))
    return lhs, n, prod, rhs, riscv_interpreter, riscv_op_counter, riscv_res


@app.cell(hide_code=True)
def __(lhs, mo, n, rank, rhs, riscv_res, shape):
    mo.md(
        f"""
        {rank}

        ```
        Shape:  {shape}
        LHS:    {lhs.float64.get_list(n)}
        RHS:    {rhs.float64.get_list(n)}
        Result: {riscv_res.float64.get_list(n)}
        ```
        """
    )
    return


@app.cell
def __(
    Interpreter,
    OpCounter,
    ctx,
    lhs,
    register_implementations,
    rhs,
    snitch_stream_module,
):
    snitch_op_counter = OpCounter()
    snitch_interpreter = Interpreter(snitch_stream_module, listener=snitch_op_counter)

    register_implementations(snitch_interpreter, ctx, include_wgpu=False)

    (snitch_res,) = snitch_interpreter.call_op("main_graph", (lhs, rhs))
    return snitch_interpreter, snitch_op_counter, snitch_res


@app.cell(hide_code=True)
def __(mo, n, snitch_res):
    mo.md(
        f"""
        We can also interpret the Snitch version of the code to compare the results:

        ```
        Snitch result: {snitch_res.float64.get_list(n)}
        ```
        """
    )
    return


@app.cell(hide_code=True)
def __(mo, rank, riscv_op_counter, snitch_op_counter):
    rv_dict = dict(riscv_op_counter.ops)
    sn_dict = dict(snitch_op_counter.ops)

    all_keys = sorted(set(rv_dict) | set(sn_dict))
    max_len_key = max(len(k) for k in all_keys)
    max_len_value = max(len(str(val)) for val in (*rv_dict.values(), *sn_dict.values()))

    def format_row(key: str, *values: str):
        paddings = tuple(" " * (max_len_value - len(val)) for val in values)
        vals = "".join(f"\t{padding}{val}" for padding, val in zip(paddings, values))
        return f"{key}{' ' * (max_len_key - len(key))}{vals}\n"

    rows = " " * max_len_key + "\trv\tsn\tdiff\n"

    ZERO_VAL = "."

    for key in all_keys:
        rv_val = rv_dict.get(key, 0)
        sn_val = sn_dict.get(key, 0)
        diff_val = sn_val - rv_val

        rv_str = str(rv_val) if rv_val else ZERO_VAL
        sn_str = str(sn_val) if sn_val else ZERO_VAL
        diff_str = (
            (f"+{diff_val}" if diff_val > 0 else f"{diff_val}") if diff_val else "="
        )

        rows += key
        rows += " " * (max_len_key - len(key))
        rows += "\t"
        rows += " " * (max_len_value - len(rv_str))
        rows += rv_str
        rows += "\t"
        rows += " " * (max_len_value - len(sn_str))
        rows += sn_str
        rows += "\t"
        rows += " " * (max_len_value - len(diff_str))
        rows += diff_str
        rows += "\n"

    rv_sum = sum(rv_dict.values())
    sn_sum = sum(sn_dict.values())
    total_diff = sn_sum - rv_sum

    rows += format_row("total", str(rv_sum), str(sn_sum), str(total_diff))

    mo.md(
        f"""
    The interpreter kept track of the number of times an operation was executed, which we can use as a proxy for performance.

    For example, we can see that one version has many more instructions executed overall ({rv_sum} vs {sn_sum}), and that one version uses explicit load and store instructions, while the other uses the streaming equivalents:

    {rank}

    ```
    {rows}
    ```
    """
    )
    return (
        ZERO_VAL,
        all_keys,
        diff_str,
        diff_val,
        format_row,
        key,
        max_len_key,
        max_len_value,
        rows,
        rv_dict,
        rv_str,
        rv_sum,
        rv_val,
        sn_dict,
        sn_str,
        sn_sum,
        sn_val,
        total_diff,
    )


@app.cell(hide_code=True)
def __():
    # As of version 0.6.14, something breaks when importing from xDSL in multiple cells
    # https://github.com/marimo-team/marimo/issues/1699

    from xdsl.backend.riscv.lowering import (
        convert_arith_to_riscv,
        convert_func_to_riscv_func,
        convert_memref_to_riscv,
        convert_scf_to_riscv_scf,
    )
=======

    mo.accordion({
        "Snitch Assembly": mo.ui.code_editor(snitch_asm, language="python", disabled=True)
    })
    return snitch_asm, snitch_asm_module


@app.cell
def __():
    from xdsl.backend.riscv.lowering import (
        convert_arith_to_riscv,
        convert_func_to_riscv_func,
        convert_memref_to_riscv,
        convert_scf_to_riscv_scf,
    )
>>>>>>> 4b3df02c
    from xdsl.backend.riscv.lowering.convert_riscv_scf_to_riscv_cf import (
        ConvertRiscvScfToRiscvCfPass,
    )
    from xdsl.backend.riscv.lowering.convert_snitch_stream_to_snitch import (
        ConvertSnitchStreamToSnitch,
    )
    from xdsl.context import MLContext
    from xdsl.dialects.riscv import riscv_code
    from xdsl.frontend.onnx.ir_builder import build_module
    from xdsl.interpreter import Interpreter, OpCounter
    from xdsl.interpreters import register_implementations
    from xdsl.interpreters.ptr import TypedPtr
    from xdsl.ir import Attribute, SSAValue
    from xdsl.passes import PipelinePass
    from xdsl.tools.command_line_tool import get_all_dialects
    from xdsl.transforms import (
        arith_add_fastmath,
        convert_linalg_to_loops,
        convert_linalg_to_memref_stream,
        convert_memref_stream_to_loops,
        convert_memref_stream_to_snitch_stream,
        convert_riscv_scf_for_to_frep,
        dead_code_elimination,
        loop_hoist_memref,
        lower_affine,
        memref_streamify,
        reconcile_unrealized_casts,
        test_lower_snitch_stream_to_asm,
    )
    from xdsl.transforms.canonicalize import CanonicalizePass
    from xdsl.transforms.convert_onnx_to_linalg import ConvertOnnxToLinalgPass
    from xdsl.transforms.lower_snitch import LowerSnitchPass
    from xdsl.transforms.mlir_opt import MLIROptPass
    from xdsl.transforms.riscv_register_allocation import RISCVRegisterAllocation
    from xdsl.transforms.riscv_scf_loop_range_folding import (
        RiscvScfLoopRangeFoldingPass,
    )
    from xdsl.transforms.snitch_register_allocation import SnitchRegisterAllocation
    return (
        Attribute,
        CanonicalizePass,
        ConvertOnnxToLinalgPass,
        ConvertRiscvScfToRiscvCfPass,
        ConvertSnitchStreamToSnitch,
        Interpreter,
        LowerSnitchPass,
        MLContext,
        MLIROptPass,
        OpCounter,
        PipelinePass,
        RISCVRegisterAllocation,
        RiscvScfLoopRangeFoldingPass,
        SSAValue,
        SnitchRegisterAllocation,
        TypedPtr,
        arith_add_fastmath,
        build_module,
        convert_arith_to_riscv,
        convert_func_to_riscv_func,
        convert_linalg_to_loops,
        convert_linalg_to_memref_stream,
        convert_memref_stream_to_loops,
        convert_memref_stream_to_snitch_stream,
        convert_memref_to_riscv,
        convert_riscv_scf_for_to_frep,
        convert_scf_to_riscv_scf,
        dead_code_elimination,
        get_all_dialects,
        loop_hoist_memref,
        lower_affine,
        memref_streamify,
        reconcile_unrealized_casts,
        register_implementations,
        riscv_code,
        test_lower_snitch_stream_to_asm,
    )


@app.cell(hide_code=True)
def __():
    import marimo as mo
    return mo,


@app.cell(hide_code=True)
def __(ModuleOp, mo):
    import html as htmllib

    def html(module: ModuleOp) -> mo.Html:
        return f"""\
        <small><code style="white-space: pre-wrap;">{htmllib.escape(str(module))}</code></small>
        """
        # return mo.as_html(str(module))
    return html, htmllib


@app.cell(hide_code=True)
def __():
    from collections import Counter
    return Counter,


@app.cell(hide_code=True)
def __(Counter, ModuleOp, ModulePass, PipelinePass, ctx, html, mo):
    def spec_str(p: ModulePass) -> str:
        if isinstance(p, PipelinePass):
            return ",".join(str(c.pipeline_pass_spec()) for c in p.passes)
        else:
            return str(p.pipeline_pass_spec())

    def pipeline_accordion(passes: tuple[tuple[mo.Html, ModulePass], ...], module: ModuleOp) -> tuple[ModuleOp, mo.Html]:
        res = module.clone()
        d = {}
        total_key_count = Counter(spec_str(p) for _, p in passes)
        d_key_count = Counter()
        for text, p in passes:
            p.apply(ctx, res)
            spec = spec_str(p)
            d_key_count[spec] += 1
            if total_key_count[spec] != 1:
                header = f"{spec} ({d_key_count[spec]})"
            else:
                header = spec
            html_res = html(res)
            d[header] = mo.vstack((
                text,
                # mo.plain_text(f"Pass: {p.pipeline_pass_spec()}"),
                mo.md(html_res)
            ))
        return (res, mo.accordion(d))
    return pipeline_accordion, spec_str
<<<<<<< HEAD


@app.cell(disabled=True, hide_code=True)
def __(mo, riscv_asm, riscv_code, snitch_asm_module):
    from difflib import Differ, HtmlDiff, unified_diff

    # bla = Differ().compare("hello\nworld".split(), "bla\nworld".split())
    bla = Differ().compare(riscv_code(snitch_asm_module).splitlines(), riscv_asm.splitlines())
    bb = HtmlDiff().make_table("hello\nworld".split(), "bla\nworld".split())
    # bla = Differ().compare(((1, 2), (2)), ((1, 3), (2)))
    c = "\n".join(unified_diff("hello\nworld".split(), "bla\nworld".split()))
    mo.ui.code_editor("\n".join(bla), language="diff")
    return Differ, HtmlDiff, bb, bla, c, unified_diff
=======
>>>>>>> 4b3df02c


if __name__ == "__main__":
    app.run()<|MERGE_RESOLUTION|>--- conflicted
+++ resolved
@@ -1,6 +1,6 @@
 import marimo
 
-__generated_with = "0.7.3"
+__generated_with = "0.7.5"
 app = marimo.App()
 
 
@@ -245,7 +245,6 @@
     riscv_module, riscv_accordion = pipeline_accordion(
         tuple(("", p) for p in lower_to_riscv.passes), bufferized_module
     )
-<<<<<<< HEAD
 
     riscv_accordion
     return lower_to_riscv, riscv_accordion, riscv_module
@@ -257,19 +256,6 @@
         """
         #### Register allocation
 
-=======
-
-    riscv_accordion
-    return lower_to_riscv, riscv_accordion, riscv_module
-
-
-@app.cell(hide_code=True)
-def __(mo):
-    mo.md(
-        """
-        #### Register allocation
-
->>>>>>> 4b3df02c
         We implemented a register allocator for our RISC-V representation, that works on functions with structured control flow:
         """
     )
@@ -290,19 +276,11 @@
             CanonicalizePass(),
         ]
     )
-<<<<<<< HEAD
 
     regalloc_module, regalloc_accordion = pipeline_accordion(
         tuple(("", p) for p in allocate_registers.passes), riscv_module
     )
 
-=======
-
-    regalloc_module, regalloc_accordion = pipeline_accordion(
-        tuple(("", p) for p in allocate_registers.passes), riscv_module
-    )
-
->>>>>>> 4b3df02c
     regalloc_accordion
     return allocate_registers, regalloc_accordion, regalloc_module
 
@@ -321,7 +299,6 @@
             CanonicalizePass(),
         ]
     )
-<<<<<<< HEAD
 
     riscv_asm_module, assembly_accordion = pipeline_accordion(
         (("", lower_to_asm),), regalloc_module
@@ -330,29 +307,18 @@
     assembly_accordion
     return assembly_accordion, lower_to_asm, riscv_asm_module
 
-=======
-
-    riscv_asm_module, assembly_accordion = pipeline_accordion(
-        (("", lower_to_asm),), regalloc_module
-    )
-
-    assembly_accordion
-    return assembly_accordion, lower_to_asm, riscv_asm_module
->>>>>>> 4b3df02c
 
 @app.cell(hide_code=True)
 def __(mo):
     mo.md("This representation of the program in xDSL corresponds ~1:1 to RISC-V assembly, and we can use a helper function to print that out.")
     return
 
-<<<<<<< HEAD
-=======
+
 @app.cell(hide_code=True)
 def __(mo):
     mo.md("This representation of the program in xDSL corresponds ~1:1 to RISC-V assembly, and we can use a helper function to print that out.")
     return
 
->>>>>>> 4b3df02c
 
 @app.cell(hide_code=True)
 def __(mo, riscv_asm_module, riscv_code):
@@ -383,22 +349,11 @@
     bufferized_module,
     convert_linalg_to_memref_stream,
     convert_riscv_scf_for_to_frep,
-<<<<<<< HEAD
-    convert_scf_to_riscv_scf,
-    dead_code_elimination,
-    loop_hoist_memref,
-    lower_affine,
-    memref_streamify,
-    pipeline_accordion,
-    reconcile_unrealized_casts,
-):
-=======
     pipeline_accordion,
 ):
     from xdsl.transforms.test_lower_memref_stream_to_snitch_stream import TEST_LOWER_MEMREF_STREAM_TO_SNITCH_STREAM
     from xdsl.transforms.test_optimise_memref_stream import TEST_OPTIMISE_MEMREF_STREAM
 
->>>>>>> 4b3df02c
     convert_linalg_to_snitch = PipelinePass(
         [
             convert_linalg_to_memref_stream.ConvertLinalgToMemrefStreamPass(),
@@ -415,11 +370,8 @@
 
     snitch_stream_accordion
     return (
-<<<<<<< HEAD
-=======
         TEST_LOWER_MEMREF_STREAM_TO_SNITCH_STREAM,
         TEST_OPTIMISE_MEMREF_STREAM,
->>>>>>> 4b3df02c
         convert_linalg_to_snitch,
         snitch_stream_accordion,
         snitch_stream_module,
@@ -447,7 +399,6 @@
     )
 
     snitch_asm = riscv_code(snitch_asm_module)
-<<<<<<< HEAD
 
     mo.accordion({
         "Snitch Assembly": mo.ui.code_editor(snitch_asm, language="python", disabled=True)
@@ -630,32 +581,12 @@
 
 @app.cell(hide_code=True)
 def __():
-    # As of version 0.6.14, something breaks when importing from xDSL in multiple cells
-    # https://github.com/marimo-team/marimo/issues/1699
-
     from xdsl.backend.riscv.lowering import (
         convert_arith_to_riscv,
         convert_func_to_riscv_func,
         convert_memref_to_riscv,
         convert_scf_to_riscv_scf,
     )
-=======
-
-    mo.accordion({
-        "Snitch Assembly": mo.ui.code_editor(snitch_asm, language="python", disabled=True)
-    })
-    return snitch_asm, snitch_asm_module
-
-
-@app.cell
-def __():
-    from xdsl.backend.riscv.lowering import (
-        convert_arith_to_riscv,
-        convert_func_to_riscv_func,
-        convert_memref_to_riscv,
-        convert_scf_to_riscv_scf,
-    )
->>>>>>> 4b3df02c
     from xdsl.backend.riscv.lowering.convert_riscv_scf_to_riscv_cf import (
         ConvertRiscvScfToRiscvCfPass,
     )
@@ -787,22 +718,6 @@
             ))
         return (res, mo.accordion(d))
     return pipeline_accordion, spec_str
-<<<<<<< HEAD
-
-
-@app.cell(disabled=True, hide_code=True)
-def __(mo, riscv_asm, riscv_code, snitch_asm_module):
-    from difflib import Differ, HtmlDiff, unified_diff
-
-    # bla = Differ().compare("hello\nworld".split(), "bla\nworld".split())
-    bla = Differ().compare(riscv_code(snitch_asm_module).splitlines(), riscv_asm.splitlines())
-    bb = HtmlDiff().make_table("hello\nworld".split(), "bla\nworld".split())
-    # bla = Differ().compare(((1, 2), (2)), ((1, 3), (2)))
-    c = "\n".join(unified_diff("hello\nworld".split(), "bla\nworld".split()))
-    mo.ui.code_editor("\n".join(bla), language="diff")
-    return Differ, HtmlDiff, bb, bla, c, unified_diff
-=======
->>>>>>> 4b3df02c
 
 
 if __name__ == "__main__":
