--- conflicted
+++ resolved
@@ -32,13 +32,8 @@
         indices = indices_for_map(
             rewriter, insertion_point, affine_map_attr.data, ind_vars
         )
-<<<<<<< HEAD
         op = memref.LoadOp.get(source, indices)
-    elif isinstance(source.type, stream.ReadableStreamType):
-=======
-        op = memref.Load.get(source, indices)
     elif isinstance(source.type, memref_stream.ReadableStreamType):
->>>>>>> 158cfe1e
         op = memref_stream.ReadOp(source)
     else:
         return source
