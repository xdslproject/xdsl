--- conflicted
+++ resolved
@@ -370,13 +370,7 @@
     Pointers to memory buffers or streams to be operated on. The corresponding stride
     pattern defines the order in which the elements of the input buffers will be read.
     """
-<<<<<<< HEAD
-    outputs = var_operand_def(
-        AnyMemRefTypeConstr | stream.AnyWritableStreamType.constr()
-    )
-=======
     outputs = var_operand_def(AnyMemRefTypeConstr | stream.WritableStreamType.constr())
->>>>>>> 2d502533
     """
     Pointers to memory buffers or streams to be operated on. The corresponding stride
     pattern defines the order in which the elements of the input buffers will be written
