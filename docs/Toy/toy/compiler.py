--- conflicted
+++ resolved
@@ -27,20 +27,13 @@
 from .frontend.ir_gen import IRGen
 from .frontend.parser import Parser
 from .rewrites.inline_toy import InlineToyPass
-<<<<<<< HEAD
 from .rewrites.lower_arith_riscv import LowerArithRiscvPass
 from .rewrites.lower_func_riscv_func import LowerFuncToRiscvFunc
 from .rewrites.lower_memref_riscv import LowerMemrefToRiscv
 from .rewrites.lower_printf_riscv import LowerPrintfRiscvPass
 from .rewrites.lower_riscv_cf import LowerCfRiscvCfPass
-from .rewrites.lower_to_toy_accelerator import (
-    LowerToToyAccelerator,
-    LowerToyAccelerator,
-)
-=======
 from .rewrites.lower_to_toy_accelerator import LowerToToyAccelerator
 from .rewrites.lower_toy_accelerator_to_riscv import LowerToyAccelerator
->>>>>>> d6676e2b
 from .rewrites.lower_toy_affine import LowerToAffinePass
 from .rewrites.mlir_opt import MLIROptPass
 from .rewrites.optimise_toy import OptimiseToy
@@ -122,7 +115,6 @@
         return
 
     SetupRiscvPass().apply(ctx, module_op)
-<<<<<<< HEAD
 
     LowerFuncToRiscvFunc().apply(ctx, module_op)
 
@@ -135,13 +127,6 @@
     LowerArithRiscvPass().apply(ctx, module_op)
     ScfToRiscvPass().apply(ctx, module_op)
 
-=======
-    # LowerFuncToRiscvFunc().apply(ctx, module_op)
-    LowerToyAccelerator().apply(ctx, module_op)
-    # LowerMemrefToRiscv().apply(ctx, module_op)
-    # LowerPrintfRiscvPass().apply(ctx, module_op)
-    # LowerArithRiscvPass().apply(ctx, module_op)
->>>>>>> d6676e2b
     DeadCodeElimination().apply(ctx, module_op)
 
     # Maybe not at first
