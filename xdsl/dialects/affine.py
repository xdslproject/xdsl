--- conflicted
+++ resolved
@@ -35,10 +35,7 @@
 
     # TODO this requires the ImplicitAffineTerminator trait instead of
     # NoTerminator
-<<<<<<< HEAD
-=======
     # gh issue: https://github.com/xdslproject/xdsl/issues/1149
->>>>>>> e901db14
 
     def verify_(self) -> None:
         if len(self.operands) != len(self.results):
