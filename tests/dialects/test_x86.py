import pytest

from xdsl.dialects import x86
from xdsl.dialects.builtin import IntegerAttr


def test_unallocated_register():
    unallocated = x86.register.GeneralRegisterType("")
    assert not unallocated.is_allocated
    assert unallocated == x86.register.GeneralRegisterType.unallocated()

    unallocated = x86.register.RFLAGSRegisterType("")
    assert not unallocated.is_allocated
    assert unallocated == x86.register.RFLAGSRegisterType.unallocated()

    unallocated = x86.register.AVXRegisterType("")
    assert not unallocated.is_allocated
    assert unallocated == x86.register.AVXRegisterType.unallocated()


@pytest.mark.parametrize(
    "register, name",
    [
        (x86.register.RAX, "rax"),
        (x86.register.RCX, "rcx"),
        (x86.register.RDX, "rdx"),
        (x86.register.RBX, "rbx"),
        (x86.register.RSP, "rsp"),
        (x86.register.RBP, "rbp"),
        (x86.register.RSI, "rsi"),
        (x86.register.RDI, "rdi"),
        (x86.register.R8, "r8"),
        (x86.register.R9, "r9"),
        (x86.register.R10, "r10"),
        (x86.register.R11, "r11"),
        (x86.register.R12, "r12"),
        (x86.register.R13, "r13"),
        (x86.register.R14, "r14"),
        (x86.register.R15, "r15"),
    ],
)
def test_register(register: x86.register.GeneralRegisterType, name: str):
    assert register.is_allocated
    assert register.register_name == name

    assert register.instruction_set_name() == "x86"


def test_rflags_register():
    rflags = x86.register.RFLAGS
    assert rflags.is_allocated
    assert rflags.register_name == "rflags"


@pytest.mark.parametrize(
    "register, name",
    [
        (x86.register.ZMM0, "zmm0"),
        (x86.register.ZMM1, "zmm1"),
        (x86.register.ZMM2, "zmm2"),
        (x86.register.ZMM3, "zmm3"),
        (x86.register.ZMM4, "zmm4"),
        (x86.register.ZMM5, "zmm5"),
        (x86.register.ZMM6, "zmm6"),
        (x86.register.ZMM7, "zmm7"),
        (x86.register.ZMM8, "zmm8"),
        (x86.register.ZMM9, "zmm9"),
        (x86.register.ZMM10, "zmm10"),
        (x86.register.ZMM11, "zmm11"),
        (x86.register.ZMM12, "zmm12"),
        (x86.register.ZMM13, "zmm13"),
        (x86.register.ZMM14, "zmm14"),
        (x86.register.ZMM15, "zmm15"),
        (x86.register.ZMM16, "zmm16"),
        (x86.register.ZMM17, "zmm17"),
        (x86.register.ZMM18, "zmm18"),
        (x86.register.ZMM19, "zmm19"),
        (x86.register.ZMM20, "zmm20"),
        (x86.register.ZMM21, "zmm21"),
        (x86.register.ZMM22, "zmm22"),
        (x86.register.ZMM23, "zmm23"),
        (x86.register.ZMM24, "zmm24"),
        (x86.register.ZMM25, "zmm25"),
        (x86.register.ZMM26, "zmm26"),
        (x86.register.ZMM27, "zmm27"),
        (x86.register.ZMM28, "zmm28"),
        (x86.register.ZMM29, "zmm29"),
        (x86.register.ZMM30, "zmm30"),
        (x86.register.ZMM31, "zmm31"),
    ],
)
def test_avx512_register(register: x86.register.AVX512RegisterType, name: str):
    assert register.is_allocated
    assert register.register_name == name


@pytest.mark.parametrize(
    "register, name",
    [
        (x86.register.YMM0, "ymm0"),
        (x86.register.YMM1, "ymm1"),
        (x86.register.YMM2, "ymm2"),
        (x86.register.YMM3, "ymm3"),
        (x86.register.YMM4, "ymm4"),
        (x86.register.YMM5, "ymm5"),
        (x86.register.YMM6, "ymm6"),
        (x86.register.YMM7, "ymm7"),
        (x86.register.YMM8, "ymm8"),
        (x86.register.YMM9, "ymm9"),
        (x86.register.YMM10, "ymm10"),
        (x86.register.YMM11, "ymm11"),
        (x86.register.YMM12, "ymm12"),
        (x86.register.YMM13, "ymm13"),
        (x86.register.YMM14, "ymm14"),
        (x86.register.YMM15, "ymm15"),
    ],
)
def test_avx2_register(register: x86.register.AVX2RegisterType, name: str):
    assert register.is_allocated
    assert register.register_name == name


@pytest.mark.parametrize(
    "register, name",
    [
        (x86.register.XMM0, "xmm0"),
        (x86.register.XMM1, "xmm1"),
        (x86.register.XMM2, "xmm2"),
        (x86.register.XMM3, "xmm3"),
        (x86.register.XMM4, "xmm4"),
        (x86.register.XMM5, "xmm5"),
        (x86.register.XMM6, "xmm6"),
        (x86.register.XMM7, "xmm7"),
        (x86.register.XMM8, "xmm8"),
        (x86.register.XMM9, "xmm9"),
        (x86.register.XMM10, "xmm10"),
        (x86.register.XMM11, "xmm11"),
        (x86.register.XMM12, "xmm12"),
        (x86.register.XMM13, "xmm13"),
        (x86.register.XMM14, "xmm14"),
        (x86.register.XMM15, "xmm15"),
    ],
)
def test_sse_register(register: x86.register.SSERegisterType, name: str):
    assert register.is_allocated
    assert register.register_name == name

<<<<<<< HEAD
    assert register.instruction_set_name() == "x86AVX"
=======

@pytest.mark.parametrize(
    "OpClass, dest, operand1, operand2",
    [
        (
            x86.ops.RRR_Vfmadd231pdOp,
            x86.register.YMM0,
            x86.register.YMM1,
            x86.register.YMM2,
        ),
        (
            x86.ops.RRR_Vfmadd231psOp,
            x86.register.YMM0,
            x86.register.YMM1,
            x86.register.YMM2,
        ),
    ],
)
def test_rrr_vops(
    OpClass: type[
        x86.ops.RRROperation[
            x86.register.X86VectorRegisterType,
            x86.register.X86VectorRegisterType,
            x86.register.X86VectorRegisterType,
        ]
    ],
    dest: x86.register.X86VectorRegisterType,
    operand1: x86.register.X86VectorRegisterType,
    operand2: x86.register.X86VectorRegisterType,
):
    output = x86.ops.GetAVXRegisterOp(dest)
    param1 = x86.ops.GetAVXRegisterOp(operand1)
    param2 = x86.ops.GetAVXRegisterOp(operand2)
    op = OpClass(r3=output.result, r1=param1.result, r2=param2.result, result=dest)
    assert op.r1.type == operand1
    assert op.r2.type == operand2
    assert op.r3.type == dest


@pytest.mark.parametrize(
    "OpClass, dest, src",
    [
        (
            x86.ops.MR_VmovupsOp,
            x86.register.RCX,
            x86.register.YMM0,
        ),
        (
            x86.ops.MR_VmovapdOp,
            x86.register.RCX,
            x86.register.YMM0,
        ),
    ],
)
def test_mr_vops(
    OpClass: type[
        x86.ops.M_MR_Operation[
            x86.register.GeneralRegisterType, x86.register.X86VectorRegisterType
        ]
    ],
    dest: x86.register.GeneralRegisterType,
    src: x86.register.X86VectorRegisterType,
):
    output = x86.ops.GetRegisterOp(dest)
    input = x86.ops.GetAVXRegisterOp(src)
    op = OpClass(r1=output, r2=input, offset=IntegerAttr(0, 64))
    assert op.r1.type == dest
    assert op.r2.type == src


@pytest.mark.parametrize(
    "OpClass, dest, src",
    [
        (
            x86.ops.RM_VmovupsOp,
            x86.register.YMM0,
            x86.register.RCX,
        ),
        (
            x86.ops.RM_VbroadcastsdOp,
            x86.register.YMM0,
            x86.register.RCX,
        ),
        (
            x86.ops.RM_VbroadcastssOp,
            x86.register.YMM0,
            x86.register.RCX,
        ),
    ],
)
def test_rm_vops(
    OpClass: type[
        x86.ops.R_RM_Operation[
            x86.register.X86VectorRegisterType, x86.register.GeneralRegisterType
        ]
    ],
    dest: x86.register.X86VectorRegisterType,
    src: x86.register.GeneralRegisterType,
):
    input = x86.ops.GetRegisterOp(src)
    output = x86.ops.GetAVXRegisterOp(dest)
    op = OpClass(r1=output, r2=input, result=dest, offset=IntegerAttr(0, 64))
    assert op.r1.type == dest
    assert op.r2.type == src
>>>>>>> f0a3aacf
<|MERGE_RESOLUTION|>--- conflicted
+++ resolved
@@ -13,9 +13,13 @@
     assert not unallocated.is_allocated
     assert unallocated == x86.register.RFLAGSRegisterType.unallocated()
 
-    unallocated = x86.register.AVXRegisterType("")
-    assert not unallocated.is_allocated
-    assert unallocated == x86.register.AVXRegisterType.unallocated()
+    unallocated = x86.register.AVX2RegisterType("")
+    assert not unallocated.is_allocated
+    assert unallocated == x86.register.AVX2RegisterType.unallocated()
+
+    unallocated = x86.register.AVX512RegisterType("")
+    assert not unallocated.is_allocated
+    assert unallocated == x86.register.AVX512RegisterType.unallocated()
 
 
 @pytest.mark.parametrize(
@@ -42,7 +46,6 @@
 def test_register(register: x86.register.GeneralRegisterType, name: str):
     assert register.is_allocated
     assert register.register_name == name
-
     assert register.instruction_set_name() == "x86"
 
 
@@ -92,6 +95,7 @@
 def test_avx512_register(register: x86.register.AVX512RegisterType, name: str):
     assert register.is_allocated
     assert register.register_name == name
+    assert register.instruction_set_name() == "AVX512"
 
 
 @pytest.mark.parametrize(
@@ -118,6 +122,7 @@
 def test_avx2_register(register: x86.register.AVX2RegisterType, name: str):
     assert register.is_allocated
     assert register.register_name == name
+    assert register.instruction_set_name() == "AVX2"
 
 
 @pytest.mark.parametrize(
@@ -144,10 +149,8 @@
 def test_sse_register(register: x86.register.SSERegisterType, name: str):
     assert register.is_allocated
     assert register.register_name == name
-
-<<<<<<< HEAD
-    assert register.instruction_set_name() == "x86AVX"
-=======
+    assert register.instruction_set_name() == "SSE"
+
 
 @pytest.mark.parametrize(
     "OpClass, dest, operand1, operand2",
@@ -251,5 +254,4 @@
     output = x86.ops.GetAVXRegisterOp(dest)
     op = OpClass(r1=output, r2=input, result=dest, offset=IntegerAttr(0, 64))
     assert op.r1.type == dest
-    assert op.r2.type == src
->>>>>>> f0a3aacf
+    assert op.r2.type == src