--- conflicted
+++ resolved
@@ -16,17 +16,13 @@
 )
 from xdsl.interactive.app import InputApp
 from xdsl.ir import Block, Region
-<<<<<<< HEAD
 from xdsl.passes import ModulePass
-from xdsl.transforms import mlir_opt, printf_to_llvm, scf_parallel_loop_tiling
-=======
 from xdsl.transforms import (
     mlir_opt,
     printf_to_llvm,
     scf_parallel_loop_tiling,
     stencil_unroll,
 )
->>>>>>> 99949627
 from xdsl.transforms.experimental import (
     hls_convert_stencil_to_ll_mlir,
 )
