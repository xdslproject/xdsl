// RUN: xdsl-opt %s | xdsl-opt --print-op-generic | filecheck %s
"builtin.module"() ({
<<<<<<< HEAD
  "riscv.label"() ({
    %0 = "riscv.get_register"() : () -> !riscv.reg<>
    %1 = "riscv.get_register"() : () -> !riscv.reg<>
    // RV32I/RV64I: 2.4 Integer Computational Instructions

    // Integer Register-Immediate Instructions
    %addi = "riscv.addi"(%0) {"immediate" = 1 : i32}: (!riscv.reg<>) -> !riscv.reg<>
    // CHECK: %{{.*}} = "riscv.addi"(%{{.*}}) {"immediate" = 1 : i32} : (!riscv.reg<>) -> !riscv.reg<>
    %slti = "riscv.slti"(%0) {"immediate" = 1 : i32}: (!riscv.reg<>) -> !riscv.reg<>
    // CHECK-NEXT: %{{.*}} = "riscv.slti"(%0) {"immediate" = 1 : i32} : (!riscv.reg<>) -> !riscv.reg<>
    %sltiu = "riscv.sltiu"(%0) {"immediate" = 1 : i32}: (!riscv.reg<>) -> !riscv.reg<>
    // CHECK-NEXT: %{{.*}} = "riscv.sltiu"(%0) {"immediate" = 1 : i32} : (!riscv.reg<>) -> !riscv.reg<>
    %andi = "riscv.andi"(%0) {"immediate" = 1 : i32}: (!riscv.reg<>) -> !riscv.reg<>
    // CHECK-NEXT: %{{.*}} = "riscv.andi"(%0) {"immediate" = 1 : i32} : (!riscv.reg<>) -> !riscv.reg<>
    %ori = "riscv.ori"(%0) {"immediate" = 1 : i32}: (!riscv.reg<>) -> !riscv.reg<>
    // CHECK-NEXT: %{{.*}} = "riscv.ori"(%0) {"immediate" = 1 : i32} : (!riscv.reg<>) -> !riscv.reg<>
    %xori = "riscv.xori"(%0) {"immediate" = 1 : i32}: (!riscv.reg<>) -> !riscv.reg<>
    // CHECK-NEXT: %{{.*}} = "riscv.xori"(%0) {"immediate" = 1 : i32} : (!riscv.reg<>) -> !riscv.reg<>
    %slli = "riscv.slli"(%0) {"immediate" = 1 : i32}: (!riscv.reg<>) -> !riscv.reg<>
    // CHECK-NEXT: %{{.*}} = "riscv.slli"(%0) {"immediate" = 1 : i32} : (!riscv.reg<>) -> !riscv.reg<>
    %srli = "riscv.srli"(%0) {"immediate" = 1 : i32}: (!riscv.reg<>) -> !riscv.reg<>
    // CHECK-NEXT: %{{.*}} = "riscv.srli"(%0) {"immediate" = 1 : i32} : (!riscv.reg<>) -> !riscv.reg<>
    %srai = "riscv.srai"(%0) {"immediate" = 1 : i32}: (!riscv.reg<>) -> !riscv.reg<>
    // CHECK-NEXT: %{{.*}} = "riscv.srai"(%0) {"immediate" = 1 : i32} : (!riscv.reg<>) -> !riscv.reg<>
    %lui = "riscv.lui"() {"immediate" = 1 : i32}: () -> !riscv.reg<>
    // CHECK-NEXT: %{{.*}} = "riscv.lui"() {"immediate" = 1 : i32} : () -> !riscv.reg<>
    %auipc = "riscv.auipc"() {"immediate" = 1 : i32}: () -> !riscv.reg<>
    // CHECK-NEXT: %{{.*}} = "riscv.auipc"() {"immediate" = 1 : i32} : () -> !riscv.reg<>
    %mv = "riscv.mv"(%0) : (!riscv.reg<>) -> !riscv.reg<>
    // CHECK: %{{.*}} = "riscv.mv"(%{{.*}}) : (!riscv.reg<>) -> !riscv.reg<>

    // Integer Register-Register Operations
    %add = "riscv.add"(%0, %1) : (!riscv.reg<>, !riscv.reg<>) -> !riscv.reg<>
    // CHECK-NEXT: %{{.*}} = "riscv.add"(%{{.*}}, %{{.*}}) : (!riscv.reg<>, !riscv.reg<>) -> !riscv.reg<>
    %slt = "riscv.slt"(%0, %1) : (!riscv.reg<>, !riscv.reg<>) -> !riscv.reg<>
    // CHECK-NEXT: %{{.*}} = "riscv.slt"(%{{.*}}, %{{.*}}) : (!riscv.reg<>, !riscv.reg<>) -> !riscv.reg<>
    %sltu = "riscv.sltu"(%0, %1) : (!riscv.reg<>, !riscv.reg<>) -> !riscv.reg<>
    // CHECK-NEXT: %{{.*}} = "riscv.sltu"(%{{.*}}, %{{.*}}) : (!riscv.reg<>, !riscv.reg<>) -> !riscv.reg<>
    %and = "riscv.and"(%0, %1) : (!riscv.reg<>, !riscv.reg<>) -> !riscv.reg<>
    // CHECK-NEXT: %{{.*}} = "riscv.and"(%{{.*}}, %{{.*}}) : (!riscv.reg<>, !riscv.reg<>) -> !riscv.reg<>
    %or = "riscv.or"(%0, %1) : (!riscv.reg<>, !riscv.reg<>) -> !riscv.reg<>
    // CHECK-NEXT: %{{.*}} = "riscv.or"(%{{.*}}, %{{.*}}) : (!riscv.reg<>, !riscv.reg<>) -> !riscv.reg<>
    %xor = "riscv.xor"(%0, %1) : (!riscv.reg<>, !riscv.reg<>) -> !riscv.reg<>
    // CHECK-NEXT: %{{.*}} = "riscv.xor"(%{{.*}}, %{{.*}}) : (!riscv.reg<>, !riscv.reg<>) -> !riscv.reg<>
    %sll = "riscv.sll"(%0, %1) : (!riscv.reg<>, !riscv.reg<>) -> !riscv.reg<>
    // CHECK-NEXT: %{{.*}} = "riscv.sll"(%{{.*}}, %{{.*}}) : (!riscv.reg<>, !riscv.reg<>) -> !riscv.reg<>
    %srl = "riscv.srl"(%0, %1) : (!riscv.reg<>, !riscv.reg<>) -> !riscv.reg<>
    // CHECK-NEXT: %{{.*}} = "riscv.srl"(%{{.*}}, %{{.*}}) : (!riscv.reg<>, !riscv.reg<>) -> !riscv.reg<>
    %sub = "riscv.sub"(%0, %1) : (!riscv.reg<>, !riscv.reg<>) -> !riscv.reg<>
    // CHECK-NEXT: %{{.*}} = "riscv.sub"(%{{.*}}, %{{.*}}) : (!riscv.reg<>, !riscv.reg<>) -> !riscv.reg<>
    %sra = "riscv.sra"(%0, %1) : (!riscv.reg<>, !riscv.reg<>) -> !riscv.reg<>
    // CHECK-NEXT: %{{.*}} = "riscv.sra"(%{{.*}}, %{{.*}}) : (!riscv.reg<>, !riscv.reg<>) -> !riscv.reg<>
    "riscv.nop"() : () -> ()
    // CHECK-NEXT: "riscv.nop"() : () -> ()

    // RV32I/RV64I: 2.5 Control Transfer Instructions

    // Unconditional Branch Instructions
    "riscv.jal"() {"immediate" = 1 : i32} : () -> ()
    // CHECK-NEXT: "riscv.jal"() {"immediate" = 1 : i32} : () -> ()
    "riscv.jal"() {"immediate" = 1 : i32, "rd" = !riscv.reg<>} : () -> ()
    // CHECK-NEXT: "riscv.jal"() {"immediate" = 1 : i32, "rd" = !riscv.reg<>} : () -> ()
    "riscv.jal"() {"immediate" = #riscv.label<"label">} : () -> ()
    // CHECK-NEXT: "riscv.jal"() {"immediate" = #riscv.label<"label">} : () -> ()

    "riscv.j"() {"immediate" = 1 : i32} : () -> ()
    // CHECK-NEXT: "riscv.j"() {"immediate" = 1 : i32} : () -> ()
    "riscv.j"() {"immediate" = #riscv.label<"label">} : () -> ()
    // CHECK-NEXT: "riscv.j"() {"immediate" = #riscv.label<"label">} : () -> ()

    "riscv.jalr"(%0) {"immediate" = 1 : i32}: (!riscv.reg<>) -> ()
    // CHECK-NEXT: "riscv.jalr"(%0) {"immediate" = 1 : i32} : (!riscv.reg<>) -> ()
    "riscv.jalr"(%0) {"immediate" = 1 : i32, "rd" = !riscv.reg<>} : (!riscv.reg<>) -> ()
    // CHECK-NEXT: "riscv.jalr"(%0) {"immediate" = 1 : i32, "rd" = !riscv.reg<>} : (!riscv.reg<>) -> ()
    "riscv.jalr"(%0) {"immediate" = #riscv.label<"label">} : (!riscv.reg<>) -> ()
    // CHECK-NEXT: "riscv.jalr"(%0) {"immediate" = #riscv.label<"label">} : (!riscv.reg<>) -> ()

    "riscv.ret"() : () -> ()
    // CHECK-NEXT: "riscv.ret"() : () -> ()
  ^0(%2 : !riscv.reg<>, %3 : !riscv.reg<>):
  // CHECK-NEXT: ^0(%2 : !riscv.reg<>, %3 : !riscv.reg<>):

    // Conditional Branch Instructions
    "riscv.beq"(%0, %1) {"offset" = 1 : i32}: (!riscv.reg<>, !riscv.reg<>) -> ()
    // CHECK-NEXT: "riscv.beq"(%{{.*}}, %{{.*}}) {"offset" = 1 : i32} : (!riscv.reg<>, !riscv.reg<>) -> ()
    "riscv.bne"(%0, %1) {"offset" = 1 : i32}: (!riscv.reg<>, !riscv.reg<>) -> ()
    // CHECK-NEXT: "riscv.bne"(%{{.*}}, %{{.*}}) {"offset" = 1 : i32} : (!riscv.reg<>, !riscv.reg<>) -> ()
    "riscv.blt"(%0, %1) {"offset" = 1 : i32}: (!riscv.reg<>, !riscv.reg<>) -> ()
    // CHECK-NEXT: "riscv.blt"(%{{.*}}, %{{.*}}) {"offset" = 1 : i32} : (!riscv.reg<>, !riscv.reg<>) -> ()
    "riscv.bge"(%0, %1) {"offset" = 1 : i32}: (!riscv.reg<>, !riscv.reg<>) -> ()
    // CHECK-NEXT: "riscv.bge"(%{{.*}}, %{{.*}}) {"offset" = 1 : i32} : (!riscv.reg<>, !riscv.reg<>) -> ()
    "riscv.bltu"(%0, %1) {"offset" = 1 : i32}: (!riscv.reg<>, !riscv.reg<>) -> ()
    // CHECK-NEXT: "riscv.bltu"(%{{.*}}, %{{.*}}) {"offset" = 1 : i32} : (!riscv.reg<>, !riscv.reg<>) -> ()
    "riscv.bgeu"(%0, %1) {"offset" = 1 : i32}: (!riscv.reg<>, !riscv.reg<>) -> ()
    // CHECK-NEXT: "riscv.bgeu"(%{{.*}}, %{{.*}}) {"offset" = 1 : i32} : (!riscv.reg<>, !riscv.reg<>) -> ()

    // RV32I/RV64I: 2.6 Load and Store Instructions

    %lb = "riscv.lb"(%0) {"immediate" = 1 : i32}: (!riscv.reg<>) -> !riscv.reg<>
    // CHECK-NEXT: %{{.*}} = "riscv.lb"(%0) {"immediate" = 1 : i32} : (!riscv.reg<>) -> !riscv.reg<>
    %lbu = "riscv.lbu"(%0) {"immediate" = 1 : i32}: (!riscv.reg<>) -> !riscv.reg<>
    // CHECK-NEXT: %{{.*}} = "riscv.lbu"(%0) {"immediate" = 1 : i32} : (!riscv.reg<>) -> !riscv.reg<>
    %lh = "riscv.lh"(%0) {"immediate" = 1 : i32}: (!riscv.reg<>) -> !riscv.reg<>
    // CHECK-NEXT: %{{.*}} = "riscv.lh"(%0) {"immediate" = 1 : i32} : (!riscv.reg<>) -> !riscv.reg<>
    %lhu = "riscv.lhu"(%0) {"immediate" = 1 : i32}: (!riscv.reg<>) -> !riscv.reg<>
    // CHECK-NEXT: %{{.*}} = "riscv.lhu"(%0) {"immediate" = 1 : i32} : (!riscv.reg<>) -> !riscv.reg<>
    %lw = "riscv.lw"(%0) {"immediate" = 1 : i32}: (!riscv.reg<>) -> !riscv.reg<>
    // CHECK-NEXT: %{{.*}} = "riscv.lw"(%0) {"immediate" = 1 : i32} : (!riscv.reg<>) -> !riscv.reg<>
    "riscv.sb"(%0, %1) {"immediate" = 1 : i32}: (!riscv.reg<>, !riscv.reg<>) -> ()
    // CHECK-NEXT: "riscv.sb"(%0, %1) {"immediate" = 1 : i32} : (!riscv.reg<>, !riscv.reg<>) -> ()
    "riscv.sh"(%0, %1) {"immediate" = 1 : i32}: (!riscv.reg<>, !riscv.reg<>) -> ()
    // CHECK-NEXT: "riscv.sh"(%0, %1) {"immediate" = 1 : i32} : (!riscv.reg<>, !riscv.reg<>) -> ()
    "riscv.sw"(%0, %1) {"immediate" = 1 : i32}: (!riscv.reg<>, !riscv.reg<>) -> ()
    // CHECK-NEXT: "riscv.sw"(%0, %1) {"immediate" = 1 : i32} : (!riscv.reg<>, !riscv.reg<>) -> ()

    // RV32I/RV64I: 2.8 Control and Status Register Instructions

    %csrrw_rw = "riscv.csrrw"(%0) {"csr" = 1024 : i32}: (!riscv.reg<>) -> !riscv.reg<>
    // CHECK-NEXT: %{{.*}} = "riscv.csrrw"(%0) {"csr" = 1024 : i32} : (!riscv.reg<>) -> !riscv.reg<>
    %csrrw_w = "riscv.csrrw"(%0) {"csr" = 1024 : i32, "writeonly"}: (!riscv.reg<>) -> !riscv.reg<>
    // CHECK-NEXT: %{{.*}} = "riscv.csrrw"(%0) {"csr" = 1024 : i32, "writeonly"} : (!riscv.reg<>) -> !riscv.reg<>
    %csrrs_rw = "riscv.csrrs"(%0) {"csr" = 1024 : i32}: (!riscv.reg<>) -> !riscv.reg<>
    // CHECK-NEXT: %{{.*}} = "riscv.csrrs"(%0) {"csr" = 1024 : i32} : (!riscv.reg<>) -> !riscv.reg<>
    %csrrs_r = "riscv.csrrs"(%0) {"csr" = 1024 : i32, "readonly"}: (!riscv.reg<>) -> !riscv.reg<>
    // CHECK-NEXT: %{{.*}} = "riscv.csrrs"(%0) {"csr" = 1024 : i32, "readonly"} : (!riscv.reg<>) -> !riscv.reg<>
    %csrrc_rw = "riscv.csrrc"(%0) {"csr" = 1024 : i32}: (!riscv.reg<>) -> !riscv.reg<>
    // CHECK-NEXT: %{{.*}} = "riscv.csrrc"(%0) {"csr" = 1024 : i32} : (!riscv.reg<>) -> !riscv.reg<>
    %csrrc_r = "riscv.csrrc"(%0) {"csr" = 1024 : i32, "readonly"}: (!riscv.reg<>) -> !riscv.reg<>
    // CHECK-NEXT: %{{.*}} = "riscv.csrrc"(%0) {"csr" = 1024 : i32, "readonly"} : (!riscv.reg<>) -> !riscv.reg<>
    %csrrsi_rw = "riscv.csrrsi"() {"csr" = 1024 : i32, "immediate" = 8 : i32}: () -> !riscv.reg<>
    // CHECK-NEXT: %{{.*}} = "riscv.csrrsi"() {"csr" = 1024 : i32, "immediate" = 8 : i32} : () -> !riscv.reg<>
    %csrrsi_r = "riscv.csrrsi"() {"csr" = 1024 : i32, "immediate" = 0 : i32}: () -> !riscv.reg<>
    // CHECK-NEXT: %{{.*}} = "riscv.csrrsi"() {"csr" = 1024 : i32, "immediate" = 0 : i32} : () -> !riscv.reg<>
    %csrrci_rw = "riscv.csrrci"() {"csr" = 1024 : i32, "immediate" = 8 : i32}: () -> !riscv.reg<>
    // CHECK-NEXT: %{{.*}} = "riscv.csrrci"() {"csr" = 1024 : i32, "immediate" = 8 : i32} : () -> !riscv.reg<>
    %csrrci_r = "riscv.csrrci"() {"csr" = 1024 : i32, "immediate" = 0 : i32}: () -> !riscv.reg<>
    // CHECK-NEXT: %{{.*}} = "riscv.csrrci"() {"csr" = 1024 : i32, "immediate" = 0 : i32} : () -> !riscv.reg<>
    %csrrwi_rw = "riscv.csrrwi"() {"csr" = 1024 : i32, "immediate" = 1 : i32}: () -> !riscv.reg<>
    // CHECK-NEXT: %{{.*}} = "riscv.csrrwi"() {"csr" = 1024 : i32, "immediate" = 1 : i32} : () -> !riscv.reg<>
    %csrrwi_w = "riscv.csrrwi"() {"csr" = 1024 : i32, "writeonly", "immediate" = 1 : i32}: () -> !riscv.reg<>
    // CHECK-NEXT: %{{.*}} = "riscv.csrrwi"() {"csr" = 1024 : i32, "writeonly", "immediate" = 1 : i32} : () -> !riscv.reg<>

    // Machine Mode Privileged Instructions
    "riscv.wfi"() : () -> ()
    // CHECK-NEXT: "riscv.wfi"() : () -> ()


    // RV32M/RV64M: 7 “M” Standard Extension for Integer Multiplication and Division

    // Multiplication Operations
    %mul = "riscv.mul"(%0, %1) : (!riscv.reg<>, !riscv.reg<>) -> !riscv.reg<>
    // CHECK-NEXT: %{{.*}} = "riscv.mul"(%{{.*}}, %{{.*}}) : (!riscv.reg<>, !riscv.reg<>) -> !riscv.reg<>
    %mulh = "riscv.mulh"(%0, %1) : (!riscv.reg<>, !riscv.reg<>) -> !riscv.reg<>
    // CHECK-NEXT: %{{.*}} = "riscv.mulh"(%{{.*}}, %{{.*}}) : (!riscv.reg<>, !riscv.reg<>) -> !riscv.reg<>
    %mulhsu = "riscv.mulhsu"(%0, %1) : (!riscv.reg<>, !riscv.reg<>) -> !riscv.reg<>
    // CHECK-NEXT: %{{.*}} = "riscv.mulhsu"(%{{.*}}, %{{.*}}) : (!riscv.reg<>, !riscv.reg<>) -> !riscv.reg<>
    %mulhu = "riscv.mulhu"(%0, %1) : (!riscv.reg<>, !riscv.reg<>) -> !riscv.reg<>
    // CHECK-NEXT: %{{.*}} = "riscv.mulhu"(%{{.*}}, %{{.*}}) : (!riscv.reg<>, !riscv.reg<>) -> !riscv.reg<>

    // Division Operations
    %div = "riscv.div"(%0, %1) : (!riscv.reg<>, !riscv.reg<>) -> !riscv.reg<>
    // CHECK-NEXT: %{{.*}} = "riscv.div"(%{{.*}}, %{{.*}}) : (!riscv.reg<>, !riscv.reg<>) -> !riscv.reg<>
    %divu = "riscv.divu"(%0, %1) : (!riscv.reg<>, !riscv.reg<>) -> !riscv.reg<>
    // CHECK-NEXT: %{{.*}} = "riscv.divu"(%{{.*}}, %{{.*}}) : (!riscv.reg<>, !riscv.reg<>) -> !riscv.reg<>
    %rem = "riscv.rem"(%0, %1) : (!riscv.reg<>, !riscv.reg<>) -> !riscv.reg<>
    // CHECK-NEXT: %{{.*}} = "riscv.rem"(%{{.*}}, %{{.*}}) : (!riscv.reg<>, !riscv.reg<>) -> !riscv.reg<>
    %remu = "riscv.remu"(%0, %1) : (!riscv.reg<>, !riscv.reg<>) -> !riscv.reg<>
    // CHECK-NEXT: %{{.*}} = "riscv.remu"(%{{.*}}, %{{.*}}) : (!riscv.reg<>, !riscv.reg<>) -> !riscv.reg<>

    // Assembler pseudo-instructions

    %li = "riscv.li"() {"immediate" = 1 : i32}: () -> !riscv.reg<>
    // CHECK-NEXT: %{{.*}} = "riscv.li"() {"immediate" = 1 : i32} : () -> !riscv.reg<>
    // Environment Call and Breakpoints
    "riscv.ecall"() : () -> ()
    // CHECK-NEXT: "riscv.ecall"() : () -> ()
    "riscv.ebreak"() : () -> ()
    // CHECK-NEXT: "riscv.ebreak"() : () -> ()
    "riscv.directive"() {"directive" = ".align", "value" = "2"} : () -> ()
    // CHECK-NEXT: "riscv.directive"() {"directive" = ".align", "value" = "2"} : () -> ()
    "riscv.directive"() ({
      %nested_li = "riscv.li"() {"immediate" = 1 : i32} : () -> !riscv.reg<>
    }) {"directive" = ".text"} : () -> ()
    // CHECK-NEXT:  "riscv.directive"() ({
    // CHECK-NEXT:    %{{.*}} = "riscv.li"() {"immediate" = 1 : i32} : () -> !riscv.reg<>
    // CHECK-NEXT:  }) {"directive" = ".text"} : () -> ()

    // Custom instruction
    %custom0, %custom1 = "riscv.custom_assembly_instruction"(%0, %1) {"instruction_name" = "hello"} : (!riscv.reg<>, !riscv.reg<>) -> (!riscv.reg<>, !riscv.reg<>)
    // CHECK-NEXT:   %custom0, %custom1 = "riscv.custom_assembly_instruction"(%0, %1) {"instruction_name" = "hello"} : (!riscv.reg<>, !riscv.reg<>) -> (!riscv.reg<>, !riscv.reg<>)


    // RISC-V extensions
    "riscv.scfgw"(%0, %1) : (!riscv.reg<>, !riscv.reg<>) -> ()
    // CHECK-NEXT: "riscv.scfgw"(%0, %1) : (!riscv.reg<>, !riscv.reg<>) -> ()

    // Terminate block
    "riscv.ret"() : () -> ()
  }) {"label" = #riscv.label<"main">}: () -> ()
=======
  %0 = "riscv.get_register"() : () -> !riscv.reg<>
  %1 = "riscv.get_register"() : () -> !riscv.reg<>
  // RV32I/RV64I: 2.4 Integer Computational Instructions

  // Integer Register-Immediate Instructions
  %addi = "riscv.addi"(%0) {"immediate" = 1 : i32}: (!riscv.reg<>) -> !riscv.reg<>
  // CHECK: %{{.*}} = "riscv.addi"(%{{.*}}) {"immediate" = 1 : i32} : (!riscv.reg<>) -> !riscv.reg<>
  %slti = "riscv.slti"(%0) {"immediate" = 1 : i32}: (!riscv.reg<>) -> !riscv.reg<>
  // CHECK-NEXT: %{{.*}} = "riscv.slti"(%0) {"immediate" = 1 : i32} : (!riscv.reg<>) -> !riscv.reg<>
  %sltiu = "riscv.sltiu"(%0) {"immediate" = 1 : i32}: (!riscv.reg<>) -> !riscv.reg<>
  // CHECK-NEXT: %{{.*}} = "riscv.sltiu"(%0) {"immediate" = 1 : i32} : (!riscv.reg<>) -> !riscv.reg<>
  %andi = "riscv.andi"(%0) {"immediate" = 1 : i32}: (!riscv.reg<>) -> !riscv.reg<>
  // CHECK-NEXT: %{{.*}} = "riscv.andi"(%0) {"immediate" = 1 : i32} : (!riscv.reg<>) -> !riscv.reg<>
  %ori = "riscv.ori"(%0) {"immediate" = 1 : i32}: (!riscv.reg<>) -> !riscv.reg<>
  // CHECK-NEXT: %{{.*}} = "riscv.ori"(%0) {"immediate" = 1 : i32} : (!riscv.reg<>) -> !riscv.reg<>
  %xori = "riscv.xori"(%0) {"immediate" = 1 : i32}: (!riscv.reg<>) -> !riscv.reg<>
  // CHECK-NEXT: %{{.*}} = "riscv.xori"(%0) {"immediate" = 1 : i32} : (!riscv.reg<>) -> !riscv.reg<>
  %slli = "riscv.slli"(%0) {"immediate" = 1 : i32}: (!riscv.reg<>) -> !riscv.reg<>
  // CHECK-NEXT: %{{.*}} = "riscv.slli"(%0) {"immediate" = 1 : i32} : (!riscv.reg<>) -> !riscv.reg<>
  %srli = "riscv.srli"(%0) {"immediate" = 1 : i32}: (!riscv.reg<>) -> !riscv.reg<>
  // CHECK-NEXT: %{{.*}} = "riscv.srli"(%0) {"immediate" = 1 : i32} : (!riscv.reg<>) -> !riscv.reg<>
  %srai = "riscv.srai"(%0) {"immediate" = 1 : i32}: (!riscv.reg<>) -> !riscv.reg<>
  // CHECK-NEXT: %{{.*}} = "riscv.srai"(%0) {"immediate" = 1 : i32} : (!riscv.reg<>) -> !riscv.reg<>
  %lui = "riscv.lui"() {"immediate" = 1 : i32}: () -> !riscv.reg<>
  // CHECK-NEXT: %{{.*}} = "riscv.lui"() {"immediate" = 1 : i32} : () -> !riscv.reg<>
  %auipc = "riscv.auipc"() {"immediate" = 1 : i32}: () -> !riscv.reg<>
  // CHECK-NEXT: %{{.*}} = "riscv.auipc"() {"immediate" = 1 : i32} : () -> !riscv.reg<>
  %mv = "riscv.mv"(%0) : (!riscv.reg<>) -> !riscv.reg<>
  // CHECK: %{{.*}} = "riscv.mv"(%{{.*}}) : (!riscv.reg<>) -> !riscv.reg<>

  // Integer Register-Register Operations
  %add = "riscv.add"(%0, %1) : (!riscv.reg<>, !riscv.reg<>) -> !riscv.reg<>
  // CHECK-NEXT: %{{.*}} = "riscv.add"(%{{.*}}, %{{.*}}) : (!riscv.reg<>, !riscv.reg<>) -> !riscv.reg<>
  %slt = "riscv.slt"(%0, %1) : (!riscv.reg<>, !riscv.reg<>) -> !riscv.reg<>
  // CHECK-NEXT: %{{.*}} = "riscv.slt"(%{{.*}}, %{{.*}}) : (!riscv.reg<>, !riscv.reg<>) -> !riscv.reg<>
  %sltu = "riscv.sltu"(%0, %1) : (!riscv.reg<>, !riscv.reg<>) -> !riscv.reg<>
  // CHECK-NEXT: %{{.*}} = "riscv.sltu"(%{{.*}}, %{{.*}}) : (!riscv.reg<>, !riscv.reg<>) -> !riscv.reg<>
  %and = "riscv.and"(%0, %1) : (!riscv.reg<>, !riscv.reg<>) -> !riscv.reg<>
  // CHECK-NEXT: %{{.*}} = "riscv.and"(%{{.*}}, %{{.*}}) : (!riscv.reg<>, !riscv.reg<>) -> !riscv.reg<>
  %or = "riscv.or"(%0, %1) : (!riscv.reg<>, !riscv.reg<>) -> !riscv.reg<>
  // CHECK-NEXT: %{{.*}} = "riscv.or"(%{{.*}}, %{{.*}}) : (!riscv.reg<>, !riscv.reg<>) -> !riscv.reg<>
  %xor = "riscv.xor"(%0, %1) : (!riscv.reg<>, !riscv.reg<>) -> !riscv.reg<>
  // CHECK-NEXT: %{{.*}} = "riscv.xor"(%{{.*}}, %{{.*}}) : (!riscv.reg<>, !riscv.reg<>) -> !riscv.reg<>
  %sll = "riscv.sll"(%0, %1) : (!riscv.reg<>, !riscv.reg<>) -> !riscv.reg<>
  // CHECK-NEXT: %{{.*}} = "riscv.sll"(%{{.*}}, %{{.*}}) : (!riscv.reg<>, !riscv.reg<>) -> !riscv.reg<>
  %srl = "riscv.srl"(%0, %1) : (!riscv.reg<>, !riscv.reg<>) -> !riscv.reg<>
  // CHECK-NEXT: %{{.*}} = "riscv.srl"(%{{.*}}, %{{.*}}) : (!riscv.reg<>, !riscv.reg<>) -> !riscv.reg<>
  %sub = "riscv.sub"(%0, %1) : (!riscv.reg<>, !riscv.reg<>) -> !riscv.reg<>
  // CHECK-NEXT: %{{.*}} = "riscv.sub"(%{{.*}}, %{{.*}}) : (!riscv.reg<>, !riscv.reg<>) -> !riscv.reg<>
  %sra = "riscv.sra"(%0, %1) : (!riscv.reg<>, !riscv.reg<>) -> !riscv.reg<>
  // CHECK-NEXT: %{{.*}} = "riscv.sra"(%{{.*}}, %{{.*}}) : (!riscv.reg<>, !riscv.reg<>) -> !riscv.reg<>
  "riscv.nop"() : () -> ()
  // CHECK-NEXT: "riscv.nop"() : () -> ()

  // RV32I/RV64I: 2.5 Control Transfer Instructions
  // terminators continue at the end of module

  // Unconditional Branch Instructions
  "riscv.jal"() {"immediate" = 1 : i32} : () -> ()
  // CHECK-NEXT: "riscv.jal"() {"immediate" = 1 : i32} : () -> ()
  "riscv.jal"() {"immediate" = 1 : i32, "rd" = !riscv.reg<>} : () -> ()
  // CHECK-NEXT: "riscv.jal"() {"immediate" = 1 : i32, "rd" = !riscv.reg<>} : () -> ()
  "riscv.jal"() {"immediate" = #riscv.label<"label">} : () -> ()
  // CHECK-NEXT: "riscv.jal"() {"immediate" = #riscv.label<"label">} : () -> ()

  "riscv.j"() {"immediate" = 1 : i32} : () -> ()
  // CHECK-NEXT: "riscv.j"() {"immediate" = 1 : i32} : () -> ()
  "riscv.j"() {"immediate" = #riscv.label<"label">} : () -> ()
  // CHECK-NEXT: "riscv.j"() {"immediate" = #riscv.label<"label">} : () -> ()

  "riscv.jalr"(%0) {"immediate" = 1 : i32}: (!riscv.reg<>) -> ()
  // CHECK-NEXT: "riscv.jalr"(%0) {"immediate" = 1 : i32} : (!riscv.reg<>) -> ()
  "riscv.jalr"(%0) {"immediate" = 1 : i32, "rd" = !riscv.reg<>} : (!riscv.reg<>) -> ()
  // CHECK-NEXT: "riscv.jalr"(%0) {"immediate" = 1 : i32, "rd" = !riscv.reg<>} : (!riscv.reg<>) -> ()
  "riscv.jalr"(%0) {"immediate" = #riscv.label<"label">} : (!riscv.reg<>) -> ()
  // CHECK-NEXT: "riscv.jalr"(%0) {"immediate" = #riscv.label<"label">} : (!riscv.reg<>) -> ()

  // Conditional Branch Instructions
  "riscv.beq"(%0, %1) {"offset" = 1 : i32}: (!riscv.reg<>, !riscv.reg<>) -> ()
  // CHECK-NEXT: "riscv.beq"(%{{.*}}, %{{.*}}) {"offset" = 1 : i32} : (!riscv.reg<>, !riscv.reg<>) -> ()
  "riscv.bne"(%0, %1) {"offset" = 1 : i32}: (!riscv.reg<>, !riscv.reg<>) -> ()
  // CHECK-NEXT: "riscv.bne"(%{{.*}}, %{{.*}}) {"offset" = 1 : i32} : (!riscv.reg<>, !riscv.reg<>) -> ()
  "riscv.blt"(%0, %1) {"offset" = 1 : i32}: (!riscv.reg<>, !riscv.reg<>) -> ()
  // CHECK-NEXT: "riscv.blt"(%{{.*}}, %{{.*}}) {"offset" = 1 : i32} : (!riscv.reg<>, !riscv.reg<>) -> ()
  "riscv.bge"(%0, %1) {"offset" = 1 : i32}: (!riscv.reg<>, !riscv.reg<>) -> ()
  // CHECK-NEXT: "riscv.bge"(%{{.*}}, %{{.*}}) {"offset" = 1 : i32} : (!riscv.reg<>, !riscv.reg<>) -> ()
  "riscv.bltu"(%0, %1) {"offset" = 1 : i32}: (!riscv.reg<>, !riscv.reg<>) -> ()
  // CHECK-NEXT: "riscv.bltu"(%{{.*}}, %{{.*}}) {"offset" = 1 : i32} : (!riscv.reg<>, !riscv.reg<>) -> ()
  "riscv.bgeu"(%0, %1) {"offset" = 1 : i32}: (!riscv.reg<>, !riscv.reg<>) -> ()
  // CHECK-NEXT: "riscv.bgeu"(%{{.*}}, %{{.*}}) {"offset" = 1 : i32} : (!riscv.reg<>, !riscv.reg<>) -> ()

  // RV32I/RV64I: 2.6 Load and Store Instructions

  %lb = "riscv.lb"(%0) {"immediate" = 1 : i32}: (!riscv.reg<>) -> !riscv.reg<>
  // CHECK-NEXT: %{{.*}} = "riscv.lb"(%0) {"immediate" = 1 : i32} : (!riscv.reg<>) -> !riscv.reg<>
  %lbu = "riscv.lbu"(%0) {"immediate" = 1 : i32}: (!riscv.reg<>) -> !riscv.reg<>
  // CHECK-NEXT: %{{.*}} = "riscv.lbu"(%0) {"immediate" = 1 : i32} : (!riscv.reg<>) -> !riscv.reg<>
  %lh = "riscv.lh"(%0) {"immediate" = 1 : i32}: (!riscv.reg<>) -> !riscv.reg<>
  // CHECK-NEXT: %{{.*}} = "riscv.lh"(%0) {"immediate" = 1 : i32} : (!riscv.reg<>) -> !riscv.reg<>
  %lhu = "riscv.lhu"(%0) {"immediate" = 1 : i32}: (!riscv.reg<>) -> !riscv.reg<>
  // CHECK-NEXT: %{{.*}} = "riscv.lhu"(%0) {"immediate" = 1 : i32} : (!riscv.reg<>) -> !riscv.reg<>
  %lw = "riscv.lw"(%0) {"immediate" = 1 : i32}: (!riscv.reg<>) -> !riscv.reg<>
  // CHECK-NEXT: %{{.*}} = "riscv.lw"(%0) {"immediate" = 1 : i32} : (!riscv.reg<>) -> !riscv.reg<>
  "riscv.sb"(%0, %1) {"immediate" = 1 : i32}: (!riscv.reg<>, !riscv.reg<>) -> ()
  // CHECK-NEXT: "riscv.sb"(%0, %1) {"immediate" = 1 : i32} : (!riscv.reg<>, !riscv.reg<>) -> ()
  "riscv.sh"(%0, %1) {"immediate" = 1 : i32}: (!riscv.reg<>, !riscv.reg<>) -> ()
  // CHECK-NEXT: "riscv.sh"(%0, %1) {"immediate" = 1 : i32} : (!riscv.reg<>, !riscv.reg<>) -> ()
  "riscv.sw"(%0, %1) {"immediate" = 1 : i32}: (!riscv.reg<>, !riscv.reg<>) -> ()
  // CHECK-NEXT: "riscv.sw"(%0, %1) {"immediate" = 1 : i32} : (!riscv.reg<>, !riscv.reg<>) -> ()

  // RV32I/RV64I: 2.8 Control and Status Register Instructions

  %csrrw_rw = "riscv.csrrw"(%0) {"csr" = 1024 : i32}: (!riscv.reg<>) -> !riscv.reg<>
  // CHECK-NEXT: %{{.*}} = "riscv.csrrw"(%0) {"csr" = 1024 : i32} : (!riscv.reg<>) -> !riscv.reg<>
  %csrrw_w = "riscv.csrrw"(%0) {"csr" = 1024 : i32, "writeonly"}: (!riscv.reg<>) -> !riscv.reg<>
  // CHECK-NEXT: %{{.*}} = "riscv.csrrw"(%0) {"csr" = 1024 : i32, "writeonly"} : (!riscv.reg<>) -> !riscv.reg<>
  %csrrs_rw = "riscv.csrrs"(%0) {"csr" = 1024 : i32}: (!riscv.reg<>) -> !riscv.reg<>
  // CHECK-NEXT: %{{.*}} = "riscv.csrrs"(%0) {"csr" = 1024 : i32} : (!riscv.reg<>) -> !riscv.reg<>
  %csrrs_r = "riscv.csrrs"(%0) {"csr" = 1024 : i32, "readonly"}: (!riscv.reg<>) -> !riscv.reg<>
  // CHECK-NEXT: %{{.*}} = "riscv.csrrs"(%0) {"csr" = 1024 : i32, "readonly"} : (!riscv.reg<>) -> !riscv.reg<>
  %csrrc_rw = "riscv.csrrc"(%0) {"csr" = 1024 : i32}: (!riscv.reg<>) -> !riscv.reg<>
  // CHECK-NEXT: %{{.*}} = "riscv.csrrc"(%0) {"csr" = 1024 : i32} : (!riscv.reg<>) -> !riscv.reg<>
  %csrrc_r = "riscv.csrrc"(%0) {"csr" = 1024 : i32, "readonly"}: (!riscv.reg<>) -> !riscv.reg<>
  // CHECK-NEXT: %{{.*}} = "riscv.csrrc"(%0) {"csr" = 1024 : i32, "readonly"} : (!riscv.reg<>) -> !riscv.reg<>
  %csrrsi_rw = "riscv.csrrsi"() {"csr" = 1024 : i32, "immediate" = 8 : i32}: () -> !riscv.reg<>
  // CHECK-NEXT: %{{.*}} = "riscv.csrrsi"() {"csr" = 1024 : i32, "immediate" = 8 : i32} : () -> !riscv.reg<>
  %csrrsi_r = "riscv.csrrsi"() {"csr" = 1024 : i32, "immediate" = 0 : i32}: () -> !riscv.reg<>
  // CHECK-NEXT: %{{.*}} = "riscv.csrrsi"() {"csr" = 1024 : i32, "immediate" = 0 : i32} : () -> !riscv.reg<>
  %csrrci_rw = "riscv.csrrci"() {"csr" = 1024 : i32, "immediate" = 8 : i32}: () -> !riscv.reg<>
  // CHECK-NEXT: %{{.*}} = "riscv.csrrci"() {"csr" = 1024 : i32, "immediate" = 8 : i32} : () -> !riscv.reg<>
  %csrrci_r = "riscv.csrrci"() {"csr" = 1024 : i32, "immediate" = 0 : i32}: () -> !riscv.reg<>
  // CHECK-NEXT: %{{.*}} = "riscv.csrrci"() {"csr" = 1024 : i32, "immediate" = 0 : i32} : () -> !riscv.reg<>
  %csrrwi_rw = "riscv.csrrwi"() {"csr" = 1024 : i32, "immediate" = 1 : i32}: () -> !riscv.reg<>
  // CHECK-NEXT: %{{.*}} = "riscv.csrrwi"() {"csr" = 1024 : i32, "immediate" = 1 : i32} : () -> !riscv.reg<>
  %csrrwi_w = "riscv.csrrwi"() {"csr" = 1024 : i32, "writeonly", "immediate" = 1 : i32}: () -> !riscv.reg<>
  // CHECK-NEXT: %{{.*}} = "riscv.csrrwi"() {"csr" = 1024 : i32, "writeonly", "immediate" = 1 : i32} : () -> !riscv.reg<>

  // Machine Mode Privileged Instructions
  "riscv.wfi"() : () -> ()
  // CHECK-NEXT: "riscv.wfi"() : () -> ()


  // RV32M/RV64M: 7 “M” Standard Extension for Integer Multiplication and Division

  // Multiplication Operations
  %mul = "riscv.mul"(%0, %1) : (!riscv.reg<>, !riscv.reg<>) -> !riscv.reg<>
  // CHECK-NEXT: %{{.*}} = "riscv.mul"(%{{.*}}, %{{.*}}) : (!riscv.reg<>, !riscv.reg<>) -> !riscv.reg<>
  %mulh = "riscv.mulh"(%0, %1) : (!riscv.reg<>, !riscv.reg<>) -> !riscv.reg<>
  // CHECK-NEXT: %{{.*}} = "riscv.mulh"(%{{.*}}, %{{.*}}) : (!riscv.reg<>, !riscv.reg<>) -> !riscv.reg<>
  %mulhsu = "riscv.mulhsu"(%0, %1) : (!riscv.reg<>, !riscv.reg<>) -> !riscv.reg<>
  // CHECK-NEXT: %{{.*}} = "riscv.mulhsu"(%{{.*}}, %{{.*}}) : (!riscv.reg<>, !riscv.reg<>) -> !riscv.reg<>
  %mulhu = "riscv.mulhu"(%0, %1) : (!riscv.reg<>, !riscv.reg<>) -> !riscv.reg<>
  // CHECK-NEXT: %{{.*}} = "riscv.mulhu"(%{{.*}}, %{{.*}}) : (!riscv.reg<>, !riscv.reg<>) -> !riscv.reg<>

  // Division Operations
  %div = "riscv.div"(%0, %1) : (!riscv.reg<>, !riscv.reg<>) -> !riscv.reg<>
  // CHECK-NEXT: %{{.*}} = "riscv.div"(%{{.*}}, %{{.*}}) : (!riscv.reg<>, !riscv.reg<>) -> !riscv.reg<>
  %divu = "riscv.divu"(%0, %1) : (!riscv.reg<>, !riscv.reg<>) -> !riscv.reg<>
  // CHECK-NEXT: %{{.*}} = "riscv.divu"(%{{.*}}, %{{.*}}) : (!riscv.reg<>, !riscv.reg<>) -> !riscv.reg<>
  %rem = "riscv.rem"(%0, %1) : (!riscv.reg<>, !riscv.reg<>) -> !riscv.reg<>
  // CHECK-NEXT: %{{.*}} = "riscv.rem"(%{{.*}}, %{{.*}}) : (!riscv.reg<>, !riscv.reg<>) -> !riscv.reg<>
  %remu = "riscv.remu"(%0, %1) : (!riscv.reg<>, !riscv.reg<>) -> !riscv.reg<>
  // CHECK-NEXT: %{{.*}} = "riscv.remu"(%{{.*}}, %{{.*}}) : (!riscv.reg<>, !riscv.reg<>) -> !riscv.reg<>

  // Assembler pseudo-instructions

  %li = "riscv.li"() {"immediate" = 1 : i32}: () -> !riscv.reg<>
  // CHECK-NEXT: %{{.*}} = "riscv.li"() {"immediate" = 1 : i32} : () -> !riscv.reg<>
  // Environment Call and Breakpoints
  "riscv.ecall"() : () -> ()
  // CHECK-NEXT: "riscv.ecall"() : () -> ()
  "riscv.ebreak"() : () -> ()
  // CHECK-NEXT: "riscv.ebreak"() : () -> ()
  "riscv.directive"() {"directive" = ".align", "value" = "2"} : () -> ()
  // CHECK-NEXT: "riscv.directive"() {"directive" = ".align", "value" = "2"} : () -> ()
  "riscv.directive"() ({
    %nested_li = "riscv.li"() {"immediate" = 1 : i32} : () -> !riscv.reg<>
  }) {"directive" = ".text"} : () -> ()
  // CHECK-NEXT:  "riscv.directive"() ({
  // CHECK-NEXT:    %{{.*}} = "riscv.li"() {"immediate" = 1 : i32} : () -> !riscv.reg<>
  // CHECK-NEXT:  }) {"directive" = ".text"} : () -> ()

  // Custom instruction
  %custom0, %custom1 = "riscv.custom_assembly_instruction"(%0, %1) {"instruction_name" = "hello"} : (!riscv.reg<>, !riscv.reg<>) -> (!riscv.reg<>, !riscv.reg<>)
  // CHECK-NEXT:   %custom0, %custom1 = "riscv.custom_assembly_instruction"(%0, %1) {"instruction_name" = "hello"} : (!riscv.reg<>, !riscv.reg<>) -> (!riscv.reg<>, !riscv.reg<>)


  // RISC-V extensions
  "riscv.scfgw"(%0, %1) : (!riscv.reg<>, !riscv.reg<>) -> ()
  // CHECK-NEXT: "riscv.scfgw"(%0, %1) : (!riscv.reg<>, !riscv.reg<>) -> ()

  // RV32I/RV64I: 2.5 Control Transfer Instructions (cont'd)
  // terminators

  // RV32F: 8 “F” Standard Extension for Single-Precision Floating-Point, Version 2.0
  %f0 = "riscv.get_float_register"() : () -> !riscv.freg<>
  // CHECK-NEXT: %{{.*}} = "riscv.get_float_register"() : () -> !riscv.freg<>
  %f1 = "riscv.get_float_register"() : () -> !riscv.freg<>
  // CHECK-NEXT: %{{.*}} = "riscv.get_float_register"() : () -> !riscv.freg<>
  %f2 = "riscv.get_float_register"() : () -> !riscv.freg<>
  // CHECK-NEXT: %{{.*}} = "riscv.get_float_register"() : () -> !riscv.freg<>

  %fmadd_s = "riscv.fmadd.s"(%f0, %f1, %f2) : (!riscv.freg<>, !riscv.freg<>, !riscv.freg<>) -> !riscv.freg<>
  // CHECK-NEXT: %{{.*}} = "riscv.fmadd.s"(%{{.*}}, %{{.*}}, %{{.*}}) : (!riscv.freg<>, !riscv.freg<>, !riscv.freg<>) -> !riscv.freg<>
  %fmsub_s = "riscv.fmsub.s"(%f0, %f1, %f2) : (!riscv.freg<>, !riscv.freg<>, !riscv.freg<>) -> !riscv.freg<>
  // CHECK-NEXT: %{{.*}} = "riscv.fmsub.s"(%{{.*}}, %{{.*}}, %{{.*}}) : (!riscv.freg<>, !riscv.freg<>, !riscv.freg<>) -> !riscv.freg<>
  %fnmsub_s = "riscv.fnmsub.s"(%f0, %f1, %f2) : (!riscv.freg<>, !riscv.freg<>, !riscv.freg<>) -> !riscv.freg<>
  // CHECK-NEXT: %{{.*}} = "riscv.fnmsub.s"(%{{.*}}, %{{.*}}, %{{.*}}) : (!riscv.freg<>, !riscv.freg<>, !riscv.freg<>) -> !riscv.freg<>
  %fnmadd_s = "riscv.fnmadd.s"(%f0, %f1, %f2) : (!riscv.freg<>, !riscv.freg<>, !riscv.freg<>) -> !riscv.freg<>
  // CHECK-NEXT: %{{.*}} = "riscv.fnmadd.s"(%{{.*}}, %{{.*}}, %{{.*}}) : (!riscv.freg<>, !riscv.freg<>, !riscv.freg<>) -> !riscv.freg<>

  %fadd_s = "riscv.fadd.s"(%f0, %f1) : (!riscv.freg<>, !riscv.freg<>) -> !riscv.freg<>
  // CHECK-NEXT: %{{.*}} = "riscv.fadd.s"(%{{.*}}, %{{.*}}) : (!riscv.freg<>, !riscv.freg<>) -> !riscv.freg<>
  %fsub_s = "riscv.fsub.s"(%f0, %f1) : (!riscv.freg<>, !riscv.freg<>) -> !riscv.freg<>
  // CHECK-NEXT: %{{.*}} = "riscv.fsub.s"(%{{.*}}, %{{.*}}) : (!riscv.freg<>, !riscv.freg<>) -> !riscv.freg<>
  %fmul_s = "riscv.fmul.s"(%f0, %f1) : (!riscv.freg<>, !riscv.freg<>) -> !riscv.freg<>
  // CHECK-NEXT: %{{.*}} = "riscv.fmul.s"(%{{.*}}, %{{.*}}) : (!riscv.freg<>, !riscv.freg<>) -> !riscv.freg<>
  %fdiv_s = "riscv.fdiv.s"(%f0, %f1) : (!riscv.freg<>, !riscv.freg<>) -> !riscv.freg<>
  // CHECK-NEXT: %{{.*}} = "riscv.fdiv.s"(%{{.*}}, %{{.*}}) : (!riscv.freg<>, !riscv.freg<>) -> !riscv.freg<>
  %fsqrt_s = "riscv.fsqrt.s"(%f0) : (!riscv.freg<>) -> !riscv.freg<>
  // CHECK-NEXT: %{{.*}} = "riscv.fsqrt.s"(%{{.*}}) : (!riscv.freg<>) -> !riscv.freg<>

  %fsgnj_s = "riscv.fsgnj.s"(%f0, %f1) : (!riscv.freg<>, !riscv.freg<>) -> !riscv.freg<>
  // CHECK-NEXT: %{{.*}} = "riscv.fsgnj.s"(%{{.*}}, %{{.*}}) : (!riscv.freg<>, !riscv.freg<>) -> !riscv.freg<>
  %fsgnjn_s = "riscv.fsgnjn.s"(%f0, %f1) : (!riscv.freg<>, !riscv.freg<>) -> !riscv.freg<>
  // CHECK-NEXT: %{{.*}} = "riscv.fsgnjn.s"(%{{.*}}, %{{.*}}) : (!riscv.freg<>, !riscv.freg<>) -> !riscv.freg<>
  %fsgnjx_s = "riscv.fsgnjx.s"(%f0, %f1) : (!riscv.freg<>, !riscv.freg<>) -> !riscv.freg<>
  // CHECK-NEXT: %{{.*}} = "riscv.fsgnjx.s"(%{{.*}}, %{{.*}}) : (!riscv.freg<>, !riscv.freg<>) -> !riscv.freg<>

  %fmin_s = "riscv.fmin.s"(%f0, %f1) : (!riscv.freg<>, !riscv.freg<>) -> !riscv.freg<>
  // CHECK-NEXT: %{{.*}} = "riscv.fmin.s"(%{{.*}}, %{{.*}}) : (!riscv.freg<>, !riscv.freg<>) -> !riscv.freg<>
  %fmax_s = "riscv.fmax.s"(%f0, %f1) : (!riscv.freg<>, !riscv.freg<>) -> !riscv.freg<>
  // CHECK-NEXT: %{{.*}} = "riscv.fmax.s"(%{{.*}}, %{{.*}}) : (!riscv.freg<>, !riscv.freg<>) -> !riscv.freg<>

  %fcvt_w_s = "riscv.fcvt.w.s"(%f0) : (!riscv.freg<>) -> !riscv.reg<>
  // CHECK-NEXT: %{{.*}} = "riscv.fcvt.w.s"(%{{.*}}) : (!riscv.freg<>) -> !riscv.reg<>
  %fcvt_wu_s = "riscv.fcvt.wu.s"(%f0) : (!riscv.freg<>) -> !riscv.reg<>
  // CHECK-NEXT: %{{.*}} = "riscv.fcvt.wu.s"(%{{.*}}) : (!riscv.freg<>) -> !riscv.reg<>
  %fmv_x_w = "riscv.fmv.x.w"(%f0) : (!riscv.freg<>) -> !riscv.reg<>
  // CHECK-NEXT: %{{.*}} = "riscv.fmv.x.w"(%{{.*}}) : (!riscv.freg<>) -> !riscv.reg<>

  %feq_s = "riscv.feq.s"(%f0, %f1) : (!riscv.freg<>, !riscv.freg<>) -> !riscv.reg<>
  // CHECK-NEXT: %{{.*}} = "riscv.feq.s"(%{{.*}}, %{{.*}}) : (!riscv.freg<>, !riscv.freg<>) -> !riscv.reg<>
  %flt_s = "riscv.flt.s"(%f0, %f1) : (!riscv.freg<>, !riscv.freg<>) -> !riscv.reg<>
  // CHECK-NEXT: %{{.*}} = "riscv.flt.s"(%{{.*}}, %{{.*}}) : (!riscv.freg<>, !riscv.freg<>) -> !riscv.reg<>
  %fle_s = "riscv.fle.s"(%f0, %f1) : (!riscv.freg<>, !riscv.freg<>) -> !riscv.reg<>
  // CHECK-NEXT: %{{.*}} = "riscv.fle.s"(%{{.*}}, %{{.*}}) : (!riscv.freg<>, !riscv.freg<>) -> !riscv.reg<>
  %fclass_s = "riscv.fclass.s"(%f0) : (!riscv.freg<>) -> !riscv.reg<>
  // CHECK-NEXT: %{{.*}} = "riscv.fclass.s"(%{{.*}}) : (!riscv.freg<>) -> !riscv.reg<>
  %fcvt_s_w = "riscv.fcvt.s.w"(%0) : (!riscv.reg<>) -> !riscv.freg<>
  // CHECK-NEXT: %{{.*}} = "riscv.fcvt.s.w"(%{{.*}}) : (!riscv.reg<>) -> !riscv.freg<>
  %fcvt_s_wu = "riscv.fcvt.s.wu"(%0) : (!riscv.reg<>) -> !riscv.freg<>
  // CHECK-NEXT: %{{.*}} = "riscv.fcvt.s.wu"(%{{.*}}) : (!riscv.reg<>) -> !riscv.freg<>
  %fmv_w_x = "riscv.fmv.w.x"(%0) : (!riscv.reg<>) -> !riscv.freg<>
  // CHECK-NEXT: %{{.*}} = "riscv.fmv.w.x"(%{{.*}}) : (!riscv.reg<>) -> !riscv.freg<>

  %flw = "riscv.flw"(%0) {"immediate" = 1 : i32}: (!riscv.reg<>) -> !riscv.freg<>
  // CHECK-NEXT: %{{.*}} = "riscv.flw"(%{{.*}}) {"immediate" = 1 : i32} : (!riscv.reg<>) -> !riscv.freg<>
  "riscv.fsw"(%0, %f0) {"immediate" = 1 : i32} : (!riscv.reg<>, !riscv.freg<>) -> ()
  // CHECK-NEXT: "riscv.fsw"(%{{.*}}, %{{.*}}) {"immediate" = 1 : i32} : (!riscv.reg<>, !riscv.freg<>) -> ()

  // Unconditional Branch Instructions
  "riscv.ret"() : () -> ()
  // CHECK-NEXT: "riscv.ret"() : () -> ()
>>>>>>> e781c090
}) : () -> ()<|MERGE_RESOLUTION|>--- conflicted
+++ resolved
@@ -1,6 +1,5 @@
 // RUN: xdsl-opt %s | xdsl-opt --print-op-generic | filecheck %s
 "builtin.module"() ({
-<<<<<<< HEAD
   "riscv.label"() ({
     %0 = "riscv.get_register"() : () -> !riscv.reg<>
     %1 = "riscv.get_register"() : () -> !riscv.reg<>
@@ -197,273 +196,74 @@
     "riscv.scfgw"(%0, %1) : (!riscv.reg<>, !riscv.reg<>) -> ()
     // CHECK-NEXT: "riscv.scfgw"(%0, %1) : (!riscv.reg<>, !riscv.reg<>) -> ()
 
+    // RV32F: 8 “F” Standard Extension for Single-Precision Floating-Point, Version 2.0
+    %f0 = "riscv.get_float_register"() : () -> !riscv.freg<>
+    // CHECK-NEXT: %{{.*}} = "riscv.get_float_register"() : () -> !riscv.freg<>
+    %f1 = "riscv.get_float_register"() : () -> !riscv.freg<>
+    // CHECK-NEXT: %{{.*}} = "riscv.get_float_register"() : () -> !riscv.freg<>
+    %f2 = "riscv.get_float_register"() : () -> !riscv.freg<>
+    // CHECK-NEXT: %{{.*}} = "riscv.get_float_register"() : () -> !riscv.freg<>
+
+    %fmadd_s = "riscv.fmadd.s"(%f0, %f1, %f2) : (!riscv.freg<>, !riscv.freg<>, !riscv.freg<>) -> !riscv.freg<>
+    // CHECK-NEXT: %{{.*}} = "riscv.fmadd.s"(%{{.*}}, %{{.*}}, %{{.*}}) : (!riscv.freg<>, !riscv.freg<>, !riscv.freg<>) -> !riscv.freg<>
+    %fmsub_s = "riscv.fmsub.s"(%f0, %f1, %f2) : (!riscv.freg<>, !riscv.freg<>, !riscv.freg<>) -> !riscv.freg<>
+    // CHECK-NEXT: %{{.*}} = "riscv.fmsub.s"(%{{.*}}, %{{.*}}, %{{.*}}) : (!riscv.freg<>, !riscv.freg<>, !riscv.freg<>) -> !riscv.freg<>
+    %fnmsub_s = "riscv.fnmsub.s"(%f0, %f1, %f2) : (!riscv.freg<>, !riscv.freg<>, !riscv.freg<>) -> !riscv.freg<>
+    // CHECK-NEXT: %{{.*}} = "riscv.fnmsub.s"(%{{.*}}, %{{.*}}, %{{.*}}) : (!riscv.freg<>, !riscv.freg<>, !riscv.freg<>) -> !riscv.freg<>
+    %fnmadd_s = "riscv.fnmadd.s"(%f0, %f1, %f2) : (!riscv.freg<>, !riscv.freg<>, !riscv.freg<>) -> !riscv.freg<>
+    // CHECK-NEXT: %{{.*}} = "riscv.fnmadd.s"(%{{.*}}, %{{.*}}, %{{.*}}) : (!riscv.freg<>, !riscv.freg<>, !riscv.freg<>) -> !riscv.freg<>
+
+    %fadd_s = "riscv.fadd.s"(%f0, %f1) : (!riscv.freg<>, !riscv.freg<>) -> !riscv.freg<>
+    // CHECK-NEXT: %{{.*}} = "riscv.fadd.s"(%{{.*}}, %{{.*}}) : (!riscv.freg<>, !riscv.freg<>) -> !riscv.freg<>
+    %fsub_s = "riscv.fsub.s"(%f0, %f1) : (!riscv.freg<>, !riscv.freg<>) -> !riscv.freg<>
+    // CHECK-NEXT: %{{.*}} = "riscv.fsub.s"(%{{.*}}, %{{.*}}) : (!riscv.freg<>, !riscv.freg<>) -> !riscv.freg<>
+    %fmul_s = "riscv.fmul.s"(%f0, %f1) : (!riscv.freg<>, !riscv.freg<>) -> !riscv.freg<>
+    // CHECK-NEXT: %{{.*}} = "riscv.fmul.s"(%{{.*}}, %{{.*}}) : (!riscv.freg<>, !riscv.freg<>) -> !riscv.freg<>
+    %fdiv_s = "riscv.fdiv.s"(%f0, %f1) : (!riscv.freg<>, !riscv.freg<>) -> !riscv.freg<>
+    // CHECK-NEXT: %{{.*}} = "riscv.fdiv.s"(%{{.*}}, %{{.*}}) : (!riscv.freg<>, !riscv.freg<>) -> !riscv.freg<>
+    %fsqrt_s = "riscv.fsqrt.s"(%f0) : (!riscv.freg<>) -> !riscv.freg<>
+    // CHECK-NEXT: %{{.*}} = "riscv.fsqrt.s"(%{{.*}}) : (!riscv.freg<>) -> !riscv.freg<>
+
+    %fsgnj_s = "riscv.fsgnj.s"(%f0, %f1) : (!riscv.freg<>, !riscv.freg<>) -> !riscv.freg<>
+    // CHECK-NEXT: %{{.*}} = "riscv.fsgnj.s"(%{{.*}}, %{{.*}}) : (!riscv.freg<>, !riscv.freg<>) -> !riscv.freg<>
+    %fsgnjn_s = "riscv.fsgnjn.s"(%f0, %f1) : (!riscv.freg<>, !riscv.freg<>) -> !riscv.freg<>
+    // CHECK-NEXT: %{{.*}} = "riscv.fsgnjn.s"(%{{.*}}, %{{.*}}) : (!riscv.freg<>, !riscv.freg<>) -> !riscv.freg<>
+    %fsgnjx_s = "riscv.fsgnjx.s"(%f0, %f1) : (!riscv.freg<>, !riscv.freg<>) -> !riscv.freg<>
+    // CHECK-NEXT: %{{.*}} = "riscv.fsgnjx.s"(%{{.*}}, %{{.*}}) : (!riscv.freg<>, !riscv.freg<>) -> !riscv.freg<>
+
+    %fmin_s = "riscv.fmin.s"(%f0, %f1) : (!riscv.freg<>, !riscv.freg<>) -> !riscv.freg<>
+    // CHECK-NEXT: %{{.*}} = "riscv.fmin.s"(%{{.*}}, %{{.*}}) : (!riscv.freg<>, !riscv.freg<>) -> !riscv.freg<>
+    %fmax_s = "riscv.fmax.s"(%f0, %f1) : (!riscv.freg<>, !riscv.freg<>) -> !riscv.freg<>
+    // CHECK-NEXT: %{{.*}} = "riscv.fmax.s"(%{{.*}}, %{{.*}}) : (!riscv.freg<>, !riscv.freg<>) -> !riscv.freg<>
+
+    %fcvt_w_s = "riscv.fcvt.w.s"(%f0) : (!riscv.freg<>) -> !riscv.reg<>
+    // CHECK-NEXT: %{{.*}} = "riscv.fcvt.w.s"(%{{.*}}) : (!riscv.freg<>) -> !riscv.reg<>
+    %fcvt_wu_s = "riscv.fcvt.wu.s"(%f0) : (!riscv.freg<>) -> !riscv.reg<>
+    // CHECK-NEXT: %{{.*}} = "riscv.fcvt.wu.s"(%{{.*}}) : (!riscv.freg<>) -> !riscv.reg<>
+    %fmv_x_w = "riscv.fmv.x.w"(%f0) : (!riscv.freg<>) -> !riscv.reg<>
+    // CHECK-NEXT: %{{.*}} = "riscv.fmv.x.w"(%{{.*}}) : (!riscv.freg<>) -> !riscv.reg<>
+
+    %feq_s = "riscv.feq.s"(%f0, %f1) : (!riscv.freg<>, !riscv.freg<>) -> !riscv.reg<>
+    // CHECK-NEXT: %{{.*}} = "riscv.feq.s"(%{{.*}}, %{{.*}}) : (!riscv.freg<>, !riscv.freg<>) -> !riscv.reg<>
+    %flt_s = "riscv.flt.s"(%f0, %f1) : (!riscv.freg<>, !riscv.freg<>) -> !riscv.reg<>
+    // CHECK-NEXT: %{{.*}} = "riscv.flt.s"(%{{.*}}, %{{.*}}) : (!riscv.freg<>, !riscv.freg<>) -> !riscv.reg<>
+    %fle_s = "riscv.fle.s"(%f0, %f1) : (!riscv.freg<>, !riscv.freg<>) -> !riscv.reg<>
+    // CHECK-NEXT: %{{.*}} = "riscv.fle.s"(%{{.*}}, %{{.*}}) : (!riscv.freg<>, !riscv.freg<>) -> !riscv.reg<>
+    %fclass_s = "riscv.fclass.s"(%f0) : (!riscv.freg<>) -> !riscv.reg<>
+    // CHECK-NEXT: %{{.*}} = "riscv.fclass.s"(%{{.*}}) : (!riscv.freg<>) -> !riscv.reg<>
+    %fcvt_s_w = "riscv.fcvt.s.w"(%0) : (!riscv.reg<>) -> !riscv.freg<>
+    // CHECK-NEXT: %{{.*}} = "riscv.fcvt.s.w"(%{{.*}}) : (!riscv.reg<>) -> !riscv.freg<>
+    %fcvt_s_wu = "riscv.fcvt.s.wu"(%0) : (!riscv.reg<>) -> !riscv.freg<>
+    // CHECK-NEXT: %{{.*}} = "riscv.fcvt.s.wu"(%{{.*}}) : (!riscv.reg<>) -> !riscv.freg<>
+    %fmv_w_x = "riscv.fmv.w.x"(%0) : (!riscv.reg<>) -> !riscv.freg<>
+    // CHECK-NEXT: %{{.*}} = "riscv.fmv.w.x"(%{{.*}}) : (!riscv.reg<>) -> !riscv.freg<>
+
+    %flw = "riscv.flw"(%0) {"immediate" = 1 : i32}: (!riscv.reg<>) -> !riscv.freg<>
+    // CHECK-NEXT: %{{.*}} = "riscv.flw"(%{{.*}}) {"immediate" = 1 : i32} : (!riscv.reg<>) -> !riscv.freg<>
+    "riscv.fsw"(%0, %f0) {"immediate" = 1 : i32} : (!riscv.reg<>, !riscv.freg<>) -> ()
+    // CHECK-NEXT: "riscv.fsw"(%{{.*}}, %{{.*}}) {"immediate" = 1 : i32} : (!riscv.reg<>, !riscv.freg<>) -> ()
+
     // Terminate block
     "riscv.ret"() : () -> ()
   }) {"label" = #riscv.label<"main">}: () -> ()
-=======
-  %0 = "riscv.get_register"() : () -> !riscv.reg<>
-  %1 = "riscv.get_register"() : () -> !riscv.reg<>
-  // RV32I/RV64I: 2.4 Integer Computational Instructions
-
-  // Integer Register-Immediate Instructions
-  %addi = "riscv.addi"(%0) {"immediate" = 1 : i32}: (!riscv.reg<>) -> !riscv.reg<>
-  // CHECK: %{{.*}} = "riscv.addi"(%{{.*}}) {"immediate" = 1 : i32} : (!riscv.reg<>) -> !riscv.reg<>
-  %slti = "riscv.slti"(%0) {"immediate" = 1 : i32}: (!riscv.reg<>) -> !riscv.reg<>
-  // CHECK-NEXT: %{{.*}} = "riscv.slti"(%0) {"immediate" = 1 : i32} : (!riscv.reg<>) -> !riscv.reg<>
-  %sltiu = "riscv.sltiu"(%0) {"immediate" = 1 : i32}: (!riscv.reg<>) -> !riscv.reg<>
-  // CHECK-NEXT: %{{.*}} = "riscv.sltiu"(%0) {"immediate" = 1 : i32} : (!riscv.reg<>) -> !riscv.reg<>
-  %andi = "riscv.andi"(%0) {"immediate" = 1 : i32}: (!riscv.reg<>) -> !riscv.reg<>
-  // CHECK-NEXT: %{{.*}} = "riscv.andi"(%0) {"immediate" = 1 : i32} : (!riscv.reg<>) -> !riscv.reg<>
-  %ori = "riscv.ori"(%0) {"immediate" = 1 : i32}: (!riscv.reg<>) -> !riscv.reg<>
-  // CHECK-NEXT: %{{.*}} = "riscv.ori"(%0) {"immediate" = 1 : i32} : (!riscv.reg<>) -> !riscv.reg<>
-  %xori = "riscv.xori"(%0) {"immediate" = 1 : i32}: (!riscv.reg<>) -> !riscv.reg<>
-  // CHECK-NEXT: %{{.*}} = "riscv.xori"(%0) {"immediate" = 1 : i32} : (!riscv.reg<>) -> !riscv.reg<>
-  %slli = "riscv.slli"(%0) {"immediate" = 1 : i32}: (!riscv.reg<>) -> !riscv.reg<>
-  // CHECK-NEXT: %{{.*}} = "riscv.slli"(%0) {"immediate" = 1 : i32} : (!riscv.reg<>) -> !riscv.reg<>
-  %srli = "riscv.srli"(%0) {"immediate" = 1 : i32}: (!riscv.reg<>) -> !riscv.reg<>
-  // CHECK-NEXT: %{{.*}} = "riscv.srli"(%0) {"immediate" = 1 : i32} : (!riscv.reg<>) -> !riscv.reg<>
-  %srai = "riscv.srai"(%0) {"immediate" = 1 : i32}: (!riscv.reg<>) -> !riscv.reg<>
-  // CHECK-NEXT: %{{.*}} = "riscv.srai"(%0) {"immediate" = 1 : i32} : (!riscv.reg<>) -> !riscv.reg<>
-  %lui = "riscv.lui"() {"immediate" = 1 : i32}: () -> !riscv.reg<>
-  // CHECK-NEXT: %{{.*}} = "riscv.lui"() {"immediate" = 1 : i32} : () -> !riscv.reg<>
-  %auipc = "riscv.auipc"() {"immediate" = 1 : i32}: () -> !riscv.reg<>
-  // CHECK-NEXT: %{{.*}} = "riscv.auipc"() {"immediate" = 1 : i32} : () -> !riscv.reg<>
-  %mv = "riscv.mv"(%0) : (!riscv.reg<>) -> !riscv.reg<>
-  // CHECK: %{{.*}} = "riscv.mv"(%{{.*}}) : (!riscv.reg<>) -> !riscv.reg<>
-
-  // Integer Register-Register Operations
-  %add = "riscv.add"(%0, %1) : (!riscv.reg<>, !riscv.reg<>) -> !riscv.reg<>
-  // CHECK-NEXT: %{{.*}} = "riscv.add"(%{{.*}}, %{{.*}}) : (!riscv.reg<>, !riscv.reg<>) -> !riscv.reg<>
-  %slt = "riscv.slt"(%0, %1) : (!riscv.reg<>, !riscv.reg<>) -> !riscv.reg<>
-  // CHECK-NEXT: %{{.*}} = "riscv.slt"(%{{.*}}, %{{.*}}) : (!riscv.reg<>, !riscv.reg<>) -> !riscv.reg<>
-  %sltu = "riscv.sltu"(%0, %1) : (!riscv.reg<>, !riscv.reg<>) -> !riscv.reg<>
-  // CHECK-NEXT: %{{.*}} = "riscv.sltu"(%{{.*}}, %{{.*}}) : (!riscv.reg<>, !riscv.reg<>) -> !riscv.reg<>
-  %and = "riscv.and"(%0, %1) : (!riscv.reg<>, !riscv.reg<>) -> !riscv.reg<>
-  // CHECK-NEXT: %{{.*}} = "riscv.and"(%{{.*}}, %{{.*}}) : (!riscv.reg<>, !riscv.reg<>) -> !riscv.reg<>
-  %or = "riscv.or"(%0, %1) : (!riscv.reg<>, !riscv.reg<>) -> !riscv.reg<>
-  // CHECK-NEXT: %{{.*}} = "riscv.or"(%{{.*}}, %{{.*}}) : (!riscv.reg<>, !riscv.reg<>) -> !riscv.reg<>
-  %xor = "riscv.xor"(%0, %1) : (!riscv.reg<>, !riscv.reg<>) -> !riscv.reg<>
-  // CHECK-NEXT: %{{.*}} = "riscv.xor"(%{{.*}}, %{{.*}}) : (!riscv.reg<>, !riscv.reg<>) -> !riscv.reg<>
-  %sll = "riscv.sll"(%0, %1) : (!riscv.reg<>, !riscv.reg<>) -> !riscv.reg<>
-  // CHECK-NEXT: %{{.*}} = "riscv.sll"(%{{.*}}, %{{.*}}) : (!riscv.reg<>, !riscv.reg<>) -> !riscv.reg<>
-  %srl = "riscv.srl"(%0, %1) : (!riscv.reg<>, !riscv.reg<>) -> !riscv.reg<>
-  // CHECK-NEXT: %{{.*}} = "riscv.srl"(%{{.*}}, %{{.*}}) : (!riscv.reg<>, !riscv.reg<>) -> !riscv.reg<>
-  %sub = "riscv.sub"(%0, %1) : (!riscv.reg<>, !riscv.reg<>) -> !riscv.reg<>
-  // CHECK-NEXT: %{{.*}} = "riscv.sub"(%{{.*}}, %{{.*}}) : (!riscv.reg<>, !riscv.reg<>) -> !riscv.reg<>
-  %sra = "riscv.sra"(%0, %1) : (!riscv.reg<>, !riscv.reg<>) -> !riscv.reg<>
-  // CHECK-NEXT: %{{.*}} = "riscv.sra"(%{{.*}}, %{{.*}}) : (!riscv.reg<>, !riscv.reg<>) -> !riscv.reg<>
-  "riscv.nop"() : () -> ()
-  // CHECK-NEXT: "riscv.nop"() : () -> ()
-
-  // RV32I/RV64I: 2.5 Control Transfer Instructions
-  // terminators continue at the end of module
-
-  // Unconditional Branch Instructions
-  "riscv.jal"() {"immediate" = 1 : i32} : () -> ()
-  // CHECK-NEXT: "riscv.jal"() {"immediate" = 1 : i32} : () -> ()
-  "riscv.jal"() {"immediate" = 1 : i32, "rd" = !riscv.reg<>} : () -> ()
-  // CHECK-NEXT: "riscv.jal"() {"immediate" = 1 : i32, "rd" = !riscv.reg<>} : () -> ()
-  "riscv.jal"() {"immediate" = #riscv.label<"label">} : () -> ()
-  // CHECK-NEXT: "riscv.jal"() {"immediate" = #riscv.label<"label">} : () -> ()
-
-  "riscv.j"() {"immediate" = 1 : i32} : () -> ()
-  // CHECK-NEXT: "riscv.j"() {"immediate" = 1 : i32} : () -> ()
-  "riscv.j"() {"immediate" = #riscv.label<"label">} : () -> ()
-  // CHECK-NEXT: "riscv.j"() {"immediate" = #riscv.label<"label">} : () -> ()
-
-  "riscv.jalr"(%0) {"immediate" = 1 : i32}: (!riscv.reg<>) -> ()
-  // CHECK-NEXT: "riscv.jalr"(%0) {"immediate" = 1 : i32} : (!riscv.reg<>) -> ()
-  "riscv.jalr"(%0) {"immediate" = 1 : i32, "rd" = !riscv.reg<>} : (!riscv.reg<>) -> ()
-  // CHECK-NEXT: "riscv.jalr"(%0) {"immediate" = 1 : i32, "rd" = !riscv.reg<>} : (!riscv.reg<>) -> ()
-  "riscv.jalr"(%0) {"immediate" = #riscv.label<"label">} : (!riscv.reg<>) -> ()
-  // CHECK-NEXT: "riscv.jalr"(%0) {"immediate" = #riscv.label<"label">} : (!riscv.reg<>) -> ()
-
-  // Conditional Branch Instructions
-  "riscv.beq"(%0, %1) {"offset" = 1 : i32}: (!riscv.reg<>, !riscv.reg<>) -> ()
-  // CHECK-NEXT: "riscv.beq"(%{{.*}}, %{{.*}}) {"offset" = 1 : i32} : (!riscv.reg<>, !riscv.reg<>) -> ()
-  "riscv.bne"(%0, %1) {"offset" = 1 : i32}: (!riscv.reg<>, !riscv.reg<>) -> ()
-  // CHECK-NEXT: "riscv.bne"(%{{.*}}, %{{.*}}) {"offset" = 1 : i32} : (!riscv.reg<>, !riscv.reg<>) -> ()
-  "riscv.blt"(%0, %1) {"offset" = 1 : i32}: (!riscv.reg<>, !riscv.reg<>) -> ()
-  // CHECK-NEXT: "riscv.blt"(%{{.*}}, %{{.*}}) {"offset" = 1 : i32} : (!riscv.reg<>, !riscv.reg<>) -> ()
-  "riscv.bge"(%0, %1) {"offset" = 1 : i32}: (!riscv.reg<>, !riscv.reg<>) -> ()
-  // CHECK-NEXT: "riscv.bge"(%{{.*}}, %{{.*}}) {"offset" = 1 : i32} : (!riscv.reg<>, !riscv.reg<>) -> ()
-  "riscv.bltu"(%0, %1) {"offset" = 1 : i32}: (!riscv.reg<>, !riscv.reg<>) -> ()
-  // CHECK-NEXT: "riscv.bltu"(%{{.*}}, %{{.*}}) {"offset" = 1 : i32} : (!riscv.reg<>, !riscv.reg<>) -> ()
-  "riscv.bgeu"(%0, %1) {"offset" = 1 : i32}: (!riscv.reg<>, !riscv.reg<>) -> ()
-  // CHECK-NEXT: "riscv.bgeu"(%{{.*}}, %{{.*}}) {"offset" = 1 : i32} : (!riscv.reg<>, !riscv.reg<>) -> ()
-
-  // RV32I/RV64I: 2.6 Load and Store Instructions
-
-  %lb = "riscv.lb"(%0) {"immediate" = 1 : i32}: (!riscv.reg<>) -> !riscv.reg<>
-  // CHECK-NEXT: %{{.*}} = "riscv.lb"(%0) {"immediate" = 1 : i32} : (!riscv.reg<>) -> !riscv.reg<>
-  %lbu = "riscv.lbu"(%0) {"immediate" = 1 : i32}: (!riscv.reg<>) -> !riscv.reg<>
-  // CHECK-NEXT: %{{.*}} = "riscv.lbu"(%0) {"immediate" = 1 : i32} : (!riscv.reg<>) -> !riscv.reg<>
-  %lh = "riscv.lh"(%0) {"immediate" = 1 : i32}: (!riscv.reg<>) -> !riscv.reg<>
-  // CHECK-NEXT: %{{.*}} = "riscv.lh"(%0) {"immediate" = 1 : i32} : (!riscv.reg<>) -> !riscv.reg<>
-  %lhu = "riscv.lhu"(%0) {"immediate" = 1 : i32}: (!riscv.reg<>) -> !riscv.reg<>
-  // CHECK-NEXT: %{{.*}} = "riscv.lhu"(%0) {"immediate" = 1 : i32} : (!riscv.reg<>) -> !riscv.reg<>
-  %lw = "riscv.lw"(%0) {"immediate" = 1 : i32}: (!riscv.reg<>) -> !riscv.reg<>
-  // CHECK-NEXT: %{{.*}} = "riscv.lw"(%0) {"immediate" = 1 : i32} : (!riscv.reg<>) -> !riscv.reg<>
-  "riscv.sb"(%0, %1) {"immediate" = 1 : i32}: (!riscv.reg<>, !riscv.reg<>) -> ()
-  // CHECK-NEXT: "riscv.sb"(%0, %1) {"immediate" = 1 : i32} : (!riscv.reg<>, !riscv.reg<>) -> ()
-  "riscv.sh"(%0, %1) {"immediate" = 1 : i32}: (!riscv.reg<>, !riscv.reg<>) -> ()
-  // CHECK-NEXT: "riscv.sh"(%0, %1) {"immediate" = 1 : i32} : (!riscv.reg<>, !riscv.reg<>) -> ()
-  "riscv.sw"(%0, %1) {"immediate" = 1 : i32}: (!riscv.reg<>, !riscv.reg<>) -> ()
-  // CHECK-NEXT: "riscv.sw"(%0, %1) {"immediate" = 1 : i32} : (!riscv.reg<>, !riscv.reg<>) -> ()
-
-  // RV32I/RV64I: 2.8 Control and Status Register Instructions
-
-  %csrrw_rw = "riscv.csrrw"(%0) {"csr" = 1024 : i32}: (!riscv.reg<>) -> !riscv.reg<>
-  // CHECK-NEXT: %{{.*}} = "riscv.csrrw"(%0) {"csr" = 1024 : i32} : (!riscv.reg<>) -> !riscv.reg<>
-  %csrrw_w = "riscv.csrrw"(%0) {"csr" = 1024 : i32, "writeonly"}: (!riscv.reg<>) -> !riscv.reg<>
-  // CHECK-NEXT: %{{.*}} = "riscv.csrrw"(%0) {"csr" = 1024 : i32, "writeonly"} : (!riscv.reg<>) -> !riscv.reg<>
-  %csrrs_rw = "riscv.csrrs"(%0) {"csr" = 1024 : i32}: (!riscv.reg<>) -> !riscv.reg<>
-  // CHECK-NEXT: %{{.*}} = "riscv.csrrs"(%0) {"csr" = 1024 : i32} : (!riscv.reg<>) -> !riscv.reg<>
-  %csrrs_r = "riscv.csrrs"(%0) {"csr" = 1024 : i32, "readonly"}: (!riscv.reg<>) -> !riscv.reg<>
-  // CHECK-NEXT: %{{.*}} = "riscv.csrrs"(%0) {"csr" = 1024 : i32, "readonly"} : (!riscv.reg<>) -> !riscv.reg<>
-  %csrrc_rw = "riscv.csrrc"(%0) {"csr" = 1024 : i32}: (!riscv.reg<>) -> !riscv.reg<>
-  // CHECK-NEXT: %{{.*}} = "riscv.csrrc"(%0) {"csr" = 1024 : i32} : (!riscv.reg<>) -> !riscv.reg<>
-  %csrrc_r = "riscv.csrrc"(%0) {"csr" = 1024 : i32, "readonly"}: (!riscv.reg<>) -> !riscv.reg<>
-  // CHECK-NEXT: %{{.*}} = "riscv.csrrc"(%0) {"csr" = 1024 : i32, "readonly"} : (!riscv.reg<>) -> !riscv.reg<>
-  %csrrsi_rw = "riscv.csrrsi"() {"csr" = 1024 : i32, "immediate" = 8 : i32}: () -> !riscv.reg<>
-  // CHECK-NEXT: %{{.*}} = "riscv.csrrsi"() {"csr" = 1024 : i32, "immediate" = 8 : i32} : () -> !riscv.reg<>
-  %csrrsi_r = "riscv.csrrsi"() {"csr" = 1024 : i32, "immediate" = 0 : i32}: () -> !riscv.reg<>
-  // CHECK-NEXT: %{{.*}} = "riscv.csrrsi"() {"csr" = 1024 : i32, "immediate" = 0 : i32} : () -> !riscv.reg<>
-  %csrrci_rw = "riscv.csrrci"() {"csr" = 1024 : i32, "immediate" = 8 : i32}: () -> !riscv.reg<>
-  // CHECK-NEXT: %{{.*}} = "riscv.csrrci"() {"csr" = 1024 : i32, "immediate" = 8 : i32} : () -> !riscv.reg<>
-  %csrrci_r = "riscv.csrrci"() {"csr" = 1024 : i32, "immediate" = 0 : i32}: () -> !riscv.reg<>
-  // CHECK-NEXT: %{{.*}} = "riscv.csrrci"() {"csr" = 1024 : i32, "immediate" = 0 : i32} : () -> !riscv.reg<>
-  %csrrwi_rw = "riscv.csrrwi"() {"csr" = 1024 : i32, "immediate" = 1 : i32}: () -> !riscv.reg<>
-  // CHECK-NEXT: %{{.*}} = "riscv.csrrwi"() {"csr" = 1024 : i32, "immediate" = 1 : i32} : () -> !riscv.reg<>
-  %csrrwi_w = "riscv.csrrwi"() {"csr" = 1024 : i32, "writeonly", "immediate" = 1 : i32}: () -> !riscv.reg<>
-  // CHECK-NEXT: %{{.*}} = "riscv.csrrwi"() {"csr" = 1024 : i32, "writeonly", "immediate" = 1 : i32} : () -> !riscv.reg<>
-
-  // Machine Mode Privileged Instructions
-  "riscv.wfi"() : () -> ()
-  // CHECK-NEXT: "riscv.wfi"() : () -> ()
-
-
-  // RV32M/RV64M: 7 “M” Standard Extension for Integer Multiplication and Division
-
-  // Multiplication Operations
-  %mul = "riscv.mul"(%0, %1) : (!riscv.reg<>, !riscv.reg<>) -> !riscv.reg<>
-  // CHECK-NEXT: %{{.*}} = "riscv.mul"(%{{.*}}, %{{.*}}) : (!riscv.reg<>, !riscv.reg<>) -> !riscv.reg<>
-  %mulh = "riscv.mulh"(%0, %1) : (!riscv.reg<>, !riscv.reg<>) -> !riscv.reg<>
-  // CHECK-NEXT: %{{.*}} = "riscv.mulh"(%{{.*}}, %{{.*}}) : (!riscv.reg<>, !riscv.reg<>) -> !riscv.reg<>
-  %mulhsu = "riscv.mulhsu"(%0, %1) : (!riscv.reg<>, !riscv.reg<>) -> !riscv.reg<>
-  // CHECK-NEXT: %{{.*}} = "riscv.mulhsu"(%{{.*}}, %{{.*}}) : (!riscv.reg<>, !riscv.reg<>) -> !riscv.reg<>
-  %mulhu = "riscv.mulhu"(%0, %1) : (!riscv.reg<>, !riscv.reg<>) -> !riscv.reg<>
-  // CHECK-NEXT: %{{.*}} = "riscv.mulhu"(%{{.*}}, %{{.*}}) : (!riscv.reg<>, !riscv.reg<>) -> !riscv.reg<>
-
-  // Division Operations
-  %div = "riscv.div"(%0, %1) : (!riscv.reg<>, !riscv.reg<>) -> !riscv.reg<>
-  // CHECK-NEXT: %{{.*}} = "riscv.div"(%{{.*}}, %{{.*}}) : (!riscv.reg<>, !riscv.reg<>) -> !riscv.reg<>
-  %divu = "riscv.divu"(%0, %1) : (!riscv.reg<>, !riscv.reg<>) -> !riscv.reg<>
-  // CHECK-NEXT: %{{.*}} = "riscv.divu"(%{{.*}}, %{{.*}}) : (!riscv.reg<>, !riscv.reg<>) -> !riscv.reg<>
-  %rem = "riscv.rem"(%0, %1) : (!riscv.reg<>, !riscv.reg<>) -> !riscv.reg<>
-  // CHECK-NEXT: %{{.*}} = "riscv.rem"(%{{.*}}, %{{.*}}) : (!riscv.reg<>, !riscv.reg<>) -> !riscv.reg<>
-  %remu = "riscv.remu"(%0, %1) : (!riscv.reg<>, !riscv.reg<>) -> !riscv.reg<>
-  // CHECK-NEXT: %{{.*}} = "riscv.remu"(%{{.*}}, %{{.*}}) : (!riscv.reg<>, !riscv.reg<>) -> !riscv.reg<>
-
-  // Assembler pseudo-instructions
-
-  %li = "riscv.li"() {"immediate" = 1 : i32}: () -> !riscv.reg<>
-  // CHECK-NEXT: %{{.*}} = "riscv.li"() {"immediate" = 1 : i32} : () -> !riscv.reg<>
-  // Environment Call and Breakpoints
-  "riscv.ecall"() : () -> ()
-  // CHECK-NEXT: "riscv.ecall"() : () -> ()
-  "riscv.ebreak"() : () -> ()
-  // CHECK-NEXT: "riscv.ebreak"() : () -> ()
-  "riscv.directive"() {"directive" = ".align", "value" = "2"} : () -> ()
-  // CHECK-NEXT: "riscv.directive"() {"directive" = ".align", "value" = "2"} : () -> ()
-  "riscv.directive"() ({
-    %nested_li = "riscv.li"() {"immediate" = 1 : i32} : () -> !riscv.reg<>
-  }) {"directive" = ".text"} : () -> ()
-  // CHECK-NEXT:  "riscv.directive"() ({
-  // CHECK-NEXT:    %{{.*}} = "riscv.li"() {"immediate" = 1 : i32} : () -> !riscv.reg<>
-  // CHECK-NEXT:  }) {"directive" = ".text"} : () -> ()
-
-  // Custom instruction
-  %custom0, %custom1 = "riscv.custom_assembly_instruction"(%0, %1) {"instruction_name" = "hello"} : (!riscv.reg<>, !riscv.reg<>) -> (!riscv.reg<>, !riscv.reg<>)
-  // CHECK-NEXT:   %custom0, %custom1 = "riscv.custom_assembly_instruction"(%0, %1) {"instruction_name" = "hello"} : (!riscv.reg<>, !riscv.reg<>) -> (!riscv.reg<>, !riscv.reg<>)
-
-
-  // RISC-V extensions
-  "riscv.scfgw"(%0, %1) : (!riscv.reg<>, !riscv.reg<>) -> ()
-  // CHECK-NEXT: "riscv.scfgw"(%0, %1) : (!riscv.reg<>, !riscv.reg<>) -> ()
-
-  // RV32I/RV64I: 2.5 Control Transfer Instructions (cont'd)
-  // terminators
-
-  // RV32F: 8 “F” Standard Extension for Single-Precision Floating-Point, Version 2.0
-  %f0 = "riscv.get_float_register"() : () -> !riscv.freg<>
-  // CHECK-NEXT: %{{.*}} = "riscv.get_float_register"() : () -> !riscv.freg<>
-  %f1 = "riscv.get_float_register"() : () -> !riscv.freg<>
-  // CHECK-NEXT: %{{.*}} = "riscv.get_float_register"() : () -> !riscv.freg<>
-  %f2 = "riscv.get_float_register"() : () -> !riscv.freg<>
-  // CHECK-NEXT: %{{.*}} = "riscv.get_float_register"() : () -> !riscv.freg<>
-
-  %fmadd_s = "riscv.fmadd.s"(%f0, %f1, %f2) : (!riscv.freg<>, !riscv.freg<>, !riscv.freg<>) -> !riscv.freg<>
-  // CHECK-NEXT: %{{.*}} = "riscv.fmadd.s"(%{{.*}}, %{{.*}}, %{{.*}}) : (!riscv.freg<>, !riscv.freg<>, !riscv.freg<>) -> !riscv.freg<>
-  %fmsub_s = "riscv.fmsub.s"(%f0, %f1, %f2) : (!riscv.freg<>, !riscv.freg<>, !riscv.freg<>) -> !riscv.freg<>
-  // CHECK-NEXT: %{{.*}} = "riscv.fmsub.s"(%{{.*}}, %{{.*}}, %{{.*}}) : (!riscv.freg<>, !riscv.freg<>, !riscv.freg<>) -> !riscv.freg<>
-  %fnmsub_s = "riscv.fnmsub.s"(%f0, %f1, %f2) : (!riscv.freg<>, !riscv.freg<>, !riscv.freg<>) -> !riscv.freg<>
-  // CHECK-NEXT: %{{.*}} = "riscv.fnmsub.s"(%{{.*}}, %{{.*}}, %{{.*}}) : (!riscv.freg<>, !riscv.freg<>, !riscv.freg<>) -> !riscv.freg<>
-  %fnmadd_s = "riscv.fnmadd.s"(%f0, %f1, %f2) : (!riscv.freg<>, !riscv.freg<>, !riscv.freg<>) -> !riscv.freg<>
-  // CHECK-NEXT: %{{.*}} = "riscv.fnmadd.s"(%{{.*}}, %{{.*}}, %{{.*}}) : (!riscv.freg<>, !riscv.freg<>, !riscv.freg<>) -> !riscv.freg<>
-
-  %fadd_s = "riscv.fadd.s"(%f0, %f1) : (!riscv.freg<>, !riscv.freg<>) -> !riscv.freg<>
-  // CHECK-NEXT: %{{.*}} = "riscv.fadd.s"(%{{.*}}, %{{.*}}) : (!riscv.freg<>, !riscv.freg<>) -> !riscv.freg<>
-  %fsub_s = "riscv.fsub.s"(%f0, %f1) : (!riscv.freg<>, !riscv.freg<>) -> !riscv.freg<>
-  // CHECK-NEXT: %{{.*}} = "riscv.fsub.s"(%{{.*}}, %{{.*}}) : (!riscv.freg<>, !riscv.freg<>) -> !riscv.freg<>
-  %fmul_s = "riscv.fmul.s"(%f0, %f1) : (!riscv.freg<>, !riscv.freg<>) -> !riscv.freg<>
-  // CHECK-NEXT: %{{.*}} = "riscv.fmul.s"(%{{.*}}, %{{.*}}) : (!riscv.freg<>, !riscv.freg<>) -> !riscv.freg<>
-  %fdiv_s = "riscv.fdiv.s"(%f0, %f1) : (!riscv.freg<>, !riscv.freg<>) -> !riscv.freg<>
-  // CHECK-NEXT: %{{.*}} = "riscv.fdiv.s"(%{{.*}}, %{{.*}}) : (!riscv.freg<>, !riscv.freg<>) -> !riscv.freg<>
-  %fsqrt_s = "riscv.fsqrt.s"(%f0) : (!riscv.freg<>) -> !riscv.freg<>
-  // CHECK-NEXT: %{{.*}} = "riscv.fsqrt.s"(%{{.*}}) : (!riscv.freg<>) -> !riscv.freg<>
-
-  %fsgnj_s = "riscv.fsgnj.s"(%f0, %f1) : (!riscv.freg<>, !riscv.freg<>) -> !riscv.freg<>
-  // CHECK-NEXT: %{{.*}} = "riscv.fsgnj.s"(%{{.*}}, %{{.*}}) : (!riscv.freg<>, !riscv.freg<>) -> !riscv.freg<>
-  %fsgnjn_s = "riscv.fsgnjn.s"(%f0, %f1) : (!riscv.freg<>, !riscv.freg<>) -> !riscv.freg<>
-  // CHECK-NEXT: %{{.*}} = "riscv.fsgnjn.s"(%{{.*}}, %{{.*}}) : (!riscv.freg<>, !riscv.freg<>) -> !riscv.freg<>
-  %fsgnjx_s = "riscv.fsgnjx.s"(%f0, %f1) : (!riscv.freg<>, !riscv.freg<>) -> !riscv.freg<>
-  // CHECK-NEXT: %{{.*}} = "riscv.fsgnjx.s"(%{{.*}}, %{{.*}}) : (!riscv.freg<>, !riscv.freg<>) -> !riscv.freg<>
-
-  %fmin_s = "riscv.fmin.s"(%f0, %f1) : (!riscv.freg<>, !riscv.freg<>) -> !riscv.freg<>
-  // CHECK-NEXT: %{{.*}} = "riscv.fmin.s"(%{{.*}}, %{{.*}}) : (!riscv.freg<>, !riscv.freg<>) -> !riscv.freg<>
-  %fmax_s = "riscv.fmax.s"(%f0, %f1) : (!riscv.freg<>, !riscv.freg<>) -> !riscv.freg<>
-  // CHECK-NEXT: %{{.*}} = "riscv.fmax.s"(%{{.*}}, %{{.*}}) : (!riscv.freg<>, !riscv.freg<>) -> !riscv.freg<>
-
-  %fcvt_w_s = "riscv.fcvt.w.s"(%f0) : (!riscv.freg<>) -> !riscv.reg<>
-  // CHECK-NEXT: %{{.*}} = "riscv.fcvt.w.s"(%{{.*}}) : (!riscv.freg<>) -> !riscv.reg<>
-  %fcvt_wu_s = "riscv.fcvt.wu.s"(%f0) : (!riscv.freg<>) -> !riscv.reg<>
-  // CHECK-NEXT: %{{.*}} = "riscv.fcvt.wu.s"(%{{.*}}) : (!riscv.freg<>) -> !riscv.reg<>
-  %fmv_x_w = "riscv.fmv.x.w"(%f0) : (!riscv.freg<>) -> !riscv.reg<>
-  // CHECK-NEXT: %{{.*}} = "riscv.fmv.x.w"(%{{.*}}) : (!riscv.freg<>) -> !riscv.reg<>
-
-  %feq_s = "riscv.feq.s"(%f0, %f1) : (!riscv.freg<>, !riscv.freg<>) -> !riscv.reg<>
-  // CHECK-NEXT: %{{.*}} = "riscv.feq.s"(%{{.*}}, %{{.*}}) : (!riscv.freg<>, !riscv.freg<>) -> !riscv.reg<>
-  %flt_s = "riscv.flt.s"(%f0, %f1) : (!riscv.freg<>, !riscv.freg<>) -> !riscv.reg<>
-  // CHECK-NEXT: %{{.*}} = "riscv.flt.s"(%{{.*}}, %{{.*}}) : (!riscv.freg<>, !riscv.freg<>) -> !riscv.reg<>
-  %fle_s = "riscv.fle.s"(%f0, %f1) : (!riscv.freg<>, !riscv.freg<>) -> !riscv.reg<>
-  // CHECK-NEXT: %{{.*}} = "riscv.fle.s"(%{{.*}}, %{{.*}}) : (!riscv.freg<>, !riscv.freg<>) -> !riscv.reg<>
-  %fclass_s = "riscv.fclass.s"(%f0) : (!riscv.freg<>) -> !riscv.reg<>
-  // CHECK-NEXT: %{{.*}} = "riscv.fclass.s"(%{{.*}}) : (!riscv.freg<>) -> !riscv.reg<>
-  %fcvt_s_w = "riscv.fcvt.s.w"(%0) : (!riscv.reg<>) -> !riscv.freg<>
-  // CHECK-NEXT: %{{.*}} = "riscv.fcvt.s.w"(%{{.*}}) : (!riscv.reg<>) -> !riscv.freg<>
-  %fcvt_s_wu = "riscv.fcvt.s.wu"(%0) : (!riscv.reg<>) -> !riscv.freg<>
-  // CHECK-NEXT: %{{.*}} = "riscv.fcvt.s.wu"(%{{.*}}) : (!riscv.reg<>) -> !riscv.freg<>
-  %fmv_w_x = "riscv.fmv.w.x"(%0) : (!riscv.reg<>) -> !riscv.freg<>
-  // CHECK-NEXT: %{{.*}} = "riscv.fmv.w.x"(%{{.*}}) : (!riscv.reg<>) -> !riscv.freg<>
-
-  %flw = "riscv.flw"(%0) {"immediate" = 1 : i32}: (!riscv.reg<>) -> !riscv.freg<>
-  // CHECK-NEXT: %{{.*}} = "riscv.flw"(%{{.*}}) {"immediate" = 1 : i32} : (!riscv.reg<>) -> !riscv.freg<>
-  "riscv.fsw"(%0, %f0) {"immediate" = 1 : i32} : (!riscv.reg<>, !riscv.freg<>) -> ()
-  // CHECK-NEXT: "riscv.fsw"(%{{.*}}, %{{.*}}) {"immediate" = 1 : i32} : (!riscv.reg<>, !riscv.freg<>) -> ()
-
-  // Unconditional Branch Instructions
-  "riscv.ret"() : () -> ()
-  // CHECK-NEXT: "riscv.ret"() : () -> ()
->>>>>>> e781c090
 }) : () -> ()