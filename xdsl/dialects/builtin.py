from __future__ import annotations

import math
import struct
from abc import ABC, abstractmethod
from collections.abc import Iterable, Iterator, Mapping, Sequence
from dataclasses import dataclass
from enum import Enum
from math import prod
from typing import (
    TYPE_CHECKING,
    Annotated,
    Any,
    Generic,
    TypeAlias,
    TypeVar,
    cast,
    overload,
)

from typing_extensions import Self

from xdsl.ir import (
    Attribute,
    AttributeCovT,
    AttributeInvT,
    Block,
    BlockOps,
    Data,
    Dialect,
    Operation,
    ParametrizedAttribute,
    Region,
    SSAValue,
    TypeAttribute,
    TypedAttribute,
)
from xdsl.ir.affine import (
    AffineConstantExpr,
    AffineDimExpr,
    AffineMap,
    AffineSet,
    AffineSymExpr,
)
from xdsl.irdl import (
    AnyAttr,
    AnyOf,
    AttrConstraint,
    BaseAttr,
    ConstraintContext,
    ConstraintVariableType,
    GenericAttrConstraint,
    GenericData,
    IRDLOperation,
    MessageConstraint,
    ParamAttrConstraint,
    ParameterDef,
    VarExtractor,
    attr_constr_coercion,
    base,
    irdl_attr_definition,
    irdl_op_definition,
    irdl_to_attr_constraint,
    opt_prop_def,
    region_def,
    traits_def,
    var_operand_def,
    var_result_def,
)
from xdsl.traits import (
    IsolatedFromAbove,
    NoMemoryEffect,
    NoTerminator,
    OptionalSymbolOpInterface,
    SymbolTable,
)
from xdsl.utils.comparisons import (
    signed_upper_bound,
    signed_value_range,
    signless_value_range,
    unsigned_upper_bound,
    unsigned_value_range,
)
from xdsl.utils.exceptions import DiagnosticException, VerifyException
from xdsl.utils.hints import isa
from xdsl.utils.isattr import isattr

if TYPE_CHECKING:
    from _typeshed import ReadableBuffer, WriteableBuffer

    from xdsl.parser import AttrParser, Parser
    from xdsl.printer import Printer


DYNAMIC_INDEX = -1
"""
A constant value denoting a dynamic index in a shape.
"""


class ShapedType(Attribute, ABC):
    @abstractmethod
    def get_num_dims(self) -> int: ...

    @abstractmethod
    def get_shape(self) -> tuple[int, ...]: ...

    def element_count(self) -> int:
        return prod(self.get_shape())

    @staticmethod
    def strides_for_shape(shape: Sequence[int], factor: int = 1) -> tuple[int, ...]:
        import operator
        from itertools import accumulate

        return tuple(accumulate(reversed(shape), operator.mul, initial=factor))[-2::-1]


_ContainerElementTypeT = TypeVar(
    "_ContainerElementTypeT", bound=Attribute | None, covariant=True
)


class ContainerType(Generic[_ContainerElementTypeT], ABC):
    @abstractmethod
    def get_element_type(self) -> _ContainerElementTypeT:
        pass


@irdl_attr_definition
class NoneAttr(ParametrizedAttribute):
    """An attribute representing the absence of an attribute."""

    name = "none"


@dataclass(frozen=True)
class ArrayOfConstraint(AttrConstraint):
    """
    A constraint that enforces an ArrayData whose elements all satisfy
    the elem_constr.
    """

    elem_constr: AttrConstraint

    def __init__(self, constr: Attribute | type[Attribute] | AttrConstraint):
        object.__setattr__(self, "elem_constr", attr_constr_coercion(constr))

    def verify(self, attr: Attribute, constraint_context: ConstraintContext) -> None:
        if not isinstance(attr, ArrayAttr):
            raise VerifyException(f"expected ArrayData attribute, but got {attr}")
        for e in cast(ArrayAttr[Attribute], attr).data:
            self.elem_constr.verify(e, constraint_context)


@irdl_attr_definition
class ArrayAttr(GenericData[tuple[AttributeCovT, ...]], Iterable[AttributeCovT]):
    name = "array"

    def __init__(self, param: Iterable[AttributeCovT]) -> None:
        super().__init__(tuple(param))

    @classmethod
    def parse_parameter(cls, parser: AttrParser) -> tuple[AttributeCovT, ...]:
        with parser.in_angle_brackets():
            data = parser.parse_comma_separated_list(
                parser.Delimiter.SQUARE, parser.parse_attribute
            )
            # the type system can't ensure that the elements are of type _ArrayAttrT
            result = cast(tuple[AttributeCovT, ...], tuple(data))
            return result

    def print_parameter(self, printer: Printer) -> None:
        printer.print_string("[")
        printer.print_list(self.data, printer.print_attribute)
        printer.print_string("]")

    @staticmethod
    def generic_constraint_coercion(args: tuple[Any]) -> AttrConstraint:
        assert len(args) == 1
        return ArrayOfConstraint(irdl_to_attr_constraint(args[0]))

    def __len__(self):
        return len(self.data)

    def __iter__(self) -> Iterator[AttributeCovT]:
        return iter(self.data)


AnyArrayAttr: TypeAlias = ArrayAttr[Attribute]


@irdl_attr_definition
class StringAttr(Data[str]):
    name = "string"

    @classmethod
    def parse_parameter(cls, parser: AttrParser) -> str:
        with parser.in_angle_brackets():
            return parser.parse_str_literal()

    def print_parameter(self, printer: Printer) -> None:
        printer.print_string(f'"{self.data}"')


@irdl_attr_definition
class BytesAttr(Data[bytes]):
    name = "bytes"

    @classmethod
    def parse_parameter(cls, parser: AttrParser) -> bytes:
        with parser.in_angle_brackets():
            return parser.parse_bytes_literal()

    def print_parameter(self, printer: Printer) -> None:
        printer.print_string(f'"{self.data}"')


@irdl_attr_definition
class SymbolNameAttr(ParametrizedAttribute):
    name = "symbol_name"
    data: ParameterDef[StringAttr]

    def __init__(self, data: str | StringAttr) -> None:
        if isinstance(data, str):
            data = StringAttr(data)
        super().__init__([data])


@irdl_attr_definition
class SymbolRefAttr(ParametrizedAttribute):
    name = "symbol_ref"
    root_reference: ParameterDef[StringAttr]
    nested_references: ParameterDef[ArrayAttr[StringAttr]]

    def __init__(
        self,
        root: str | StringAttr,
        nested: Sequence[str] | Sequence[StringAttr] | ArrayAttr[StringAttr] = [],
    ) -> None:
        if isinstance(root, str):
            root = StringAttr(root)
        if not isinstance(nested, ArrayAttr):
            nested = ArrayAttr(
                [StringAttr(x) if isinstance(x, str) else x for x in nested]
            )
        super().__init__([root, nested])

    def string_value(self):
        root = self.root_reference.data
        for ref in self.nested_references.data:
            root += "." + ref.data
        return root


class EmptyArrayAttrConstraint(AttrConstraint):
    """
    Constrain attribute to be empty ArrayData
    """

    def verify(
        self, attr: Attribute, constraint_context: ConstraintContext | None = None
    ) -> None:
        if not isinstance(attr, ArrayAttr):
            raise VerifyException(f"expected ArrayData attribute, but got {attr}")
        attr = cast(ArrayAttr[Attribute], attr)
        if attr.data:
            raise VerifyException(f"expected empty array, but got {attr}")


FlatSymbolRefAttrConstraint = MessageConstraint(
    ParamAttrConstraint(SymbolRefAttr, [AnyAttr(), EmptyArrayAttrConstraint()]),
    "Unexpected nested symbols in FlatSymbolRefAttr.",
)
"""Constrain SymbolRef to be FlatSymbolRef"""

FlatSymbolRefAttr = Annotated[SymbolRefAttr, FlatSymbolRefAttrConstraint]
"""SymbolRef constrained to have an empty `nested_references` property."""

FlatSymbolRefAttrConstr = base(SymbolRefAttr) & FlatSymbolRefAttrConstraint


@irdl_attr_definition
class IntAttr(Data[int]):
    name = "builtin.int"

    @classmethod
    def parse_parameter(cls, parser: AttrParser) -> int:
        with parser.in_angle_brackets():
            data = parser.parse_integer()
            return data

    def print_parameter(self, printer: Printer) -> None:
        with printer.in_angle_brackets():
            printer.print_string(f"{self.data}")


class Signedness(Enum):
    "Signedness semantics for integer"

    SIGNLESS = 0
    "No signedness semantics"

    SIGNED = 1
    UNSIGNED = 2

    def value_range(self, bitwidth: int) -> tuple[int, int]:
        """
        For a given bitwidth, returns (min, max+1), where min and max are the smallest and
        largest representable values.

        Signless integers are bit patterns, so the representable range is the union of the
        signed and unsigned representable ranges.
        """
        match self:
            case Signedness.SIGNLESS:
                return signless_value_range(bitwidth)
            case Signedness.SIGNED:
                return signed_value_range(bitwidth)
            case Signedness.UNSIGNED:
                return unsigned_value_range(bitwidth)


@irdl_attr_definition
class SignednessAttr(Data[Signedness]):
    name = "builtin.signedness"

    @classmethod
    def parse_parameter(cls, parser: AttrParser) -> Signedness:
        with parser.in_angle_brackets():
            if parser.parse_optional_keyword("signless") is not None:
                return Signedness.SIGNLESS
            if parser.parse_optional_keyword("signed") is not None:
                return Signedness.SIGNED
            if parser.parse_optional_keyword("unsigned") is not None:
                return Signedness.UNSIGNED
            parser.raise_error("`signless`, `signed`, or `unsigned` expected")

    def print_parameter(self, printer: Printer) -> None:
        with printer.in_angle_brackets():
            data = self.data
            if data == Signedness.SIGNLESS:
                printer.print_string("signless")
            elif data == Signedness.SIGNED:
                printer.print_string("signed")
            elif data == Signedness.UNSIGNED:
                printer.print_string("unsigned")
            else:
                raise ValueError(f"Invalid signedness {data}")


class CompileTimeFixedBitwidthType(TypeAttribute, ABC):
    """
    A type attribute whose runtime bitwidth is fixed, but may be target-dependent.
    """

    name = "abstract.compile_time_fixed_bitwidth_type"

    @property
    @abstractmethod
    def compile_time_size(self) -> int:
        """
        Contiguous memory footprint of the value during compilation.
        """
        raise NotImplementedError()


class FixedBitwidthType(CompileTimeFixedBitwidthType, ABC):
    """
    A type attribute whose runtime bitwidth is target-independent.
    """

    name = "abstract.fixed_bitwidth_type"

    @property
    @abstractmethod
    def bitwidth(self) -> int:
        """
        Contiguous memory footprint in bits
        """
        raise NotImplementedError()

    @property
    def size(self) -> int:
        """
        Contiguous memory footprint in bytes, defaults to `ceil(bitwidth / 8)`
        """
        return (self.bitwidth + 7) >> 3


_PyT = TypeVar("_PyT")


class PackableType(Generic[_PyT], CompileTimeFixedBitwidthType, ABC):
    """
    Abstract base class for xDSL types whose values can be encoded and decoded as bytes.
    """

    @abstractmethod
    def iter_unpack(self, buffer: ReadableBuffer, /) -> Iterator[_PyT]:
        """
        Yields unpacked values one at a time, starting at the beginning of the buffer.
        """
        raise NotImplementedError()

    @abstractmethod
    def unpack(self, buffer: ReadableBuffer, num: int, /) -> tuple[_PyT, ...]:
        """
        Unpack `num` values from the beginning of the buffer.
        """
        raise NotImplementedError()

    @abstractmethod
    def pack_into(self, buffer: WriteableBuffer, offset: int, value: _PyT) -> None:
        """
        Pack a value at a given offset into a buffer.
        """
        raise NotImplementedError()

    @abstractmethod
    def pack(self, values: Sequence[_PyT]) -> bytes:
        """
        Create a new buffer containing the input `values`.
        """
        raise NotImplementedError()


class StructPackableType(Generic[_PyT], PackableType[_PyT], ABC):
    """
    Abstract base class for xDSL types that can be packed and unpacked using Python's
    `struct` package, using a format string.
    """

    @property
    @abstractmethod
    def format(self) -> str:
        """
        Format to be used when decoding and encoding bytes.

        https://docs.python.org/3/library/struct.html
        """
        raise NotImplementedError()

    def iter_unpack(self, buffer: ReadableBuffer, /) -> Iterator[_PyT]:
        return (values[0] for values in struct.iter_unpack(self.format, buffer))

    def unpack(self, buffer: ReadableBuffer, num: int, /) -> tuple[_PyT, ...]:
        fmt = self.format[0] + str(num) + self.format[1:]
        return struct.unpack(fmt, buffer)

    def pack_into(self, buffer: WriteableBuffer, offset: int, value: _PyT) -> None:
        struct.pack_into(self.format, buffer, offset, value)

    def pack(self, values: Sequence[_PyT]) -> bytes:
        fmt = self.format[0] + str(len(values)) + self.format[1:]
        return struct.pack(fmt, *values)

    @property
    def compile_time_size(self) -> int:
        return struct.calcsize(self.format)


@irdl_attr_definition
class IntegerType(ParametrizedAttribute, StructPackableType[int], FixedBitwidthType):
    name = "integer_type"
    width: ParameterDef[IntAttr]
    signedness: ParameterDef[SignednessAttr]

    def __init__(
        self,
        data: int | IntAttr,
        signedness: Signedness | SignednessAttr = Signedness.SIGNLESS,
    ) -> None:
        if isinstance(data, int):
            data = IntAttr(data)
        if isinstance(signedness, Signedness):
            signedness = SignednessAttr(signedness)
        super().__init__([data, signedness])

    def value_range(self) -> tuple[int, int]:
        return self.signedness.data.value_range(self.width.data)

    def verify_value(self, value: int):
        min_value, max_value = self.value_range()

        if not (min_value <= value < max_value):
            raise VerifyException(
                f"Integer value {value} is out of range for type {self} which supports "
                f"values in the range [{min_value}, {max_value})"
            )

    def normalized_value(
        self, value: int, *, truncate_bits: bool = False
    ) -> int | None:
        """
        Signless values can represent integers from both the signed and unsigned ranges
        for a given bitwidth.
        We choose to normalize values that are not in the intersection of the two ranges
        to the signed version (meaning ambiguous values will always be negative).
        For example, the bitpattern of all ones will always be represented as `-1` at
        runtime.
        If the input value is outside of the valid range, return `None` if `truncate_bits`
        is false, otherwise returns a value in range by truncating the bits of the input.
        """
        min_value, max_value = self.value_range()
        if not (min_value <= value < max_value):
            if not truncate_bits:
                return None
            value = value % (2**self.bitwidth)

        if self.signedness.data != Signedness.UNSIGNED:
            signed_ub = signed_upper_bound(self.bitwidth)
            unsigned_ub = unsigned_upper_bound(self.bitwidth)
            if signed_ub <= value:
                return value - unsigned_ub

        return value

    @property
    def bitwidth(self) -> int:
        return self.width.data

    def print_value_without_type(self, value: int, printer: Printer):
        """
        Prints the value, printing `true` or `false` if `self.width.data == 1`.
        """
        if self.width.data == 1:
            printer.print_string("true" if value else "false", indent=0)
        else:
            printer.print_string(f"{value}")

    @property
    def format(self) -> str:
        match self.bitwidth:
            case 1 | 8:
                return "<b"
            case 16:
                return "<h"
            case 32:
                return "<i"
            case 64:
                return "<q"
            case _:
                raise NotImplementedError(f"Format not implemented for {self}")


i64 = IntegerType(64)
i32 = IntegerType(32)
i16 = IntegerType(16)
i8 = IntegerType(8)
i1 = IntegerType(1)
I64 = Annotated[IntegerType, i64]
I32 = Annotated[IntegerType, i32]
I16 = Annotated[IntegerType, i16]
I8 = Annotated[IntegerType, i8]
I1 = Annotated[IntegerType, i1]


SignlessIntegerConstraint = ParamAttrConstraint(
    IntegerType, [IntAttr, SignednessAttr(Signedness.SIGNLESS)]
)
"""Type constraint for signless IntegerType."""

AnySignlessIntegerType: TypeAlias = Annotated[IntegerType, SignlessIntegerConstraint]
"""Type alias constrained to signless IntegerType."""


@irdl_attr_definition
class UnitAttr(ParametrizedAttribute):
    name = "unit"


@irdl_attr_definition
class LocationAttr(ParametrizedAttribute):
    """
    An attribute representing source code location.
    Only supports unknown locations for now.
    """

    name = "loc"


@irdl_attr_definition
class IndexType(ParametrizedAttribute, StructPackableType[int]):
    name = "index"

    def print_value_without_type(self, value: int, printer: Printer):
        """
        Prints the value.
        """
        printer.print_string(f"{value}")

    @property
    def format(self) -> str:
        # index types are always packable as int64
        return "<q"


IndexTypeConstr = BaseAttr(IndexType)

_IntegerAttrType = TypeVar(
    "_IntegerAttrType", bound=IntegerType | IndexType, covariant=True
)
_IntegerAttrTypeConstrT = TypeVar(
    "_IntegerAttrTypeConstrT", bound=IntegerType | IndexType, covariant=True
)
IntegerAttrTypeConstr = IndexTypeConstr | BaseAttr(IntegerType)
AnySignlessIntegerOrIndexType: TypeAlias = Annotated[
    Attribute, AnyOf([IndexType, SignlessIntegerConstraint])
]
"""Type alias constrained to IndexType or signless IntegerType."""


@irdl_attr_definition
class IntegerAttr(
    Generic[_IntegerAttrType],
    TypedAttribute,
):
    name = "integer"
    value: ParameterDef[IntAttr]
    type: ParameterDef[_IntegerAttrType]

    @overload
    def __init__(
        self,
        value: int | IntAttr,
        value_type: _IntegerAttrType,
        *,
        truncate_bits: bool = False,
    ) -> None: ...

    @overload
    def __init__(
        self: IntegerAttr[IntegerType],
        value: int | IntAttr,
        value_type: int,
        *,
        truncate_bits: bool = False,
    ) -> None: ...

    def __init__(
        self,
        value: int | IntAttr,
        value_type: int | IntegerType | IndexType,
        *,
        truncate_bits: bool = False,
    ) -> None:
        if isinstance(value_type, int):
            value_type = IntegerType(value_type)
        if isinstance(value, IntAttr):
            value = value.data
        if not isinstance(value_type, IndexType):
            normalized_value = value_type.normalized_value(
                value, truncate_bits=truncate_bits
            )
            if normalized_value is not None:
                value = normalized_value
        super().__init__([IntAttr(value), value_type])

    @staticmethod
    def from_int_and_width(value: int, width: int) -> IntegerAttr[IntegerType]:
        return IntegerAttr(value, width)

    @staticmethod
    def from_index_int_value(value: int) -> IntegerAttr[IndexType]:
        return IntegerAttr(value, IndexType())

    @staticmethod
    def from_bool(value: bool) -> BoolAttr:
        return IntegerAttr(value, 1)

    def verify(self) -> None:
        if isinstance(int_type := self.type, IndexType):
            return

        int_type.verify_value(self.value.data)

    @staticmethod
    def parse_with_type(
        parser: AttrParser,
        type: Attribute,
    ) -> TypedAttribute:
        assert isinstance(type, IntegerType | IndexType)
        return IntegerAttr(parser.parse_integer(allow_boolean=(type == i1)), type)

    def print_without_type(self, printer: Printer):
        self.type.print_value_without_type(self.value.data, printer)

    def get_type(self) -> Attribute:
        return self.type

    @staticmethod
    def constr(
        *,
        value: AttrConstraint | None = None,
        type: GenericAttrConstraint[_IntegerAttrTypeConstrT] = IntegerAttrTypeConstr,
    ) -> GenericAttrConstraint[IntegerAttr[_IntegerAttrTypeConstrT]]:
        if value is None and type == AnyAttr():
            return BaseAttr[IntegerAttr[_IntegerAttrTypeConstrT]](IntegerAttr)
        return ParamAttrConstraint[IntegerAttr[_IntegerAttrTypeConstrT]](
            IntegerAttr,
            (
                value,
                type,
            ),
        )


AnyIntegerAttr: TypeAlias = IntegerAttr[IntegerType | IndexType]
AnyIntegerAttrConstr: BaseAttr[AnyIntegerAttr] = BaseAttr(IntegerAttr)
BoolAttr: TypeAlias = IntegerAttr[Annotated[IntegerType, IntegerType(1)]]


class _FloatType(StructPackableType[float], FixedBitwidthType, ABC):
    @property
    @abstractmethod
    def bitwidth(self) -> int:
        raise NotImplementedError()


@irdl_attr_definition
class BFloat16Type(ParametrizedAttribute, _FloatType):
    name = "bf16"

    @property
    def bitwidth(self) -> int:
        return 16

    @property
    def format(self) -> str:
        raise NotImplementedError()


@irdl_attr_definition
class Float16Type(ParametrizedAttribute, _FloatType):
    name = "f16"

    @property
    def bitwidth(self) -> int:
        return 16

    @property
    def format(self) -> str:
        return "<e"


@irdl_attr_definition
class Float32Type(ParametrizedAttribute, _FloatType):
    name = "f32"

    @property
    def bitwidth(self) -> int:
        return 32

    @property
    def format(self) -> str:
        return "<f"


@irdl_attr_definition
class Float64Type(ParametrizedAttribute, _FloatType):
    name = "f64"

    @property
    def bitwidth(self) -> int:
        return 64

    @property
    def format(self) -> str:
        return "<d"


@irdl_attr_definition
class Float80Type(ParametrizedAttribute, _FloatType):
    name = "f80"

    @property
    def bitwidth(self) -> int:
        return 80

    @property
    def format(self) -> str:
        raise NotImplementedError()


@irdl_attr_definition
class Float128Type(ParametrizedAttribute, _FloatType):
    name = "f128"

    @property
    def bitwidth(self) -> int:
        return 128

    @property
    def format(self) -> str:
        raise NotImplementedError()


AnyFloat: TypeAlias = (
    BFloat16Type | Float16Type | Float32Type | Float64Type | Float80Type | Float128Type
)
AnyFloatConstr = (
    BaseAttr(BFloat16Type)
    | BaseAttr(Float16Type)
    | BaseAttr(Float32Type)
    | BaseAttr(Float64Type)
    | BaseAttr(Float80Type)
    | BaseAttr(Float128Type)
)


@irdl_attr_definition
class FloatData(Data[float]):
    name = "float_data"

    @classmethod
    def parse_parameter(cls, parser: AttrParser) -> float:
        with parser.in_angle_brackets():
            return float(parser.parse_number())

    def print_parameter(self, printer: Printer) -> None:
        printer.print_string(f"{self.data}")

    def __eq__(self, other: Any):
        # avoid triggering `float('nan') != float('nan')` inequality
        return isinstance(other, FloatData) and (
            math.isnan(self.data) and math.isnan(other.data) or self.data == other.data
        )

    def __hash__(self):
        return hash(self.data)


_FloatAttrType = TypeVar("_FloatAttrType", bound=AnyFloat, covariant=True)


@irdl_attr_definition
class FloatAttr(Generic[_FloatAttrType], TypedAttribute):
    name = "float"

    value: ParameterDef[FloatData]
    type: ParameterDef[_FloatAttrType]

    @overload
    def __init__(self, data: float | FloatData, type: _FloatAttrType) -> None: ...

    @overload
    def __init__(self, data: float | FloatData, type: int) -> None: ...

    def __init__(
        self, data: float | FloatData, type: int | _FloatAttrType | AnyFloat
    ) -> None:
        if isinstance(type, int):
            if type == 16:
                type = Float16Type()
            elif type == 32:
                type = Float32Type()
            elif type == 64:
                type = Float64Type()
            elif type == 80:
                type = Float80Type()
            elif type == 128:
                type = Float128Type()
            else:
                raise ValueError(f"Invalid bitwidth: {type}")

        value: float = data.data if isinstance(data, FloatData) else data
        # for supported types, constrain value to precision of floating point type
        # else, allow full python float precision
        if isinstance(type, Float64Type | Float32Type | Float16Type):
            value = type.unpack(type.pack((value,)), 1)[0]

        data_attr = FloatData(value)

        super().__init__([data_attr, type])

    @staticmethod
    def parse_with_type(
        parser: AttrParser,
        type: Attribute,
    ) -> TypedAttribute:
        assert isinstance(type, AnyFloat)
        return FloatAttr(parser.parse_float(), type)

    def print_without_type(self, printer: Printer):
        return printer.print_float_attr(self)


AnyFloatAttr: TypeAlias = FloatAttr[AnyFloat]
AnyFloatAttrConstr: BaseAttr[AnyFloatAttr] = BaseAttr(FloatAttr)


@irdl_attr_definition
class ComplexType(ParametrizedAttribute, TypeAttribute):
    name = "complex"
    element_type: ParameterDef[IntegerType | AnyFloat]

    def __init__(self, element_type: IntegerType | AnyFloat) -> None:
        ParametrizedAttribute.__init__(self, [element_type])


@irdl_attr_definition
class DictionaryAttr(GenericData[dict[str, Attribute]]):
    name = "dictionary"

    @classmethod
    def parse_parameter(cls, parser: AttrParser) -> dict[str, Attribute]:
        return parser.parse_optional_dictionary_attr_dict()

    def print_parameter(self, printer: Printer) -> None:
        printer.print_attr_dict(self.data)

    @staticmethod
    def generic_constraint_coercion(args: tuple[Any]) -> AttrConstraint:
        raise Exception(f"Unsupported operation on {DictionaryAttr.name}")

    def verify(self) -> None:
        return super().verify()


@irdl_attr_definition
class TupleType(ParametrizedAttribute):
    name = "tuple"

    types: ParameterDef[ArrayAttr[Attribute]]

    def __init__(self, types: list[Attribute] | ArrayAttr[Attribute]) -> None:
        if isinstance(types, list):
            types = ArrayAttr(types)
        super().__init__([types])


@irdl_attr_definition
class VectorType(
    Generic[AttributeCovT],
    ParametrizedAttribute,
    TypeAttribute,
    ShapedType,
    ContainerType[AttributeCovT],
):
    name = "vector"

    shape: ParameterDef[ArrayAttr[IntAttr]]
    element_type: ParameterDef[AttributeCovT]
    num_scalable_dims: ParameterDef[IntAttr]

    def __init__(
        self,
        element_type: AttributeCovT,
        shape: Iterable[int | IntAttr],
        num_scalable_dims: int | IntAttr = 0,
    ) -> None:
        shape = ArrayAttr(
            [IntAttr(dim) if isinstance(dim, int) else dim for dim in shape]
        )
        if isinstance(num_scalable_dims, int):
            num_scalable_dims = IntAttr(num_scalable_dims)
        super().__init__([shape, element_type, num_scalable_dims])

    def get_num_dims(self) -> int:
        return len(self.shape.data)

    def get_num_scalable_dims(self) -> int:
        return self.num_scalable_dims.data

    def get_shape(self) -> tuple[int, ...]:
        return tuple(i.data for i in self.shape)

    def get_element_type(self) -> AttributeCovT:
        return self.element_type

    def verify(self):
        if self.get_num_scalable_dims() < 0:
            raise VerifyException(
                f"Number of scalable dimensions {self.get_num_dims()} cannot"
                " be negative"
            )
        if self.get_num_scalable_dims() > self.get_num_dims():
            raise VerifyException(
                f"Number of scalable dimensions {self.get_num_scalable_dims()}"
                " cannot be larger than number of dimensions"
                f" {self.get_num_dims()}"
            )


AnyVectorType: TypeAlias = VectorType[Attribute]


@irdl_attr_definition
class TensorType(
    Generic[AttributeCovT],
    ParametrizedAttribute,
    TypeAttribute,
    ShapedType,
    ContainerType[AttributeCovT],
):
    name = "tensor"

    shape: ParameterDef[ArrayAttr[IntAttr]]
    element_type: ParameterDef[AttributeCovT]
    encoding: ParameterDef[Attribute]

    def __init__(
        self,
        element_type: AttributeCovT,
        shape: Iterable[int | IntAttr],
        encoding: Attribute = NoneAttr(),
    ):
        shape = ArrayAttr(
            [IntAttr(dim) if isinstance(dim, int) else dim for dim in shape]
        )
        super().__init__([shape, element_type, encoding])

    def get_num_dims(self) -> int:
        return len(self.shape.data)

    def get_shape(self) -> tuple[int, ...]:
        return tuple(i.data for i in self.shape.data)

    def get_element_type(self) -> AttributeCovT:
        return self.element_type


AnyTensorType: TypeAlias = TensorType[Attribute]
AnyTensorTypeConstr = BaseAttr[TensorType[Attribute]](TensorType)


@irdl_attr_definition
class UnrankedTensorType(
    Generic[AttributeCovT],
    ParametrizedAttribute,
    TypeAttribute,
    ContainerType[AttributeCovT],
):
    name = "unranked_tensor"

    element_type: ParameterDef[AttributeCovT]

    def __init__(self, element_type: AttributeCovT) -> None:
        super().__init__([element_type])

    def get_element_type(self) -> AttributeCovT:
        return self.element_type


AnyUnrankedTensorType: TypeAlias = UnrankedTensorType[Attribute]
AnyUnrankedTensorTypeConstr = BaseAttr[AnyUnrankedTensorType](UnrankedTensorType)


@dataclass(frozen=True, init=False)
class ContainerOf(AttrConstraint):
    """A type constraint that can be nested once in a vector or a tensor."""

    elem_constr: AttrConstraint

    def __init__(
        self, elem_constr: Attribute | type[Attribute] | AttrConstraint
    ) -> None:
        object.__setattr__(self, "elem_constr", attr_constr_coercion(elem_constr))

    def verify(self, attr: Attribute, constraint_context: ConstraintContext) -> None:
        if isinstance(attr, VectorType) or isinstance(attr, TensorType):
            attr = cast(VectorType[Attribute] | TensorType[Attribute], attr)
            self.elem_constr.verify(attr.element_type, constraint_context)
        else:
            self.elem_constr.verify(attr, constraint_context)


VectorOrTensorOf: TypeAlias = (
    VectorType[AttributeCovT]
    | TensorType[AttributeCovT]
    | UnrankedTensorType[AttributeCovT]
)


@dataclass(frozen=True)
class VectorRankConstraint(AttrConstraint):
    """
    Constrain a vector to be of a given rank.
    """

    expected_rank: int
    """The expected vector rank."""

    def verify(
        self, attr: Attribute, constraint_context: ConstraintContext | None = None
    ) -> None:
        if not isinstance(attr, VectorType):
            raise VerifyException(f"{attr} should be of type VectorType.")
        if attr.get_num_dims() != self.expected_rank:
            raise VerifyException(
                f"Expected vector rank to be {self.expected_rank}, got {attr.get_num_dims()}."
            )


@dataclass(frozen=True)
class VectorBaseTypeConstraint(AttrConstraint):
    """
    Constrain a vector to be of a given base type.
    """

    expected_type: Attribute
    """The expected vector base type."""

    def verify(
        self, attr: Attribute, constraint_context: ConstraintContext | None = None
    ) -> None:
        if not isinstance(attr, VectorType):
            raise VerifyException(f"{attr} should be of type VectorType.")
        attr = cast(VectorType[Attribute], attr)
        if attr.element_type != self.expected_type:
            raise VerifyException(
                f"Expected vector type to be {self.expected_type}, got {attr.element_type}."
            )


@dataclass(frozen=True)
class VectorBaseTypeAndRankConstraint(AttrConstraint):
    """
    Constrain a vector to be of a given rank and base type.
    """

    expected_type: Attribute
    """The expected vector base type."""

    expected_rank: int
    """The expected vector rank."""

    def verify(self, attr: Attribute, constraint_context: ConstraintContext) -> None:
        constraint = VectorBaseTypeConstraint(
            self.expected_type
        ) & VectorRankConstraint(self.expected_rank)
        constraint.verify(attr, constraint_context)


@irdl_attr_definition
class DenseResourceAttr(ParametrizedAttribute):
    name = "dense_resource"

    resource_handle: ParameterDef[StringAttr]

    # Should be a ShapedType, but this is not defined yet in xDSL
    type: ParameterDef[Attribute]

    @staticmethod
    def from_params(handle: str | StringAttr, type: Attribute) -> DenseResourceAttr:
        if isinstance(handle, str):
            handle = StringAttr(handle)
        return DenseResourceAttr([handle, type])


@irdl_attr_definition
class DenseArrayBase(ParametrizedAttribute):
    name = "array"

    elt_type: ParameterDef[IntegerType | AnyFloat]
    data: ParameterDef[BytesAttr]

    def verify(self):
        data_len = len(self.data.data)
        elt_size = self.elt_type.size
        if data_len % elt_size:
            raise VerifyException(
                f"Data length of {self.name} ({data_len}) not divisible by element "
                f"size {elt_size}"
            )

    @staticmethod
    def create_dense_int(
        data_type: IntegerType, data: Sequence[int] | Sequence[IntAttr]
    ) -> DenseArrayBase:
        if len(data) and isinstance(data[0], IntAttr):
            value_list = tuple(d.data for d in cast(Sequence[IntAttr], data))
        else:
            value_list = cast(Sequence[int], data)

        normalized_values = tuple(
            data_type.normalized_value(value) for value in value_list
        )

        for i, value in enumerate(normalized_values):
            if value is None:
                min_value, max_value = data_type.value_range()
                raise ValueError(
                    f"Integer value {value_list[i]} is out of range for type {data_type} which supports "
                    f"values in the range [{min_value}, {max_value})"
                )

        normalized_values = cast(Sequence[int], normalized_values)

        bytes_data = data_type.pack(normalized_values)

        return DenseArrayBase([data_type, BytesAttr(bytes_data)])

    @staticmethod
    def create_dense_float(
        data_type: AnyFloat, data: Sequence[int | float] | Sequence[FloatData]
    ) -> DenseArrayBase:
        if len(data) and isinstance(data[0], int | float):
            vals = data
        else:
            vals = tuple(attr.data for attr in cast(Sequence[FloatData], data))

        fmt = data_type.format[0] + str(len(data)) + data_type.format[1:]

        bytes_data = struct.pack(fmt, *vals)

        return DenseArrayBase([data_type, BytesAttr(bytes_data)])

    @overload
    @staticmethod
    def from_list(
        data_type: IntegerType, data: Sequence[int] | Sequence[IntAttr]
    ) -> DenseArrayBase: ...

    @overload
    @staticmethod
    def from_list(
        data_type: Attribute, data: Sequence[int | float] | Sequence[FloatData]
    ) -> DenseArrayBase: ...

    @staticmethod
    def from_list(
        data_type: Attribute,
        data: (
            Sequence[int]
            | Sequence[int | float]
            | Sequence[IntAttr]
            | Sequence[FloatData]
        ),
    ) -> DenseArrayBase:
        if isinstance(data_type, IntegerType):
            _data = cast(Sequence[int] | Sequence[IntAttr], data)
            return DenseArrayBase.create_dense_int(data_type, _data)
        elif isattr(data_type, AnyFloatConstr):
            _data = cast(Sequence[int | float] | Sequence[FloatData], data)
            return DenseArrayBase.create_dense_float(data_type, _data)
        else:
            raise TypeError(f"Unsupported element type {data_type}")

    def iter_values(self) -> Iterator[float] | Iterator[int]:
        return self.elt_type.iter_unpack(self.data.data)

    def get_values(self) -> tuple[int, ...] | tuple[float, ...]:
        return self.elt_type.unpack(self.data.data, len(self))

    def __len__(self) -> int:
        return len(self.data.data) // self.elt_type.size


DenseI64ArrayConstr = ParamAttrConstraint(DenseArrayBase, [i64, BytesAttr])
"""Type constraint for DenseArrays containing integers of i64 integers."""


@irdl_attr_definition
class FunctionType(ParametrizedAttribute, TypeAttribute):
    name = "fun"

    inputs: ParameterDef[ArrayAttr[Attribute]]
    outputs: ParameterDef[ArrayAttr[Attribute]]

    @staticmethod
    def from_lists(
        inputs: Sequence[Attribute], outputs: Sequence[Attribute]
    ) -> FunctionType:
        return FunctionType([ArrayAttr(inputs), ArrayAttr(outputs)])

    @staticmethod
    def from_attrs(
        inputs: ArrayAttr[Attribute], outputs: ArrayAttr[Attribute]
    ) -> FunctionType:
        return FunctionType([inputs, outputs])


@irdl_attr_definition
class OpaqueAttr(ParametrizedAttribute):
    name = "opaque"

    ident: ParameterDef[StringAttr]
    value: ParameterDef[StringAttr]
    type: ParameterDef[Attribute]

    @staticmethod
    def from_strings(name: str, value: str, type: Attribute = NoneAttr()) -> OpaqueAttr:
        return OpaqueAttr([StringAttr(name), StringAttr(value), type])


class MemrefLayoutAttr(Attribute, ABC):
    """
    Interface for any attribute acceptable as a memref layout.
    """

    name = "abstract.memref_layout_att"

    @abstractmethod
    def get_affine_map(self) -> AffineMap:
        """
        Return the affine mapping from the iteration space of this
        layout to the element offset in linear memory. The resulting
        affine map thus has only one result.
        """
        raise NotImplementedError()

    def get_strides(self) -> Sequence[int | None] | None:
        """
        (optional) Return the list of strides, representing the element offset
        in linear memory for every dimension in the iteration space of
        this memref layout attribute.

        Note: The dimension of the iteration space may differ from the dimension
        of the data it represents. For instance, this can occur in a tiled layout.

        This is only applicable to hyper-rectangular layouts.
        If this is not applicable for a given layout, returns None
        """
        return None


@irdl_attr_definition
class StridedLayoutAttr(MemrefLayoutAttr, ParametrizedAttribute):
    """
    An attribute representing a strided layout of a shaped type.
    See https://mlir.llvm.org/docs/Dialects/Builtin/#stridedlayoutattr

    Contrary to MLIR, we represent dynamic offsets and strides with
    `NoneAttr`, and we do not restrict offsets and strides to 64-bits
    integers.
    """

    name = "strided"

    strides: ParameterDef[ArrayAttr[IntAttr | NoneAttr]]
    offset: ParameterDef[IntAttr | NoneAttr]

    def __init__(
        self,
        strides: (
            ArrayAttr[IntAttr | NoneAttr] | Sequence[int | None | IntAttr | NoneAttr]
        ),
        offset: int | None | IntAttr | NoneAttr = 0,
    ) -> None:
        if not isinstance(strides, ArrayAttr):
            strides_values: list[IntAttr | NoneAttr] = []
            for stride in strides:
                if isinstance(stride, int):
                    strides_values.append(IntAttr(stride))
                elif stride is None:
                    strides_values.append(NoneAttr())
                else:
                    strides_values.append(stride)
            strides = ArrayAttr(strides_values)

        if isinstance(offset, int):
            offset = IntAttr(offset)
        if offset is None:
            offset = NoneAttr()

        super().__init__([strides, offset])

    def get_strides(self) -> Sequence[int | None]:
        return tuple(
            None if isinstance(stride, NoneAttr) else stride.data
            for stride in self.strides
        )

    def get_offset(self) -> int | None:
        if isinstance(self.offset, NoneAttr):
            return None
        else:
            return self.offset.data

    def get_affine_map(self) -> AffineMap:
        """
        Return the affine mapping from the iteration space of this
        layout to the element offset in linear memory. The resulting
        affine map thus has only one result.

        For dynamic strides, this results in an affinemap with a number
        of symbols, ordered in the following manner:
            (1) Symbol for the dynamic offset of the layout
            (2) Symbols for every dynamic stride of the layout
        """

        # keep track of number of symbols
        nb_symbols = 0

        result = AffineConstantExpr(0)

        # add offset
        if isinstance(self.offset, IntAttr):
            result += AffineConstantExpr(self.offset.data)
        else:  # NoneAttr
            result += AffineSymExpr(nb_symbols)
            nb_symbols += 1

        for dim, stride in enumerate(self.strides.data):
            if isinstance(stride, IntAttr):
                stride_expr = AffineConstantExpr(stride.data)
            else:  # NoneAttr
                stride_expr = AffineSymExpr(nb_symbols)
                nb_symbols += 1
            result += AffineDimExpr(dim) * stride_expr

        return AffineMap(len(self.strides), nb_symbols, (result,))


@irdl_attr_definition
class AffineMapAttr(MemrefLayoutAttr, Data[AffineMap]):
    """An Attribute containing an AffineMap object."""

    name = "affine_map"

    @classmethod
    def parse_parameter(cls, parser: AttrParser) -> AffineMap:
        with parser.in_angle_brackets():
            data = parser.parse_affine_map()
            return data

    def print_parameter(self, printer: Printer) -> None:
        printer.print_string(f"{self.data}")

    @staticmethod
    def constant_map(value: int) -> AffineMapAttr:
        return AffineMapAttr(AffineMap.constant_map(value))

    def get_affine_map(self) -> AffineMap:
        return self.data


@irdl_attr_definition
class AffineSetAttr(Data[AffineSet]):
    """An attribute containing an AffineSet object."""

    name = "affine_set"

    @classmethod
    def parse_parameter(cls, parser: AttrParser) -> AffineSet:
        return parser.parse_affine_set()

    def print_parameter(self, printer: Printer) -> None:
        printer.print_string(f"{self.data}")


@irdl_op_definition
class UnrealizedConversionCastOp(IRDLOperation):
    name = "builtin.unrealized_conversion_cast"

    inputs = var_operand_def()
    outputs = var_result_def()

    traits = traits_def(NoMemoryEffect())

    @staticmethod
    def get(inputs: Sequence[SSAValue | Operation], result_type: Sequence[Attribute]):
        return UnrealizedConversionCastOp.build(
            operands=[inputs],
            result_types=[result_type],
        )

    @classmethod
    def parse(cls, parser: Parser) -> Self:
        if parser.parse_optional_characters("to") is None:
            args = parser.parse_comma_separated_list(
                parser.Delimiter.NONE,
                parser.parse_unresolved_operand,
            )
            parser.parse_punctuation(":")
            input_types = parser.parse_comma_separated_list(
                parser.Delimiter.NONE,
                parser.parse_type,
            )
            parser.parse_characters("to")
            inputs = parser.resolve_operands(args, input_types, parser.pos)
        else:
            inputs = list[SSAValue]()
        output_types = parser.parse_comma_separated_list(
            parser.Delimiter.NONE,
            parser.parse_type,
        )
        attributes = parser.parse_optional_attr_dict()
        return cls(
            operands=[inputs], result_types=[output_types], attributes=attributes
        )

    def print(self, printer: Printer):
        def print_fn(operand: SSAValue) -> None:
            return printer.print_attribute(operand.type)

        if self.inputs:
            printer.print(" ")
            printer.print_list(self.inputs, printer.print_operand)
            printer.print_string(" : ")
            printer.print_list(self.inputs, print_fn)
        printer.print_string(" to ")
        printer.print_list(self.outputs, print_fn)
        printer.print_op_attributes(self.attributes)


class UnregisteredOp(Operation, ABC):
    """
    An unregistered operation.

    Each unregistered op is registered as a subclass of `UnregisteredOp`,
    and op with different names have distinct subclasses.
    """

    name = "builtin.unregistered"
    traits = traits_def()

    @property
    def op_name(self) -> StringAttr:
        if "op_name__" not in self.attributes:
            raise ValueError("missing 'op_name__' attribute")
        op_name = self.attributes["op_name__"]
        if not isinstance(op_name, StringAttr):
            raise ValueError(
                f"'op_name__' is expected to have 'StringAttr' type, got {op_name}"
            )
        return op_name

    @classmethod
    def with_name(cls, name: str) -> type[Operation]:
        """
        Return a new unregistered operation type given a name.
        This function should not be called directly. Use methods from
        `MLContext` to get an `UnregisteredOp` type.
        """

        class UnregisteredOpWithNameOp(UnregisteredOp):
            @classmethod
            def create(
                cls,
                *,
                operands: Sequence[SSAValue] = (),
                result_types: Sequence[Attribute] = (),
                properties: Mapping[str, Attribute] = {},
                attributes: Mapping[str, Attribute] = {},
                successors: Sequence[Block] = (),
                regions: Sequence[Region] = (),
            ):
                op = super().create(
                    operands=operands,
                    result_types=result_types,
                    properties=properties,
                    attributes=attributes,
                    successors=successors,
                    regions=regions,
                )
                op.attributes["op_name__"] = StringAttr(name)
                return op

        return UnregisteredOpWithNameOp


class UnregisteredAttr(ParametrizedAttribute, ABC):
    """
    An unregistered attribute or type.

    Each unregistered attribute is registered as a subclass of
    `UnregisteredAttr`, and attribute with different names have
    distinct subclasses.

    Since attributes do not have a generic format, unregistered
    attributes represent their original parameters as a string,
    which is exactly the content parsed from the textual
    representation.
    """

    name = "builtin.unregistered"

    attr_name: ParameterDef[StringAttr]
    is_type: ParameterDef[IntAttr]
    is_opaque: ParameterDef[IntAttr]
    value: ParameterDef[StringAttr]
    """
    This parameter is non-null is the attribute is a type, and null otherwise.
    """

    def __init__(
        self,
        attr_name: str | StringAttr,
        is_type: bool | IntAttr,
        is_opaque: bool | IntAttr,
        value: str | StringAttr,
    ):
        if isinstance(attr_name, str):
            attr_name = StringAttr(attr_name)
        if isinstance(is_type, bool):
            is_type = IntAttr(int(is_type))
        if isinstance(is_opaque, bool):
            is_opaque = IntAttr(int(is_opaque))
        if isinstance(value, str):
            value = StringAttr(value)
        super().__init__([attr_name, is_type, is_opaque, value])

    @classmethod
    def with_name_and_type(cls, name: str, is_type: bool) -> type[UnregisteredAttr]:
        """
        Return a new unregistered attribute type given a name and a
        boolean indicating if the attribute can be a type.
        This function should not be called directly. Use methods from
        `MLContext` to get an `UnregisteredAttr` type.
        """

        @irdl_attr_definition
        class UnregisteredAttrWithName(UnregisteredAttr):
            def verify(self):
                if self.attr_name.data != name:
                    raise VerifyException("Unregistered attribute name mismatch")
                if self.is_type.data != int(is_type):
                    raise VerifyException("Unregistered attribute is_type mismatch")

        @irdl_attr_definition
        class UnregisteredAttrTypeWithName(UnregisteredAttr, TypeAttribute):
            def verify(self):
                if self.attr_name.data != name:
                    raise VerifyException("Unregistered attribute name mismatch")
                if self.is_type.data != int(is_type):
                    raise VerifyException("Unregistered attribute is_type mismatch")

        if is_type:
            return UnregisteredAttrWithName
        else:
            return UnregisteredAttrTypeWithName


@irdl_op_definition
class ModuleOp(IRDLOperation):
    name = "builtin.module"

    sym_name = opt_prop_def(StringAttr)

    body = region_def("single_block")

    traits = traits_def(
        IsolatedFromAbove(),
        NoTerminator(),
        OptionalSymbolOpInterface(),
        SymbolTable(),
    )

    def __init__(
        self,
        ops: list[Operation] | Region,
        attributes: Mapping[str, Attribute] | None = None,
        sym_name: StringAttr | None = None,
    ):
        if attributes is None:
            attributes = {}
        if isinstance(ops, Region):
            region = ops
        else:
            region = Region(Block(ops))
        properties: dict[str, Attribute | None] = {"sym_name": sym_name}
        super().__init__(regions=[region], attributes=attributes, properties=properties)

    @property
    def ops(self) -> BlockOps:
        return self.body.ops

    @classmethod
    def parse(cls, parser: Parser) -> ModuleOp:
<<<<<<< HEAD
        _ = parser.parse_optional_symbol_name()
=======
        module_name = parser.parse_optional_symbol_name()

>>>>>>> 6f592347
        attributes = parser.parse_optional_attr_dict_with_keyword()
        if attributes is not None:
            attributes = attributes.data
        region = parser.parse_region()

        # Add a block if the region is empty
        if not region.blocks:
            region.add_block(Block())

        return ModuleOp(region, attributes, module_name)

    def print(self, printer: Printer) -> None:
        if self.sym_name is not None:
            printer.print(f" @{self.sym_name.data}")

        if len(self.attributes) != 0:
            printer.print(" attributes ")
            printer.print_op_attributes(self.attributes)

        if not self.body.block.ops:
            # Do not print the entry block if the region has an empty block
            printer.print(" {\n")
            printer.print("}")
        else:
            printer.print(" ", self.body)


# FloatXXType shortcuts
bf16 = BFloat16Type()
f16 = Float16Type()
f32 = Float32Type()
f64 = Float64Type()
f80 = Float80Type()
f128 = Float128Type()


_MemRefTypeElement = TypeVar("_MemRefTypeElement", bound=Attribute, covariant=True)
_MemRefTypeElementConstrT = TypeVar(
    "_MemRefTypeElementConstrT", bound=Attribute, covariant=True
)
_UnrankedMemrefTypeElems = TypeVar(
    "_UnrankedMemrefTypeElems", bound=Attribute, covariant=True
)
_UnrankedMemrefTypeElemsInit = TypeVar("_UnrankedMemrefTypeElemsInit", bound=Attribute)


@irdl_attr_definition
class NoneType(ParametrizedAttribute, TypeAttribute):
    name = "none_type"


@irdl_attr_definition
class MemRefType(
    Generic[_MemRefTypeElement],
    ParametrizedAttribute,
    TypeAttribute,
    ShapedType,
    ContainerType[_MemRefTypeElement],
):
    name = "memref"

    shape: ParameterDef[ArrayAttr[IntAttr]]
    element_type: ParameterDef[_MemRefTypeElement]
    layout: ParameterDef[MemrefLayoutAttr | NoneAttr]
    memory_space: ParameterDef[Attribute]

    def __init__(
        self,
        element_type: _MemRefTypeElement,
        shape: ArrayAttr[IntAttr] | Iterable[int | IntAttr],
        layout: MemrefLayoutAttr | NoneAttr = NoneAttr(),
        memory_space: Attribute = NoneAttr(),
    ):
        s: ArrayAttr[IntAttr]
        if isinstance(shape, ArrayAttr):
            # Temporary cast until Pyright is fixed to not infer ArrayAttr[int] as a
            # possible value for shape
            s = cast(ArrayAttr[IntAttr], shape)
        else:
            s = ArrayAttr(
                [IntAttr(dim) if isinstance(dim, int) else dim for dim in shape]
            )
        super().__init__(
            (
                s,
                element_type,
                layout,
                memory_space,
            )
        )

    def get_num_dims(self) -> int:
        return len(self.shape.data)

    def get_shape(self) -> tuple[int, ...]:
        return tuple(i.data for i in self.shape.data)

    def get_element_type(self) -> _MemRefTypeElement:
        return self.element_type

    @classmethod
    def parse_parameters(cls, parser: AttrParser) -> list[Attribute]:
        parser.parse_punctuation("<", " in memref attribute")
        shape = parser.parse_attribute()
        parser.parse_punctuation(",", " between shape and element type parameters")
        type = parser.parse_attribute()
        # If we have a layout or a memory space, parse both of them.
        if parser.parse_optional_punctuation(",") is None:
            parser.parse_punctuation(">", " at end of memref attribute")
            return [shape, type, NoneAttr(), NoneAttr()]
        layout = parser.parse_attribute()
        parser.parse_punctuation(",", " between layout and memory space")
        memory_space = parser.parse_attribute()
        parser.parse_punctuation(">", " at end of memref attribute")

        return [shape, type, layout, memory_space]

    def print_parameters(self, printer: Printer) -> None:
        printer.print("<", self.shape, ", ", self.element_type)
        if self.layout != NoneAttr() or self.memory_space != NoneAttr():
            printer.print(", ", self.layout, ", ", self.memory_space)
        printer.print(">")

    def get_affine_map(self) -> AffineMap:
        """
        Return the affine mapping from the iteration space of this
        memref's layout to the element offset in linear memory.
        """
        if isinstance(self.layout, NoneAttr):
            # empty shape not supported
            if self.get_shape() == ():
                raise DiagnosticException(
                    f"Unsupported empty shape in memref of type {self}"
                )

            strides = self.strides_for_shape(self.get_shape())
            map = StridedLayoutAttr(strides).get_affine_map()
        else:
            map = self.layout.get_affine_map()

        return map

    def get_affine_map_in_bytes(self) -> AffineMap:
        """
        Return the affine mapping from the iteration space of this
        memref's layout to the byte offset in linear memory.

        Unlike the get_affine_map, this function accounts for element width.
        """

        map = self.get_affine_map()

        # account for element width
        assert isinstance(self.element_type, FixedBitwidthType)

        return AffineMap(
            map.num_dims,
            map.num_symbols,
            tuple(result * self.element_type.size for result in map.results),
        )

    def get_strides(self) -> Sequence[int | None] | None:
        """
        Yields the strides of the memref for each dimension.
        The stride of a dimension is the number of elements that are skipped when
        incrementing the corresponding index by one.
        """
        match self.layout:
            case NoneAttr():
                return ShapedType.strides_for_shape(self.get_shape())
            case _:
                return self.layout.get_strides()

    @staticmethod
    def constr(
        *,
        shape: GenericAttrConstraint[Attribute] | None = None,
        element_type: GenericAttrConstraint[_MemRefTypeElementConstrT] = AnyAttr(),
        layout: GenericAttrConstraint[Attribute] | None = None,
        memory_space: GenericAttrConstraint[Attribute] | None = None,
    ) -> GenericAttrConstraint[MemRefType[_MemRefTypeElementConstrT]]:
        if (
            shape is None
            and element_type == AnyAttr()
            and layout is None
            and memory_space is None
        ):
            return BaseAttr[MemRefType[_MemRefTypeElementConstrT]](MemRefType)
        return ParamAttrConstraint[MemRefType[_MemRefTypeElementConstrT]](
            MemRefType, (shape, element_type, layout, memory_space)
        )


AnyMemRefType: TypeAlias = MemRefType[Attribute]
AnyMemRefTypeConstr = BaseAttr[MemRefType[Attribute]](MemRefType)


@dataclass(frozen=True, init=False)
class TensorOrMemrefOf(
    GenericAttrConstraint[TensorType[AttributeCovT] | MemRefType[AttributeCovT]]
):
    """A type constraint that can be nested once in a memref or a tensor."""

    elem_constr: GenericAttrConstraint[AttributeCovT]

    def __init__(
        self,
        elem_constr: AttributeCovT
        | type[AttributeCovT]
        | GenericAttrConstraint[AttributeCovT],
    ) -> None:
        object.__setattr__(self, "elem_constr", attr_constr_coercion(elem_constr))

    @dataclass(frozen=True)
    class _Extractor(
        VarExtractor[TensorType[AttributeInvT] | MemRefType[AttributeInvT]]
    ):
        inner: VarExtractor[AttributeInvT]

        def extract_var(
            self, a: TensorType[AttributeInvT] | MemRefType[AttributeInvT]
        ) -> ConstraintVariableType:
            return self.inner.extract_var(a.element_type)

    def get_resolvers(
        self,
    ) -> dict[
        str,
        VarExtractor[TensorType[AttributeCovT] | MemRefType[AttributeCovT]],
    ]:
        return {
            v: self._Extractor(r)
            for v, r in self.elem_constr.get_variable_extractors().items()
        }

    def verify(self, attr: Attribute, constraint_context: ConstraintContext) -> None:
        if isinstance(attr, VectorType) or isinstance(attr, TensorType):
            attr = cast(VectorType[Attribute] | TensorType[Attribute], attr)
            self.elem_constr.verify(attr.element_type, constraint_context)
        else:
            raise VerifyException(f"Expected tensor or memref type, got {attr}")


@irdl_attr_definition
class UnrankedMemrefType(
    Generic[_UnrankedMemrefTypeElems],
    ParametrizedAttribute,
    TypeAttribute,
    ContainerType[_UnrankedMemrefTypeElems],
):
    name = "unranked_memref"

    element_type: ParameterDef[_UnrankedMemrefTypeElems]
    memory_space: ParameterDef[Attribute]

    @staticmethod
    def from_type(
        referenced_type: _UnrankedMemrefTypeElemsInit,
        memory_space: Attribute = NoneAttr(),
    ) -> UnrankedMemrefType[_UnrankedMemrefTypeElemsInit]:
        return UnrankedMemrefType([referenced_type, memory_space])

    def get_element_type(self) -> _UnrankedMemrefTypeElems:
        return self.element_type


AnyUnrankedMemrefType: TypeAlias = UnrankedMemrefType[Attribute]
AnyUnrankedMemrefTypeConstr = BaseAttr[AnyUnrankedMemrefType](UnrankedMemrefType)

RankedStructure: TypeAlias = (
    VectorType[AttributeCovT] | TensorType[AttributeCovT] | MemRefType[AttributeCovT]
)

AnyDenseElement: TypeAlias = IntegerType | IndexType | AnyFloat


@irdl_attr_definition
class DenseIntOrFPElementsAttr(TypedAttribute, ContainerType[AnyDenseElement]):
    name = "dense"
    type: ParameterDef[
        RankedStructure[IntegerType]
        | RankedStructure[IndexType]
        | RankedStructure[AnyFloat]
    ]
    data: ParameterDef[ArrayAttr[AnyIntegerAttr] | ArrayAttr[AnyFloatAttr]]

    # The type stores the shape data
    def get_shape(self) -> tuple[int, ...]:
        return self.type.get_shape()

    def get_element_type(self) -> IntegerType | IndexType | AnyFloat:
        return self.type.get_element_type()

    def __len__(self) -> int:
        return len(self.data)

    @property
    def shape_is_complete(self) -> bool:
        shape = self.get_shape()

        n = 1
        for dim in shape:
            if dim < 1:
                # Dimensions need to be greater or equal to one
                return False
            n *= dim

        # Product of dimensions needs to equal length
        return n == len(self.data.data)

    @staticmethod
    def create_dense_index(
        type: RankedStructure[IndexType],
        data: Sequence[int] | Sequence[IntegerAttr[IndexType]],
    ) -> DenseIntOrFPElementsAttr:
        if len(data) and isinstance(data[0], int):
            attr_list = [
                IntegerAttr.from_index_int_value(d) for d in cast(Sequence[int], data)
            ]
        else:
            attr_list = cast(Sequence[IntegerAttr[IndexType]], data)

        return DenseIntOrFPElementsAttr([type, ArrayAttr(attr_list)])

    @staticmethod
    def create_dense_int(
        type: RankedStructure[IntegerType],
        data: Sequence[int] | Sequence[IntegerAttr[IntegerType]],
    ) -> DenseIntOrFPElementsAttr:
        if len(data) and isinstance(data[0], int):
            attr_list = [
                IntegerAttr[IntegerType](d, type.element_type)
                for d in cast(Sequence[int], data)
            ]
        else:
            attr_list = cast(Sequence[IntegerAttr[IntegerType]], data)

        return DenseIntOrFPElementsAttr([type, ArrayAttr(attr_list)])

    @staticmethod
    def create_dense_float(
        type: RankedStructure[AnyFloat],
        data: Sequence[int | float] | Sequence[AnyFloatAttr],
    ) -> DenseIntOrFPElementsAttr:
        if len(data) and isinstance(data[0], int | float):
            attr_list = [
                FloatAttr(float(d), type.element_type)
                for d in cast(Sequence[int | float], data)
            ]
        else:
            attr_list = cast(Sequence[AnyFloatAttr], data)

        return DenseIntOrFPElementsAttr([type, ArrayAttr(attr_list)])

    @overload
    @staticmethod
    def from_list(
        type: (
            RankedStructure[AnyFloat | IntegerType | IndexType]
            | RankedStructure[AnyFloat]
            | RankedStructure[IntegerType]
            | RankedStructure[IndexType]
        ),
        data: (
            Sequence[int]
            | Sequence[IntegerAttr[IndexType]]
            | Sequence[IntegerAttr[IntegerType]]
        ),
    ) -> DenseIntOrFPElementsAttr: ...

    @overload
    @staticmethod
    def from_list(
        type: (
            RankedStructure[AnyFloat | IntegerType | IndexType]
            | RankedStructure[AnyFloat]
            | RankedStructure[IntegerType]
            | RankedStructure[IndexType]
        ),
        data: Sequence[int | float] | Sequence[AnyFloatAttr],
    ) -> DenseIntOrFPElementsAttr: ...

    @staticmethod
    def from_list(
        type: (
            RankedStructure[AnyFloat | IntegerType | IndexType]
            | RankedStructure[AnyFloat]
            | RankedStructure[IntegerType]
            | RankedStructure[IndexType]
        ),
        data: Sequence[int | float] | Sequence[AnyIntegerAttr] | Sequence[AnyFloatAttr],
    ) -> DenseIntOrFPElementsAttr:
        # zero rank type should only hold 1 value
        if not type.get_shape() and len(data) != 1:
            raise ValueError(
                f"A zero-rank {type.name} can only hold 1 value but {len(data)} were given."
            )

        # splat value given
        if len(data) == 1 and prod(type.get_shape()) != 1:
            new_data = (data[0],) * prod(type.get_shape())
        else:
            new_data = data

        if isinstance(type.element_type, AnyFloat):
            new_type = cast(RankedStructure[AnyFloat], type)
            new_data = cast(
                Sequence[int | float] | Sequence[FloatAttr[AnyFloat]], new_data
            )
            return DenseIntOrFPElementsAttr.create_dense_float(new_type, new_data)
        elif isinstance(type.element_type, IntegerType):
            new_type = cast(RankedStructure[IntegerType], type)
            new_data = cast(
                Sequence[int] | Sequence[IntegerAttr[IntegerType]], new_data
            )
            return DenseIntOrFPElementsAttr.create_dense_int(new_type, new_data)
        else:
            new_type = cast(RankedStructure[IndexType], type)
            new_data = cast(Sequence[int] | Sequence[IntegerAttr[IndexType]], new_data)
            return DenseIntOrFPElementsAttr.create_dense_index(new_type, new_data)

    @staticmethod
    def vector_from_list(
        data: Sequence[int] | Sequence[float],
        data_type: IntegerType | IndexType | AnyFloat,
        shape: Sequence[int] | None = None,
    ) -> DenseIntOrFPElementsAttr:
        if not shape:
            shape = [len(data)]
        t = VectorType(data_type, shape)
        return DenseIntOrFPElementsAttr.from_list(t, data)

    @staticmethod
    def tensor_from_list(
        data: (
            Sequence[int]
            | Sequence[float]
            | Sequence[IntegerAttr[IndexType]]
            | Sequence[IntegerAttr[IntegerType]]
            | Sequence[AnyFloatAttr]
        ),
        data_type: IntegerType | IndexType | AnyFloat,
        shape: Sequence[int],
    ) -> DenseIntOrFPElementsAttr:
        t = TensorType(data_type, shape)
        return DenseIntOrFPElementsAttr.from_list(t, data)

    def get_values(self) -> Sequence[int] | Sequence[float]:
        """
        Return all the values of the elements in this DenseIntOrFPElementsAttr
        """
        return tuple(el.value.data for el in self.data.data)

    def get_attrs(self) -> Sequence[AnyIntegerAttr] | Sequence[AnyFloatAttr]:
        """
        Return all elements of the dense attribute in their relevant
        attribute representation (IntegerAttr / FloatAttr)
        """
        return self.data.data

    def is_splat(self) -> bool:
        """
        Return whethere or not this dense attribute is defined entirely
        by a single value (splat).
        """
        return self.data.data.count(self.data.data[0]) == len(self.data.data)

    @staticmethod
    def parse_with_type(parser: AttrParser, type: Attribute) -> TypedAttribute:
        assert isa(type, RankedStructure[AnyDenseElement])
        return parser.parse_dense_int_or_fp_elements_attr(type)

    @staticmethod
    def _print_one_elem(val: Attribute, printer: Printer):
        if isinstance(val, IntegerAttr):
            val.print_without_type(printer)
        elif isinstance(val, FloatAttr):
            printer.print_float_attr(cast(AnyFloatAttr, val))
        else:
            raise Exception(
                "unexpected attribute type "
                "in DenseIntOrFPElementsAttr: "
                f"{type(val)}"
            )

    @staticmethod
    def _print_dense_list(
        array: Sequence[AnyIntegerAttr] | Sequence[AnyFloatAttr],
        shape: Sequence[int],
        printer: Printer,
    ):
        printer.print_string("[")
        if len(shape) > 1:
            k = len(array) // shape[0]
            printer.print_list(
                (array[i : i + k] for i in range(0, len(array), k)),
                lambda subarray: DenseIntOrFPElementsAttr._print_dense_list(
                    subarray, shape[1:], printer
                ),
            )
        else:
            printer.print_list(
                array,
                lambda val: DenseIntOrFPElementsAttr._print_one_elem(val, printer),
            )
        printer.print_string("]")

    def print_without_type(self, printer: Printer):
        printer.print_string("dense<")
        data = self.data.data
        shape = self.get_shape() if self.shape_is_complete else (len(data),)
        assert shape is not None, "If shape is complete, then it cannot be None"
        if len(data) == 0:
            pass
        elif data.count(data[0]) == len(data):
            DenseIntOrFPElementsAttr._print_one_elem(data[0], printer)
        else:
            DenseIntOrFPElementsAttr._print_dense_list(data, shape, printer)
        printer.print_string(">")


Builtin = Dialect(
    "builtin",
    [
        ModuleOp,
        UnregisteredOp,
        UnrealizedConversionCastOp,
    ],
    [
        UnregisteredAttr,
        # Attributes
        StringAttr,
        SymbolRefAttr,
        SymbolNameAttr,
        IntAttr,
        IntegerAttr,
        ArrayAttr,
        DictionaryAttr,
        DenseIntOrFPElementsAttr,
        DenseResourceAttr,
        UnitAttr,
        FloatData,
        LocationAttr,
        NoneAttr,
        OpaqueAttr,
        # Types
        ComplexType,
        FunctionType,
        BFloat16Type,
        Float16Type,
        Float32Type,
        Float64Type,
        Float80Type,
        Float128Type,
        FloatAttr,
        SignednessAttr,
        TupleType,
        IntegerType,
        IndexType,
        NoneType,
        VectorType,
        TensorType,
        UnrankedTensorType,
        AffineMapAttr,
        AffineSetAttr,
        MemRefType,
        UnrankedMemrefType,
    ],
)<|MERGE_RESOLUTION|>--- conflicted
+++ resolved
@@ -1660,12 +1660,8 @@
 
     @classmethod
     def parse(cls, parser: Parser) -> ModuleOp:
-<<<<<<< HEAD
-        _ = parser.parse_optional_symbol_name()
-=======
         module_name = parser.parse_optional_symbol_name()
 
->>>>>>> 6f592347
         attributes = parser.parse_optional_attr_dict_with_keyword()
         if attributes is not None:
             attributes = attributes.data
