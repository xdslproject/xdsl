from __future__ import annotations

from abc import ABC, abstractmethod
from dataclasses import dataclass, field
from io import StringIO
from typing import IO, Any, Sequence, TypeAlias, TypeVar

from xdsl.dialects.builtin import (
    AnyIntegerAttr,
    IntegerAttr,
    IntegerType,
    ModuleOp,
    Signedness,
    StringAttr,
    UnitAttr,
)
from xdsl.ir import (
    Attribute,
    Data,
    Dialect,
    Operation,
    OpResult,
    Region,
    SSAValue,
    TypeAttribute,
)
from xdsl.irdl import (
    AttrConstraint,
    GenericData,
    IRDLOperation,
    Operand,
    OptRegion,
    OptSingleBlockRegion,
    VarOperand,
    VarOpResult,
    attr_def,
    irdl_attr_definition,
    irdl_op_definition,
    operand_def,
    opt_attr_def,
    opt_region_def,
    result_def,
    var_operand_def,
    var_result_def,
)
from xdsl.parser import AttrParser
from xdsl.printer import Printer
from xdsl.traits import IsTerminator, NoTerminator
from xdsl.utils.exceptions import VerifyException
from xdsl.utils.hints import isa


@dataclass(frozen=True)
class Register:
    """
    A RISC-V register.
    """

    name: str | None = field(default=None)
    """The register name. Should be one of `ABI_INDEX_BY_NAME` or `None`"""

<<<<<<< HEAD
    ABI_INDEX_BY_NAME: dict[str, int] = field(init=False)


@dataclass(frozen=True)
class IntRegister(Register):
=======
    @property
    def is_allocated(self) -> bool:
        """Returns true if a RISCV register is allocated, otherwise false"""
        return self.name is not None

>>>>>>> ea17fb4e
    RV32I_INDEX_BY_NAME = {
        "zero": 0,
        "ra": 1,
        "sp": 2,
        "gp": 3,
        "tp": 4,
        "t0": 5,
        "t1": 6,
        "t2": 7,
        "fp": 8,
        "s0": 8,
        "s1": 9,
        "a0": 10,
        "a1": 11,
        "a2": 12,
        "a3": 13,
        "a4": 14,
        "a5": 15,
        "a6": 16,
        "a7": 17,
        "s2": 18,
        "s3": 19,
        "s4": 20,
        "s5": 21,
        "s6": 22,
        "s7": 23,
        "s8": 24,
        "s9": 25,
        "s10": 26,
        "s11": 27,
        "t3": 28,
        "t4": 29,
        "t5": 30,
        "t6": 31,
    }
    ABI_INDEX_BY_NAME = RV32I_INDEX_BY_NAME


@dataclass(frozen=True)
class FloatRegister(Register):
    RV32F_INDEX_BY_NAME = {
        "ft0": 0,
        "ft1": 1,
        "ft2": 2,
        "ft3": 3,
        "ft4": 4,
        "ft5": 5,
        "ft6": 6,
        "ft7": 7,
        "fs0": 8,
        "fs1": 9,
        "fa0": 10,
        "fa1": 11,
        "fa2": 12,
        "fa3": 13,
        "fa4": 14,
        "fa5": 15,
        "fa6": 16,
        "fa7": 17,
        "fs2": 18,
        "fs3": 19,
        "fs4": 20,
        "fs5": 21,
        "fs6": 22,
        "fs7": 23,
        "fs8": 24,
        "fs9": 25,
        "fs10": 26,
        "fs11": 27,
        "ft8": 28,
        "ft9": 29,
        "ft10": 30,
        "ft11": 31,
    }
    ABI_INDEX_BY_NAME = RV32F_INDEX_BY_NAME


RegisterT = TypeVar("RegisterT", bound="Register")


class RegisterType(GenericData[RegisterT], TypeAttribute):
    """
    A RISC-V register type.
    """

    register_class: type[RegisterT]

    @property
    def register_name(self) -> str:
        """Returns name if allocated, raises ValueError if not"""
        if self.data.name is None:
            raise ValueError("Cannot get name for unallocated register")
        return self.data.name

    @property
    def is_allocated(self) -> bool:
        """Returns true if a RISCV register is allocated, otherwise false"""
        return self.data.is_allocated

    @classmethod
    def new_register(cls, name: str | None = None) -> RegisterT:
        return cls.register_class(name)

    @classmethod
    def new_register_type(cls, name: str | None = None) -> RegisterType[RegisterT]:
        return cls(cls.new_register(name))

    @classmethod
    def parse_parameter(cls, parser: AttrParser) -> RegisterT:
        name = parser.parse_optional_identifier()
        if name is None:
            return cls.new_register()
        if not name.startswith("j"):
<<<<<<< HEAD
            assert name in cls.register_class.ABI_INDEX_BY_NAME.keys()
        return cls.new_register(name)
=======
            assert name in Register.RV32I_INDEX_BY_NAME
        return Register(name)
>>>>>>> ea17fb4e

    def print_parameter(self, printer: Printer) -> None:
        name = self.data.name
        if name is None:
            return
        printer.print_string(name)

    def verify(self) -> None:
        name = self.data.name
        if name is None or name.startswith("j"):
            return
<<<<<<< HEAD
        if name not in self.register_class.ABI_INDEX_BY_NAME.keys():
            raise VerifyException(
                f"{name} is not in {self.register_class.ABI_INDEX_BY_NAME.keys()}"
            )

    @staticmethod
    def generic_constraint_coercion(args: tuple[Any]) -> AttrConstraint:
        raise NotImplementedError()
=======
        assert self.data.name in Register.RV32I_INDEX_BY_NAME
>>>>>>> ea17fb4e


@irdl_attr_definition
class IntRegisterType(RegisterType[IntRegister]):
    """
    A RISC-V integer register type.
    """

    name = "riscv.reg"
    register_class = IntRegister

<<<<<<< HEAD
=======
    @property
    def is_allocated(self) -> bool:
        """Returns true if a RISCV register is allocated, otherwise false"""
        return self.data.is_allocated

    @classmethod
    def parse_parameter(cls, parser: AttrParser) -> Register:
        name = parser.parse_optional_identifier()
        if name is None:
            return Register()
        if not name.startswith("j"):
            assert name in Register.RV32F_INDEX_BY_NAME
        return Register(name)
>>>>>>> ea17fb4e

@irdl_attr_definition
class FloatRegisterType(RegisterType[FloatRegister]):
    """
    A RISC-V float register type.
    """

<<<<<<< HEAD
    name = "riscv.freg"
    register_class = FloatRegister
=======
    def verify(self) -> None:
        if self.data.name is None or self.data.name.startswith("j"):
            return
        assert self.data.name in Register.RV32F_INDEX_BY_NAME
>>>>>>> ea17fb4e


class Registers(ABC):
    """Namespace for named register constants."""

    ZERO = IntRegisterType(IntRegister("zero"))
    RA = IntRegisterType(IntRegister("ra"))
    SP = IntRegisterType(IntRegister("sp"))
    GP = IntRegisterType(IntRegister("gp"))
    TP = IntRegisterType(IntRegister("tp"))
    T0 = IntRegisterType(IntRegister("t0"))
    T1 = IntRegisterType(IntRegister("t1"))
    T2 = IntRegisterType(IntRegister("t2"))
    FP = IntRegisterType(IntRegister("fp"))
    S0 = IntRegisterType(IntRegister("s0"))
    S1 = IntRegisterType(IntRegister("s1"))
    A0 = IntRegisterType(IntRegister("a0"))
    A1 = IntRegisterType(IntRegister("a1"))
    A2 = IntRegisterType(IntRegister("a2"))
    A3 = IntRegisterType(IntRegister("a3"))
    A4 = IntRegisterType(IntRegister("a4"))
    A5 = IntRegisterType(IntRegister("a5"))
    A6 = IntRegisterType(IntRegister("a6"))
    A7 = IntRegisterType(IntRegister("a7"))
    S2 = IntRegisterType(IntRegister("s2"))
    S3 = IntRegisterType(IntRegister("s3"))
    S4 = IntRegisterType(IntRegister("s4"))
    S5 = IntRegisterType(IntRegister("s5"))
    S6 = IntRegisterType(IntRegister("s6"))
    S7 = IntRegisterType(IntRegister("s7"))
    S8 = IntRegisterType(IntRegister("s8"))
    S9 = IntRegisterType(IntRegister("s9"))
    S10 = IntRegisterType(IntRegister("s10"))
    S11 = IntRegisterType(IntRegister("s11"))
    T3 = IntRegisterType(IntRegister("t3"))
    T4 = IntRegisterType(IntRegister("t4"))
    T5 = IntRegisterType(IntRegister("t5"))
    T6 = IntRegisterType(IntRegister("t6"))

    FT0 = FloatRegisterType(FloatRegister("ft0"))
    FT1 = FloatRegisterType(FloatRegister("ft1"))
    FT2 = FloatRegisterType(FloatRegister("ft2"))
    FT3 = FloatRegisterType(FloatRegister("ft3"))
    FT4 = FloatRegisterType(FloatRegister("ft4"))
    FT5 = FloatRegisterType(FloatRegister("ft5"))
    FT6 = FloatRegisterType(FloatRegister("ft6"))
    FT7 = FloatRegisterType(FloatRegister("ft7"))
    FS0 = FloatRegisterType(FloatRegister("fs0"))
    FS1 = FloatRegisterType(FloatRegister("fs1"))
    FA0 = FloatRegisterType(FloatRegister("fa0"))
    FA1 = FloatRegisterType(FloatRegister("fa1"))
    FA2 = FloatRegisterType(FloatRegister("fa2"))
    FA3 = FloatRegisterType(FloatRegister("fa3"))
    FA4 = FloatRegisterType(FloatRegister("fa4"))
    FA5 = FloatRegisterType(FloatRegister("fa5"))
    FA6 = FloatRegisterType(FloatRegister("fa6"))
    FA7 = FloatRegisterType(FloatRegister("fa7"))
    FS2 = FloatRegisterType(FloatRegister("fs2"))
    FS3 = FloatRegisterType(FloatRegister("fs3"))
    FS4 = FloatRegisterType(FloatRegister("fs4"))
    FS5 = FloatRegisterType(FloatRegister("fs5"))
    FS6 = FloatRegisterType(FloatRegister("fs6"))
    FS7 = FloatRegisterType(FloatRegister("fs7"))
    FS8 = FloatRegisterType(FloatRegister("fs8"))
    FS9 = FloatRegisterType(FloatRegister("fs9"))
    FS10 = FloatRegisterType(FloatRegister("fs10"))
    FS11 = FloatRegisterType(FloatRegister("fs11"))
    FT8 = FloatRegisterType(FloatRegister("ft8"))
    FT9 = FloatRegisterType(FloatRegister("ft9"))
    FT10 = FloatRegisterType(FloatRegister("ft10"))
    FT11 = FloatRegisterType(FloatRegister("ft11"))


@irdl_attr_definition
class SImm12Attr(IntegerAttr[IntegerType]):
    """
    A 12-bit immediate signed value.
    """

    name = "riscv.simm12"

    def __init__(self, value: int) -> None:
        super().__init__(value, IntegerType(12, Signedness.SIGNED))

    def verify(self) -> None:
        """
        All I- and S-type instructions with 12-bit signed immediates --- e.g., addi but not slli ---
        accept their immediate argument as an integer in the interval [-2048, 2047]. Integers in the subinterval [-2048, -1]
        can also be passed by their (unsigned) associates in the interval [0xfffff800, 0xffffffff] on RV32I,
        and in [0xfffffffffffff800, 0xffffffffffffffff] on both RV32I and RV64I.

        https://github.com/riscv-non-isa/riscv-asm-manual/blob/master/riscv-asm.md#signed-immediates-for-i--and-s-type-instructions
        """

        if 0xFFFFFFFFFFFFF800 <= self.value.data <= 0xFFFFFFFFFFFFFFFF:
            return

        if 0xFFFFF800 <= self.value.data <= 0xFFFFFFFF:
            return

        super().verify()


@irdl_attr_definition
class LabelAttr(Data[str]):
    name = "riscv.label"

    @classmethod
    def parse_parameter(cls, parser: AttrParser) -> str:
        return parser.parse_str_literal()

    def print_parameter(self, printer: Printer) -> None:
        printer.print_string_literal(self.data)


class RISCVOp(Operation, ABC):
    """
    Base class for operations that can be a part of RISC-V assembly printing.
    """

    @abstractmethod
    def assembly_line(self) -> str | None:
        raise NotImplementedError()


AssemblyInstructionArg: TypeAlias = (
    AnyIntegerAttr | LabelAttr | SSAValue | IntRegisterType | str
)


class RISCVInstruction(RISCVOp):
    """
    Base class for operations that can be a part of RISC-V assembly printing. Must
    represent an instruction in the RISC-V instruction set, and have the following format:

    name arg0, arg1, arg2           # comment

    The name of the operation will be used as the RISC-V assembly instruction name.
    """

    comment: StringAttr | None = opt_attr_def(StringAttr)
    """
    An optional comment that will be printed along with the instruction.
    """

    @abstractmethod
    def assembly_line_args(self) -> tuple[AssemblyInstructionArg | None, ...]:
        """
        The arguments to the instruction, in the order they should be printed in the
        assembly.
        """
        raise NotImplementedError()

    def assembly_instruction_name(self) -> str:
        """
        By default, the name of the instruction is the same as the name of the operation.
        """

        return self.name.split(".", 1)[-1]

    def assembly_line(self) -> str | None:
        # default assembly code generator
        instruction_name = self.assembly_instruction_name()
        arg_str = ", ".join(
            _assembly_arg_str(arg)
            for arg in self.assembly_line_args()
            if arg is not None
        )
        return _assembly_line(instruction_name, arg_str, self.comment)


# region Assembly printing


def _append_comment(line: str, comment: StringAttr | None) -> str:
    if comment is None:
        return line

    padding = " " * max(0, 48 - len(line))

    return f"{line}{padding} # {comment.data}"


def _assembly_arg_str(arg: AssemblyInstructionArg) -> str:
    if isa(arg, AnyIntegerAttr):
        return f"{arg.value.data}"
    elif isinstance(arg, int):
        return f"{arg}"
    elif isinstance(arg, LabelAttr):
        return arg.data
    elif isinstance(arg, str):
        return arg
    elif isinstance(arg, IntRegisterType):
        return arg.register_name
    elif isinstance(arg, FloatRegisterType):
        return arg.register_name
    else:
        if isinstance(arg.type, IntRegisterType):
            reg = arg.type.register_name
            return reg
        elif isinstance(arg.type, FloatRegisterType):
            reg = arg.type.register_name
            return reg
    assert False


def _assembly_line(
    name: str,
    arg_str: str,
    comment: StringAttr | None = None,
    is_indented: bool = True,
) -> str:
    code = "    " if is_indented else ""
    code += name
    if arg_str:
        code += f" {arg_str}"
    code = _append_comment(code, comment)
    return code


def print_assembly(module: ModuleOp, output: IO[str]) -> None:
    for op in module.body.walk():
        assert isinstance(op, RISCVOp), f"{op}"
        asm = op.assembly_line()
        if asm is not None:
            print(asm, file=output)


def riscv_code(module: ModuleOp) -> str:
    stream = StringIO()
    print_assembly(module, stream)
    return stream.getvalue()


# endregion

# region Base Operation classes


class RdRsRsIntegerOperation(IRDLOperation, RISCVInstruction, ABC):
    """
    A base class for RISC-V operations that have one destination register, and two source
    registers.

    This is called R-Type in the RISC-V specification.
    """

    rd: OpResult = result_def(IntRegisterType)
    rs1: Operand = operand_def(IntRegisterType)
    rs2: Operand = operand_def(IntRegisterType)

    def __init__(
        self,
        rs1: Operation | SSAValue,
        rs2: Operation | SSAValue,
        *,
        rd: IntRegisterType | IntRegister | None = None,
        comment: str | StringAttr | None = None,
    ):
        if rd is None:
            rd = IntRegisterType(IntRegister())
        elif isinstance(rd, IntRegister):
            rd = IntRegisterType(rd)
        if isinstance(comment, str):
            comment = StringAttr(comment)

        super().__init__(
            operands=[rs1, rs2],
            attributes={
                "comment": comment,
            },
            result_types=[rd],
        )

    def assembly_line_args(self) -> tuple[AssemblyInstructionArg, ...]:
        return self.rd, self.rs1, self.rs2


class RdImmIntegerOperation(IRDLOperation, RISCVInstruction, ABC):
    """
    A base class for RISC-V operations that have one destination register, and one
    immediate operand (e.g. U-Type and J-Type instructions in the RISC-V spec).
    """

    rd: OpResult = result_def(IntRegisterType)
    immediate: AnyIntegerAttr | LabelAttr = attr_def(AnyIntegerAttr | LabelAttr)

    def __init__(
        self,
        immediate: int | AnyIntegerAttr | str | LabelAttr,
        *,
        rd: IntRegisterType | IntRegister | None = None,
        comment: str | StringAttr | None = None,
    ):
        if isinstance(immediate, int):
            immediate = IntegerAttr(immediate, IntegerType(20, Signedness.UNSIGNED))
        elif isinstance(immediate, str):
            immediate = LabelAttr(immediate)
        if rd is None:
            rd = IntRegisterType(IntRegister())
        elif isinstance(rd, IntRegister):
            rd = IntRegisterType(rd)
        if isinstance(comment, str):
            comment = StringAttr(comment)

        super().__init__(
            result_types=[rd],
            attributes={
                "immediate": immediate,
                "comment": comment,
            },
        )

    def assembly_line_args(self) -> tuple[AssemblyInstructionArg, ...]:
        return self.rd, self.immediate


class RdImmJumpOperation(IRDLOperation, RISCVInstruction, ABC):
    """
    In the RISC-V spec, this is the same as `RdImmOperation`. For jumps, the `rd` register
    is neither an operand, because the stored value is overwritten, nor a result value,
    because the value in `rd` is not defined after the jump back. So the `rd` makes the
    most sense as an attribute.
    """

    rd: IntRegisterType | None = opt_attr_def(IntRegisterType)
    """
    The rd register here is not a register storing the result, rather the register where
    the program counter is stored before jumping.
    """
    immediate: AnyIntegerAttr | LabelAttr = attr_def(AnyIntegerAttr | LabelAttr)

    def __init__(
        self,
        immediate: int | AnyIntegerAttr | str | LabelAttr,
        *,
        rd: IntRegisterType | IntRegister | None = None,
        comment: str | StringAttr | None = None,
    ):
        if isinstance(immediate, int):
            immediate = IntegerAttr(immediate, IntegerType(20, Signedness.SIGNED))
        elif isinstance(immediate, str):
            immediate = LabelAttr(immediate)
        if isinstance(rd, IntRegister):
            rd = IntRegisterType(rd)
        if isinstance(comment, str):
            comment = StringAttr(comment)
        super().__init__(
            attributes={
                "immediate": immediate,
                "rd": rd,
                "comment": comment,
            }
        )

    def assembly_line_args(self) -> tuple[AssemblyInstructionArg | None, ...]:
        return self.rd, self.immediate


class RdRsImmIntegerOperation(IRDLOperation, RISCVInstruction, ABC):
    """
    A base class for RISC-V operations that have one destination register, one source
    register and one immediate operand.

    This is called I-Type in the RISC-V specification.
    """

    rd: OpResult = result_def(IntRegisterType)
    rs1: Operand = operand_def(IntRegisterType)
    immediate: AnyIntegerAttr | LabelAttr = attr_def(AnyIntegerAttr | LabelAttr)

    def __init__(
        self,
        rs1: Operation | SSAValue,
        immediate: int | AnyIntegerAttr | str | LabelAttr,
        *,
        rd: IntRegisterType | IntRegister | None = None,
        comment: str | StringAttr | None = None,
    ):
        if isinstance(immediate, int):
            immediate = SImm12Attr(immediate)
        elif isinstance(immediate, str):
            immediate = LabelAttr(immediate)

        if rd is None:
            rd = IntRegisterType(IntRegister())
        elif isinstance(rd, IntRegister):
            rd = IntRegisterType(rd)
        if isinstance(comment, str):
            comment = StringAttr(comment)
        super().__init__(
            operands=[rs1],
            result_types=[rd],
            attributes={
                "immediate": immediate,
                "comment": comment,
            },
        )

    def assembly_line_args(self) -> tuple[AssemblyInstructionArg, ...]:
        return self.rd, self.rs1, self.immediate


class RdRsImmShiftOperation(RdRsImmIntegerOperation):
    """
    A base class for RISC-V operations that have one destination register, one source
    register and one immediate operand.

    This is called I-Type in the RISC-V specification.

    Shifts by a constant are encoded as a specialization of the I-type format.
    The shift amount is encoded in the lower 5 bits of the I-immediate field for RV32

    For RV32I, SLLI, SRLI, and SRAI generate an illegal instruction exception if
    imm[5] 6 != 0 but the shift amount is encoded in the lower 6 bits of the I-immediate field for RV64I.
    """

    def __init__(
        self,
        rs1: Operation | SSAValue,
        immediate: int | AnyIntegerAttr | str | LabelAttr,
        *,
        rd: IntRegisterType | IntRegister | None = None,
        comment: str | StringAttr | None = None,
    ):
        if isinstance(immediate, int):
            immediate = IntegerAttr(immediate, IntegerType(5, Signedness.UNSIGNED))

        super().__init__(rs1, immediate, rd=rd, comment=comment)


class RdRsImmJumpOperation(IRDLOperation, RISCVInstruction, ABC):
    """
    A base class for RISC-V operations that have one destination register, one source
    register and one immediate operand.

    This is called I-Type in the RISC-V specification.

    In the RISC-V spec, this is the same as `RdRsImmOperation`. For jumps, the `rd` register
    is neither an operand, because the stored value is overwritten, nor a result value,
    because the value in `rd` is not defined after the jump back. So the `rd` makes the
    most sense as an attribute.
    """

    rs1: Operand = operand_def(IntRegisterType)
    rd: IntRegisterType | None = opt_attr_def(IntRegisterType)
    """
    The rd register here is not a register storing the result, rather the register where
    the program counter is stored before jumping.
    """
    immediate: AnyIntegerAttr | LabelAttr = attr_def(AnyIntegerAttr | LabelAttr)

    def __init__(
        self,
        rs1: Operation | SSAValue,
        immediate: int | AnyIntegerAttr | str | LabelAttr,
        *,
        rd: IntRegisterType | IntRegister | None = None,
        comment: str | StringAttr | None = None,
    ):
        if isinstance(immediate, int):
            immediate = IntegerAttr(immediate, IntegerType(12, Signedness.SIGNED))
        elif isinstance(immediate, str):
            immediate = LabelAttr(immediate)

        if isinstance(rd, IntRegister):
            rd = IntRegisterType(rd)

        if isinstance(comment, str):
            comment = StringAttr(comment)

        super().__init__(
            operands=[rs1],
            attributes={
                "immediate": immediate,
                "rd": rd,
                "comment": comment,
            },
        )

    def assembly_line_args(self) -> tuple[AssemblyInstructionArg | None, ...]:
        return self.rd, self.rs1, self.immediate


class RdRsIntegerOperation(IRDLOperation, RISCVInstruction, ABC):
    """
    A base class for RISC-V pseudo-instructions that have one destination register and one
    source register.
    """

    rd: OpResult = result_def(IntRegisterType)
    rs: Operand = operand_def(IntRegisterType)

    def __init__(
        self,
        rs: Operation | SSAValue,
        *,
        rd: IntRegisterType | IntRegister | None = None,
        comment: str | StringAttr | None = None,
    ):
        if rd is None:
            rd = IntRegisterType(IntRegister())
        elif isinstance(rd, IntRegister):
            rd = IntRegisterType(rd)
        if isinstance(comment, str):
            comment = StringAttr(comment)
        super().__init__(
            operands=[rs],
            result_types=[rd],
            attributes={"comment": comment},
        )

    def assembly_line_args(self) -> tuple[AssemblyInstructionArg, ...]:
        return self.rd, self.rs


class RsRsOffIntegerOperation(IRDLOperation, RISCVInstruction, ABC):
    """
    A base class for RISC-V operations that have one source register and a destination
    register, and an offset.

    This is called B-Type in the RISC-V specification.
    """

    rs1: Operand = operand_def(IntRegisterType)
    rs2: Operand = operand_def(IntRegisterType)
    offset: AnyIntegerAttr | LabelAttr = attr_def(AnyIntegerAttr | LabelAttr)

    def __init__(
        self,
        rs1: Operation | SSAValue,
        rs2: Operation | SSAValue,
        offset: int | AnyIntegerAttr | LabelAttr,
        *,
        comment: str | StringAttr | None = None,
    ):
        if isinstance(offset, int):
            offset = IntegerAttr(offset, 12)
        if isinstance(offset, str):
            offset = LabelAttr(offset)
        if isinstance(comment, str):
            comment = StringAttr(comment)

        super().__init__(
            operands=[rs1, rs2],
            attributes={
                "offset": offset,
                "comment": comment,
            },
        )

    def assembly_line_args(self) -> tuple[AssemblyInstructionArg, ...]:
        return self.rs1, self.rs2, self.offset


class RsRsImmIntegerOperation(IRDLOperation, RISCVInstruction, ABC):
    """
    A base class for RISC-V operations that have two source registers and an
    immediate.

    This is called S-Type in the RISC-V specification.
    """

    rs1: Operand = operand_def(IntRegisterType)
    rs2: Operand = operand_def(IntRegisterType)
    immediate: AnyIntegerAttr = attr_def(AnyIntegerAttr)

    def __init__(
        self,
        rs1: Operation | SSAValue,
        rs2: Operation | SSAValue,
        immediate: int | AnyIntegerAttr | str | LabelAttr,
        *,
        comment: str | StringAttr | None = None,
    ):
        if isinstance(immediate, int):
            immediate = SImm12Attr(immediate)
        elif isinstance(immediate, str):
            immediate = LabelAttr(immediate)
        if isinstance(comment, str):
            comment = StringAttr(comment)

        super().__init__(
            operands=[rs1, rs2],
            attributes={
                "immediate": immediate,
                "comment": comment,
            },
        )

    def assembly_line_args(self) -> tuple[AssemblyInstructionArg, ...]:
        return self.rs1, self.rs2, self.immediate


class RsRsIntegerOperation(IRDLOperation, RISCVInstruction, ABC):
    """
    A base class for RISC-V operations that have two source
    registers.
    """

    rs1: Operand = operand_def(IntRegisterType)
    rs2: Operand = operand_def(IntRegisterType)

    def __init__(self, rs1: Operation | SSAValue, rs2: Operation | SSAValue):
        super().__init__(
            operands=[rs1, rs2],
        )

    def assembly_line_args(self) -> tuple[AssemblyInstructionArg, ...]:
        return self.rs1, self.rs2


class NullaryOperation(IRDLOperation, RISCVInstruction, ABC):
    """
    A base class for RISC-V operations that have neither sources nor destinations.
    """

    def __init__(
        self,
        *,
        comment: str | StringAttr | None = None,
    ):
        if isinstance(comment, str):
            comment = StringAttr(comment)

        super().__init__(
            attributes={
                "comment": comment,
            },
        )

    def assembly_line_args(self) -> tuple[AssemblyInstructionArg, ...]:
        return ()


class CsrReadWriteOperation(IRDLOperation, RISCVInstruction, ABC):
    """
    A base class for RISC-V operations performing a swap to/from a CSR.

    The 'writeonly' attribute controls the actual behaviour of the operation:
    * when True, the operation writes the rs value to the CSR but never reads it and
      in this case rd *must* be allocated to x0
    * when False, a proper atomic swap is performed and the previous CSR value is
      returned in rd
    """

    rd: OpResult = result_def(IntRegisterType)
    rs1: Operand = operand_def(IntRegisterType)
    csr: AnyIntegerAttr = attr_def(AnyIntegerAttr)
    writeonly: UnitAttr | None = opt_attr_def(UnitAttr)

    def __init__(
        self,
        rs1: Operation | SSAValue,
        csr: AnyIntegerAttr,
        *,
        writeonly: bool = False,
        rd: IntRegisterType | IntRegister | None = None,
        comment: str | StringAttr | None = None,
    ):
        if rd is None:
            rd = IntRegisterType(IntRegister())
        elif isinstance(rd, IntRegister):
            rd = IntRegisterType(rd)
        if isinstance(comment, str):
            comment = StringAttr(comment)
        super().__init__(
            operands=[rs1],
            attributes={
                "csr": csr,
                "writeonly": UnitAttr() if writeonly else None,
                "comment": comment,
            },
            result_types=[rd],
        )

    def verify_(self) -> None:
        if not self.writeonly:
            return
        if not isinstance(self.rd.type, IntRegisterType):
            return
        if self.rd.type.data.name is not None and self.rd.type.data.name != "zero":
            raise VerifyException(
                "When in 'writeonly' mode, destination must be register x0 (a.k.a. 'zero'), "
                f"not '{self.rd.type.data.name}'"
            )

    def assembly_line_args(self) -> tuple[AssemblyInstructionArg, ...]:
        return self.rd, self.csr, self.rs1


class CsrBitwiseOperation(IRDLOperation, RISCVInstruction, ABC):
    """
    A base class for RISC-V operations performing a masked bitwise operation on the
    CSR while returning the original value.

    The 'readonly' attribute controls the actual behaviour of the operation:
    * when True, the operation is guaranteed to have no side effects that can
      be potentially related to writing to a CSR; in this case rs *must be
      allocated to x0*
    * when False, the bitwise operations is performed and any side effect related
      to writing to a CSR takes place even if the mask in rs has no actual bits set.
    """

    rd: OpResult = result_def(IntRegisterType)
    rs1: Operand = operand_def(IntRegisterType)
    csr: AnyIntegerAttr = attr_def(AnyIntegerAttr)
    readonly: UnitAttr | None = opt_attr_def(UnitAttr)

    def __init__(
        self,
        rs1: Operation | SSAValue,
        csr: AnyIntegerAttr,
        *,
        readonly: bool = False,
        rd: IntRegisterType | IntRegister | None = None,
        comment: str | StringAttr | None = None,
    ):
        if rd is None:
            rd = IntRegisterType(IntRegister())
        elif isinstance(rd, IntRegister):
            rd = IntRegisterType(rd)
        if isinstance(comment, str):
            comment = StringAttr(comment)
        super().__init__(
            operands=[rs1],
            attributes={
                "csr": csr,
                "readonly": UnitAttr() if readonly else None,
                "comment": comment,
            },
            result_types=[rd],
        )

    def verify_(self) -> None:
        if not self.readonly:
            return
        if not isinstance(self.rs1.type, IntRegisterType):
            return
        if self.rs1.type.data.name is not None and self.rs1.type.data.name != "zero":
            raise VerifyException(
                "When in 'readonly' mode, source must be register x0 (a.k.a. 'zero'), "
                f"not '{self.rs1.type.data.name}'"
            )

    def assembly_line_args(self) -> tuple[AssemblyInstructionArg, ...]:
        return self.rd, self.csr, self.rs1


class CsrReadWriteImmOperation(IRDLOperation, RISCVInstruction, ABC):
    """
    A base class for RISC-V operations performing a write immediate to/read from a CSR.

    The 'writeonly' attribute controls the actual behaviour of the operation:
    * when True, the operation writes the rs value to the CSR but never reads it and
      in this case rd *must* be allocated to x0
    * when False, a proper atomic swap is performed and the previous CSR value is
      returned in rd
    """

    rd: OpResult = result_def(IntRegisterType)
    csr: AnyIntegerAttr = attr_def(AnyIntegerAttr)
    writeonly: UnitAttr | None = opt_attr_def(UnitAttr)
    immediate: AnyIntegerAttr | None = opt_attr_def(AnyIntegerAttr)

    def __init__(
        self,
        csr: AnyIntegerAttr,
        immediate: AnyIntegerAttr,
        *,
        writeonly: bool = False,
        rd: IntRegisterType | IntRegister | None = None,
        comment: str | StringAttr | None = None,
    ):
        if rd is None:
            rd = IntRegisterType(IntRegister())
        elif isinstance(rd, IntRegister):
            rd = IntRegisterType(rd)
        if isinstance(comment, str):
            comment = StringAttr(comment)
        super().__init__(
            attributes={
                "csr": csr,
                "immediate": immediate,
                "writeonly": UnitAttr() if writeonly else None,
                "comment": comment,
            },
            result_types=[rd],
        )

    def verify_(self) -> None:
        if self.writeonly is None:
            return
        if not isinstance(self.rd.type, IntRegisterType):
            return
        if self.rd.type.data.name is not None and self.rd.type.data.name != "zero":
            raise VerifyException(
                "When in 'writeonly' mode, destination must be register x0 (a.k.a. 'zero'), "
                f"not '{self.rd.type.data.name}'"
            )

    def assembly_line_args(self) -> tuple[AssemblyInstructionArg | None, ...]:
        return self.rd, self.csr, self.immediate


class CsrBitwiseImmOperation(IRDLOperation, RISCVInstruction, ABC):
    """
    A base class for RISC-V operations performing a masked bitwise operation on the
    CSR while returning the original value. The bitmask is specified in the 'immediate'
    attribute.

    The 'immediate' attribute controls the actual behaviour of the operation:
    * when equals to zero, the operation is guaranteed to have no side effects
      that can be potentially related to writing to a CSR;
    * when not equal to zero, any side effect related to writing to a CSR takes
      place.
    """

    rd: OpResult = result_def(IntRegisterType)
    csr: AnyIntegerAttr = attr_def(AnyIntegerAttr)
    immediate: AnyIntegerAttr = attr_def(AnyIntegerAttr)

    def __init__(
        self,
        csr: AnyIntegerAttr,
        immediate: AnyIntegerAttr,
        *,
        rd: IntRegisterType | IntRegister | None = None,
        comment: str | StringAttr | None = None,
    ):
        if rd is None:
            rd = IntRegisterType(IntRegister())
        elif isinstance(rd, IntRegister):
            rd = IntRegisterType(rd)
        if isinstance(comment, str):
            comment = StringAttr(comment)
        super().__init__(
            attributes={
                "csr": csr,
                "immediate": immediate,
                "comment": comment,
            },
            result_types=[rd],
        )

    def assembly_line_args(self) -> tuple[AssemblyInstructionArg, ...]:
        return self.rd, self.csr, self.immediate


# endregion

# region RV32I/RV64I: 2.4 Integer Computational Instructions

## Integer Register-Immediate Instructions


@irdl_op_definition
class AddiOp(RdRsImmIntegerOperation):
    """
    Adds the sign-extended 12-bit immediate to register rs1.
    Arithmetic overflow is ignored and the result is simply the low XLEN bits of the result.

    x[rd] = x[rs1] + sext(immediate)

    https://msyksphinz-self.github.io/riscv-isadoc/html/rvi.html#addi
    """

    name = "riscv.addi"


@irdl_op_definition
class SltiOp(RdRsImmIntegerOperation):
    """
    Place the value 1 in register rd if register rs1 is less than the sign-extended
    immediate when both are treated as signed numbers, else 0 is written to rd.

    x[rd] = x[rs1] <s sext(immediate)

    https://msyksphinz-self.github.io/riscv-isadoc/html/rvi.html#slti
    """

    name = "riscv.slti"


@irdl_op_definition
class SltiuOp(RdRsImmIntegerOperation):
    """
    Place the value 1 in register rd if register rs1 is less than the immediate when
    both are treated as unsigned numbers, else 0 is written to rd.

    x[rd] = x[rs1] <u sext(immediate)

    https://msyksphinz-self.github.io/riscv-isadoc/html/rvi.html#sltiu
    """

    name = "riscv.sltiu"


@irdl_op_definition
class AndiOp(RdRsImmIntegerOperation):
    """
    Performs bitwise AND on register rs1 and the sign-extended 12-bit
    immediate and place the result in rd.

    x[rd] = x[rs1] & sext(immediate)

    https://msyksphinz-self.github.io/riscv-isadoc/html/rvi.html#andi
    """

    name = "riscv.andi"


@irdl_op_definition
class OriOp(RdRsImmIntegerOperation):
    """
    Performs bitwise OR on register rs1 and the sign-extended 12-bit immediate and place
    the result in rd.

    x[rd] = x[rs1] | sext(immediate)

    https://msyksphinz-self.github.io/riscv-isadoc/html/rvi.html#ori
    """

    name = "riscv.ori"


@irdl_op_definition
class XoriOp(RdRsImmIntegerOperation):
    """
    Performs bitwise XOR on register rs1 and the sign-extended 12-bit immediate and place
    the result in rd.

    x[rd] = x[rs1] ^ sext(immediate)

    https://msyksphinz-self.github.io/riscv-isadoc/html/rvi.html#xori
    """

    name = "riscv.xori"


@irdl_op_definition
class SlliOp(RdRsImmShiftOperation):
    """
    Performs logical left shift on the value in register rs1 by the shift amount
    held in the lower 5 bits of the immediate.

    x[rd] = x[rs1] << shamt

    https://msyksphinz-self.github.io/riscv-isadoc/html/rvi.html#slli
    """

    name = "riscv.slli"


@irdl_op_definition
class SrliOp(RdRsImmShiftOperation):
    """
    Performs logical right shift on the value in register rs1 by the shift amount held
    in the lower 5 bits of the immediate.

    x[rd] = x[rs1] >>u shamt

    https://msyksphinz-self.github.io/riscv-isadoc/html/rvi.html#srli
    """

    name = "riscv.srli"


@irdl_op_definition
class SraiOp(RdRsImmShiftOperation):
    """
    Performs arithmetic right shift on the value in register rs1 by the shift amount
    held in the lower 5 bits of the immediate.

    x[rd] = x[rs1] >>s shamt

    https://msyksphinz-self.github.io/riscv-isadoc/html/rvi.html#srai
    """

    name = "riscv.srai"


@irdl_op_definition
class LuiOp(RdImmIntegerOperation):
    """
    Build 32-bit constants and uses the U-type format. LUI places the U-immediate value
    in the top 20 bits of the destination register rd, filling in the lowest 12 bits with zeros.

    x[rd] = sext(immediate[31:12] << 12)

    https://msyksphinz-self.github.io/riscv-isadoc/html/rvi.html#lui
    """

    name = "riscv.lui"


@irdl_op_definition
class AuipcOp(RdImmIntegerOperation):
    """
    Build pc-relative addresses and uses the U-type format. AUIPC forms a 32-bit offset
    from the 20-bit U-immediate, filling in the lowest 12 bits with zeros, adds this
    offset to the pc, then places the result in register rd.

    x[rd] = pc + sext(immediate[31:12] << 12)

    https://msyksphinz-self.github.io/riscv-isadoc/html/rvi.html#auipc
    """

    name = "riscv.auipc"


@irdl_op_definition
class MVOp(RdRsIntegerOperation):
    """
    A pseudo instruction to copy contents of one register to another.

    Equivalent to `addi rd, rs, 0`
    """

    name = "riscv.mv"


## Integer Register-Register Operations


@irdl_op_definition
class AddOp(RdRsRsIntegerOperation):
    """
    Adds the registers rs1 and rs2 and stores the result in rd.
    Arithmetic overflow is ignored and the result is simply the low XLEN bits of the result.

    x[rd] = x[rs1] + x[rs2]

    https://msyksphinz-self.github.io/riscv-isadoc/html/rvi.html#add
    """

    name = "riscv.add"


@irdl_op_definition
class SltOp(RdRsRsIntegerOperation):
    """
    Place the value 1 in register rd if register rs1 is less than register rs2 when both
    are treated as signed numbers, else 0 is written to rd.

    x[rd] = x[rs1] <s x[rs2]

    https://msyksphinz-self.github.io/riscv-isadoc/html/rvi.html#slt
    """

    name = "riscv.slt"


@irdl_op_definition
class SltuOp(RdRsRsIntegerOperation):
    """
    Place the value 1 in register rd if register rs1 is less than register rs2 when both
    are treated as unsigned numbers, else 0 is written to rd.

    x[rd] = x[rs1] <u x[rs2]

    https://msyksphinz-self.github.io/riscv-isadoc/html/rvi.html#sltu
    """

    name = "riscv.sltu"


@irdl_op_definition
class AndOp(RdRsRsIntegerOperation):
    """
    Performs bitwise AND on registers rs1 and rs2 and place the result in rd.

    x[rd] = x[rs1] & x[rs2]

    https://msyksphinz-self.github.io/riscv-isadoc/html/rvi.html#and
    """

    name = "riscv.and"


@irdl_op_definition
class OrOp(RdRsRsIntegerOperation):
    """
    Performs bitwise OR on registers rs1 and rs2 and place the result in rd.

    x[rd] = x[rs1] | x[rs2]

    https://msyksphinz-self.github.io/riscv-isadoc/html/rvi.html#or
    """

    name = "riscv.or"


@irdl_op_definition
class XorOp(RdRsRsIntegerOperation):
    """
    Performs bitwise XOR on registers rs1 and rs2 and place the result in rd.

    x[rd] = x[rs1] ^ x[rs2]

    https://msyksphinz-self.github.io/riscv-isadoc/html/rvi.html#xor
    """

    name = "riscv.xor"


@irdl_op_definition
class SllOp(RdRsRsIntegerOperation):
    """
    Performs logical left shift on the value in register rs1 by the shift amount
    held in the lower 5 bits of register rs2.

    x[rd] = x[rs1] << x[rs2]

    https://msyksphinz-self.github.io/riscv-isadoc/html/rvi.html#sll
    """

    name = "riscv.sll"


@irdl_op_definition
class SrlOp(RdRsRsIntegerOperation):
    """
    Logical right shift on the value in register rs1 by the shift amount held
    in the lower 5 bits of register rs2.

    x[rd] = x[rs1] >>u x[rs2]

    https://msyksphinz-self.github.io/riscv-isadoc/html/rvi.html#srl
    """

    name = "riscv.srl"


@irdl_op_definition
class SubOp(RdRsRsIntegerOperation):
    """
    Subtracts the registers rs1 and rs2 and stores the result in rd.
    Arithmetic overflow is ignored and the result is simply the low XLEN bits of the result.

    x[rd] = x[rs1] - x[rs2]

    https://msyksphinz-self.github.io/riscv-isadoc/html/rvi.html#sub
    """

    name = "riscv.sub"


@irdl_op_definition
class SraOp(RdRsRsIntegerOperation):
    """
    Performs arithmetic right shift on the value in register rs1 by the shift amount held
    in the lower 5 bits of register rs2.

    x[rd] = x[rs1] >>s x[rs2]

    https://msyksphinz-self.github.io/riscv-isadoc/html/rvi.html#sub
    """

    name = "riscv.sra"


@irdl_op_definition
class NopOp(NullaryOperation):
    """
    Does not change any user-visible state, except for advancing the pc register.
    Canonical nop is encoded as addi x0, x0, 0.
    """

    name = "riscv.nop"


# endregion

# region RV32I/RV64I: 2.5 Control Transfer Instructions

# Unconditional jumps


@irdl_op_definition
class JalOp(RdImmJumpOperation):
    """
    Jump to address and place return address in rd.

    jal mylabel is a pseudoinstruction for jal ra, mylabel

    x[rd] = pc+4; pc += sext(offset)

    https://msyksphinz-self.github.io/riscv-isadoc/html/rvi.html#jal
    """

    name = "riscv.jal"


@irdl_op_definition
class JOp(RdImmJumpOperation):
    """
    A pseudo-instruction, for unconditional jumps you don't expect to return from.
    Is equivalent to JalOp with `rd` = `x0`.
    Used to be a part of the spec, removed in 2.0.
    """

    name = "riscv.j"

    def __init__(
        self,
        immediate: int | AnyIntegerAttr | str | LabelAttr,
        *,
        comment: str | StringAttr | None = None,
    ):
        super().__init__(immediate, rd=Registers.ZERO, comment=comment)

    def assembly_line_args(self) -> tuple[AssemblyInstructionArg, ...]:
        # J op is a special case of JalOp with zero return register
        return (self.immediate,)


@irdl_op_definition
class JalrOp(RdRsImmJumpOperation):
    """
    Jump to address and place return address in rd.

    ```
    t = pc+4
    pc = (x[rs1] + sext(offset)) & ~1
    x[rd] = t
    ```

    https://msyksphinz-self.github.io/riscv-isadoc/html/rvi.html#jalr
    """

    name = "riscv.jalr"


@irdl_op_definition
class ReturnOp(NullaryOperation):
    """
    Pseudo-op for returning from subroutine.

    Equivalent to `jalr x0, x1, 0`
    """

    name = "riscv.ret"

    traits = frozenset([IsTerminator()])


# Conditional Branches


@irdl_op_definition
class BeqOp(RsRsOffIntegerOperation):
    """
    Take the branch if registers rs1 and rs2 are equal.

    if (x[rs1] == x[rs2]) pc += sext(offset)

    https://msyksphinz-self.github.io/riscv-isadoc/html/rvi.html#beq
    """

    name = "riscv.beq"


@irdl_op_definition
class BneOp(RsRsOffIntegerOperation):
    """
    Take the branch if registers rs1 and rs2 are not equal.

    if (x[rs1] != x[rs2]) pc += sext(offset)

    https://msyksphinz-self.github.io/riscv-isadoc/html/rvi.html#bne
    """

    name = "riscv.bne"


@irdl_op_definition
class BltOp(RsRsOffIntegerOperation):
    """
    Take the branch if registers rs1 is less than rs2, using signed comparison.

    if (x[rs1] <s x[rs2]) pc += sext(offset)

    https://msyksphinz-self.github.io/riscv-isadoc/html/rvi.html#blt
    """

    name = "riscv.blt"


@irdl_op_definition
class BgeOp(RsRsOffIntegerOperation):
    """
    Take the branch if registers rs1 is greater than or equal to rs2, using signed comparison.

    if (x[rs1] >=s x[rs2]) pc += sext(offset)

    https://msyksphinz-self.github.io/riscv-isadoc/html/rvi.html#bge
    """

    name = "riscv.bge"


@irdl_op_definition
class BltuOp(RsRsOffIntegerOperation):
    """
    Take the branch if registers rs1 is less than rs2, using unsigned comparison.

    if (x[rs1] <u x[rs2]) pc += sext(offset)

    https://msyksphinz-self.github.io/riscv-isadoc/html/rvi.html#bltu
    """

    name = "riscv.bltu"


@irdl_op_definition
class BgeuOp(RsRsOffIntegerOperation):
    """
    Take the branch if registers rs1 is greater than or equal to rs2, using unsigned comparison.

    if (x[rs1] >=u x[rs2]) pc += sext(offset)

    https://msyksphinz-self.github.io/riscv-isadoc/html/rvi.html#bgeu
    """

    name = "riscv.bgeu"


# endregion

# region RV32I/RV64I: 2.6 Load and Store Instructions


@irdl_op_definition
class LbOp(RdRsImmIntegerOperation):
    """
    Loads a 8-bit value from memory and sign-extends this to XLEN bits before
    storing it in register rd.

    x[rd] = sext(M[x[rs1] + sext(offset)][7:0])

    https://msyksphinz-self.github.io/riscv-isadoc/html/rvi.html#lb
    """

    name = "riscv.lb"


@irdl_op_definition
class LbuOp(RdRsImmIntegerOperation):
    """
    Loads a 8-bit value from memory and zero-extends this to XLEN bits before
    storing it in register rd.

    x[rd] = M[x[rs1] + sext(offset)][7:0]

    https://msyksphinz-self.github.io/riscv-isadoc/html/rvi.html#lbu
    """

    name = "riscv.lbu"


@irdl_op_definition
class LhOp(RdRsImmIntegerOperation):
    """
    Loads a 16-bit value from memory and sign-extends this to XLEN bits before
    storing it in register rd.

    x[rd] = sext(M[x[rs1] + sext(offset)][15:0])

    https://msyksphinz-self.github.io/riscv-isadoc/html/rvi.html#lh
    """

    name = "riscv.lh"


@irdl_op_definition
class LhuOp(RdRsImmIntegerOperation):
    """
    Loads a 16-bit value from memory and zero-extends this to XLEN bits before
    storing it in register rd.

    x[rd] = M[x[rs1] + sext(offset)][15:0]

    https://msyksphinz-self.github.io/riscv-isadoc/html/rvi.html#lhu
    """

    name = "riscv.lhu"


@irdl_op_definition
class LwOp(RdRsImmIntegerOperation):
    """
    Loads a 32-bit value from memory and sign-extends this to XLEN bits before
    storing it in register rd.

    x[rd] = sext(M[x[rs1] + sext(offset)][31:0])

    https://msyksphinz-self.github.io/riscv-isadoc/html/rvi.html#lw
    """

    name = "riscv.lw"

    def assembly_line(self) -> str | None:
        instruction_name = self.assembly_instruction_name()
        value = _assembly_arg_str(self.rd)
        imm = _assembly_arg_str(self.immediate)
        offset = _assembly_arg_str(self.rs1)
        return _assembly_line(
            instruction_name, f"{value}, {imm}({offset})", self.comment
        )


@irdl_op_definition
class SbOp(RsRsImmIntegerOperation):
    """
    Store 8-bit, values from the low bits of register rs2 to memory.

    M[x[rs1] + sext(offset)] = x[rs2][7:0]

    https://msyksphinz-self.github.io/riscv-isadoc/html/rvi.html#sb
    """

    name = "riscv.sb"


@irdl_op_definition
class ShOp(RsRsImmIntegerOperation):
    """
    Store 16-bit, values from the low bits of register rs2 to memory.

    M[x[rs1] + sext(offset)] = x[rs2][15:0]

    https://msyksphinz-self.github.io/riscv-isadoc/html/rvi.html#sh

    """

    name = "riscv.sh"


@irdl_op_definition
class SwOp(RsRsImmIntegerOperation):
    """
    Store 32-bit, values from the low bits of register rs2 to memory.

    M[x[rs1] + sext(offset)] = x[rs2][31:0]

    https://msyksphinz-self.github.io/riscv-isadoc/html/rvi.html#sw
    """

    name = "riscv.sw"

    def assembly_line(self) -> str | None:
        instruction_name = self.assembly_instruction_name()
        value = _assembly_arg_str(self.rs2)
        imm = _assembly_arg_str(self.immediate)
        offset = _assembly_arg_str(self.rs1)
        return _assembly_line(
            instruction_name, f"{value}, {imm}({offset})", self.comment
        )


# endregion

# region RV32I/RV64I: 2.8 Control and Status Register Instructions


@irdl_op_definition
class CsrrwOp(CsrReadWriteOperation):
    """
    Atomically swaps values in the CSRs and integer registers.
    CSRRW reads the old value of the CSR, zero-extends the value to XLEN bits,
    then writes it to integer register rd. The initial value in rs1 is written
    to the CSR. If the 'writeonly' attribute evaluates to False, then the
    instruction shall not read the CSR and shall not cause any of the side effects
    that might occur on a CSR read; in this case rd *must be allocated to x0*.

    t = CSRs[csr]; CSRs[csr] = x[rs1]; x[rd] = t

    https://msyksphinz-self.github.io/riscv-isadoc/html/rvi.html#csrrw
    """

    name = "riscv.csrrw"


@irdl_op_definition
class CsrrsOp(CsrBitwiseOperation):
    """
    Reads the value of the CSR, zero-extends the value to XLEN bits, and writes
    it to integer register rd. The initial value in integer register rs1 is treated
    as a bit mask that specifies bit positions to be set in the CSR.
    Any bit that is high in rs1 will cause the corresponding bit to be set in the CSR,
    if that CSR bit is writable. Other bits in the CSR are unaffected (though CSRs might
    have side effects when written).

    If the 'readonly' attribute evaluates to True, then the instruction will not write
    to the CSR at all, and so shall not cause any of the side effects that might otherwise
    occur on a CSR write, such as raising illegal instruction exceptions on accesses to
    read-only CSRs. Note that if rs1 specifies a register holding a zero value other than x0,
    the instruction will still attempt to write the unmodified value back to the CSR and will
    cause any attendant side effects.

    t = CSRs[csr]; CSRs[csr] = t | x[rs1]; x[rd] = t

    https://msyksphinz-self.github.io/riscv-isadoc/html/rvi.html#csrrs
    """

    name = "riscv.csrrs"


@irdl_op_definition
class CsrrcOp(CsrBitwiseOperation):
    """
    Reads the value of the CSR, zero-extends the value to XLEN bits, and writes
    it to integer register rd. The initial value in integer register rs1 is treated
    as a bit mask that specifies bit positions to be cleared in the CSR.
    Any bit that is high in rs1 will cause the corresponding bit to be cleared in the CSR,
    if that CSR bit is writable. Other bits in the CSR are unaffected (though CSRs might
    have side effects when written).

    If the 'readonly' attribute evaluates to True, then the instruction will not write
    to the CSR at all, and so shall not cause any of the side effects that might otherwise
    occur on a CSR write, such as raising illegal instruction exceptions on accesses to
    read-only CSRs. Note that if rs1 specifies a register holding a zero value other than x0,
    the instruction will still attempt to write the unmodified value back to the CSR and will
    cause any attendant side effects.

    t = CSRs[csr]; CSRs[csr] = t &~x[rs1]; x[rd] = t

    https://msyksphinz-self.github.io/riscv-isadoc/html/rvi.html#csrrc
    """

    name = "riscv.csrrc"


@irdl_op_definition
class CsrrwiOp(CsrReadWriteImmOperation):
    """
    Update the CSR using an XLEN-bit value obtained by zero-extending the
    'immediate' attribute.
    If the 'writeonly' attribute evaluates to False, then the
    instruction shall not read the CSR and shall not cause any of the side effects
    that might occur on a CSR read; in this case rd *must be allocated to x0*.

    x[rd] = CSRs[csr]; CSRs[csr] = zimm

    https://msyksphinz-self.github.io/riscv-isadoc/html/rvi.html#csrrwi
    """

    name = "riscv.csrrwi"


@irdl_op_definition
class CsrrsiOp(CsrBitwiseImmOperation):
    """
    Reads the value of the CSR, zero-extends the value to XLEN bits, and writes
    it to integer register rd. The value in the 'immediate' attribute is treated
    as a bit mask that specifies bit positions to be set in the CSR.
    Any bit that is high in it will cause the corresponding bit to be set in the CSR,
    if that CSR bit is writable. Other bits in the CSR are unaffected (though CSRs might
    have side effects when written).

    If the 'immediate' attribute value is zero, then the instruction will not write
    to the CSR at all, and so shall not cause any of the side effects that might otherwise
    occur on a CSR write, such as raising illegal instruction exceptions on accesses to
    read-only CSRs.

    t = CSRs[csr]; CSRs[csr] = t | zimm; x[rd] = t

    https://msyksphinz-self.github.io/riscv-isadoc/html/rvi.html#csrrsi
    """

    name = "riscv.csrrsi"


@irdl_op_definition
class CsrrciOp(CsrBitwiseImmOperation):
    """
    Reads the value of the CSR, zero-extends the value to XLEN bits, and writes
    it to integer register rd.  The value in the 'immediate' attribute is treated
    as a bit mask that specifies bit positions to be cleared in the CSR.
    Any bit that is high in rs1 will cause the corresponding bit to be cleared in the CSR,
    if that CSR bit is writable. Other bits in the CSR are unaffected (though CSRs might
    have side effects when written).

    If the 'immediate' attribute value is zero, then the instruction will not write
    to the CSR at all, and so shall not cause any of the side effects that might otherwise
    occur on a CSR write, such as raising illegal instruction exceptions on accesses to
    read-only CSRs.

    t = CSRs[csr]; CSRs[csr] = t &~zimm; x[rd] = t

    https://msyksphinz-self.github.io/riscv-isadoc/html/rvi.html#csrrci
    """

    name = "riscv.csrrci"


# endregion

# region RV32M/RV64M: 7 “M” Standard Extension for Integer Multiplication and Division

## Multiplication Operations


@irdl_op_definition
class MulOp(RdRsRsIntegerOperation):
    """
    Performs an XLEN-bit × XLEN-bit multiplication of signed rs1 by signed rs2
    and places the lower XLEN bits in the destination register.
    x[rd] = x[rs1] * x[rs2]

    https://msyksphinz-self.github.io/riscv-isadoc/html/rvi.html#add
    """

    name = "riscv.mul"


@irdl_op_definition
class MulhOp(RdRsRsIntegerOperation):
    """
    Performs an XLEN-bit × XLEN-bit multiplication of signed rs1 by signed rs2
    and places the upper XLEN bits in the destination register.
    x[rd] = (x[rs1] s×s x[rs2]) >>s XLEN

    https://msyksphinz-self.github.io/riscv-isadoc/html/rvm.html#mulh
    """

    name = "riscv.mulh"


@irdl_op_definition
class MulhsuOp(RdRsRsIntegerOperation):
    """
    Performs an XLEN-bit × XLEN-bit multiplication of signed rs1 by unsigned rs2
    and places the upper XLEN bits in the destination register.
    x[rd] = (x[rs1] s × x[rs2]) >>s XLEN

    https://msyksphinz-self.github.io/riscv-isadoc/html/rvm.html#mulhsu
    """

    name = "riscv.mulhsu"


@irdl_op_definition
class MulhuOp(RdRsRsIntegerOperation):
    """
    Performs an XLEN-bit × XLEN-bit multiplication of unsigned rs1 by unsigned rs2
    and places the upper XLEN bits in the destination register.
    x[rd] = (x[rs1] u × x[rs2]) >>u XLEN

    https://msyksphinz-self.github.io/riscv-isadoc/html/rvm.html#mulhu
    """

    name = "riscv.mulhu"


## Division Operations
@irdl_op_definition
class DivOp(RdRsRsIntegerOperation):
    """
    Perform an XLEN bits by XLEN bits signed integer division of rs1 by rs2,
    rounding towards zero.
    x[rd] = x[rs1] /s x[rs2]

    https://msyksphinz-self.github.io/riscv-isadoc/html/rvm.html#div
    """

    name = "riscv.div"


@irdl_op_definition
class DivuOp(RdRsRsIntegerOperation):
    """
    Perform an XLEN bits by XLEN bits unsigned integer division of rs1 by rs2,
    rounding towards zero.
    x[rd] = x[rs1] /u x[rs2]

    https://msyksphinz-self.github.io/riscv-isadoc/html/rvm.html#divu
    """

    name = "riscv.divu"


@irdl_op_definition
class RemOp(RdRsRsIntegerOperation):
    """
    Perform an XLEN bits by XLEN bits signed integer reminder of rs1 by rs2.
    x[rd] = x[rs1] %s x[rs2]

    https://msyksphinz-self.github.io/riscv-isadoc/html/rvm.html#rem
    """

    name = "riscv.rem"


@irdl_op_definition
class RemuOp(RdRsRsIntegerOperation):
    """
    Perform an XLEN bits by XLEN bits unsigned integer reminder of rs1 by rs2.
    x[rd] = x[rs1] %u x[rs2]

    https://msyksphinz-self.github.io/riscv-isadoc/html/rvm.html#remu
    """

    name = "riscv.remu"


# endregion

# region Assembler pseudo-instructions
# https://github.com/riscv-non-isa/riscv-asm-manual/blob/master/riscv-asm.md


@irdl_op_definition
class LiOp(RdImmIntegerOperation):
    """
    Loads an immediate into rd.

    This is an assembler pseudo-instruction.

    https://github.com/riscv-non-isa/riscv-asm-manual/blob/master/riscv-asm.md#load-immediate
    """

    name = "riscv.li"

    def __init__(
        self,
        immediate: int | AnyIntegerAttr | str | LabelAttr,
        *,
        rd: IntRegisterType | IntRegister | None = None,
        comment: str | StringAttr | None = None,
    ):
        if isinstance(immediate, int):
            immediate = IntegerAttr(immediate, IntegerType(32, Signedness.SIGNED))

        super().__init__(immediate, rd=rd, comment=comment)


@irdl_op_definition
class EcallOp(NullaryOperation):
    """
    The ECALL instruction is used to make a request to the supporting execution
    environment, which is usually an operating system.
    The ABI for the system will define how parameters for the environment
    request are passed, but usually these will be in defined locations in the
    integer register file.

    https://github.com/riscv/riscv-isa-manual/releases/download/Ratified-IMAFDQC/riscv-spec-20191213.pdf
    """

    name = "riscv.ecall"


@irdl_op_definition
class LabelOp(IRDLOperation, RISCVOp):
    """
    The label operation is used to emit text labels (e.g. loop:) that are used
    as branch, unconditional jump targets and symbol offsets.

    https://github.com/riscv-non-isa/riscv-asm-manual/blob/master/riscv-asm.md#labels

    Optionally, a label can be associated with a single-block region, since
    that is a common target for jump instructions.

    For example, to generate this assembly:
    ```
    label1:
        add a0, a1, a2
    ```

    One needs to do the following:

    ``` python
    @Builder.implicit_region
    def my_add():
        a1_reg = TestSSAValue(riscv.RegisterType(riscv.Registers.A1))
        a2_reg = TestSSAValue(riscv.RegisterType(riscv.Registers.A2))
        riscv.AddOp(a1_reg, a2_reg, rd=riscv.Registers.A0)

    label_op = riscv.LabelOp("label1", my_add)
    ```
    """

    name = "riscv.label"
    label: LabelAttr = attr_def(LabelAttr)
    comment: StringAttr | None = opt_attr_def(StringAttr)
    data: OptRegion = opt_region_def("single_block")

    traits = frozenset([NoTerminator()])

    def __init__(
        self,
        label: str | LabelAttr,
        region: OptSingleBlockRegion = None,
        *,
        comment: str | StringAttr | None = None,
    ):
        if isinstance(label, str):
            label = LabelAttr(label)
        if isinstance(comment, str):
            comment = StringAttr(comment)
        if region is None:
            region = Region()

        super().__init__(
            attributes={
                "label": label,
                "comment": comment,
            },
            regions=[region],
        )

    def assembly_line(self) -> str | None:
        return _append_comment(f"{self.label.data}:", self.comment)


@irdl_op_definition
class DirectiveOp(IRDLOperation, RISCVOp):
    """
    The directive operation is used to emit assembler directives (e.g. .word; .text; .data; etc.)
    A more complete list of directives can be found here:

    https://github.com/riscv-non-isa/riscv-asm-manual/blob/master/riscv-asm.md#pseudo-ops
    """

    name = "riscv.directive"
    directive: StringAttr = attr_def(StringAttr)
    value: StringAttr | None = opt_attr_def(StringAttr)
    data: OptRegion = opt_region_def("single_block")

    traits = frozenset([NoTerminator()])

    def __init__(
        self,
        directive: str | StringAttr,
        value: str | StringAttr | None,
        region: OptSingleBlockRegion = None,
    ):
        if isinstance(directive, str):
            directive = StringAttr(directive)
        if isinstance(value, str):
            value = StringAttr(value)
        if region is None:
            region = Region()

        super().__init__(
            attributes={
                "directive": directive,
                "value": value,
            },
            regions=[region],
        )

    def assembly_line(self) -> str | None:
        if self.value is not None and self.value.data:
            arg_str = _assembly_arg_str(self.value.data)
        else:
            arg_str = ""

        return _assembly_line(self.directive.data, arg_str, is_indented=False)


@irdl_op_definition
class CustomAssemblyInstructionOp(IRDLOperation, RISCVInstruction):
    """
    An instruction with unspecified semantics, that can be printed during assembly
    emission.

    During assembly emission, the results are printed before the operands:

    ``` python
    s0 = riscv.GetRegisterOp(Registers.s0).res
    s1 = riscv.GetRegisterOp(Registers.s1).res
    rs2 = riscv.RegisterType(Registers.s2)
    rs3 = riscv.RegisterType(Registers.s3)
    op = CustomAssemblyInstructionOp("my_instr", (s0, s1), (rs2, rs3))

    op.assembly_line()   # "my_instr s2, s3, s0, s1"
    ```
    """

    name = "riscv.custom_assembly_instruction"
    inputs: VarOperand = var_operand_def()
    outputs: VarOpResult = var_result_def()
    instruction_name: StringAttr = attr_def(StringAttr)
    comment: StringAttr | None = opt_attr_def(StringAttr)

    def __init__(
        self,
        instruction_name: str | StringAttr,
        inputs: Sequence[SSAValue],
        result_types: Sequence[Attribute],
        *,
        comment: str | StringAttr | None = None,
    ):
        if isinstance(instruction_name, str):
            instruction_name = StringAttr(instruction_name)
        if isinstance(comment, str):
            comment = StringAttr(comment)

        super().__init__(
            operands=[inputs],
            result_types=[result_types],
            attributes={
                "instruction_name": instruction_name,
                "comment": comment,
            },
        )

    def assembly_instruction_name(self) -> str:
        return self.instruction_name.data

    def assembly_line_args(self) -> tuple[AssemblyInstructionArg, ...]:
        return *self.results, *self.operands


@irdl_op_definition
class CommentOp(IRDLOperation, RISCVOp):
    name = "riscv.comment"
    comment: StringAttr = attr_def(StringAttr)

    def __init__(self, comment: str | StringAttr):
        if isinstance(comment, str):
            comment = StringAttr(comment)

        super().__init__(
            attributes={
                "comment": comment,
            },
        )

    def assembly_line(self) -> str | None:
        return f"    # {self.comment.data}"


@irdl_op_definition
class EbreakOp(NullaryOperation):
    """
    The EBREAK instruction is used by debuggers to cause control to be
    transferred back to a debugging environment.

    https://github.com/riscv/riscv-isa-manual/releases/download/Ratified-IMAFDQC/riscv-spec-20191213.pdf
    """

    name = "riscv.ebreak"


@irdl_op_definition
class WfiOp(NullaryOperation):
    """
    The Wait for Interrupt instruction (WFI) provides a hint to the
    implementation that the current hart can be stalled until an
    interrupt might need servicing.

    https://github.com/riscv/riscv-isa-manual/releases/download/Priv-v1.12/riscv-privileged-20211203.pdf
    """

    name = "riscv.wfi"


# endregion

# region RISC-V SSA Helpers


@irdl_op_definition
class GetRegisterOp(IRDLOperation, RISCVOp):
    """
    This instruction allows us to create an SSAValue with for a given integer register name. This
    is useful for bridging the RISC-V convention that stores the result of function calls
    in `a0` and `a1` into SSA form.

    For example, to generate this assembly:
    ```
    jal my_func
    add a0 s0 a0
    ```

    One needs to do the following:

    ``` python
    rhs = riscv.GetRegisterOp(Registers.s0).res
    riscv.JalOp("my_func")
    lhs = riscv.GetRegisterOp(Registers.A0).res
    sum = riscv.AddOp(lhs, rhs, Registers.A0).rd
    ```
    """

    name = "riscv.get_register"
    res: OpResult = result_def(IntRegisterType)

    def __init__(
        self,
        register_type: IntRegisterType | IntRegister,
    ):
        if isinstance(register_type, IntRegister):
            register_type = IntRegisterType(register_type)
        super().__init__(result_types=[register_type])

    def assembly_line(self) -> str | None:
        # Don't print assembly for creating a SSA value representing register
        return None


@irdl_op_definition
class GetFloatRegisterOp(IRDLOperation, RISCVOp):
    """
    This instruction allows us to create an SSAValue with for a given floating register name. This
    is useful for bridging the RISC-V convention that stores the result of function calls
    in `a0` and `a1` into SSA form.
    """

    name = "riscv.get_float_register"
    res: OpResult = result_def(FloatRegisterType)

    def __init__(
        self,
        register_type: FloatRegisterType | FloatRegister,
    ):
        if isinstance(register_type, FloatRegister):
            register_type = FloatRegisterType(register_type)
        super().__init__(result_types=[register_type])

    def assembly_line(self) -> str | None:
        # Don't print assembly for creating a SSA value representing register
        return None


# endregion

# region RISC-V Extensions


@irdl_op_definition
class ScfgwOp(RsRsIntegerOperation):
    """
    Write a the value in rs1 to the Snitch stream configuration
    location pointed by rs2 in the memory-mapped address space.

    This is an extension of the RISC-V ISA.
    """

    name = "riscv.scfgw"


# endregion

# region RV32F: 8 “F” Standard Extension for Single-Precision Floating-Point, Version 2.0


class RdRsRsRsFloatOperation(IRDLOperation, RISCVInstruction, ABC):
    """
    A base class for RV32F operations that take three
    floating-point input registers and a destination register,
    e.g: fused-multiply-add (FMA) instructions.
    """

    rd: OpResult = result_def(FloatRegisterType)
    rs1: Operand = operand_def(FloatRegisterType)
    rs2: Operand = operand_def(FloatRegisterType)
    rs3: Operand = operand_def(FloatRegisterType)

    def __init__(
        self,
        rs1: Operation | SSAValue,
        rs2: Operation | SSAValue,
        rs3: Operation | SSAValue,
        *,
        rd: FloatRegisterType | FloatRegister | None = None,
        comment: str | StringAttr | None = None,
    ):
        if rd is None:
            rd = FloatRegisterType(FloatRegister())
        elif isinstance(rd, FloatRegister):
            rd = FloatRegisterType(rd)
        if isinstance(comment, str):
            comment = StringAttr(comment)

        super().__init__(
            operands=[rs1, rs2, rs3],
            attributes={
                "comment": comment,
            },
            result_types=[rd],
        )

    def assembly_line_args(self) -> tuple[AssemblyInstructionArg, ...]:
        return self.rd, self.rs1, self.rs2, self.rs3


class RdRsRsFloatOperation(IRDLOperation, RISCVInstruction, ABC):
    """
    A base class for RV32F operations that
    take two floating-point input registers and a destination.
    """

    rd: OpResult = result_def(FloatRegisterType)
    rs1: Operand = operand_def(FloatRegisterType)
    rs2: Operand = operand_def(FloatRegisterType)

    def __init__(
        self,
        rs1: Operation | SSAValue,
        rs2: Operation | SSAValue,
        *,
        rd: FloatRegisterType | FloatRegister | None = None,
        comment: str | StringAttr | None = None,
    ):
        if rd is None:
            rd = FloatRegisterType(FloatRegister())
        elif isinstance(rd, FloatRegister):
            rd = FloatRegisterType(rd)
        if isinstance(comment, str):
            comment = StringAttr(comment)

        super().__init__(
            operands=[rs1, rs2],
            attributes={
                "comment": comment,
            },
            result_types=[rd],
        )

    def assembly_line_args(self) -> tuple[AssemblyInstructionArg, ...]:
        return self.rd, self.rs1, self.rs2


class RdRsRsFloatFloatIntegerOperation(IRDLOperation, RISCVInstruction, ABC):
    """
    A base class for RV32F operations that take
    two floating-point input registers and an integer destination register.
    """

    rd: OpResult = result_def(IntRegisterType)
    rs1: Operand = operand_def(FloatRegisterType)
    rs2: Operand = operand_def(FloatRegisterType)

    def __init__(
        self,
        rs1: Operation | SSAValue,
        rs2: Operation | SSAValue,
        *,
        rd: IntRegisterType | IntRegister | None = None,
        comment: str | StringAttr | None = None,
    ):
        if rd is None:
            rd = IntRegisterType(IntRegister())
        elif isinstance(rd, IntRegister):
            rd = IntRegisterType(rd)
        if isinstance(comment, str):
            comment = StringAttr(comment)

        super().__init__(
            operands=[rs1, rs2],
            attributes={
                "comment": comment,
            },
            result_types=[rd],
        )

    def assembly_line_args(self) -> tuple[AssemblyInstructionArg, ...]:
        return self.rd, self.rs1, self.rs2


class RdRsFloatOperation(IRDLOperation, RISCVInstruction, ABC):
    """
    A base class for RV32F operations that take a floating-point
    input register and a floating destination register.
    """

    rd: OpResult = result_def(FloatRegisterType)
    rs: Operand = operand_def(FloatRegisterType)

    def __init__(
        self,
        rs: Operation | SSAValue,
        *,
        rd: FloatRegisterType | FloatRegister | None = None,
        comment: str | StringAttr | None = None,
    ):
        if rd is None:
            rd = FloatRegisterType(FloatRegister())
        elif isinstance(rd, FloatRegister):
            rd = FloatRegisterType(rd)
        if isinstance(comment, str):
            comment = StringAttr(comment)
        super().__init__(
            operands=[rs],
            result_types=[rd],
            attributes={"comment": comment},
        )

    def assembly_line_args(self) -> tuple[AssemblyInstructionArg, ...]:
        return self.rd, self.rs


class RdRsFloatIntegerOperation(IRDLOperation, RISCVInstruction, ABC):
    """
    A base class for RV32F operations that take a floating-point
    input register and an integer destination register.
    """

    rd: OpResult = result_def(IntRegisterType)
    rs: Operand = operand_def(FloatRegisterType)

    def __init__(
        self,
        rs: Operation | SSAValue,
        *,
        rd: IntRegisterType | IntRegister | None = None,
        comment: str | StringAttr | None = None,
    ):
        if rd is None:
            rd = IntRegisterType(IntRegister())
        elif isinstance(rd, IntRegister):
            rd = IntRegisterType(rd)
        if isinstance(comment, str):
            comment = StringAttr(comment)
        super().__init__(
            operands=[rs],
            result_types=[rd],
            attributes={"comment": comment},
        )

    def assembly_line_args(self) -> tuple[AssemblyInstructionArg, ...]:
        return self.rd, self.rs


class RdRsIntegerFloatOperation(IRDLOperation, RISCVInstruction, ABC):
    """
    A base class for RV32F operations that take an integer
    input register and a floating-point destination register.
    """

    rd: OpResult = result_def(FloatRegisterType)
    rs: Operand = operand_def(IntRegisterType)

    def __init__(
        self,
        rs: Operation | SSAValue,
        *,
        rd: FloatRegisterType | FloatRegister | None = None,
        comment: str | StringAttr | None = None,
    ):
        if rd is None:
            rd = FloatRegisterType(FloatRegister())
        elif isinstance(rd, FloatRegister):
            rd = FloatRegisterType(rd)
        if isinstance(comment, str):
            comment = StringAttr(comment)
        super().__init__(
            operands=[rs],
            result_types=[rd],
            attributes={"comment": comment},
        )

    def assembly_line_args(self) -> tuple[AssemblyInstructionArg, ...]:
        return self.rd, self.rs


class RsRsImmFloatOperation(IRDLOperation, RISCVInstruction, ABC):
    """
    A base class for RV32F operations that have two source registers
    (one integer and one floating-point) and an immediate.
    """

    rs1: Operand = operand_def(IntRegisterType)
    rs2: Operand = operand_def(FloatRegisterType)
    immediate: AnyIntegerAttr = attr_def(AnyIntegerAttr)

    def __init__(
        self,
        rs1: Operation | SSAValue,
        rs2: Operation | SSAValue,
        immediate: int | AnyIntegerAttr | str | LabelAttr,
        *,
        comment: str | StringAttr | None = None,
    ):
        if isinstance(immediate, int):
            immediate = SImm12Attr(immediate)
        elif isinstance(immediate, str):
            immediate = LabelAttr(immediate)
        if isinstance(comment, str):
            comment = StringAttr(comment)

        super().__init__(
            operands=[rs1, rs2],
            attributes={
                "immediate": immediate,
                "comment": comment,
            },
        )

    def assembly_line_args(self) -> tuple[AssemblyInstructionArg, ...]:
        return self.rs1, self.rs2, self.immediate


class RdRsImmFloatOperation(IRDLOperation, RISCVInstruction, ABC):
    """
    A base class for RV32Foperations that have one floating-point
    destination register, one source register and
    one immediate operand.
    """

    rd: OpResult = result_def(FloatRegisterType)
    rs1: Operand = operand_def(IntRegisterType)
    immediate: AnyIntegerAttr | LabelAttr = attr_def(AnyIntegerAttr | LabelAttr)

    def __init__(
        self,
        rs1: Operation | SSAValue,
        immediate: int | AnyIntegerAttr | str | LabelAttr,
        *,
        rd: FloatRegisterType | FloatRegister | None = None,
        comment: str | StringAttr | None = None,
    ):
        if isinstance(immediate, int):
            immediate = SImm12Attr(immediate)
        elif isinstance(immediate, str):
            immediate = LabelAttr(immediate)

        if rd is None:
            rd = FloatRegisterType(FloatRegister())
        elif isinstance(rd, FloatRegister):
            rd = FloatRegisterType(rd)
        if isinstance(comment, str):
            comment = StringAttr(comment)
        super().__init__(
            operands=[rs1],
            result_types=[rd],
            attributes={
                "immediate": immediate,
                "comment": comment,
            },
        )

    def assembly_line_args(self) -> tuple[AssemblyInstructionArg, ...]:
        return self.rd, self.rs1, self.immediate


@irdl_op_definition
class FMAddSOp(RdRsRsRsFloatOperation):
    """
    Perform single-precision fused multiply addition.

    f[rd] = f[rs1]×f[rs2]+f[rs3]

    https://msyksphinz-self.github.io/riscv-isadoc/html/rvfd.html#fmadd-s
    """

    name = "riscv.fmadd.s"


@irdl_op_definition
class FMSubSOp(RdRsRsRsFloatOperation):
    """
    Perform single-precision fused multiply substraction.

    f[rd] = f[rs1]×f[rs2]+f[rs3]

    https://msyksphinz-self.github.io/riscv-isadoc/html/rvfd.html#fmsub-s
    """

    name = "riscv.fmsub.s"


@irdl_op_definition
class FNMSubSOp(RdRsRsRsFloatOperation):
    """
    Perform single-precision fused multiply substraction.

    f[rd] = -f[rs1]×f[rs2]+f[rs3]

    https://msyksphinz-self.github.io/riscv-isadoc/html/rvfd.html#fnmsub-s
    """

    name = "riscv.fnmsub.s"


@irdl_op_definition
class FNMAddSOp(RdRsRsRsFloatOperation):
    """
    Perform single-precision fused multiply addition.

    f[rd] = -f[rs1]×f[rs2]-f[rs3]

    https://msyksphinz-self.github.io/riscv-isadoc/html/rvfd.html#fnmadd-s
    """

    name = "riscv.fnmadd.s"


@irdl_op_definition
class FAddSOp(RdRsRsFloatOperation):
    """
    Perform single-precision floating-point addition.

    f[rd] = f[rs1]+f[rs2]

    https://msyksphinz-self.github.io/riscv-isadoc/html/rvfd.html#fadd-s
    """

    name = "riscv.fadd.s"


@irdl_op_definition
class FSubSOp(RdRsRsFloatOperation):
    """
    Perform single-precision floating-point substraction.

    f[rd] = f[rs1]-f[rs2]

    https://msyksphinz-self.github.io/riscv-isadoc/html/rvfd.html#fsub-s
    """

    name = "riscv.fsub.s"


@irdl_op_definition
class FMulSOp(RdRsRsFloatOperation):
    """
    Perform single-precision floating-point multiplication.

    f[rd] = f[rs1]×f[rs2]

    https://msyksphinz-self.github.io/riscv-isadoc/html/rvfd.html#fmul-s
    """

    name = "riscv.fmul.s"


@irdl_op_definition
class FDivSOp(RdRsRsFloatOperation):
    """
    Perform single-precision floating-point division.

    f[rd] = f[rs1] / f[rs2]

    https://msyksphinz-self.github.io/riscv-isadoc/html/rvfd.html#fdiv-s
    """

    name = "riscv.fdiv.s"


@irdl_op_definition
class FSqrtSOp(RdRsFloatOperation):
    """
    Perform single-precision floating-point square root.

    f[rd] = sqrt(f[rs1])

    https://msyksphinz-self.github.io/riscv-isadoc/html/rvfd.html#fsqrt-s
    """

    name = "riscv.fsqrt.s"


@irdl_op_definition
class FSgnJSOp(RdRsRsFloatOperation):
    """
    Produce a result that takes all bits except the sign bit from rs1.
    The result’s sign bit is rs2’s sign bit.

    f[rd] = {f[rs2][31], f[rs1][30:0]}

    https://msyksphinz-self.github.io/riscv-isadoc/html/rvfd.html#fsgnj.s
    """

    name = "riscv.fsgnj.s"


@irdl_op_definition
class FSgnJNSOp(RdRsRsFloatOperation):
    """
    Produce a result that takes all bits except the sign bit from rs1.
    The result’s sign bit is opposite of rs2’s sign bit.


    f[rd] = {~f[rs2][31], f[rs1][30:0]}

    https://msyksphinz-self.github.io/riscv-isadoc/html/rvfd.html#fsgnjn.s
    """

    name = "riscv.fsgnjn.s"


@irdl_op_definition
class FSgnJXSOp(RdRsRsFloatOperation):
    """
    Produce a result that takes all bits except the sign bit from rs1.
    The result’s sign bit is XOR of sign bit of rs1 and rs2.

    f[rd] = {f[rs1][31] ^ f[rs2][31], f[rs1][30:0]}

    https://msyksphinz-self.github.io/riscv-isadoc/html/rvfd.html#fsgnjx.s
    """

    name = "riscv.fsgnjx.s"


@irdl_op_definition
class FMinSOp(RdRsRsFloatOperation):
    """
    Write the smaller of single precision data in rs1 and rs2 to rd.

    f[rd] = min(f[rs1], f[rs2])

    https://msyksphinz-self.github.io/riscv-isadoc/html/rvfd.html#fmin-s
    """

    name = "riscv.fmin.s"


@irdl_op_definition
class FMaxSOp(RdRsRsFloatOperation):
    """
    Write the larger of single precision data in rs1 and rs2 to rd.

    f[rd] = max(f[rs1], f[rs2])

    https://msyksphinz-self.github.io/riscv-isadoc/html/rvfd.html#fmax-s
    """

    name = "riscv.fmax.s"


@irdl_op_definition
class FCvtWSOp(RdRsFloatIntegerOperation):
    """
    Convert a floating-point number in floating-point register rs1 to a signed 32-bit in integer register rd.

    x[rd] = sext(s32_{f32}(f[rs1]))

    https://msyksphinz-self.github.io/riscv-isadoc/html/rvfd.html#fcvt.w.s
    """

    name = "riscv.fcvt.w.s"


@irdl_op_definition
class FCvtWuSOp(RdRsFloatIntegerOperation):
    """
    Convert a floating-point number in floating-point register rs1 to a signed 32-bit in unsigned integer register rd.

    x[rd] = sext(u32_{f32}(f[rs1]))

    https://msyksphinz-self.github.io/riscv-isadoc/html/rvfd.html#fcvt.wu.s
    """

    name = "riscv.fcvt.wu.s"


@irdl_op_definition
class FMvXWOp(RdRsFloatIntegerOperation):
    """
    Move the single-precision value in floating-point register rs1 represented in IEEE 754-2008 encoding to the lower 32 bits of integer register rd.

    x[rd] = sext(f[rs1][31:0])

    https://msyksphinz-self.github.io/riscv-isadoc/html/rvfd.html#fmv.x.w
    """

    name = "riscv.fmv.x.w"


@irdl_op_definition
class FeqSOP(RdRsRsFloatFloatIntegerOperation):
    """
    Performs a quiet equal comparison between floating-point registers rs1 and rs2 and record the Boolean result in integer register rd.
    Only signaling NaN inputs cause an Invalid Operation exception.
    The result is 0 if either operand is NaN.

    x[rd] = f[rs1] == f[rs2]

    https://msyksphinz-self.github.io/riscv-isadoc/html/rvfd.html#feq.s
    """

    name = "riscv.feq.s"


@irdl_op_definition
class FltSOP(RdRsRsFloatFloatIntegerOperation):
    """
    Performs a quiet less comparison between floating-point registers rs1 and rs2 and record the Boolean result in integer register rd.
    Only signaling NaN inputs cause an Invalid Operation exception.
    The result is 0 if either operand is NaN.

    x[rd] = f[rs1] < f[rs2]

    https://msyksphinz-self.github.io/riscv-isadoc/html/rvfd.html#flt.s
    """

    name = "riscv.flt.s"


@irdl_op_definition
class FleSOP(RdRsRsFloatFloatIntegerOperation):
    """
    Performs a quiet less or equal comparison between floating-point registers rs1 and rs2 and record the Boolean result in integer register rd.
    Only signaling NaN inputs cause an Invalid Operation exception.
    The result is 0 if either operand is NaN.

    x[rd] = f[rs1] <= f[rs2]

    https://msyksphinz-self.github.io/riscv-isadoc/html/rvfd.html#fle.s
    """

    name = "riscv.fle.s"


@irdl_op_definition
class FClassSOp(RdRsFloatIntegerOperation):
    """
    Examines the value in floating-point register rs1 and writes to integer register rd a 10-bit mask that indicates the class of the floating-point number.
    The format of the mask is described in [classify table]_.
    The corresponding bit in rd will be set if the property is true and clear otherwise.
    All other bits in rd are cleared. Note that exactly one bit in rd will be set.

    x[rd] = classifys(f[rs1])

    https://msyksphinz-self.github.io/riscv-isadoc/html/rvfd.html#fclass.s
    """

    name = "riscv.fclass.s"


@irdl_op_definition
class FCvtSWOp(RdRsIntegerFloatOperation):
    """
    Converts a 32-bit signed integer, in integer register rs1 into a floating-point number in floating-point register rd.

    f[rd] = f32_{s32}(x[rs1])

    https://msyksphinz-self.github.io/riscv-isadoc/html/rvfd.html#fcvt.s.w
    """

    name = "riscv.fcvt.s.w"


@irdl_op_definition
class FCvtSWuOp(RdRsIntegerFloatOperation):
    """
    Converts a 32-bit unsigned integer, in integer register rs1 into a floating-point number in floating-point register rd.

    f[rd] = f32_{u32}(x[rs1])

    https://msyksphinz-self.github.io/riscv-isadoc/html/rvfd.html#fcvt.s.wu
    """

    name = "riscv.fcvt.s.wu"


@irdl_op_definition
class FMvWXOp(RdRsIntegerFloatOperation):
    """
    Move the single-precision value encoded in IEEE 754-2008 standard encoding from the lower 32 bits of integer register rs1 to the floating-point register rd.

    f[rd] = x[rs1][31:0]


    https://msyksphinz-self.github.io/riscv-isadoc/html/rvfd.html#fmv.w.x
    """

    name = "riscv.fmv.w.x"


@irdl_op_definition
class FLwOp(RdRsImmFloatOperation):
    """
    Load a single-precision value from memory into floating-point register rd.

    f[rd] = M[x[rs1] + sext(offset)][31:0]

    https://msyksphinz-self.github.io/riscv-isadoc/html/rvfd.html#flw
    """

    name = "riscv.flw"


@irdl_op_definition
class FSwOp(RsRsImmFloatOperation):
    """
    Store a single-precision value from floating-point register rs2 to memory.

    M[x[rs1] + offset] = f[rs2]

    https://msyksphinz-self.github.io/riscv-isadoc/html/rvfd.html#fsw
    """

    name = "riscv.fsw"


# endregion

RISCV = Dialect(
    [
        AddiOp,
        SltiOp,
        SltiuOp,
        AndiOp,
        OriOp,
        XoriOp,
        SlliOp,
        SrliOp,
        SraiOp,
        LuiOp,
        AuipcOp,
        MVOp,
        AddOp,
        SltOp,
        SltuOp,
        AndOp,
        OrOp,
        XorOp,
        SllOp,
        SrlOp,
        SubOp,
        SraOp,
        NopOp,
        JalOp,
        JOp,
        JalrOp,
        ReturnOp,
        BeqOp,
        BneOp,
        BltOp,
        BgeOp,
        BltuOp,
        BgeuOp,
        LbOp,
        LbuOp,
        LhOp,
        LhuOp,
        LwOp,
        SbOp,
        ShOp,
        SwOp,
        CsrrwOp,
        CsrrsOp,
        CsrrcOp,
        CsrrwiOp,
        CsrrsiOp,
        CsrrciOp,
        MulOp,
        MulhOp,
        MulhsuOp,
        MulhuOp,
        DivOp,
        DivuOp,
        RemOp,
        RemuOp,
        LiOp,
        EcallOp,
        LabelOp,
        DirectiveOp,
        EbreakOp,
        WfiOp,
        CustomAssemblyInstructionOp,
        CommentOp,
        GetRegisterOp,
        GetFloatRegisterOp,
        ScfgwOp,
        # Floating point
        FMAddSOp,
        FMSubSOp,
        FNMSubSOp,
        FNMAddSOp,
        FAddSOp,
        FSubSOp,
        FMulSOp,
        FDivSOp,
        FSqrtSOp,
        FSgnJSOp,
        FSgnJNSOp,
        FSgnJXSOp,
        FMinSOp,
        FMaxSOp,
        FCvtWSOp,
        FCvtWuSOp,
        FMvXWOp,
        FeqSOP,
        FltSOP,
        FleSOP,
        FClassSOp,
        FCvtSWOp,
        FCvtSWuOp,
        FMvWXOp,
        FLwOp,
        FSwOp,
    ],
    [
        IntRegisterType,
        FloatRegisterType,
        LabelAttr,
    ],
)<|MERGE_RESOLUTION|>--- conflicted
+++ resolved
@@ -59,19 +59,16 @@
     name: str | None = field(default=None)
     """The register name. Should be one of `ABI_INDEX_BY_NAME` or `None`"""
 
-<<<<<<< HEAD
-    ABI_INDEX_BY_NAME: dict[str, int] = field(init=False)
-
-
-@dataclass(frozen=True)
-class IntRegister(Register):
-=======
     @property
     def is_allocated(self) -> bool:
         """Returns true if a RISCV register is allocated, otherwise false"""
         return self.name is not None
 
->>>>>>> ea17fb4e
+    ABI_INDEX_BY_NAME: dict[str, int] = field(init=False)
+
+
+@dataclass(frozen=True)
+class IntRegister(Register):
     RV32I_INDEX_BY_NAME = {
         "zero": 0,
         "ra": 1,
@@ -185,13 +182,8 @@
         if name is None:
             return cls.new_register()
         if not name.startswith("j"):
-<<<<<<< HEAD
             assert name in cls.register_class.ABI_INDEX_BY_NAME.keys()
         return cls.new_register(name)
-=======
-            assert name in Register.RV32I_INDEX_BY_NAME
-        return Register(name)
->>>>>>> ea17fb4e
 
     def print_parameter(self, printer: Printer) -> None:
         name = self.data.name
@@ -203,7 +195,6 @@
         name = self.data.name
         if name is None or name.startswith("j"):
             return
-<<<<<<< HEAD
         if name not in self.register_class.ABI_INDEX_BY_NAME.keys():
             raise VerifyException(
                 f"{name} is not in {self.register_class.ABI_INDEX_BY_NAME.keys()}"
@@ -212,9 +203,6 @@
     @staticmethod
     def generic_constraint_coercion(args: tuple[Any]) -> AttrConstraint:
         raise NotImplementedError()
-=======
-        assert self.data.name in Register.RV32I_INDEX_BY_NAME
->>>>>>> ea17fb4e
 
 
 @irdl_attr_definition
@@ -226,22 +214,6 @@
     name = "riscv.reg"
     register_class = IntRegister
 
-<<<<<<< HEAD
-=======
-    @property
-    def is_allocated(self) -> bool:
-        """Returns true if a RISCV register is allocated, otherwise false"""
-        return self.data.is_allocated
-
-    @classmethod
-    def parse_parameter(cls, parser: AttrParser) -> Register:
-        name = parser.parse_optional_identifier()
-        if name is None:
-            return Register()
-        if not name.startswith("j"):
-            assert name in Register.RV32F_INDEX_BY_NAME
-        return Register(name)
->>>>>>> ea17fb4e
 
 @irdl_attr_definition
 class FloatRegisterType(RegisterType[FloatRegister]):
@@ -249,15 +221,8 @@
     A RISC-V float register type.
     """
 
-<<<<<<< HEAD
     name = "riscv.freg"
     register_class = FloatRegister
-=======
-    def verify(self) -> None:
-        if self.data.name is None or self.data.name.startswith("j"):
-            return
-        assert self.data.name in Register.RV32F_INDEX_BY_NAME
->>>>>>> ea17fb4e
 
 
 class Registers(ABC):
