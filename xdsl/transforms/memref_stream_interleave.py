--- conflicted
+++ resolved
@@ -1,12 +1,7 @@
 from collections.abc import Sequence
 from dataclasses import dataclass, field
 
-<<<<<<< HEAD
-from xdsl.context import MLContext
-=======
-from xdsl.builder import ImplicitBuilder
 from xdsl.context import Context
->>>>>>> 7f91433c
 from xdsl.dialects import memref_stream
 from xdsl.dialects.builtin import ModuleOp
 from xdsl.passes import ModulePass
