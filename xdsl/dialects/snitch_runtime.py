from abc import ABC, abstractmethod
from collections.abc import Sequence
from typing import Annotated, Generic, TypeVar

from xdsl.dialects.builtin import IndexType, IntegerAttr, IntegerType, i32, i64
from xdsl.ir import Attribute, Dialect, Operation, OpResult, SSAValue
from xdsl.irdl import (
    AttrSizedOperandSegments,
    ConstraintVar,
    IRDLOperation,
    Operand,
    VarOperand,
    irdl_op_definition,
    operand_def,
    prop_def,
    result_def,
    var_operand_def,
)
from xdsl.utils.exceptions import VerifyException

# Transfer ID
tx_id = i32
# Indicates address range in memory, a "memory slice"
slice_t_begin = i64
slice_t_end = i64


class SnitchRuntimeBaseOperation(IRDLOperation, ABC):
    """
    A base class for ops in the Snitch Runtime dialect.
    The Snitch Runtime dialect models the snitch runtime which contains low level
    routines to manage system level aspects of snitch systems.

    This dialect is modeled after:
    https://github.com/pulp-platform/snitch_cluster/tree/main/sw/snRuntime
    """

    pass


class SnitchRuntimeGetInfo(SnitchRuntimeBaseOperation, ABC):
    """
    A base class for snitch runtime functions that get a certain value at runtime
    """

    result: OpResult = result_def(i32)

    def __init__(
        self,
    ):
        super().__init__(result_types=[i32])


class NoOperandNoResultBaseOperation(SnitchRuntimeBaseOperation, ABC):
    """
    A base class for operations with no operands nor results
    """

    def __init__(
        self,
    ):
        super().__init__()


@irdl_op_definition
class GlobalCoreBaseHartidOp(SnitchRuntimeGetInfo):
    """
    Get the current core's global base Hart ID
    """

    name = "snrt.global_core_base_hartid"


@irdl_op_definition
class GlobalCoreIdxOp(SnitchRuntimeGetInfo):
    """
    Regardless of core type, return global core index, equal to the Hart ID of the current core - global base Hart ID of the cluster
    """

    name = "snrt.global_core_idx"


@irdl_op_definition
class GlobalCoreNumOp(SnitchRuntimeGetInfo):
    """
    Return total amount of cores including DMA cores per cluster
    """

    name = "snrt.global_core_num"


@irdl_op_definition
class GlobalComputeCoreIdxOp(SnitchRuntimeGetInfo):
    """
    For compute core, return global core index
    """

    name = "snrt.global_compute_core_idx"


@irdl_op_definition
class GlobalComputeCoreNumOp(SnitchRuntimeGetInfo):
    """
    Return total amount of compute cores per cluster
    """

    name = "snrt.global_compute_core_num"


@irdl_op_definition
class GlobalDmCoreIdxOp(SnitchRuntimeGetInfo):
    """
    For DMA core, return global core index
    """

    name = "snrt.global_dm_core_idx"


@irdl_op_definition
class GlobalDmCoreNumOp(SnitchRuntimeGetInfo):
    """
    Return total amount of DMA cores
    """

    name = "snrt.global_dm_core_num"


@irdl_op_definition
class ClusterCoreBaseHartidOp(SnitchRuntimeGetInfo):
    """
    Return Base Hart ID for this cluster
    """

    name = "snrt.cluster_core_base_hartid"


@irdl_op_definition
class ClusterCoreIdxOp(SnitchRuntimeGetInfo):
    """
    Return cluster identifier
    """

    name = "snrt.cluster_core_idx"


@irdl_op_definition
class ClusterCoreNumOp(SnitchRuntimeGetInfo):
    """
    Return total amount of cores for the current cluster
    """

    name = "snrt.cluster_core_num"


@irdl_op_definition
class ClusterComputeCoreIdxOp(SnitchRuntimeGetInfo):
    """
    For compute cores return core ID within a cluster
    """

    name = "snrt.cluster_compute_core_idx"


@irdl_op_definition
class ClusterComputeCoreNumOp(SnitchRuntimeGetInfo):
    """
    Return number of compute cores for the current cluster
    """

    name = "snrt.cluster_compute_core_num"


@irdl_op_definition
class ClusterDmCoreIdxOp(SnitchRuntimeGetInfo):
    """
    For DMA cores, return core ID within a cluster, currently hardcoded to number of all cores - 1
    """

    name = "snrt.cluster_dm_core_idx"


@irdl_op_definition
class ClusterDmCoreNumOp(SnitchRuntimeGetInfo):
    """
    Return amount of DMA cores in this cluster, in the current runtime, this is hardcoded to 1
    """

    name = "snrt.cluster_dm_core_num"


@irdl_op_definition
class ClusterIdxOp(SnitchRuntimeGetInfo):
    """
    Return i32 identifier for the cluster this core is a part of
    """

    name = "snrt.cluster_idx"


@irdl_op_definition
class ClusterNumOp(SnitchRuntimeGetInfo):
    """
    Probe the amount of clusters
    """

    name = "snrt.cluster_num"


@irdl_op_definition
class IsComputeCoreOp(SnitchRuntimeGetInfo):
    """
    Return non-zero integer if current snitch core is a compute core
    """

    name = "snrt.is_compute_core"


@irdl_op_definition
class IsDmCoreOp(SnitchRuntimeGetInfo):
    """
    Return non-zero integer if current snitch core is a DMA core
    """

    name = "snrt.is_dm_core"


@irdl_op_definition
class ClusterHwBarrierOp(NoOperandNoResultBaseOperation):
    """
    Synchronize cores in a cluster with a hardware barrier
    """

    name = "snrt.cluster_hw_barrier"


@irdl_op_definition
class ClusterSwBarrierOp(NoOperandNoResultBaseOperation):
    """
    Synchronize with compute cores after loading data
    """

    name = "snrt.cluster_sw_barrier"


@irdl_op_definition
class GlobalBarrierOp(NoOperandNoResultBaseOperation):
    """
    Synchronize clusters globally with a global software barrier
    """

    name = "snrt.global_barrier"


_T = TypeVar("_T", bound=Attribute)


@irdl_op_definition
class BarrierRegPtrOp(SnitchRuntimeGetInfo):
    """
    Get pointer to barrier register
    """

    name = "snrt.barrier_reg_ptr"


class GetMemoryInfoBaseOperation(SnitchRuntimeBaseOperation, ABC):
    """
    Generic base class for operations returning memory slices
    """

    slice_begin: OpResult = result_def(slice_t_begin)
    slice_end: OpResult = result_def(slice_t_end)

    def __init__(
        self,
    ):
        super().__init__(result_types=[slice_t_begin, slice_t_end])


@irdl_op_definition
class GlobalMemoryOp(GetMemoryInfoBaseOperation):
    """
    Get start address of global memory
    """

    name = "snrt.global_memory"


@irdl_op_definition
class ClusterMemoryOp(GetMemoryInfoBaseOperation):
    """
    Get start address of the cluster's TCDM memory
    """

    name = "snrt.cluster_memory"


@irdl_op_definition
class ZeroMemoryOp(GetMemoryInfoBaseOperation):
    """
    Get start address of the cluster's zero memory
    """

    name = "snrt.zero_memory"


class DmaStart1DBaseOperation(SnitchRuntimeBaseOperation, Generic[_T], ABC):
    """
    Initiate an asynchronous 1D DMA transfer
    """

    T = Annotated[Attribute, ConstraintVar("T"), _T]
    dst: Operand = operand_def(_T)
    src: Operand = operand_def(_T)
<<<<<<< HEAD
=======
    # Pylance was complaining about the below.
    # size: Operand = operand_def(Annotated[Attribute, i32])
>>>>>>> 26d9fe25
    size: Operand = operand_def(i32)
    transfer_id: OpResult = result_def(tx_id)

    def __init__(
        self,
        dst: Operation | SSAValue,
        src: Operation | SSAValue,
        size: Operation | SSAValue,
    ):
        super().__init__(operands=[dst, src, size], result_types=[tx_id])


class DmaStart2DBaseOperation(SnitchRuntimeBaseOperation, Generic[_T], ABC):
    """
    Generic base class for starting asynchronous 2D DMA transfers
    """

    T = Annotated[Attribute, ConstraintVar("T"), _T]
    dst: Operand = operand_def(_T)
    src: Operand = operand_def(_T)
    dst_stride: Operand = operand_def(IndexType)
    src_stride: Operand = operand_def(IndexType)
    size: Operand = operand_def(IndexType)
    repeat: Operand = operand_def(IndexType)
    transfer_id: OpResult = result_def(tx_id)

    def __init__(
        self,
        dst: Operation | SSAValue,
        src: Operation | SSAValue,
        dst_stride: Operation | SSAValue,
        src_stride: Operation | SSAValue,
        size: Operation | SSAValue,
        repeat: Operation | SSAValue,
    ):
        super().__init__(
            operands=[dst, src, dst_stride, src_stride, size, repeat],
            result_types=[tx_id],
        )


@irdl_op_definition
class DmaStart1DOp(DmaStart1DBaseOperation[Annotated[Attribute, i32]]):
    """
    Initiate an asynchronous 1D DMA transfer with 32-bits pointers
    """

    name = "snrt.dma_start_1d"


@irdl_op_definition
class DmaStart1DWideptrOp(DmaStart1DBaseOperation[Annotated[Attribute, i64]]):
    """
    Initiate an asynchronous 1D DMA transfer with 64-bits wide pointers
    """

    name = "snrt.dma_start_1d_wideptr"


@irdl_op_definition
class DmaStart2DOp(DmaStart2DBaseOperation[Annotated[Attribute, i32]]):
    """
    Initiate an asynchronous 2D DMA transfer with 32-bits pointers
    """

    name = "snrt.dma_start_2d"


@irdl_op_definition
class DmaStart2DWideptrOp(DmaStart2DBaseOperation[Annotated[Attribute, i64]]):
    """
    Initiate an asynchronous 2D DMA transfer with 64-bits wide pointers
    """

    name = "snrt.dma_start_2d_wideptr"


@irdl_op_definition
class DmaWaitOp(SnitchRuntimeBaseOperation):
    """
    Block until a transfer finishes
    """

    name = "snrt.dma_wait"
    transfer_id: Operand = operand_def(tx_id)

    def __init__(self, transfer_id: Operation | SSAValue):
        super().__init__(operands=[transfer_id])


@irdl_op_definition
class DmaWaitAllOp(NoOperandNoResultBaseOperation):
    """
    Block until all operations on the DMA cease
    """

    name = "snrt.dma_wait_all"


class SsrLoopBaseOp(SnitchRuntimeBaseOperation, ABC):
    """
    Configure an SSR data mover for an n-dimensional loop nest.
    bounds (limits of loop) and strides (increments of size) are ordered from inner-most to outer-most loops.

    for example:
    for (i = 0; i < 5; i++) { //bounds[1] = 5 and strides[1] = 1
        for (j = 0; j < 6; j+=2) { //bounds[0] = 6 and strides[0] = 2
            ...
        }
    }
    """

    data_mover: Operand = operand_def(i32)
    bounds: VarOperand = var_operand_def(IndexType)
    strides: VarOperand = var_operand_def(IndexType)
    irdl_options = [AttrSizedOperandSegments()]

    def verify_(self) -> None:
        if len(self.bounds) != len(self.strides):
            raise VerifyException(
                f"the length of bounds ({len(self.bounds)}) and strides ({len(self.strides)}) must be equal."
            )
        if len(self.strides) != self.num:
            raise VerifyException(
                f"Epected {self.num} bounds and strides, got {len(self.strides)}"
            )

    def __init__(
        self,
        data_mover: Operation | SSAValue,
        bounds: Sequence[Operation | SSAValue],
        strides: Sequence[Operation | SSAValue],
    ):
        super().__init__(operands=[data_mover, bounds, strides])

    @property
    @abstractmethod
    def num(self) -> int:
        raise NotImplementedError()


@irdl_op_definition
class SsrLoop1dOp(SsrLoopBaseOp):
    """
    Configure an SSR data mover for a 1D loop nest.
    """

    name = "snrt.ssr_loop_1d"

    @property
    def num(self) -> int:
        return 1


@irdl_op_definition
class SsrLoop2dOp(SsrLoopBaseOp):
    """
    Configure an SSR data mover for a 2D loop nest.
    """

    name = "snrt.ssr_loop_2d"

    @property
    def num(self) -> int:
        return 2


@irdl_op_definition
class SsrLoop3dOp(SsrLoopBaseOp):
    """
    Configure an SSR data mover for a 3D loop nest.
    """

    name = "snrt.ssr_loop_3d"

    @property
    def num(self) -> int:
        return 3


@irdl_op_definition
class SsrLoop4dOp(SsrLoopBaseOp):
    """
    Configure an SSR data mover for a 4D loop nest.
    """

    name = "snrt.ssr_loop_4d"

    @property
    def num(self) -> int:
        return 4


@irdl_op_definition
class SsrRepeatOp(SnitchRuntimeBaseOperation, ABC):
    """
    Configure the repetition count for a stream.
    """

    name = "snrt.ssr_repeat"
    dm: IntegerAttr[IntegerType] = prop_def(IntegerAttr[IntegerType])
    count: Operand = operand_def(i32)

    def __init__(
        self,
        dm: int | IntegerAttr[IntegerType],
        count: Operation | SSAValue,
    ):
        if isinstance(dm, int):
            dm = IntegerAttr(dm, i32)

        super().__init__(operands=[count], properties={"dm": dm})


@irdl_op_definition
class SsrEnableOp(NoOperandNoResultBaseOperation):
    """
    Enable SSR.
    """

    name = "snrt.ssr_enable"


@irdl_op_definition
class SsrDisableOp(NoOperandNoResultBaseOperation):
    """
    Disable SSR.
    """

    name = "snrt.ssr_disable"


class SsrReadWriteBaseOperation(SnitchRuntimeBaseOperation, ABC):
    dm: IntegerAttr[IntegerType] = prop_def(IntegerAttr[IntegerType])
    dim: IntegerAttr[IntegerType] = prop_def(IntegerAttr[IntegerType])
    ptr: Operand = operand_def(i32)

    def __init__(
        self,
        dm: int | IntegerAttr[IntegerType],
        dim: int | IntegerAttr[IntegerType],
        ptr: Operation | SSAValue,
    ):
        if isinstance(dm, int):
            dm = IntegerAttr(dm, i32)

        if isinstance(dim, int):
            dim = IntegerAttr(dim, i32)

        super().__init__(
            operands=[ptr],
            properties={
                "dm": dm,
                "dim": dim,
            },
        )


@irdl_op_definition
class SsrReadOp(SsrReadWriteBaseOperation):
    """
    Start a streaming read with a given dimensionality.
    """

    name = "snrt.ssr_read"


@irdl_op_definition
class SsrWriteOp(SsrReadWriteBaseOperation):
    """
    Start a streaming write with a given dimensionality.
    """

    name = "snrt.ssr_write"


@irdl_op_definition
class FpuFenceOp(NoOperandNoResultBaseOperation):
    """
    Synchronize the integer and float pipelines.
    """

    name = "snrt.fpu_fence"


SnitchRuntime = Dialect(
    "snrt",
    [
        GlobalCoreBaseHartidOp,
        GlobalCoreIdxOp,
        GlobalCoreNumOp,
        GlobalComputeCoreIdxOp,
        GlobalComputeCoreNumOp,
        GlobalDmCoreIdxOp,
        GlobalDmCoreNumOp,
        ClusterCoreBaseHartidOp,
        ClusterCoreIdxOp,
        ClusterCoreNumOp,
        ClusterComputeCoreIdxOp,
        ClusterComputeCoreNumOp,
        ClusterDmCoreIdxOp,
        ClusterDmCoreNumOp,
        ClusterIdxOp,
        ClusterNumOp,
        IsComputeCoreOp,
        IsDmCoreOp,
        ClusterHwBarrierOp,
        ClusterSwBarrierOp,
        GlobalBarrierOp,
        BarrierRegPtrOp,
        GlobalMemoryOp,
        ClusterMemoryOp,
        ZeroMemoryOp,
        DmaStart1DWideptrOp,
        DmaStart1DOp,
        DmaStart2DWideptrOp,
        DmaStart2DOp,
        DmaWaitOp,
        DmaWaitAllOp,
        SsrLoop1dOp,
        SsrLoop2dOp,
        SsrLoop3dOp,
        SsrLoop4dOp,
        SsrRepeatOp,
        SsrEnableOp,
        SsrDisableOp,
        SsrReadOp,
        SsrWriteOp,
        FpuFenceOp,
    ],
    [],
)<|MERGE_RESOLUTION|>--- conflicted
+++ resolved
@@ -312,11 +312,8 @@
     T = Annotated[Attribute, ConstraintVar("T"), _T]
     dst: Operand = operand_def(_T)
     src: Operand = operand_def(_T)
-<<<<<<< HEAD
-=======
     # Pylance was complaining about the below.
     # size: Operand = operand_def(Annotated[Attribute, i32])
->>>>>>> 26d9fe25
     size: Operand = operand_def(i32)
     transfer_id: OpResult = result_def(tx_id)
 
