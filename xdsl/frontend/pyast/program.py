--- conflicted
+++ resolved
@@ -11,16 +11,10 @@
 from xdsl.frontend.pyast.type_conversion import (
     SourceIRTypePair,
     TypeConverter,
-<<<<<<< HEAD
     TypeMethodPair,
     TypeName,
 )
 from xdsl.ir import Operation, TypeAttribute
-=======
-    TypeName,
-)
-from xdsl.ir import TypeAttribute
->>>>>>> 4417adec
 from xdsl.printer import Printer
 
 
@@ -46,12 +40,9 @@
     type_registry: dict[TypeName, SourceIRTypePair] = field(default_factory=dict)
     """Mappings between source code and IR type, indexed by name."""
 
-<<<<<<< HEAD
     method_registry: dict[TypeMethodPair, type[Operation]] = field(default_factory=dict)
     """Mappings between methods on objects and their operations."""
 
-=======
->>>>>>> 4417adec
     file: str | None = field(default=None)
     """Path to the file that contains the program."""
 
@@ -59,8 +50,7 @@
         """Associate a type in the source code with its type in the IR."""
         type_name = source_type.__name__
         if type_name in self.type_registry:
-<<<<<<< HEAD
-            raise FrontendProgramException(f"Cannot re-register type '{source_type}'")
+            raise FrontendProgramException(f"Cannot re-register type '{type_name}'")
         self.type_registry[type_name] = SourceIRTypePair(source_type, ir_type)
 
     def register_method(
@@ -72,11 +62,6 @@
             raise FrontendProgramException(f"Cannot re-register method '{key}'")
         self.method_registry[key] = ir_op
 
-=======
-            raise FrontendProgramException(f"Cannot re-register type '{type_name}'")
-        self.type_registry[type_name] = SourceIRTypePair(source_type, ir_type)
-
->>>>>>> 4417adec
     def _check_can_compile(self):
         if self.stmts is None or self.globals is None:
             msg = """
@@ -101,13 +86,9 @@
             globals=self.globals,
         )
         self.xdsl_program = CodeGeneration.run_with_type_converter(
-<<<<<<< HEAD
             type_converter,
             self.functions_and_blocks,
             self.file,
-=======
-            type_converter, self.type_registry, self.functions_and_blocks, self.file
->>>>>>> 4417adec
         )
         self.xdsl_program.verify()
 
