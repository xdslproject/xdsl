--- conflicted
+++ resolved
@@ -1,13 +1,7 @@
-<<<<<<< HEAD
-from xdsl.builder import Builder, ImplicitBuilder
-from xdsl.dialects import func, riscv, riscv_snitch, snitch_stream, stream
-=======
 from xdsl.builder import ImplicitBuilder
 from xdsl.dialects import riscv, riscv_snitch, snitch_stream, stream
->>>>>>> a710bc7c
 from xdsl.dialects.builtin import ArrayAttr, IntAttr, ModuleOp
 from xdsl.interpreter import Interpreter
-from xdsl.interpreters.func import FuncFunctions
 from xdsl.interpreters.riscv import RawPtr, RiscvFunctions
 from xdsl.interpreters.riscv_snitch import RiscvSnitchFunctions
 from xdsl.interpreters.snitch_stream import (
@@ -18,7 +12,7 @@
     indexing_map_from_bounds,
     offset_map_from_strides,
 )
-from xdsl.ir import Block, BlockArgument, Region
+from xdsl.ir import Block, Region
 from xdsl.ir.affine import AffineExpr, AffineMap
 from xdsl.utils.test_value import TestSSAValue
 
@@ -144,34 +138,4 @@
         == ()
     )
 
-    assert c.float64.get_list(6) == [5.0] * 6
-
-
-def test_frep_carried_vars():
-    float_register = riscv.IntRegisterType.unallocated()
-    acc_reg_type = riscv.Registers.FT[3]
-
-    @ModuleOp
-    @Builder.implicit_region
-    def sum_to_for_op():
-        with ImplicitBuilder(
-            func.FuncOp("sum_to", ((float_register,), (float_register,))).body
-        ) as (count,):
-            one = riscv.LiOp(1).rd
-            initial = riscv.FCvtDWOp(one, rd=acc_reg_type).rd
-
-            @Builder.implicit_region((float_register,))
-            def for_loop_region(args: tuple[BlockArgument, ...]):
-                (acc,) = args
-                res = riscv.FAddDOp(acc, acc, rd=acc_reg_type)
-                riscv_snitch.FrepYieldOp(res)
-
-            result = riscv_snitch.FrepOuter(count, for_loop_region, (initial,)).res
-            func.Return(*result)
-
-    interpreter = Interpreter(sum_to_for_op)
-    interpreter.register_implementations(RiscvSnitchFunctions())
-    interpreter.register_implementations(RiscvFunctions())
-    interpreter.register_implementations(FuncFunctions())
-
-    assert interpreter.call_op("sum_to", (5,)) == (64,)+    assert c.float64.get_list(6) == [5.0] * 6