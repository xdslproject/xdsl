--- conflicted
+++ resolved
@@ -3497,13 +3497,10 @@
         FMvWXOp,
         FLwOp,
         FSwOp,
-<<<<<<< HEAD
         FLdOp,
         FSdOp,
-=======
         VFAddSOp,
         VFMulSOp,
->>>>>>> e6bc4c88
     ],
     [
         IntRegisterType,
