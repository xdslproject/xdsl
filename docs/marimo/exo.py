--- conflicted
+++ resolved
@@ -11,7 +11,6 @@
     from xdsl.parser import Parser
     from xdsl.context import Context
     from xdsl.dialects import arith, func, test, scf, builtin, memref
-<<<<<<< HEAD
     from xdsl.transforms.scf_for_loop_range_folding import ScfForLoopRangeFoldingPass
     from xdsl.transforms.canonicalize import CanonicalizePass
     return (
@@ -28,9 +27,6 @@
         test,
         xmo,
     )
-=======
-    return Context, Parser, arith, builtin, func, memref, mo, scf, test, xmo
->>>>>>> 393243ba
 
 
 @app.cell(hide_code=True)
@@ -154,7 +150,6 @@
 
 
 @app.cell
-<<<<<<< HEAD
 def _(
     CanonicalizePass,
     ModuleOp,
@@ -167,9 +162,6 @@
     input_module,
     scf,
 ):
-=======
-def _(ModuleOp, arith, builtin, find, input_module, scf):
->>>>>>> 393243ba
     from typing import cast
 
     from xdsl.printer import Printer
@@ -264,16 +256,11 @@
         new_o_loop = scf.ForOp(i_loop.lb, i_loop.ub, i_loop.step, (), outer_body)
         r.replace_op(cursor, new_o_loop)
 
-<<<<<<< HEAD
         for (old_inner, new_outer) in zip(new_i_loop.body.block.args, new_o_loop.body.block.args, strict=True):
             new_outer.name_hint = old_inner.name_hint
 
         for (old_outer, new_inner) in zip(o_loop.body.block.args, new_i_loop.body.block.args, strict=True):
             new_inner.name_hint = old_outer.name_hint
-
-
-=======
->>>>>>> 393243ba
 
     print("IR before split")
     Printer().print_op(input_module)
@@ -281,16 +268,11 @@
 
     cursors = find(_module, "scf.for") # this should be loops
     split(_module, cursors[0], 16) # split the loop cursors[0] is pointing to by 8
-<<<<<<< HEAD
     split(_module, cursors[1], 8)
     ScfForLoopRangeFoldingPass().apply(ctx, _module)
     CanonicalizePass().apply(ctx, _module)
     io, ii, jo, ji, k = find(_module, "scf.for")
     reorder_loops(_module, ii)
-=======
-    # split(_module, cursors[1], 8)
-    #reorder_loops(_module, cursors[0])
->>>>>>> 393243ba
 
     print("\n")
     print("IR after split")
