--- conflicted
+++ resolved
@@ -4,15 +4,6 @@
 
 from xdsl.dialects.builtin import IndexType, IntegerType
 from xdsl.ir import Attribute, Block, Dialect, Operation, Region, SSAValue
-<<<<<<< HEAD
-from xdsl.traits import (
-    HasParent,
-    IsTerminator,
-    SingleBlockImplicitTerminator,
-    ensure_terminator,
-)
-=======
->>>>>>> 623518ec
 from xdsl.irdl import (
     AnyAttr,
     AttrSizedOperandSegments,
@@ -26,7 +17,12 @@
     var_operand_def,
     var_result_def,
 )
-from xdsl.traits import HasParent, IsTerminator
+from xdsl.traits import (
+    HasParent,
+    IsTerminator,
+    SingleBlockImplicitTerminator,
+    ensure_terminator,
+)
 from xdsl.utils.exceptions import VerifyException
 
 
