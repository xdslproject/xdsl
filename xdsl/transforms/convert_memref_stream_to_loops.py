from collections.abc import Sequence

from xdsl.context import MLContext
from xdsl.dialects import arith, memref, memref_stream, stream
from xdsl.dialects.builtin import AffineMapAttr, IntegerAttr, ModuleOp, UnitAttr
from xdsl.ir import Operation, SSAValue
from xdsl.passes import ModulePass
from xdsl.pattern_rewriter import (
    GreedyRewritePatternApplier,
    PatternRewriter,
    PatternRewriteWalker,
    RewritePattern,
    op_type_rewrite_pattern,
)
from xdsl.rewriter import InsertPoint
from xdsl.transforms.loop_nest_lowering_utils import (
    indices_for_map,
    rewrite_generic_to_imperfect_loops,
    rewrite_generic_to_loops,
)


def _insert_load(
    source_index: int,
    source: SSAValue,
    affine_map_attr: AffineMapAttr,
    ind_vars: Sequence[SSAValue],
    rewriter: PatternRewriter,
    insertion_point: InsertPoint,
) -> SSAValue:
    if isinstance(source.type, memref.MemRefType):
        indices = indices_for_map(
            rewriter, insertion_point, affine_map_attr.data, ind_vars
        )
        op = memref.Load.get(source, indices)
    elif isinstance(source.type, stream.ReadableStreamType):
        op = memref_stream.ReadOp(source)
    else:
        return source
    rewriter.insert_op(op, insertion_point)
    return op.res


class LowerGenericOpPattern(RewritePattern):
    @op_type_rewrite_pattern
    def match_and_rewrite(
        self, op: memref_stream.GenericOp, rewriter: PatternRewriter
    ) -> None:

        if memref_stream.IteratorTypeAttr.interleaved() in op.iterator_types:
            interleave_factor = op.bounds.data[-1].value.data
            rewriter.insert_op_before_matched_op(
                interleaved_index_ops := tuple(
                    arith.Constant(IntegerAttr.from_index_int_value(i))
                    for i in range(interleave_factor)
                )
            )
            interleaved_index_vals = tuple(op.result for op in interleaved_index_ops)

            def extra_dim(source_index: int) -> tuple[SSAValue] | tuple[()]:
                return (interleaved_index_vals[source_index % interleave_factor],)

        else:
            interleave_factor = 1
            interleaved_index_vals = ()

            def extra_dim(source_index: int) -> tuple[SSAValue] | tuple[()]:
                return ()

        ins_count = len(op.inputs) * interleave_factor

        if any(not isinstance(init, UnitAttr) for init in op.inits):
            constant_vals: list[SSAValue | None] = [None] * len(op.outputs)
            for index, val in zip(op.init_indices, op.inits, strict=True):
                constant_vals[index.data] = val

            def insert_load(
                source_index: int,
                ind_vars: Sequence[SSAValue],
                rewriter: PatternRewriter,
                insertion_point: InsertPoint,
            ) -> SSAValue:
<<<<<<< HEAD
=======
                """
                Inserts a load op or returns an initial value for a given operand of the
                generic operation being lowered.
                If the operation contains an INTERLEAVED iterator type then the body has a
                corresponding factor of duplication of arguments.
                To determine the appropriate operand and indexing map, the source_index is
                divided by the interleave factor.
                """
>>>>>>> 05b2fdf8
                source = op.operands[source_index // interleave_factor]
                affine_map_attr = op.indexing_maps.data[
                    source_index // interleave_factor
                ]
                if source_index >= ins_count:
                    constant_val = constant_vals[
                        (source_index - ins_count) // interleave_factor
                    ]
                    if constant_val is not None:
                        return constant_val

                return _insert_load(
                    source_index,
                    source,
                    affine_map_attr,
                    tuple(ind_vars) + extra_dim(source_index),
                    rewriter,
                    insertion_point,
                )

        else:

            def insert_load(
                source_index: int,
                ind_vars: Sequence[SSAValue],
                rewriter: PatternRewriter,
                insertion_point: InsertPoint,
            ) -> SSAValue:
<<<<<<< HEAD
=======
                """
                Inserts a load op for a given operand of the generic operation being
                lowered.
                If the operation contains an INTERLEAVED iterator type then the body has a
                corresponding factor of duplication of arguments.
                To determine the appropriate operand and indexing map, the source_index is
                divided by the interleave factor.
                """
>>>>>>> 05b2fdf8
                source = op.operands[source_index // interleave_factor]
                affine_map_attr = op.indexing_maps.data[
                    source_index // interleave_factor
                ]
                return _insert_load(
                    source_index,
                    source,
                    affine_map_attr,
                    tuple(ind_vars) + extra_dim(source_index),
                    rewriter,
                    insertion_point,
                )

        def insert_store(
            source_index: int,
            value: SSAValue,
            ind_vars: Sequence[SSAValue],
            rewriter: PatternRewriter,
            insertion_point: InsertPoint,
        ) -> Operation:
<<<<<<< HEAD
=======
            """
            Inserts a store op for a given operand of the generic operation being lowered.
            If the operation contains an INTERLEAVED iterator
            type then the body has a corresponding factor of duplication of arguments.
            To determine the appropriate operand and indexing map, the source_index is
            divided by the interleave factor.
            """
>>>>>>> 05b2fdf8
            nonlocal op
            index = (source_index + ins_count) // interleave_factor
            destination = op.operands[index]
            affine_map = op.indexing_maps.data[index].data
            if isinstance(destination.type, memref.MemRefType):
                indices = indices_for_map(
                    rewriter,
                    insertion_point,
                    affine_map,
                    tuple(ind_vars) + extra_dim(source_index),
                )
                store_op = memref.Store.get(value, destination, indices)
            else:
                store_op = memref_stream.WriteOp(value, destination)
            rewriter.insert_op(store_op, insertion_point)
            return store_op

        outer_ubs, inner_ubs = op.get_static_loop_ranges()
        if inner_ubs:
            # Imperfectly nested
            rewrite_generic_to_imperfect_loops(
                rewriter,
                InsertPoint.before(op),
                outer_ubs,
                inner_ubs,
                op.indexing_maps.data[ins_count:],
                op.indexing_maps.data[:ins_count],
                op.indexing_maps.data[ins_count:],
                op.outputs,
                op.inputs,
                op.outputs,
                op.body.block.args[ins_count:],
                op.body.block.args[:ins_count],
                op.body.block,
                insert_load,
                insert_store,
            )
        else:
            rewrite_generic_to_loops(
                rewriter,
                InsertPoint.before(op),
                outer_ubs,
                op.indexing_maps.data,
                op.indexing_maps.data[-len(op.outputs) :],
                op.operands,
                op.outputs,
                op.body.block,
                insert_load,
                insert_store,
            )


class ConvertMemrefStreamToLoopsPass(ModulePass):
    """
    Converts a memref_stream generic to loop.
    """

    name = "convert-memref-stream-to-loops"

    def apply(self, ctx: MLContext, op: ModuleOp) -> None:
        PatternRewriteWalker(
            GreedyRewritePatternApplier([LowerGenericOpPattern()]),
            apply_recursively=False,
        ).rewrite_module(op)<|MERGE_RESOLUTION|>--- conflicted
+++ resolved
@@ -80,8 +80,6 @@
                 rewriter: PatternRewriter,
                 insertion_point: InsertPoint,
             ) -> SSAValue:
-<<<<<<< HEAD
-=======
                 """
                 Inserts a load op or returns an initial value for a given operand of the
                 generic operation being lowered.
@@ -90,7 +88,6 @@
                 To determine the appropriate operand and indexing map, the source_index is
                 divided by the interleave factor.
                 """
->>>>>>> 05b2fdf8
                 source = op.operands[source_index // interleave_factor]
                 affine_map_attr = op.indexing_maps.data[
                     source_index // interleave_factor
@@ -119,8 +116,6 @@
                 rewriter: PatternRewriter,
                 insertion_point: InsertPoint,
             ) -> SSAValue:
-<<<<<<< HEAD
-=======
                 """
                 Inserts a load op for a given operand of the generic operation being
                 lowered.
@@ -129,7 +124,6 @@
                 To determine the appropriate operand and indexing map, the source_index is
                 divided by the interleave factor.
                 """
->>>>>>> 05b2fdf8
                 source = op.operands[source_index // interleave_factor]
                 affine_map_attr = op.indexing_maps.data[
                     source_index // interleave_factor
@@ -150,8 +144,6 @@
             rewriter: PatternRewriter,
             insertion_point: InsertPoint,
         ) -> Operation:
-<<<<<<< HEAD
-=======
             """
             Inserts a store op for a given operand of the generic operation being lowered.
             If the operation contains an INTERLEAVED iterator
@@ -159,7 +151,6 @@
             To determine the appropriate operand and indexing map, the source_index is
             divided by the interleave factor.
             """
->>>>>>> 05b2fdf8
             nonlocal op
             index = (source_index + ins_count) // interleave_factor
             destination = op.operands[index]
