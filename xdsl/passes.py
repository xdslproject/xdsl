import dataclasses
from abc import ABC, abstractmethod
from collections.abc import Callable, Iterable, Iterator
from dataclasses import Field, dataclass, field
from types import NoneType, UnionType
from typing import Any, ClassVar, TypeVar, Union, get_args, get_origin

from xdsl.dialects import builtin
from xdsl.ir import MLContext
from xdsl.utils.hints import isa, type_repr
from xdsl.utils.parse_pipeline import (
    PassArgElementType,
    PassArgListType,
    PipelinePassSpec,
)

ModulePassT = TypeVar("ModulePassT", bound="ModulePass")


@dataclass(frozen=True)
class ModulePass(ABC):
    """
    A Pass is a named rewrite pass over an IR module that can accept arguments.

    All passes are expected to leave the IR in a valid state *after* application,
    meaning that a call to .verify() succeeds on the whole module. In turn, all
    passes can expect that the IR they are applied to is in a valid state. It
    is not required that the IR verifies at any point while the pass is being
    applied.

    In order to make a pass accept arguments, it must be a dataclass. Furthermore,
    only the following types are supported as argument types:

    Base types:                int | float | bool | string
    N-tuples of base types:
        tuple[int, ...], tuple[int|float, ...], tuple[int, ...] | tuple[float, ...]
    Top-level optional:        ... | None

    Pass arguments on the CLI are formatted as follows:

    CLI arg                             Mapped to class field
    -------------------------           ------------------------------
    my-pass{arg-1=1}                    arg_1: int             = 1
    my-pass{arg-1}                      arg_1: int | None      = None
    my-pass{arg-1=1,2,3}                arg_1: tuple[int, ...] = (1, 2, 3)
    my-pass{arg-1=true}                 arg_1: bool | None     = True
    """

    name: ClassVar[str]

    @abstractmethod
    def apply(self, ctx: MLContext, op: builtin.ModuleOp) -> None: ...

    @classmethod
    def from_pass_spec(cls: type[ModulePassT], spec: PipelinePassSpec) -> ModulePassT:
        """
        This method takes a PipelinePassSpec, does type checking on the
        arguments, and then instantiates an instance of the ModulePass
        from the spec.
        """
        if spec.name != cls.name:
            raise ValueError(
                f"Cannot create Pass {cls.name} from pass arguments for pass {spec.name}"
            )

        # normalize spec arg names:
        spec_arguments_dict: dict[str, PassArgListType] = (
            spec.normalize_arg_names().args
        )

        # get all dataclass fields
        fields: tuple[Field[Any], ...] = dataclasses.fields(cls)

        # start constructing the argument dict for the dataclass
        arg_dict = dict[str, PassArgListType | PassArgElementType | None]()

        # iterate over all fields of the dataclass
        for op_field in fields:
            # ignore the name field and everything that's not used by __init__
            if op_field.name == "name" or not op_field.init:
                continue
            # check that non-optional fields are present
            if op_field.name not in spec_arguments_dict:
                if _is_optional(op_field):
                    arg_dict[op_field.name] = _get_default(op_field)
                    continue
                raise ValueError(f'Pass {cls.name} requires argument "{op_field.name}"')

            # convert pass arg to the correct type:
            arg_dict[op_field.name] = _convert_pass_arg_to_type(
                spec_arguments_dict.pop(op_field.name),
                op_field.type,
            )
            # we use .pop here to also remove the arg from the dict

        # if not all args were removed we raise an error
        if len(spec_arguments_dict) != 0:
            arguments_str = ", ".join(f'"{arg}"' for arg in spec_arguments_dict)
            fields_str = ", ".join(f'"{field.name}"' for field in fields)
            raise ValueError(
                f"Provided arguments [{arguments_str}] not found in expected pass "
                f"arguments [{fields_str}]"
            )

        # instantiate the dataclass using kwargs
        return cls(**arg_dict)

    def pipeline_pass_spec(self) -> PipelinePassSpec:
        """
        This function takes a ModulePass and returns a PipelinePassSpec.
        """
        # get all dataclass fields
        fields: tuple[Field[Any], ...] = dataclasses.fields(self)
        arg_dict: dict[str, PassArgListType] = {}

        # iterate over all fields of the dataclass
        for op_field in fields:
            # ignore the name field and everything that's not used by __init__
            if op_field.name == "name" or not op_field.init:
                continue

            if _is_optional(op_field):
                arg_dict[op_field.name] = _get_default(op_field)

            val = getattr(self, op_field.name)
            if val is None:
                arg_dict.update({op_field.name: ()})
            elif isinstance(val, PassArgElementType):
                arg_dict.update({op_field.name: (getattr(self, op_field.name),)})
            else:
                arg_dict.update({op_field.name: getattr(self, op_field.name)})

        return PipelinePassSpec(self.name, arg_dict)


# Git Issue: https://github.com/xdslproject/xdsl/issues/1845
def get_pass_argument_names_and_types(arg: type[ModulePassT]) -> str:
    """
    This method takes a type[ModulePassT] and outputs a string containing the names of the
    pass arguments and their types. If an argument has a default value, it is not
    added to the string.
    """

    return " ".join(
<<<<<<< HEAD
        (
            f"{field.name}={type_repr(field.type)}"
            if not hasattr(arg, field.name)
            else (
                f"{field.name}={str(getattr(arg, field.name)).lower()}"
                if getattr(arg, field.name) is not None
                else field.name
            )
        )
        for field in dataclasses.fields(arg)
=======
        [
            (
                f"{field.name}={type_repr(field.type)}"
                if not hasattr(arg, field.name)
                else f"{field.name}={str(getattr(arg, field.name)).lower()}"
            )
            for field in dataclasses.fields(arg)
        ]
>>>>>>> e2f97238
    )


def _empty_callback(
    previous_pass: ModulePass, module: builtin.ModuleOp, next_pass: ModulePass
) -> None:
    return


@dataclass(frozen=True)
class PipelinePass(ModulePass):
    passes: tuple[ModulePass, ...]
    callback: Callable[[ModulePass, builtin.ModuleOp, ModulePass], None] = field(
        default=_empty_callback
    )
    """
    Function called in between every pass, taking the pass that just ran, the module, and
    the next pass.
    """

    def apply(self, ctx: MLContext, op: builtin.ModuleOp) -> None:
        if not self.passes:
            # Early exit to avoid fetching a non-existing last pass.
            return

        for prev, next in zip(self.passes[:-1], self.passes[1:]):
            prev.apply(ctx, op)
            self.callback(prev, op, next)

        self.passes[-1].apply(ctx, op)

    @classmethod
    def build_pipeline_tuples(
        cls,
        available_passes: dict[str, Callable[[], type[ModulePass]]],
        pass_spec_pipeline: Iterable[PipelinePassSpec],
    ) -> Iterator[tuple[type[ModulePass], PipelinePassSpec]]:
        for p in pass_spec_pipeline:
            if p.name not in available_passes:
                raise Exception(f"Unrecognized pass: {p.name}")
            yield (available_passes[p.name](), p)


def _convert_pass_arg_to_type(
    value: PassArgListType, dest_type: Any
) -> PassArgListType | PassArgElementType | None:
    """
    Takes in a list of pass args, and converts them to the required type.

    value,      dest_type,      result
    []          int | None      None
    [1]         int | None      1
    [1]         tuple[int, ...] (1,)
    [1,2]       tuple[int, ...] (1,2)
    [1,2]       int | None      Error
    []          int             Error

    And so on
    """
    origin = get_origin(dest_type)

    # we need to special case optionals as [] means no option given
    if origin in [Union, UnionType]:
        if len(value) == 0:
            if NoneType in get_args(dest_type):
                return None
            else:
                raise ValueError("Argument must contain a value")

    # first check if an individual value passes the type check
    if len(value) == 1 and isa(value[0], dest_type):
        return value[0]

    # then check if n-tuple value is okay
    if isa(value, dest_type):
        return value

    # at this point we exhausted all possibilities
    raise ValueError(f"Incompatible types: given {value}, expected {dest_type}")


def _is_optional(field: Field[Any]):
    """
    Shorthand to check if the given type allows "None" as a value.
    """
    can_be_none = get_origin(field.type) in [Union, UnionType] and NoneType in get_args(
        field.type
    )
    has_default_val = field.default is not dataclasses.MISSING
    has_default_factory = field.default_factory is not dataclasses.MISSING

    return can_be_none or has_default_val or has_default_factory


def _get_default(field: Field[Any]) -> Any:
    if field.default is not dataclasses.MISSING:
        return field.default
    if field.default_factory is not dataclasses.MISSING:
        return field.default_factory()
    return None<|MERGE_RESOLUTION|>--- conflicted
+++ resolved
@@ -142,7 +142,6 @@
     """
 
     return " ".join(
-<<<<<<< HEAD
         (
             f"{field.name}={type_repr(field.type)}"
             if not hasattr(arg, field.name)
@@ -153,16 +152,6 @@
             )
         )
         for field in dataclasses.fields(arg)
-=======
-        [
-            (
-                f"{field.name}={type_repr(field.type)}"
-                if not hasattr(arg, field.name)
-                else f"{field.name}={str(getattr(arg, field.name)).lower()}"
-            )
-            for field in dataclasses.fields(arg)
-        ]
->>>>>>> e2f97238
     )
 
 
