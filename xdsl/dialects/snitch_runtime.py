--- conflicted
+++ resolved
@@ -427,15 +427,12 @@
         IsComputeCoreOp,
         IsDmCoreOp,
         ClusterHwBarrierOp,
-<<<<<<< HEAD
         ClusterSwBarrierOp,
         GlobalBarrierOp,
-=======
         BarrierRegPtrOp,
         GlobalMemoryOp,
         ClusterMemoryOp,
         ZeroMemoryOp,
->>>>>>> 247bcd5e
         DmaStart1DWideptrOp,
         DmaStart1DOp,
         DmaStart2DWideptrOp,
