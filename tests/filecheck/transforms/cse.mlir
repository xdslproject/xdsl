--- conflicted
+++ resolved
@@ -89,18 +89,10 @@
     func.return %20, %21, %22 : i1, i1, i1
   }
 
-<<<<<<< HEAD
-// CHECK:         func.func @different_attributes(%arg0_2 : index, %arg1_1 : index) -> (i1, i1, i1) {
-// CHECK-NEXT:      %11 = arith.cmpi slt, %arg0_2, %arg1_1 : index
-// CHECK-NEXT:      %12 = arith.cmpi ne, %arg0_2, %arg1_1 : index
-// CHECK-NEXT:      func.return %11, %12, %12 : i1, i1, i1
-=======
 // CHECK:         func.func @different_attributes(%arg0 : index, %arg1 : index) -> (i1, i1, i1) {
 // CHECK-NEXT:      %0 = arith.cmpi slt, %arg0, %arg1 : index
 // CHECK-NEXT:      %1 = arith.cmpi ne, %arg0, %arg1 : index
-// CHECK-NEXT:      %2 = arith.cmpi ne, %arg0, %arg1 : index
-// CHECK-NEXT:      func.return %0, %1, %2 : i1, i1, i1
->>>>>>> 8a1dae23
+// CHECK-NEXT:      func.return %0, %1, %1 : i1, i1, i1
 // CHECK-NEXT:    }
 
 /// Check that operations with side effects are not eliminated.
@@ -111,15 +103,9 @@
     func.return %23, %24 : memref<2x1xf32>, memref<2x1xf32>
   }
 // CHECK:         func.func @side_effect() -> (memref<2x1xf32>, memref<2x1xf32>) {
-<<<<<<< HEAD
-// CHECK-NEXT:      %13 = memref.alloc() : memref<2x1xf32>
-// CHECK-NEXT:      %14 = memref.alloc() : memref<2x1xf32>
-// CHECK-NEXT:      func.return %13, %14 : memref<2x1xf32>, memref<2x1xf32>
-=======
 // CHECK-NEXT:      %0 = memref.alloc() : memref<2x1xf32>
 // CHECK-NEXT:      %1 = memref.alloc() : memref<2x1xf32>
 // CHECK-NEXT:      func.return %0, %1 : memref<2x1xf32>, memref<2x1xf32>
->>>>>>> 8a1dae23
 // CHECK-NEXT:    }
 
 /// Check that operation definitions are properly propagated down the dominance
@@ -540,7 +526,6 @@
 // CHECK-NEXT:      ^0(%arg3 : i1):
 // CHECK-NEXT:        "test.region_yield"(%1) : (i1) -> ()
 // CHECK-NEXT:      }) : (tensor<2xi1>) -> tensor<2xi1>
-// CHECK-NEXT:      %3 = arith.maxsi %0, %1 : i1
 // CHECK-NEXT:      func.return %2, %2 : tensor<2xi1>, tensor<2xi1>
 // CHECK-NEXT:    }
 
@@ -560,21 +545,12 @@
     func.return %94, %96 : tensor<5xf32>, tensor<5xf32>
   }
 
-<<<<<<< HEAD
-// CHECK:         func.func @cse_multiple_regions(%arg0_11 : i1, %arg1_8 : tensor<5xf32>) -> (tensor<5xf32>, tensor<5xf32>) {
-// CHECK-NEXT:      %76 = "scf.if"(%arg0_11) ({
-// CHECK-NEXT:        %77 = tensor.empty() : tensor<5xf32>
-// CHECK-NEXT:        scf.yield %77 : tensor<5xf32>
-// CHECK-NEXT:      }, {
-// CHECK-NEXT:        scf.yield %arg1_8 : tensor<5xf32>
-=======
 // CHECK:         func.func @cse_multiple_regions(%arg0 : i1, %arg1 : tensor<5xf32>) -> (tensor<5xf32>, tensor<5xf32>) {
 // CHECK-NEXT:      %0 = "scf.if"(%arg0) ({
 // CHECK-NEXT:        %1 = tensor.empty() : tensor<5xf32>
 // CHECK-NEXT:        scf.yield %1 : tensor<5xf32>
 // CHECK-NEXT:      }, {
 // CHECK-NEXT:        scf.yield %arg1 : tensor<5xf32>
->>>>>>> 8a1dae23
 // CHECK-NEXT:      }) : (i1) -> tensor<5xf32>
 // CHECK-NEXT:      func.return %0, %0 : tensor<5xf32>, tensor<5xf32>
 // CHECK-NEXT:    }
@@ -668,45 +644,6 @@
 // CHECK-NEXT:        %4 = arith.constant 24 : i32
 // CHECK-NEXT:        scf.yield %4 : i32
 // CHECK-NEXT:      }) : (i1) -> i32
-<<<<<<< HEAD
-// CHECK-NEXT:      %89 = "test.op_with_memread"() : () -> i32
-// CHECK-NEXT:      func.return %84, %89, %86 : i32, i32, i32
-// CHECK-NEXT:    }
-
-// Check that no CSE happens on a recursively side-effecting ops containing side-effects.
-func.func @no_cse_multiple_regions_side_effect(%arg0_12 : i1, %arg1_9 : memref<5xf32>) -> (memref<5xf32>, memref<5xf32>) {
-    %90 = "scf.if"(%arg0_12) ({
-      %91 = memref.alloc() : memref<5xf32>
-      scf.yield %91 : memref<5xf32>
-    }, {
-      scf.yield %arg1_9 : memref<5xf32>
-    }) : (i1) -> memref<5xf32>
-    %92 = "scf.if"(%arg0_12) ({
-      %93 = memref.alloc() : memref<5xf32>
-      scf.yield %93 : memref<5xf32>
-    }, {
-      scf.yield %arg1_9 : memref<5xf32>
-    }) : (i1) -> memref<5xf32>
-    func.return %90, %92 : memref<5xf32>, memref<5xf32>
-}
-
-// CHECK:          func.func @no_cse_multiple_regions_side_effect(%arg0_12 : i1, %arg1_9 : memref<5xf32>) -> (memref<5xf32>, memref<5xf32>) {
-// CHECK-NEXT:       %90 = "scf.if"(%arg0_12) ({
-// CHECK-NEXT:         %91 = memref.alloc() : memref<5xf32>
-// CHECK-NEXT:         scf.yield %91 : memref<5xf32>
-// CHECK-NEXT:       }, {
-// CHECK-NEXT:         scf.yield %arg1_9 : memref<5xf32>
-// CHECK-NEXT:       }) : (i1) -> memref<5xf32>
-// CHECK-NEXT:       %92 = "scf.if"(%arg0_12) ({
-// CHECK-NEXT:         %93 = memref.alloc() : memref<5xf32>
-// CHECK-NEXT:         scf.yield %93 : memref<5xf32>
-// CHECK-NEXT:       }, {
-// CHECK-NEXT:         scf.yield %arg1_9 : memref<5xf32>
-// CHECK-NEXT:       }) : (i1) -> memref<5xf32>
-// CHECK-NEXT:       func.return %90, %92 : memref<5xf32>, memref<5xf32>
-// CHECK-NEXT:     }
-=======
 // CHECK-NEXT:      %5 = "test.op_with_memread"() : () -> i32
 // CHECK-NEXT:      func.return %0, %5, %2 : i32, i32, i32
-// CHECK-NEXT:    }
->>>>>>> 8a1dae23
+// CHECK-NEXT:    }