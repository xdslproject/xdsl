// RUN: xdsl-opt --verify-diagnostics --split-input-file %s | filecheck %s

// Non-broadcastable operands are not allowed.

builtin.module {
  %t0, %t1 = "test.op"() : () -> (tensor<2x4xf32>, tensor<3x2xf32>)

  // CHECK: Operation does not verify: operands have incompatible shapes: (2, 4) and (3, 2)
  %res_add =  "onnx.Add"(%t0, %t1) {onnx_node_name = "/Add"} : (tensor<2x4xf32>, tensor<3x2xf32>) -> tensor<2x4xf32>
}

// -----

builtin.module {
  %t0, %t1 = "test.op"() : () -> (tensor<2x4xf32>, tensor<1x4xf32>)

  // CHECK: Operation does not verify: result shape [2, 4] does not match result type tensor<1x4xf32>
  %res_sub =  "onnx.Sub"(%t0, %t1) {onnx_node_name = "/Sub"} : (tensor<2x4xf32>, tensor<1x4xf32>) -> tensor<1x4xf32>
}

// -----

builtin.module {
  %t0, %t1 = "test.op"() : () -> (f32, tensor<2x4xf32>)

  // CHECK: operand at position 0 does not verify!
  // CHECK: f32 should be of base attribute tensor
  %res_mul =  "onnx.Mul"(%t0, %t1) {onnx_node_name = "/Mul"} : (f32, tensor<2x4xf32>) -> tensor<2x4xf32>
}

// -----

builtin.module {
  %t0, %t1 = "test.op"() : () -> (tensor<2x4xf32>, tensor<2x4xi32>)

  // CHECK: operand at position 1 does not verify!
  // CHECK: attribute f32 expected from variable 'T', but got i32
  %res_div =  "onnx.Div"(%t0, %t1) {onnx_node_name = "/Div"} : (tensor<2x4xf32>, tensor<2x4xi32>) -> tensor<2x4xf32>
}

// -----

builtin.module {
  %t0, %t1, %t2 = "test.op"() : () -> (tensor<2x4xf32>, tensor<3x2xf32>, tensor<3x2xf32>)

  // CHECK: Operation does not verify: operands have incompatible shapes: (2, 4) and (3, 2)
  %res_gemm =  "onnx.Gemm"(%t0, %t1, %t2) {onnx_node_name = "/Gemm"} : (tensor<2x4xf32>, tensor<3x2xf32>, tensor<3x2xf32>) -> tensor<2x4xf32>
}

// -----

builtin.module {
  %t0, %t1, %t2 = "test.op"() : () -> (f32, tensor<2x4xf32>,tensor<2x4xf32>)

  // CHECK: operand at position 0 does not verify!
  // CHECK: f32 should be of base attribute tensor
  %res_gemm=  "onnx.Gemm"(%t0, %t1, %t2) {onnx_node_name = "/Gemm"} : (f32, tensor<2x4xf32>, tensor<2x4xf32>) -> tensor<2x4xf32>
}

// -----

builtin.module {
    %t0, %t1, %t2 = "test.op"(): () -> (tensor<5x2xf32>, tensor<2x1xf32>, tensor<5x4xf32>)

    //CHECK:  Operation does not verify: result shape [5, 4] does not match result type tensor<5x2xf32>
    %res_gemm = "onnx.Gemm"(%t0, %t1, %t2) : (tensor<5x2xf32>, tensor<2x1xf32>, tensor<5x4xf32>) -> tensor<5x2xf32>
}

// -----

builtin.module {
  %t0, %t1, %t2 = "test.op"() : () -> (tensor<2x4xf32>, tensor<2x4xi32>, tensor<2x4xf32>)

  // CHECK: operand at position 1 does not verify!
  // CHECK: attribute f32 expected from variable 'T', but got i32
  %res_gemm =  "onnx.Gemm"(%t0, %t1, %t2) {onnx_node_name = "/Gemm"} : (tensor<2x4xf32>, tensor<2x4xi32>, tensor<2x4xf32>) -> tensor<2x4xf32>

 }

 // -----

builtin.module {
  %t0, %t1, %t2 = "test.op"() : () -> (tensor<5x3x3xf32>, tensor<3x2xf32>, tensor<5x2xf32>)
<<<<<<< HEAD

=======
>>>>>>> 6b74d956
  // CHECK: Operation does not verify: tensor A should be a 2D tensor
  %res_gemm = "onnx.Gemm"(%t0, %t1, %t2) {onnx_node_name = "/Gemm"}: (tensor<5x3x3xf32>, tensor<3x2xf32>, tensor<5x2xf32>) -> tensor<5x2xf32>
}

// -----

builtin.module {
  %t0, %t1, %t2 = "test.op"() : () -> (tensor<5x3xf32>, tensor<3x2x3xf32>, tensor<5x2xf32>)
<<<<<<< HEAD

=======
>>>>>>> 6b74d956
  // CHECK: Operation does not verify: tensor B should be a 2D tensor
  %res_gemm = "onnx.Gemm"(%t0, %t1, %t2) {onnx_node_name = "/Gemm"}: (tensor<5x3xf32>, tensor<3x2x3xf32>, tensor<5x2xf32>) -> tensor<5x2xf32>
}

// -----

builtin.module {
  %t0, %t1, %t2 = "test.op"() : () -> (tensor<5x3xf32>, tensor<3x2xf32>, tensor<5x2x7xf32>)
<<<<<<< HEAD

  // CHECK: Operation does not verify: tensor C should be a 1D tensor or 2D tensor
  %res_gemm = "onnx.Gemm"(%t0, %t1, %t2) {onnx_node_name = "/Gemm",  beta = 47.0 : f32}: (tensor<5x3xf32>, tensor<3x2xf32>, tensor<5x2x7xf32>) -> tensor<5x3xf32>
}

// -----

builtin.module {
  %t0, %t1 = "test.op"() : () -> (f32, tensor<2x4xi64>)

  // CHECK: operand at position 0 does not verify!
  // CHECK: f32 should be of base attribute tensor
  %res_reshape =  "onnx.Reshape"(%t0, %t1) {onnx_node_name = "/Reshape"} : (f32, tensor<2x4xi64>) -> tensor<2x4xi64>
}

// -----

builtin.module {
    %t0, %t1 = "test.op"() : () -> (tensor<4x3xf32>, tensor<0x?xi64>)

  // CHECK: operand at position 0 does not verify!
  // CHECK: Operation does not verify: Invalid shape: Both 0 and -1 are present, making the dimension ambiguous.
  %res_reshape = "onnx.Reshape"(%t0, %t1) {"onnx_node_name" = "/Reshape", "allowzero" = 1 : i64} : (tensor<4x3xf32>, tensor<0x?xi64>) -> tensor<4x3xf32>
}

// -----

builtin.module {
    %t0, %t1 = "test.op"() : () -> (tensor<4x3x2xf32>, tensor<1x1x1xi64>)

  // CHECK: result at position 0 does not verify!
  // CHECK: attribute f32 expected from variable 'T', but got i32
  %res_reshape = "onnx.Reshape"(%t0, %t1) {"onnx_node_name" = "/Reshape"} : (tensor<4x3x2xf32>, tensor<1x1x1xi64>) -> tensor<4x3x2xi32>
}

// -----

builtin.module {
    %t0, %t1 = "test.op"() : () -> (tensor<6x9x5xf32>, tensor<3xi64>)

  // CHECK: result at position 0 does not verify!
  // CHECK: Operation does not verify: Input tensor's shape and output tensor's shape must have the same number of elements
  %res_reshape = "onnx.Reshape"(%t0, %t1) {"onnx_node_name" = "/Reshape"} : (tensor<6x9x5xf32>, tensor<3xi64>) -> tensor<7x7xf32>
}













=======
  // CHECK: Operation does not verify: tensor C should be a 1D tensor or 2D tensor
  %res_gemm = "onnx.Gemm"(%t0, %t1, %t2) {onnx_node_name = "/Gemm",  beta = 47.0 : f32}: (tensor<5x3xf32>, tensor<3x2xf32>, tensor<5x2x7xf32>) -> tensor<5x3xf32>
}
>>>>>>> 6b74d956
<|MERGE_RESOLUTION|>--- conflicted
+++ resolved
@@ -81,10 +81,7 @@
 
 builtin.module {
   %t0, %t1, %t2 = "test.op"() : () -> (tensor<5x3x3xf32>, tensor<3x2xf32>, tensor<5x2xf32>)
-<<<<<<< HEAD
 
-=======
->>>>>>> 6b74d956
   // CHECK: Operation does not verify: tensor A should be a 2D tensor
   %res_gemm = "onnx.Gemm"(%t0, %t1, %t2) {onnx_node_name = "/Gemm"}: (tensor<5x3x3xf32>, tensor<3x2xf32>, tensor<5x2xf32>) -> tensor<5x2xf32>
 }
@@ -93,10 +90,6 @@
 
 builtin.module {
   %t0, %t1, %t2 = "test.op"() : () -> (tensor<5x3xf32>, tensor<3x2x3xf32>, tensor<5x2xf32>)
-<<<<<<< HEAD
-
-=======
->>>>>>> 6b74d956
   // CHECK: Operation does not verify: tensor B should be a 2D tensor
   %res_gemm = "onnx.Gemm"(%t0, %t1, %t2) {onnx_node_name = "/Gemm"}: (tensor<5x3xf32>, tensor<3x2x3xf32>, tensor<5x2xf32>) -> tensor<5x2xf32>
 }
@@ -105,7 +98,6 @@
 
 builtin.module {
   %t0, %t1, %t2 = "test.op"() : () -> (tensor<5x3xf32>, tensor<3x2xf32>, tensor<5x2x7xf32>)
-<<<<<<< HEAD
 
   // CHECK: Operation does not verify: tensor C should be a 1D tensor or 2D tensor
   %res_gemm = "onnx.Gemm"(%t0, %t1, %t2) {onnx_node_name = "/Gemm",  beta = 47.0 : f32}: (tensor<5x3xf32>, tensor<3x2xf32>, tensor<5x2x7xf32>) -> tensor<5x3xf32>
@@ -150,21 +142,3 @@
   // CHECK: Operation does not verify: Input tensor's shape and output tensor's shape must have the same number of elements
   %res_reshape = "onnx.Reshape"(%t0, %t1) {"onnx_node_name" = "/Reshape"} : (tensor<6x9x5xf32>, tensor<3xi64>) -> tensor<7x7xf32>
 }
-
-
-
-
-
-
-
-
-
-
-
-
-
-=======
-  // CHECK: Operation does not verify: tensor C should be a 1D tensor or 2D tensor
-  %res_gemm = "onnx.Gemm"(%t0, %t1, %t2) {onnx_node_name = "/Gemm",  beta = 47.0 : f32}: (tensor<5x3xf32>, tensor<3x2xf32>, tensor<5x2x7xf32>) -> tensor<5x3xf32>
-}
->>>>>>> 6b74d956
