--- conflicted
+++ resolved
@@ -111,17 +111,15 @@
 
         return csl_wrapper_to_csl.CslWrapperToCslPass
 
-<<<<<<< HEAD
+    def get_csl_wrapper_hoist_buffers():
+        from xdsl.transforms import csl_wrapper_hoist_buffers
+
+        return csl_wrapper_hoist_buffers.CslWrapperHoistBuffers
+
     def get_csl_stencil_lower_enclosing_loops():
         from xdsl.transforms import csl_stencil_lower_enclosing_loops
 
         return csl_stencil_lower_enclosing_loops.CslStencilLowerEnclosingLoop
-=======
-    def get_csl_wrapper_hoist_buffers():
-        from xdsl.transforms import csl_wrapper_hoist_buffers
-
-        return csl_wrapper_hoist_buffers.CslWrapperHoistBuffers
->>>>>>> 9ea3620a
 
     def get_dce():
         from xdsl.transforms import dead_code_elimination
@@ -444,11 +442,8 @@
         "csl-stencil-bufferize": get_csl_stencil_bufferize,
         "csl-stencil-to-csl-wrapper": get_csl_stencil_to_csl_wrapper,
         "csl-wrapper-to-csl": get_csl_wrapper_to_csl,
-<<<<<<< HEAD
+        "csl-wrapper-hoist-buffers": get_csl_wrapper_hoist_buffers,
         "csl-stencil-lower-enclosing-loops": get_csl_stencil_lower_enclosing_loops,
-=======
-        "csl-wrapper-hoist-buffers": get_csl_wrapper_hoist_buffers,
->>>>>>> 9ea3620a
         "dce": get_dce,
         "distribute-stencil": get_distribute_stencil,
         "dmp-to-mpi": get_lower_halo_to_mpi,
