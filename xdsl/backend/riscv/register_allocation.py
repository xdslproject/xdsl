import abc
from itertools import chain

from xdsl.backend.riscv.register_queue import RegisterQueue
from xdsl.dialects import riscv_func, riscv_scf
from xdsl.dialects.riscv import (
    FloatRegisterType,
    IntRegisterType,
    RISCVOp,
    RISCVRegisterType,
)
from xdsl.ir import Block, Operation, SSAValue


def _gather_allocated(func: riscv_func.FuncOp) -> set[RISCVRegisterType]:
    """Utility method to gather already allocated registers"""

    allocated: set[RISCVRegisterType] = set()

    for op in func.walk():
        if not isinstance(op, RISCVOp):
            continue

        for param in chain(op.operands, op.results):
            if isinstance(param.type, RISCVRegisterType) and param.type.is_allocated:
                if not param.type.register_name.startswith("j"):
                    allocated.add(param.type)

    return allocated


class RegisterAllocator(abc.ABC):
    """
    Base class for register allocation strategies.
    """

    @abc.abstractmethod
    def allocate_func(self, func: riscv_func.FuncOp) -> None:
        raise NotImplementedError()


class RegisterAllocatorLivenessBlockNaive(RegisterAllocator):
    """
    It traverses the use-def SSA chain backwards (i.e., from uses to defs) and:
      1. allocates registers for operands
      2. frees registers for results (since that will be the last time they appear when
      going backwards)
    It currently operates on blocks.

    This is a simplified version of the standard bottom-up local register allocation
    algorithm.

    A relevant reference in "Engineering a Compiler, Edition 3" ISBN: 9780128154120.

    ```
    for op in block.walk_reverse():
    for operand in op.operands:
        if operand is not allocated:
            allocate(operand)

    for result in op.results:
    if result is not allocated:
        allocate(result)
        free_before_next_instruction.append(result)
    else:
        free(result)
    ```
    """

    available_registers: RegisterQueue
    live_ins_per_block: dict[Block, set[SSAValue]]

    exclude_preallocated: bool = False

    def __init__(self) -> None:
        self.available_registers = RegisterQueue(
            available_int_registers=[
                IntRegisterType(reg)
                for reg in IntRegisterType.RV32I_INDEX_BY_NAME
                if IntRegisterType(reg) not in RegisterQueue.DEFAULT_RESERVED_REGISTERS
            ],
            available_float_registers=[
                FloatRegisterType(reg) for reg in FloatRegisterType.RV32F_INDEX_BY_NAME
            ],
        )
        self.live_ins_per_block = {}

    def allocate(self, reg: SSAValue) -> bool:
        """
        Allocate a register if not already allocated.
        """
        if (
            isinstance(reg.type, IntRegisterType | FloatRegisterType)
            and not reg.type.is_allocated
        ):
            reg.type = self.available_registers.pop(type(reg.type))
            return True

        return False

    def _free(self, reg: SSAValue) -> None:
        if (
            isinstance(reg.type, IntRegisterType | FloatRegisterType)
            and reg.type.is_allocated
        ):
            self.available_registers.push(reg.type)

    def process_operation(self, op: Operation) -> None:
        """
        Allocate registers for one operation.
        """
        match op:
            case riscv_scf.ForOp():
                self.allocate_for_loop(op)
            case RISCVOp():
                self.process_riscv_op(op)
            case _:
                # Ignore non-riscv operations
                return

    def process_riscv_op(self, op: RISCVOp) -> None:
        """
        Allocate registers for RISC-V Instruction.
        """
<<<<<<< HEAD
        raise NotImplementedError()

    def allocate_func(self, func: riscv_func.FuncOp) -> None:
        if len(func.body.blocks) != 1:
            raise NotImplementedError(
                f"Cannot register allocate func with {len(func.body.blocks)} blocks."
            )

        if self.exclude_preallocated:
            preallocated = _gather_allocated(func)

            for pa_reg in preallocated:
                if isinstance(pa_reg, IntRegisterType | FloatRegisterType):
                    self.available_registers.reserved_registers.add(pa_reg)

                if pa_reg in self.available_registers.available_int_registers:
                    self.available_registers.available_int_registers.remove(pa_reg)
                if pa_reg in self.available_registers.available_float_registers:
                    self.available_registers.available_float_registers.remove(pa_reg)

        for op in func.body.block.ops_reverse:
            self.process_operation(op)

    @abc.abstractmethod
    def allocate_for_loop(self, loop: riscv_scf.ForOp) -> None:
        """
        Allocate registers for riscv_scf for loop, recursively calling process_operation
        for operations in the loop.
        """
        raise NotImplementedError()


class RegisterAllocatorLivenessBlockNaive(BaseBlockNaiveRegisterAllocator):
    """
    It traverses the use-def SSA chain backwards (i.e., from uses to defs) and:
      1. allocates registers for operands
      2. frees registers for results (since that will be the last time they appear when
      going backwards)
    It currently operates on blocks.

    This is a simplified version of the standard bottom-up local register allocation
    algorithm.

    A relevant reference in "Engineering a Compiler, Edition 3" ISBN: 9780128154120.

    ```
    for op in block.walk_reverse():
    for operand in op.operands:
        if operand is not allocated:
            allocate(operand)

    for result in op.results:
    if result is not allocated:
        allocate(result)
        free_before_next_instruction.append(result)
    else:
        free(result)
    ```
    """

    def _free(self, reg: SSAValue) -> None:
        if (
            isinstance(reg.type, IntRegisterType | FloatRegisterType)
            and reg.type.is_allocated
        ):
            self.available_registers.push(reg.type)

    def process_riscv_op(self, op: RISCVOp) -> None:
=======
>>>>>>> fc4e85c3
        for result in op.results:
            # Allocate registers to result if not already allocated
            self.allocate(result)
            # Free the register since the SSA value is created here
            self._free(result)

        # Allocate registers to operands since they are defined further up
        # in the use-def SSA chain
        for operand in op.operands:
            self.allocate(operand)

    def allocate_for_loop(self, loop: riscv_scf.ForOp) -> None:
        """
        Allocate registers for riscv_scf for loop, recursively calling process_operation
        for operations in the loop.
        """
        # Allocate values used inside the body but defined outside.
        # Their scope lasts for the whole body execution scope
        live_ins = self.live_ins_per_block[loop.body.block]
        for live_in in live_ins:
            self.allocate(live_in)

        yield_op = loop.body.block.last_op
        assert (
            yield_op is not None
        ), "last op of riscv_scf.ForOp is guaranteed to be riscv_scf.Yield"
        block_args = loop.body.block.args

        # The loop-carried variables are trickier
        # The for op operand, block arg, and yield operand must have the same type
        for block_arg, operand, yield_operand, op_result in zip(
            block_args[1:], loop.iter_args, yield_op.operands, loop.results
        ):
            # If some allocated then assign all to that type, otherwise get new reg
            assert isinstance(block_arg.type, RISCVRegisterType)
            assert isinstance(operand.type, RISCVRegisterType)
            assert isinstance(yield_operand.type, RISCVRegisterType)
            assert isinstance(op_result.type, RISCVRegisterType)

            # Because we are walking backwards, the result of the operation may have been
            # allocated already. If it isn't it's because it's not used below.
            if not op_result.type.is_allocated:
                # We only need to check one of the four since they're constrained to be
                # the same
                self.allocate(op_result)

            shared_type = op_result.type
            block_arg.type = shared_type
            yield_operand.type = shared_type
            operand.type = shared_type

        # Induction variable
        assert isinstance(block_args[0].type, IntRegisterType)
        self.allocate(block_args[0])

        # Operands
        for operand in loop.operands:
            self.allocate(operand)

        for op in loop.body.block.ops_reverse:
            self.process_operation(op)

    def allocate_func(self, func: riscv_func.FuncOp) -> None:
        if len(func.body.blocks) != 1:
            raise NotImplementedError(
                f"Cannot register allocate func with {len(func.body.blocks)} blocks."
            )

        block = func.body.block

        self.live_ins_per_block = live_ins_per_block(block)
        assert not self.live_ins_per_block[block]
        for op in block.ops_reverse:
            self.process_operation(op)


def _live_ins_per_block(block: Block, acc: dict[Block, set[SSAValue]]) -> set[SSAValue]:
    res = set[SSAValue]()

    for op in block.ops_reverse:
        # Remove values defined in the block
        # We are traversing backwards, so cannot use the value removed here again
        res.difference_update(op.results)
        # Add values used in the block
        res.update(op.operands)

        # Process inner blocks
        for region in op.regions:
            for inner in region.blocks:
                # Add the values used in the inner block
                res.update(_live_ins_per_block(inner, acc))

    # Remove the block arguments
    res.difference_update(block.args)

    acc[block] = res

    return res


def live_ins_per_block(block: Block) -> dict[Block, set[SSAValue]]:
    """
    Returns a mapping from a block to the set of values used in it but defined outside of
    it.
    """
    res: dict[Block, set[SSAValue]] = {}
    _ = _live_ins_per_block(block, res)
    return res<|MERGE_RESOLUTION|>--- conflicted
+++ resolved
@@ -122,77 +122,7 @@
         """
         Allocate registers for RISC-V Instruction.
         """
-<<<<<<< HEAD
-        raise NotImplementedError()
-
-    def allocate_func(self, func: riscv_func.FuncOp) -> None:
-        if len(func.body.blocks) != 1:
-            raise NotImplementedError(
-                f"Cannot register allocate func with {len(func.body.blocks)} blocks."
-            )
-
-        if self.exclude_preallocated:
-            preallocated = _gather_allocated(func)
-
-            for pa_reg in preallocated:
-                if isinstance(pa_reg, IntRegisterType | FloatRegisterType):
-                    self.available_registers.reserved_registers.add(pa_reg)
-
-                if pa_reg in self.available_registers.available_int_registers:
-                    self.available_registers.available_int_registers.remove(pa_reg)
-                if pa_reg in self.available_registers.available_float_registers:
-                    self.available_registers.available_float_registers.remove(pa_reg)
-
-        for op in func.body.block.ops_reverse:
-            self.process_operation(op)
-
-    @abc.abstractmethod
-    def allocate_for_loop(self, loop: riscv_scf.ForOp) -> None:
-        """
-        Allocate registers for riscv_scf for loop, recursively calling process_operation
-        for operations in the loop.
-        """
-        raise NotImplementedError()
-
-
-class RegisterAllocatorLivenessBlockNaive(BaseBlockNaiveRegisterAllocator):
-    """
-    It traverses the use-def SSA chain backwards (i.e., from uses to defs) and:
-      1. allocates registers for operands
-      2. frees registers for results (since that will be the last time they appear when
-      going backwards)
-    It currently operates on blocks.
-
-    This is a simplified version of the standard bottom-up local register allocation
-    algorithm.
-
-    A relevant reference in "Engineering a Compiler, Edition 3" ISBN: 9780128154120.
-
-    ```
-    for op in block.walk_reverse():
-    for operand in op.operands:
-        if operand is not allocated:
-            allocate(operand)
-
-    for result in op.results:
-    if result is not allocated:
-        allocate(result)
-        free_before_next_instruction.append(result)
-    else:
-        free(result)
-    ```
-    """
-
-    def _free(self, reg: SSAValue) -> None:
-        if (
-            isinstance(reg.type, IntRegisterType | FloatRegisterType)
-            and reg.type.is_allocated
-        ):
-            self.available_registers.push(reg.type)
-
-    def process_riscv_op(self, op: RISCVOp) -> None:
-=======
->>>>>>> fc4e85c3
+
         for result in op.results:
             # Allocate registers to result if not already allocated
             self.allocate(result)
@@ -261,6 +191,18 @@
                 f"Cannot register allocate func with {len(func.body.blocks)} blocks."
             )
 
+        if self.exclude_preallocated:
+            preallocated = _gather_allocated(func)
+
+            for pa_reg in preallocated:
+                if isinstance(pa_reg, IntRegisterType | FloatRegisterType):
+                    self.available_registers.reserved_registers.add(pa_reg)
+
+                if pa_reg in self.available_registers.available_int_registers:
+                    self.available_registers.available_int_registers.remove(pa_reg)
+                if pa_reg in self.available_registers.available_float_registers:
+                    self.available_registers.available_float_registers.remove(pa_reg)
+
         block = func.body.block
 
         self.live_ins_per_block = live_ins_per_block(block)
