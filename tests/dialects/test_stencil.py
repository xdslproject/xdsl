import pytest

from xdsl.dialects.builtin import (
    FloatAttr,
<<<<<<< HEAD
    f32,
    IntegerAttr,
    f64,
    IntegerType,
    ArrayAttr,
=======
    IntegerAttr,
    f32,
    f64,
    i32,
    i64,
    IntegerType,
    ArrayAttr,
    AnyIntegerAttr,
>>>>>>> d6bf993d
)
from xdsl.dialects.experimental.stencil import (
    ReturnOp,
    ResultType,
    ApplyOp,
    TempType,
    LoadOp,
    FieldType,
    IndexAttr,
)
from xdsl.dialects.stencil import CastOp
from xdsl.ir import Block
from xdsl.utils.exceptions import VerifyException
from xdsl.utils.test_value import TestSSAValue


def test_stencil_return_single_float():
    float_val1 = TestSSAValue(FloatAttr(4.0, f32))
    return_op = ReturnOp.get([float_val1])

    assert return_op.arg[0] is float_val1


def test_stencil_return_multiple_floats():
    float_val1 = TestSSAValue(FloatAttr(4.0, f32))
    float_val2 = TestSSAValue(FloatAttr(5.0, f32))
    float_val3 = TestSSAValue(FloatAttr(6.0, f32))

    return_op = ReturnOp.get([float_val1, float_val2, float_val3])

    assert return_op.arg[0] is float_val1
    assert return_op.arg[1] is float_val2
    assert return_op.arg[2] is float_val3


def test_stencil_return_single_ResultType():
    result_type_val1 = TestSSAValue(ResultType.from_type(f32))
    return_op = ReturnOp.get([result_type_val1])

    assert return_op.arg[0] is result_type_val1


def test_stencil_return_multiple_ResultType():
    result_type_val1 = TestSSAValue(ResultType.from_type(f32))
    result_type_val2 = TestSSAValue(ResultType.from_type(f32))
    result_type_val3 = TestSSAValue(ResultType.from_type(f32))

    return_op = ReturnOp.get([result_type_val1, result_type_val2, result_type_val3])

    assert return_op.arg[0] is result_type_val1
    assert return_op.arg[1] is result_type_val2
    assert return_op.arg[2] is result_type_val3


def test_stencil_cast_op_verifier():
    field = TestSSAValue(FieldType((-1, -1, -1), f32))

    # check that correct op verifies correctly
    cast = CastOp.get(
        field,
        IndexAttr.get(-2, -2, -2),
        IndexAttr.get(100, 100, 100),
        FieldType((102, 102, 102), f32),
    )
    cast.verify()

    # check that math is correct
    with pytest.raises(VerifyException) as ex1:
        cast = CastOp.get(
            field,
            IndexAttr.get(-2, -2, -2),
            IndexAttr.get(100, 100, 100),
            FieldType((100, 100, 100), f32),
        )
        cast.verify()
    assert "math" in ex1.value.args[0]

    # check that output has same dims as input and lb, ub
    with pytest.raises(VerifyException) as ex2:
        cast = CastOp.get(
            field,
            IndexAttr.get(-2, -2, -2),
            IndexAttr.get(100, 100, 100),
            FieldType((102, 102), f32),
        )
        cast.verify()
    assert "same dimensions" in ex2.value.args[0]

    # check that input has same shape as lb, ub, output
    with pytest.raises(VerifyException) as ex3:
        dyn_field_wrong_shape = TestSSAValue(FieldType((-1, -1), f32))
        cast = CastOp.get(
            dyn_field_wrong_shape,
            IndexAttr.get(-2, -2, -2),
            IndexAttr.get(100, 100, 100),
            FieldType((102, 102, 102), f32),
        )
        cast.verify()
    assert "same dimensions" in ex3.value.args[0]

    # check that input and output have same element type
    with pytest.raises(VerifyException) as ex4:
        cast = CastOp.get(
            field,
            IndexAttr.get(-2, -2, -2),
            IndexAttr.get(100, 100, 100),
            FieldType((102, 102, 102), f64),
        )
        cast.verify()
    assert "element type" in ex4.value.args[0]

    # check that len(lb) == len(ub)
    with pytest.raises(VerifyException) as ex5:
        cast = CastOp.get(
            field,
            IndexAttr.get(
                -2,
                -2,
            ),
            IndexAttr.get(100, 100, 100),
            FieldType((102, 102, 102), f32),
        )
        cast.verify()
    assert "same dimensions" in ex5.value.args[0]

    # check that len(lb) == len(ub)
    with pytest.raises(VerifyException) as ex6:
        cast = CastOp.get(
            field,
            IndexAttr.get(-2, -2, -2),
            IndexAttr.get(100, 100),
            FieldType((102, 102, 102), f32),
        )
        cast.verify()
    assert "same dimensions" in ex6.value.args[0]

    # check that input must be dynamic
    with pytest.raises(VerifyException) as ex7:
        non_dyn_field = TestSSAValue(FieldType((102, 102, 102), f32))
        cast = CastOp.get(
            non_dyn_field,
            IndexAttr.get(-2, -2, -2),
            IndexAttr.get(100, 100, 100),
            FieldType((102, 102, 102), f32),
        )
        cast.verify()
    assert "dynamic" in ex7.value.args[0]


def test_cast_op_constructor():
    field = TestSSAValue(FieldType((-1, -1, -1), f32))

    cast = CastOp.get(
        field,
        IndexAttr.get(-2, -3, -4),
        IndexAttr.get(100, 100, 0),
    )

    assert cast.result.typ == FieldType((102, 103, 4), f32)


def test_stencil_apply():
    result_type_val1 = TestSSAValue(ResultType.from_type(f32))

    stencil_temptype = TempType.from_shape([-1] * 2, f32)
    apply_op = ApplyOp.get([result_type_val1], Block([]), [stencil_temptype])

    assert len(apply_op.args) == 1
    assert len(apply_op.res) == 1
    assert isinstance(apply_op.res[0].typ, TempType)
    assert len(apply_op.res[0].typ.shape) == 2


def test_stencil_apply_no_args():
    stencil_temptype = TempType.from_shape([-1] * 1, f32)
    apply_op = ApplyOp.get([], Block([]), [stencil_temptype, stencil_temptype])

    assert len(apply_op.args) == 0
    assert len(apply_op.res) == 2
    assert isinstance(apply_op.res[0].typ, TempType)
    assert len(apply_op.res[0].typ.shape) == 1


def test_stencil_apply_no_results():
    # Should error if there are no results expected
    with pytest.raises(AssertionError):
        ApplyOp.get([], Block([]), [])


@pytest.mark.parametrize(
<<<<<<< HEAD
    "indices",
    (
        ([1]),
        ([1, 2]),
        ([1, 2, 3]),
        (
            [
                IntegerAttr[IntegerType](1, 64),
                IntegerAttr[IntegerType](2, 64),
                IntegerAttr[IntegerType](3, 64),
            ]
        ),
    ),
)
def test_create_index_attr_from_int_list(indices: list[int]):
    stencil_index_attr = IndexAttr.get(*indices)
    expected_array_attr = ArrayAttr(
        [
            (IntegerAttr[IntegerType](idx, 64) if isinstance(idx, int) else idx)
            for idx in indices
        ]
    )

    assert stencil_index_attr.array == expected_array_attr


def test_create_index_attr_from_list_edge_case1():
    with pytest.raises(VerifyException) as exc_info:
        IndexAttr.get()
    assert exc_info.value.args[0] == "Expected 1 to 3 indexes for stencil.index, got 0."


def test_create_index_attr_from_list_edge_case2():
    with pytest.raises(VerifyException) as exc_info:
        IndexAttr.get(*[1] * 4)
    assert exc_info.value.args[0] == "Expected 1 to 3 indexes for stencil.index, got 4."


@pytest.mark.parametrize(
    "indices1, indices2",
    (([1], [4]), ([1, 2], [4, 5]), ([1, 2, 3], [5, 6, 7])),
)
def test_index_attr_size_from_bounds(indices1: list[int], indices2: list[int]):
    stencil_index_attr1 = IndexAttr.get(*indices1)
    stencil_index_attr2 = IndexAttr.get(*indices2)

    size_from_bounds = IndexAttr.size_from_bounds(
        stencil_index_attr1, stencil_index_attr2
    )
    expected_list = [abs(idx1 - idx2) for idx1, idx2 in zip(indices1, indices2)]

    assert size_from_bounds == expected_list


@pytest.mark.parametrize(
    "indices",
    (([1]), ([1, 2]), ([1, 2, 3])),
)
def test_index_attr_neg(indices: list[int]):
    stencil_index_attr = IndexAttr.get(*indices)
    stencil_index_attr_neg = -stencil_index_attr
    expected_array_attr = ArrayAttr(
        [(IntegerAttr[IntegerType](-idx, 64)) for idx in indices]
    )

    assert stencil_index_attr_neg.array == expected_array_attr


@pytest.mark.parametrize(
    "indices1, indices2",
    (([1], [4]), ([1, 2], [4, 5]), ([1, 2, 3], [5, 6, 7])),
)
def test_index_attr_add(indices1: list[int], indices2: list[int]):
    stencil_index_attr1 = IndexAttr.get(*indices1)
    stencil_index_attr2 = IndexAttr.get(*indices2)

    stencil_index_attr_add = stencil_index_attr1 + stencil_index_attr2
    expected_array_attr = ArrayAttr(
        [
            (IntegerAttr[IntegerType](idx1 + idx2, 64))
            for idx1, idx2 in zip(indices1, indices2)
        ]
    )

    assert stencil_index_attr_add.array == expected_array_attr


@pytest.mark.parametrize(
    "indices1, indices2",
    (([1], [4]), ([1, 2], [4, 5]), ([1, 2, 3], [5, 6, 7])),
)
def test_index_attr_sub(indices1: list[int], indices2: list[int]):
    stencil_index_attr1 = IndexAttr.get(*indices1)
    stencil_index_attr2 = IndexAttr.get(*indices2)

    stencil_index_attr_sub = stencil_index_attr1 - stencil_index_attr2
    expected_array_attr = ArrayAttr(
        [
            (IntegerAttr[IntegerType](idx1 - idx2, 64))
            for idx1, idx2 in zip(indices1, indices2)
        ]
    )

    assert stencil_index_attr_sub.array == expected_array_attr


@pytest.mark.parametrize(
    "indices1, indices2",
    (([1], [4]), ([1, 2], [4, 5]), ([1, 2, 3], [5, 6, 7])),
)
def test_index_attr_min(indices1: list[int], indices2: list[int]):
    stencil_index_attr1 = IndexAttr.get(*indices1)
    stencil_index_attr2 = IndexAttr.get(*indices2)

    stencil_index_attr_min = IndexAttr.min(stencil_index_attr1, stencil_index_attr2)
    expected_array_attr = ArrayAttr(
        [
            (IntegerAttr[IntegerType](min(idx1, idx2), 64))
            for idx1, idx2 in zip(indices1, indices2)
        ]
    )

    assert stencil_index_attr_min.array == expected_array_attr


@pytest.mark.parametrize(
    "indices1, indices2",
    (([1], [4]), ([1, 2], [4, 5]), ([1, 2, 3], [5, 6, 7])),
)
def test_index_attr_max(indices1: list[int], indices2: list[int]):
    stencil_index_attr1 = IndexAttr.get(*indices1)
    stencil_index_attr2 = IndexAttr.get(*indices2)

    stencil_index_attr_max = IndexAttr.max(stencil_index_attr1, stencil_index_attr2)
    expected_array_attr = ArrayAttr(
        [
            (IntegerAttr[IntegerType](max(idx1, idx2), 64))
            for idx1, idx2 in zip(indices1, indices2)
        ]
    )

    assert stencil_index_attr_max.array == expected_array_attr


@pytest.mark.parametrize(
    "indices",
    (([1]), ([1, 2]), ([1, 2, 3])),
)
def test_index_attr_tuple_return(indices: list[int]):
    stencil_index_attr = IndexAttr.get(*indices)

    assert stencil_index_attr.as_tuple() == tuple(indices)


@pytest.mark.parametrize(
    "indices",
    (([1]), ([1, 2]), ([1, 2, 3])),
)
def test_index_attr_indices_length(indices: list[int]):
    stencil_index_attr = IndexAttr.get(*indices)
    stencil_index_attr_iter = iter(stencil_index_attr)

    for idx in indices:
        assert idx == next(stencil_index_attr_iter)

=======
    "attr, dims",
    (
        (
            i32,
            ArrayAttr(
                [IntegerAttr[IntegerType](1, 64), IntegerAttr[IntegerType](2, 64)]
            ),
        ),
        (
            i64,
            ArrayAttr(
                [
                    IntegerAttr[IntegerType](1, 32),
                    IntegerAttr[IntegerType](2, 32),
                    IntegerAttr[IntegerType](3, 32),
                ]
            ),
        ),
    ),
)
def test_stencil_fieldtype_constructor_with_ArrayAttr(
    attr: IntegerType, dims: ArrayAttr[AnyIntegerAttr]
):
    stencil_fieldtype = FieldType(dims, attr)

    assert stencil_fieldtype.element_type == attr
    assert stencil_fieldtype.get_num_dims() == len(dims)
    assert stencil_fieldtype.get_shape() == [
        list(dims.data)[dim].value.data for dim in range(len(dims))
    ]


@pytest.mark.parametrize(
    "attr, dims",
    (
        (i32, [1, 2]),
        (i32, [1, 1, 3]),
        (i64, [1, 1, 3]),
    ),
)
def test_stencil_fieldtype_constructor(attr: IntegerType, dims: list[int]):
    stencil_fieldtype = FieldType(dims, attr)

    assert stencil_fieldtype.element_type == attr
    assert stencil_fieldtype.get_num_dims() == len(dims)
    assert stencil_fieldtype.get_shape() == dims


@pytest.mark.parametrize(
    "attr, dims",
    (
        (i32, []),
        (i64, []),
    ),
)
def test_stencil_fieldtype_constructor_empty_list(attr: IntegerType, dims: list[int]):
    with pytest.raises(VerifyException) as exc_info:
        FieldType(dims, attr)
    assert (
        exc_info.value.args[0]
        == "Number of field dimensions must be greater than zero, got 0."
    )

>>>>>>> d6bf993d

def test_stencil_load():
    field_type = FieldType([1, 1], f32)
    result_type_val1 = TestSSAValue(field_type)

    load = LoadOp.get(result_type_val1)

    assert isinstance(load.field.typ, FieldType)
    assert load.field.typ == field_type
    assert len(load.field.typ.shape) == 2
    assert load.lb is None
    assert load.ub is None


def test_stencil_load_bounds():
    field_type = FieldType([1, 1], f32)
    result_type_val1 = TestSSAValue(field_type)

    lb = IndexAttr.get(1, 1)
    ub = IndexAttr.get(64, 64)

    load = LoadOp.get(result_type_val1, lb, ub)

    assert isinstance(load.lb, IndexAttr)
    assert len(load.lb.array) == 2
    for my_val, load_val in zip(lb.array.data, load.lb.array):
        assert my_val.value.data == load_val.value.data
    assert isinstance(load.ub, IndexAttr)
    assert len(load.ub.array) == 2
    for my_val, load_val in zip(ub.array.data, load.ub.array):
        assert my_val.value.data == load_val.value.data<|MERGE_RESOLUTION|>--- conflicted
+++ resolved
@@ -2,13 +2,6 @@
 
 from xdsl.dialects.builtin import (
     FloatAttr,
-<<<<<<< HEAD
-    f32,
-    IntegerAttr,
-    f64,
-    IntegerType,
-    ArrayAttr,
-=======
     IntegerAttr,
     f32,
     f64,
@@ -17,7 +10,6 @@
     IntegerType,
     ArrayAttr,
     AnyIntegerAttr,
->>>>>>> d6bf993d
 )
 from xdsl.dialects.experimental.stencil import (
     ReturnOp,
@@ -208,7 +200,6 @@
 
 
 @pytest.mark.parametrize(
-<<<<<<< HEAD
     "indices",
     (
         ([1]),
@@ -374,7 +365,8 @@
     for idx in indices:
         assert idx == next(stencil_index_attr_iter)
 
-=======
+
+@pytest.mark.parametrize(
     "attr, dims",
     (
         (
@@ -438,7 +430,6 @@
         == "Number of field dimensions must be greater than zero, got 0."
     )
 
->>>>>>> d6bf993d
 
 def test_stencil_load():
     field_type = FieldType([1, 1], f32)
