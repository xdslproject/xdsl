--- conflicted
+++ resolved
@@ -2390,11 +2390,7 @@
 
 [[package]]
 name = "xdsl"
-<<<<<<< HEAD
-version = "0.25.0+37.g414bcb0e.dirty"
-=======
 version = "0+dynamic"
->>>>>>> 7c4cb63b
 source = { editable = "." }
 dependencies = [
     { name = "immutabledict" },
