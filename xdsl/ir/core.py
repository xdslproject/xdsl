from __future__ import annotations

import re
from abc import ABC, abstractmethod
from dataclasses import dataclass, field
from io import StringIO
from itertools import chain
from typing import (
    TYPE_CHECKING,
    Any,
    ClassVar,
    Generic,
    Iterable,
    Iterator,
    Mapping,
    NoReturn,
    Protocol,
    Sequence,
    TypeVar,
    cast,
    overload,
)

from typing_extensions import Self

from xdsl.traits import IsTerminator, NoTerminator, OpTrait, OpTraitInvT
from xdsl.utils.deprecation import deprecated
from xdsl.utils.exceptions import VerifyException

# Used for cyclic dependencies in type hints
if TYPE_CHECKING:
    from xdsl.irdl import ParamAttrDef
    from xdsl.parser import AttrParser, Parser
    from xdsl.printer import Printer

OpT = TypeVar("OpT", bound="Operation")


@dataclass
class Dialect:
    """Contains the operations and attributes of a specific dialect"""

    _operations: list[type[Operation]] = field(
        default_factory=list, init=True, repr=True
    )
    _attributes: list[type[Attribute]] = field(
        default_factory=list, init=True, repr=True
    )

    @property
    def operations(self) -> Iterator[type[Operation]]:
        return iter(self._operations)

    @property
    def attributes(self) -> Iterator[type[Attribute]]:
        return iter(self._attributes)


@dataclass
class MLContext:
    """Contains structures for operations/attributes registration."""

    allow_unregistered: bool = field(default=False)

    _registeredOps: dict[str, type[Operation]] = field(init=False, default_factory=dict)
    _registeredAttrs: dict[str, type[Attribute]] = field(
        init=False, default_factory=dict
    )

    def register_dialect(self, dialect: Dialect):
        """Register a dialect. Operation and Attribute names should be unique"""
        for op in dialect.operations:
            self.register_op(op)

        for attr in dialect.attributes:
            self.register_attr(attr)

    def register_op(self, op: type[Operation]) -> None:
        """Register an operation definition. Operation names should be unique."""
        if op.name in self._registeredOps:
            raise Exception(f"Operation {op.name} has already been registered")
        self._registeredOps[op.name] = op

    def register_attr(self, attr: type[Attribute]) -> None:
        """Register an attribute definition. Attribute names should be unique."""
        if attr.name in self._registeredAttrs:
            raise Exception(f"Attribute {attr.name} has already been registered")
        self._registeredAttrs[attr.name] = attr

    def get_optional_op(self, name: str) -> type[Operation] | None:
        """
        Get an operation class from its name if it exists.
        If the operation is not registered, return None unless unregistered operations
        are allowed in the context, in which case return an UnregisteredOp.
        """
        if name in self._registeredOps:
            return self._registeredOps[name]
        if self.allow_unregistered:
            from xdsl.dialects.builtin import UnregisteredOp

            op_type = UnregisteredOp.with_name(name)
            self._registeredOps[name] = op_type
            return op_type
        return None

    def get_op(self, name: str) -> type[Operation]:
        """
        Get an operation class from its name.
        If the operation is not registered, raise an exception unless unregistered
        operations are allowed in the context, in which case return an UnregisteredOp.
        """
        if op_type := self.get_optional_op(name):
            return op_type
        raise Exception(f"Operation {name} is not registered")

    def get_optional_attr(
        self,
        name: str,
        create_unregistered_as_type: bool = False,
    ) -> type[Attribute] | None:
        """
        Get an attribute class from its name if it exists.
        If the attribute is not registered, return None unless unregistered attributes
        are allowed in the context, in which case return an UnregisteredAttr.
        Since UnregisteredAttr may be a type (for MLIR compatibility), an
        additional flag is required to create an UnregisterAttr that is
        also a type.
        """
        if name in self._registeredAttrs:
            return self._registeredAttrs[name]
        if self.allow_unregistered:
            from xdsl.dialects.builtin import UnregisteredAttr

            attr_type = UnregisteredAttr.with_name_and_type(
                name, create_unregistered_as_type
            )
            self._registeredAttrs[name] = attr_type
            return attr_type

        return None

    def get_attr(
        self,
        name: str,
        create_unregistered_as_type: bool = False,
    ) -> type[Attribute]:
        """
        Get an attribute class from its name.
        If the attribute is not registered, raise an exception unless unregistered
        attributes are allowed in the context, in which case return an UnregisteredAttr.
        Since UnregisteredAttr may be a type (for MLIR compatibility), an
        additional flag is required to create an UnregisterAttr that is
        also a type.
        """
        if attr_type := self.get_optional_attr(name, create_unregistered_as_type):
            return attr_type
        raise Exception(f"Attribute {name} is not registered")


@dataclass(frozen=True)
class Use:
    """The use of a SSA value."""

    operation: Operation
    """The operation using the value."""

    index: int
    """The index of the operand using the value in the operation."""


@dataclass
class SSAValue(ABC):
    """
    A reference to an SSA variable.
    An SSA variable is either an operation result, or a basic block argument.
    """

    type: Attribute
    """Each SSA variable is associated to a type."""

    uses: set[Use] = field(init=False, default_factory=set, repr=False)
    """All uses of the value."""

    _name: str | None = field(init=False, default=None)

    _name_regex: ClassVar[re.Pattern[str]] = re.compile(r"([A-Za-z_$.-][\w$.-]*)")

    @property
    @abstractmethod
    def owner(self) -> Operation | Block:
        """
        An SSA variable is either an operation result, or a basic block argument.
        This property returns the Operation or Block that currently defines a specific value.
        """
        pass

    @property
    @deprecated("Please use SSAValue.name_hint")
    def name(self) -> str | None:
        return self.name_hint

    @property
    def name_hint(self) -> str | None:
        return self._name

    @name_hint.setter
    def name_hint(self, name: str | None):
        # only allow valid names
        if SSAValue.is_valid_name(name):
            self._name = name
        else:
            raise ValueError(
                "Invalid SSA Value name format!",
                r"Make sure names contain only characters of [A-Za-z0-9_$.-] and don't start with a number!",
            )

    @classmethod
    def is_valid_name(cls, name: str | None):
        return name is None or cls._name_regex.fullmatch(name)

    @staticmethod
    def get(arg: SSAValue | Operation) -> SSAValue:
        "Get a new SSAValue from either a SSAValue, or an operation with a single result."
        match arg:
            case SSAValue():
                return arg
            case Operation():
                if len(arg.results) == 1:
                    return arg.results[0]
                raise ValueError(
                    "SSAValue.build: expected operation with a single result."
                )

    def add_use(self, use: Use):
        """Add a new use of the value."""
        self.uses.add(use)

    def remove_use(self, use: Use):
        """Remove a use of the value."""
        assert use in self.uses, "use to be removed was not in use list"
        self.uses.remove(use)

    def replace_by(self, value: SSAValue) -> None:
        """Replace the value by another value in all its uses."""
        for use in self.uses.copy():
            use.operation.operands[use.index] = value
        # carry over name if possible
        if value.name_hint is None:
            value.name_hint = self.name_hint
        assert len(self.uses) == 0, "unexpected error in xdsl"

    def erase(self, safe_erase: bool = True) -> None:
        """
        Erase the value.
        If safe_erase is True, then check that no operations use the value anymore.
        If safe_erase is False, then replace its uses by an ErasedSSAValue.
        """
        if safe_erase and len(self.uses) != 0:
            raise Exception(
                "Attempting to delete SSA value that still has uses of result "
                f"of operation:\n{self.owner}"
            )
        self.replace_by(ErasedSSAValue(self.type, self))


@dataclass
class OpResult(SSAValue):
    """A reference to an SSA variable defined by an operation result."""

    op: Operation
    """The operation defining the variable."""

    index: int
    """The index of the result in the defining operation."""

    @property
    def owner(self) -> Operation:
        return self.op

    def __repr__(self) -> str:
        return "<{}[{}] index: {}, operation: {}, uses: {}>".format(
            self.__class__.__name__,
            self.type,
            self.index,
            self.op.name,
            len(self.uses),
        )

    def __eq__(self, other: object) -> bool:
        return self is other

    # This might be problematic, as the superclass is not hashable ...
    def __hash__(self) -> int:  # type: ignore
        return id(self)


@dataclass
class BlockArgument(SSAValue):
    """A reference to an SSA variable defined by a basic block argument."""

    block: Block
    """The block defining the variable."""

    index: int
    """The index of the variable in the block arguments."""

    @property
    def owner(self) -> Block:
        return self.block

    def __repr__(self) -> str:
        return "<{}[{}] index: {}, uses: {}>".format(
            self.__class__.__name__,
            self.type,
            self.index,
            len(self.uses),
        )

    def __eq__(self, other: object) -> bool:
        return self is other

    def __hash__(self) -> int:  # type: ignore
        return id(self)


@dataclass
class ErasedSSAValue(SSAValue):
    """
    An erased SSA variable.
    This is used during transformations when a SSA variable is destroyed but still used.
    """

    old_value: SSAValue

    @property
    def owner(self) -> Operation | Block:
        return self.old_value.owner

    def __hash__(self) -> int:  # type: ignore
        return hash(id(self))


@dataclass
class TypeAttribute:
    """
    This class should only be inherited by classes inheriting Attribute.
    This class is only used for printing attributes in the MLIR format,
    inheriting this class prefix the attribute by `!` instead of `#`.
    """

    def __post_init__(self):
        if not isinstance(self, Attribute):
            raise TypeError(
                "TypeAttribute should only be inherited by classes inheriting Attribute"
            )


A = TypeVar("A", bound="Attribute")


@dataclass(frozen=True)
class Attribute(ABC):
    """
    A compile-time value.
    Attributes are used to represent SSA variable types, and can be attached
    on operations to give extra information.
    """

    name: ClassVar[str] = field(init=False, repr=False)
    """The attribute name should be a static field in the attribute classes."""

    def __post_init__(self):
        self._verify()

    def _verify(self):
        self.verify()

    def verify(self) -> None:
        """
        Check that the attribute parameters satisfy the expected invariants.
        Raise an exception otherwise.
        """
        pass

    def __str__(self) -> str:
        from xdsl.printer import Printer

        res = StringIO()
        printer = Printer(stream=res)
        printer.print_attribute(self)
        return res.getvalue()


DataElement = TypeVar("DataElement", covariant=True)

AttributeCovT = TypeVar("AttributeCovT", bound=Attribute, covariant=True)
AttributeInvT = TypeVar("AttributeInvT", bound=Attribute)


@dataclass(frozen=True)
class Data(Generic[DataElement], Attribute, ABC):
    """An attribute represented by a Python structure."""

    data: DataElement

    @classmethod
    def new(cls: type[Self], params: Any) -> Self:
        """
        Create a new `Data` given its parameter.

        The `params` argument should be of the same type as the `Data` generic
        argument.

        This function should be preferred over `__init__` when instantiating
        attributes in a generic way (i.e., without knowing their concrete type
        statically).
        """
        # Create the new attribute object, without calling its __init__.
        # We do this to allow users to redefine their own __init__.
        attr = cls.__new__(cls)

        # Call the __init__ of Data, which will set the parameters field.
<<<<<<< HEAD
        Data.__init__(attr, params)  # type: ignore
=======
        Data.__init__(attr, params)  # pyright: ignore[reportUnknownMemberType]
>>>>>>> 0ef590a6
        return attr

    @classmethod
    @abstractmethod
    def parse_parameter(cls, parser: AttrParser) -> DataElement:
        """Parse the attribute parameter."""

    @abstractmethod
    def print_parameter(self, printer: Printer) -> None:
        """Print the attribute parameter."""


@dataclass(frozen=True)
class ParametrizedAttribute(Attribute):
    """An attribute parametrized by other attributes."""

    parameters: list[Attribute] = field(default_factory=list)

    @classmethod
    def new(cls: type[Self], params: Sequence[Attribute]) -> Self:
        """
        Create a new `ParametrizedAttribute` given its parameters.

        This function should be preferred over `__init__` when instantiating
        attributes in a generic way (i.e., without knowing their concrete type
        statically).
        """
        # Create the new attribute object, without calling its __init__.
        # We do this to allow users to redefine their own __init__.
        attr = cls.__new__(cls)

        # Call the __init__ of ParametrizedAttribute, which will set the
        # parameters field.
        ParametrizedAttribute.__init__(attr, list(params))
        return attr

    @classmethod
    def parse_parameters(cls, parser: AttrParser) -> list[Attribute]:
        """Parse the attribute parameters."""
        return parser.parse_paramattr_parameters()

    def print_parameters(self, printer: Printer) -> None:
        """Print the attribute parameters."""
        printer.print_paramattr_parameters(self.parameters)

    def _verify(self):
        # Verifier generated by irdl_attr_def
        attr_def = type(self).irdl_definition
        attr_def.verify(self)
        super()._verify()

    @classmethod
    @property
    def irdl_definition(cls) -> ParamAttrDef:
        """Get the IRDL attribute definition."""
        ...


@dataclass(init=False)
class IRNode(ABC):
    parent: IRNode | None = field(default=None, init=False, repr=False)

    def is_ancestor(self, op: IRNode) -> bool:
        "Returns true if the IRNode is an ancestor of another IRNode."
        if op is self:
            return True
        if op.parent is None:
            return False
        return self.is_ancestor(op.parent)

    def get_toplevel_object(self) -> IRNode:
        """Get the operation, block, or region ancestor that has no parents."""
        if self.parent is None:
            return self
        return self.parent.get_toplevel_object()

    def is_structurally_equivalent(
        self,
        other: IRNode,
        context: dict[IRNode | SSAValue, IRNode | SSAValue] | None = None,
    ) -> bool:
        """Check if two IR nodes are structurally equivalent."""
        ...

    @abstractmethod
    def __eq__(self, other: object) -> bool:
        ...

    @abstractmethod
    def __hash__(self) -> int:
        ...


@dataclass
class OpOperands(Sequence[SSAValue]):
    """
    A view of the operand list of an operation.
    Any modification to the view is reflected on the operation.
    """

    _op: Operation
    """The operation owning the operands."""

    @overload
    def __getitem__(self, idx: int) -> SSAValue:
        ...

    @overload
    def __getitem__(self, idx: slice) -> Sequence[SSAValue]:
        ...

    def __getitem__(self, idx: int | slice) -> SSAValue | Sequence[SSAValue]:
        return self._op._operands[idx]  # pyright: ignore[reportPrivateUsage]

    def __setitem__(self, idx: int, operand: SSAValue) -> None:
        operands = self._op._operands  # pyright: ignore[reportPrivateUsage]
        operands[idx].remove_use(Use(self._op, idx))
        operand.add_use(Use(self._op, idx))
        new_operands = (*operands[:idx], operand, *operands[idx + 1 :])
        self._op._operands = new_operands  # pyright: ignore[reportPrivateUsage]

    def __iter__(self) -> Iterator[SSAValue]:
        return iter(self._op._operands)  # pyright: ignore[reportPrivateUsage]

    def __len__(self) -> int:
        return len(self._op._operands)  # pyright: ignore[reportPrivateUsage]


@dataclass
class Operation(IRNode):
    """A generic operation. Operation definitions inherit this class."""

    name: ClassVar[str] = field(repr=False)
    """The operation name. Should be a static member of the class"""

    _operands: tuple[SSAValue, ...] = field(default=())
    """The operation operands."""

    results: list[OpResult] = field(default_factory=list)
    """The results created by the operation."""

    successors: list[Block] = field(default_factory=list)
    """
    The basic blocks that the operation may give control to.
    This list should be empty for non-terminator operations.
    """

    attributes: dict[str, Attribute] = field(default_factory=dict)
    """The attributes attached to the operation."""

    regions: list[Region] = field(default_factory=list)
    """Regions arguments of the operation."""

    parent: Block | None = field(default=None, repr=False)
    """The block containing this operation."""

    _next_op: Operation | None = field(default=None, repr=False)
    """Next operation in block containing this operation."""

    _prev_op: Operation | None = field(default=None, repr=False)
    """Previous operation in block containing this operation."""

    traits: ClassVar[frozenset[OpTrait]]
    """
    Traits attached to an operation definition.
    This is a static field, and is made empty by default by PyRDL if not set
    by the operation definition.
    """

    def parent_op(self) -> Operation | None:
        if p := self.parent_region():
            return p.parent
        return None

    def parent_region(self) -> Region | None:
        if (p := self.parent_block()) is not None:
            return p.parent
        return None

    def parent_block(self) -> Block | None:
        return self.parent

    @property
    def next_op(self) -> Operation | None:
        """
        Next operation in block containing this operation.
        """
        return self._next_op

    def _insert_next_op(self, new_op: Operation) -> None:
        """
        Sets `next_op` on `self`, and `prev_op` on `self.next_op`.
        """

        if self._next_op is not None:
            # update next node
            self._next_op._prev_op = new_op

        # set next and previous on new node
        new_op._prev_op = self
        new_op._next_op = self._next_op

        # update self
        self._next_op = new_op

    @property
    def prev_op(self) -> Operation | None:
        """
        Previous operation in block containing this operation.
        """
        return self._prev_op

    def _insert_prev_op(self, new_op: Operation) -> None:
        """
        Sets `prev_op` on `self`, and `next_op` on `self.prev_op`.
        """

        if self._prev_op is not None:
            # update prev node
            self._prev_op._next_op = new_op

        # set next and previous on new node
        new_op._prev_op = self._prev_op
        new_op._next_op = self

        # update self
        self._prev_op = new_op

    @property
    def operands(self) -> OpOperands:
        return OpOperands(self)

    @operands.setter
    def operands(self, new: Sequence[SSAValue]):
        new = tuple(new)
        for idx, operand in enumerate(self._operands):
            operand.remove_use(Use(self, idx))
        for idx, operand in enumerate(new):
            operand.add_use(Use(self, idx))
        self._operands = new

    def __post_init__(self):
        assert self.name != ""
        assert isinstance(self.name, str)

    def __init__(
        self,
        operands: Sequence[SSAValue] = (),
        result_types: Sequence[Attribute] = (),
        attributes: Mapping[str, Attribute] = {},
        successors: Sequence[Block] = (),
        regions: Sequence[Region] = (),
    ) -> None:
        super().__init__()

        # This is assumed to exist by Operation.operand setter.
        self.operands = operands

        self.results = [
            OpResult(result_type, self, idx)
            for (idx, result_type) in enumerate(result_types)
        ]
        self.attributes = dict(attributes)
        self.successors = list(successors)
        self.regions = []
        for region in regions:
            self.add_region(region)

        self.__post_init__()

    @classmethod
    def create(
        cls: type[Self],
        operands: Sequence[SSAValue] = (),
        result_types: Sequence[Attribute] = (),
        attributes: Mapping[str, Attribute] = {},
        successors: Sequence[Block] = (),
        regions: Sequence[Region] = (),
    ) -> Self:
        op = cls.__new__(cls)
        Operation.__init__(op, operands, result_types, attributes, successors, regions)
        return op

    @deprecated("Use op.operands.__setindex__ instead")
    def replace_operand(self, operand: int | SSAValue, new_operand: SSAValue) -> None:
        """
        Replace an operand with another operand.
        Raises ValueError if the specified operand is not an operand of this op
        """
        if isinstance(operand, SSAValue):
            try:
                operand_idx = self._operands.index(operand)
            except ValueError as err:
                raise ValueError(f"{operand} is not an operand of {self}.") from err
        else:
            operand_idx = operand

        self.operands[operand_idx] = new_operand

    def add_region(self, region: Region) -> None:
        """Add an unattached region to the operation."""
        if region.parent:
            raise Exception(
                "Cannot add region that is already attached on an operation."
            )
        self.regions.append(region)
        region.parent = self

    def get_region_index(self, region: Region) -> int:
        """Get the region position in the operation."""
        if region.parent is not self:
            raise Exception("Region is not attached to the operation.")
        for idx, curr_region in enumerate(self.regions):
            if curr_region is region:
                return idx
        assert (
            False
        ), "The IR is corrupted. Operation seems to be the region's parent but still doesn't have the region attached to it."

    def detach_region(self, region: int | Region) -> Region:
        """
        Detach a region from the operation.
        Returns the detached region.
        """
        if isinstance(region, Region):
            region_idx = self.get_region_index(region)
        else:
            region_idx = region
            region = self.regions[region_idx]
        region.parent = None
        self.regions = self.regions[:region_idx] + self.regions[region_idx + 1 :]
        return region

    def drop_all_references(self) -> None:
        """
        Drop all references to other operations.
        This function is called prior to deleting an operation.
        """
        self.parent = None
        for idx, operand in enumerate(self.operands):
            operand.remove_use(Use(self, idx))
        for region in self.regions:
            region.drop_all_references()

    def walk(self) -> Iterator[Operation]:
        """
        Iterate all operations contained in the operation (including this one)
        """
        yield self
        for region in self.regions:
            yield from region.walk()

    def walk_reverse(self) -> Iterator[Operation]:
        """
        Iterate all operations contained in the operation (including this one) in reverse order.
        """
        for region in reversed(self.regions):
            yield from region.walk_reverse()
        yield self

    def verify(self, verify_nested_ops: bool = True) -> None:
        for operand in self.operands:
            if isinstance(operand, ErasedSSAValue):
                raise Exception("Erased SSA value is used by the operation")

        parent_block = self.parent
        parent_region = None if parent_block is None else parent_block.parent

        if self.successors:
            if parent_block is None or parent_region is None:
                raise VerifyException(
                    f"Operation {self.name} with block successors does not belong to a block or a region"
                )

            if parent_block.last_op is not self:
                raise VerifyException(
                    f"Operation {self.name} with block successors must terminate its parent block"
                )

            for succ in self.successors:
                if succ.parent != parent_block.parent:
                    raise VerifyException(
                        f"Operation {self.name} is branching to a block of a different region"
                    )

        if parent_block is not None and parent_region is not None:
            if parent_block.last_op == self:
                if len(parent_region.blocks) == 1:
                    if (
                        parent_op := parent_region.parent
                    ) is not None and not parent_op.has_trait(NoTerminator):
                        if not self.has_trait(IsTerminator):
                            raise VerifyException(
                                f"Operation {self.name} terminates block in "
                                "single-block region but is not a terminator"
                            )
                elif len(parent_region.blocks) > 1:
                    if not self.has_trait(IsTerminator):
                        raise VerifyException(
                            f"Operation {self.name} terminates block in multi-block "
                            "region but is not a terminator"
                        )

        if verify_nested_ops:
            for region in self.regions:
                region.verify()

        # Custom verifier
        try:
            self.verify_()
        except VerifyException as err:
            self.emit_error(
                "Operation does not verify: " + str(err), underlying_error=err
            )

    def verify_(self) -> None:
        pass

    _OperationType = TypeVar("_OperationType", bound="Operation")

    @classmethod
    def parse(cls: type[_OperationType], parser: Parser) -> _OperationType:
        parser.raise_error(f"Operation {cls.name} does not have a custom format.")

    def print(self, printer: Printer):
        return printer.print_op_with_default_format(self)

    def clone_without_regions(
        self: OpT,
        value_mapper: dict[SSAValue, SSAValue] | None = None,
        block_mapper: dict[Block, Block] | None = None,
    ) -> OpT:
        """Clone an operation, with empty regions instead."""
        if value_mapper is None:
            value_mapper = {}
        if block_mapper is None:
            block_mapper = {}
        operands = [
            (value_mapper[operand] if operand in value_mapper else operand)
            for operand in self.operands
        ]
        result_types = [res.type for res in self.results]
        attributes = self.attributes.copy()
        successors = [
            (block_mapper[successor] if successor in block_mapper else successor)
            for successor in self.successors
        ]
        regions = [Region() for _ in self.regions]
        cloned_op = self.create(
            operands=operands,
            result_types=result_types,
            attributes=attributes,
            successors=successors,
            regions=regions,
        )
        for idx, result in enumerate(cloned_op.results):
            value_mapper[self.results[idx]] = result
        return cloned_op

    def clone(
        self: OpT,
        value_mapper: dict[SSAValue, SSAValue] | None = None,
        block_mapper: dict[Block, Block] | None = None,
    ) -> OpT:
        """Clone an operation with all its regions and operations in them."""
        if value_mapper is None:
            value_mapper = {}
        if block_mapper is None:
            block_mapper = {}
        op = self.clone_without_regions(value_mapper, block_mapper)
        for idx, region in enumerate(self.regions):
            region.clone_into(op.regions[idx], 0, value_mapper, block_mapper)
        return op

    @classmethod
    def has_trait(
        cls,
        trait: type[OpTrait],
        parameters: Any = None,
        value_if_unregistered: bool = True,
    ) -> bool:
        """
        Check if the operation implements a trait with the given parameters.
        If the operation is not registered, return value_if_unregisteed instead.
        """

        from xdsl.dialects.builtin import UnregisteredOp

        if issubclass(cls, UnregisteredOp):
            return value_if_unregistered

        return cls.get_trait(trait, parameters) is not None

    @classmethod
    def get_trait(
        cls, trait: type[OpTraitInvT], parameters: Any = None
    ) -> OpTraitInvT | None:
        """
        Return a trait with the given type and parameters, if it exists.
        """
        for t in cls.traits:
            if isinstance(t, trait) and t.parameters == parameters:
                return t
        return None

    @classmethod
    def get_traits_of_type(cls, trait_type: type[OpTraitInvT]) -> list[OpTraitInvT]:
        """
        Get all the traits of the given type satisfied by this operation.
        """
        return [t for t in cls.traits if isinstance(t, trait_type)]

    def erase(self, safe_erase: bool = True, drop_references: bool = True) -> None:
        """
        Erase the operation, and remove all its references to other operations.
        If safe_erase is specified, check that the operation results are not used.
        """
        assert self.parent is None, (
            "Operation with parents should first be detached " + "before erasure."
        )
        if drop_references:
            self.drop_all_references()
        for result in self.results:
            result.erase(safe_erase=safe_erase)

    def detach(self):
        """Detach the operation from its parent block."""
        if self.parent is None:
            raise Exception("Cannot detach a toplevel operation.")
        self.parent.detach_op(self)

    def is_structurally_equivalent(
        self,
        other: IRNode,
        context: dict[IRNode | SSAValue, IRNode | SSAValue] | None = None,
    ) -> bool:
        """
        Check if two operations are structurally equivalent.
        The context is a mapping of IR nodes to IR nodes that are already known
        to be equivalent. This enables checking whether the use dependencies and
        successors are equivalent.
        """
        if context is None:
            context = {}
        if not isinstance(other, Operation):
            return False
        if self.name != other.name:
            return False
        if (
            len(self.operands) != len(other.operands)
            or len(self.results) != len(other.results)
            or len(self.regions) != len(other.regions)
            or len(self.successors) != len(other.successors)
            or self.attributes != other.attributes
        ):
            return False
        if (
            self.parent is not None
            and other.parent is not None
            and context.get(self.parent) != other.parent
        ):
            return False
        if not all(
            context.get(operand, operand) == other_operand
            for operand, other_operand in zip(self.operands, other.operands)
        ):
            return False
        if not all(
            context.get(successor, successor) == other_successor
            for successor, other_successor in zip(self.successors, other.successors)
        ):
            return False
        if not all(
            region.is_structurally_equivalent(other_region, context)
            for region, other_region in zip(self.regions, other.regions)
        ):
            return False
        # Add results of this operation to the context
        for result, other_result in zip(self.results, other.results):
            context[result] = other_result

        return True

    def emit_error(
        self,
        message: str,
        exception_type: type[Exception] = VerifyException,
        underlying_error: Exception | None = None,
    ) -> NoReturn:
        """Emit an error with the given message."""
        from xdsl.utils.diagnostic import Diagnostic

        diagnostic = Diagnostic()
        diagnostic.add_message(self, message)
        diagnostic.raise_exception(message, self, exception_type, underlying_error)

    def __eq__(self, other: object) -> bool:
        return self is other

    def __hash__(self) -> int:
        return id(self)

    def __str__(self) -> str:
        from xdsl.printer import Printer

        res = StringIO()
        printer = Printer(stream=res)
        printer.print_op(self)
        return res.getvalue()

    def __format__(self, __format_spec: str) -> str:
        desc = str(self)
        if "\n" in desc:
            # Description is multi-line, indent each line
            desc = "\n".join("\t" + line for line in desc.splitlines())
            # Add newline before and after
            desc = f"\n{desc}\n"
        return f"{self.__class__.__qualname__}({desc})"


OperationInvT = TypeVar("OperationInvT", bound=Operation)


@dataclass
class _BlockOpsIterator:
    """
    Single-pass iterable of the operations in a block. Follows the next_op for
    each operation.
    """

    next_op: Operation | None

    def __iter__(self):
        return self

    def __next__(self):
        next_op = self.next_op
        if next_op is None:
            raise StopIteration
        self.next_op = next_op.next_op
        return next_op


@dataclass
class _BlockOpsReverseIterator:
    """
    Single-pass iterable of the operations in a block. Follows the prev_op for
    each operation.
    """

    prev_op: Operation | None

    def __iter__(self):
        return self

    def __next__(self):
        prev_op = self.prev_op
        if prev_op is None:
            raise StopIteration
        self.prev_op = prev_op.prev_op
        return prev_op


@dataclass
class BlockOps:
    """
    Multi-pass iterable of the operations in a block. Follows the next_op for
    each operation.
    """

    block: Block

    def __iter__(self):
        return _BlockOpsIterator(self.first)

    def __len__(self):
        result = 0
        for _ in self:
            result += 1
        return result

    def __bool__(self) -> bool:
        """Returns `True` if there are operations in this block."""
        return not self.block.is_empty

    @property
    def first(self) -> Operation | None:
        """
        First operation in the block, None if block is empty.
        """
        return self.block.first_op

    @property
    def last(self) -> Operation | None:
        """
        Last operation in the block, None if block is empty.
        """
        return self.block.last_op


@dataclass
class BlockReverseOps:
    """
    Multi-pass iterable of the operations in a block. Follows the prev_op for
    each operation.
    """

    block: Block

    def __iter__(self):
        return _BlockOpsReverseIterator(self.block.last_op)

    def __len__(self):
        result = 0
        for _ in self:
            result += 1
        return result


@dataclass(init=False)
class Block(IRNode):
    """A sequence of operations"""

    _args: tuple[BlockArgument, ...]
    """The basic block arguments."""

    _first_op: Operation | None = field(repr=False)
    _last_op: Operation | None = field(repr=False)

    parent: Region | None
    """Parent region containing the block."""

    def __init__(
        self,
        ops: Iterable[Operation] = (),
        *,
        arg_types: Iterable[Attribute] = (),
    ):
        super().__init__()
        self._args = tuple(
            BlockArgument(arg_type, self, index)
            for index, arg_type in enumerate(arg_types)
        )
        self._first_op = None
        self._last_op = None

        self.add_ops(ops)

    @property
    def ops(self) -> BlockOps:
        """Returns a multi-pass Iterable of this block's operations."""
        return BlockOps(self)

    @property
    def ops_reverse(self) -> BlockReverseOps:
        """Returns a multi-pass Iterable of this block's operations."""
        return BlockReverseOps(self)

    def parent_op(self) -> Operation | None:
        return self.parent.parent if self.parent else None

    def parent_region(self) -> Region | None:
        return self.parent

    def parent_block(self) -> Block | None:
        return self.parent.parent.parent if self.parent and self.parent.parent else None

    def __repr__(self) -> str:
        return f"Block(_args={repr(self._args)}, num_ops={len(self.ops)})"

    @property
    def args(self) -> tuple[BlockArgument, ...]:
        """Returns the block arguments."""
        return self._args

    @deprecated("Please use Block(arg_types=arg_types)")
    @staticmethod
    def from_arg_types(arg_types: Sequence[Attribute]) -> Block:
        b = Block()
        b._args = tuple(
            BlockArgument(arg_type, b, index)
            for index, arg_type in enumerate(arg_types)
        )
        return b

    @deprecated("Please use Block(ops, arg_types=arg_types)")
    @staticmethod
    def from_ops(ops: list[Operation], arg_types: list[Attribute] | None = None):
        b = Block()
        if arg_types:
            b._args = tuple(
                BlockArgument(arg_type, b, index)
                for index, arg_type in enumerate(arg_types)
            )
        b.add_ops(ops)
        return b

    class BlockCallback(Protocol):
        def __call__(self, *args: BlockArgument) -> list[Operation]:
            ...

    @deprecated("Please use Builder instead")
    @staticmethod
    def from_callable(block_arg_types: Iterable[Attribute], f: BlockCallback):
        b = Block(arg_types=block_arg_types)
        b.add_ops(f(*b.args))
        return b

    def insert_arg(self, arg_type: Attribute, index: int) -> BlockArgument:
        """
        Insert a new argument with a given type to the arguments list at a specific index.
        Returns the new argument.
        """
        if index < 0 or index > len(self._args):
            raise Exception("Unexpected index")
        new_arg = BlockArgument(arg_type, self, index)
        for arg in self._args[index:]:
            arg.index += 1
        self._args = tuple(chain(self._args[:index], [new_arg], self._args[index:]))
        return new_arg

    def erase_arg(self, arg: BlockArgument, safe_erase: bool = True) -> None:
        """
        Erase a block argument.
        If safe_erase is True, check that the block argument is not used.
        If safe_erase is False, replace the block argument uses with an ErasedSSAVAlue.
        """
        if arg.block is not self:
            raise Exception("Attempting to delete an argument of the wrong block")
        for block_arg in self._args[arg.index + 1 :]:
            block_arg.index -= 1
        self._args = tuple(chain(self._args[: arg.index], self._args[arg.index + 1 :]))
        arg.erase(safe_erase=safe_erase)

    def _attach_op(self, operation: Operation) -> None:
        """Attach an operation to the block, and check that it has no parents."""
        if operation.parent:
            raise ValueError(
                "Can't add to a block an operation already attached to a block."
            )
        if operation.is_ancestor(self):
            raise ValueError(
                "Can't add an operation to a block contained in the operation."
            )
        operation.parent = self

    @property
    def is_empty(self) -> bool:
        """Returns `True` if there are no operations in this block."""
        return self._first_op is None

    @property
    def first_op(self) -> Operation | None:
        """The first operation in this block."""
        return self._first_op

    @property
    def last_op(self) -> Operation | None:
        """The last operation in this block."""
        return self._last_op

    def insert_op_after(self, new_op: Operation, existing_op: Operation) -> None:
        """
        Inserts `new_op` into this block, after `existing_op`.
        `new_op` should not be attached to a block.
        """
        if existing_op.parent is not self:
            raise ValueError(
                "Can't insert operation after operation not in this block."
            )

        self._attach_op(new_op)

        next_op = existing_op.next_op
        existing_op._insert_next_op(new_op)  # pyright: ignore[reportPrivateUsage]
        if next_op is None:
            # No `next_op`, means `prev_op` is the last op in the block.
            self._last_op = new_op

    def insert_op_before(self, new_op: Operation, existing_op: Operation) -> None:
        """
        Inserts `new_op` into this block, before `existing_op`.
        `new_op` should not be attached to a block.
        """
        if existing_op.parent is not self:
            raise ValueError(
                "Can't insert operation before operation not in current block"
            )

        self._attach_op(new_op)

        prev_op = existing_op.prev_op
        existing_op._insert_prev_op(new_op)  # pyright: ignore[reportPrivateUsage]
        if prev_op is None:
            # No `prev_op`, means `next_op` is the first op in the block.
            self._first_op = new_op

    def add_op(self, operation: Operation) -> None:
        """
        Add an operation at the end of the block.
        The operation should not be attached to another block already.
        """
        if self._last_op is None:
            self._attach_op(operation)
            self._first_op = operation
            self._last_op = operation
        else:
            self.insert_op_after(operation, self._last_op)

    def add_ops(self, ops: Iterable[Operation]) -> None:
        """
        Add operations at the end of the block.
        The operations should not be attached to another block.
        """
        for op in ops:
            self.add_op(op)

    def insert_ops_before(
        self, ops: Sequence[Operation], existing_op: Operation
    ) -> None:
        for op in ops:
            self.insert_op_before(op, existing_op)

    def insert_ops_after(
        self, ops: Sequence[Operation], existing_op: Operation
    ) -> None:
        for op in ops:
            self.insert_op_after(op, existing_op)

            existing_op = op

    def get_operation_index(self, op: Operation) -> int:
        """Get the operation position in a block."""
        if op.parent is not self:
            raise Exception("Operation is not a children of the block.")
        for idx, block_op in enumerate(self.ops):
            if block_op is op:
                return idx
        assert False, "Unexpected xdsl error"

    def detach_op(self, op: Operation) -> Operation:
        """
        Detach an operation from the block.
        Returns the detached operation.
        """
        if op.parent is not self:
            raise Exception("Cannot detach operation from a different block.")
        op.parent = None

        prev_op = op.prev_op
        next_op = op.next_op

        if prev_op is not None:
            # detach op from linked list
            prev_op._next_op = next_op  # pyright: ignore[reportPrivateUsage]
            # detach linked list from op
            op._prev_op = None  # pyright: ignore[reportPrivateUsage]
        else:
            # reattach linked list if op is first op this block
            assert self._first_op is op
            self._first_op = next_op

        if next_op is not None:
            # detach op from linked list
            next_op._prev_op = prev_op  # pyright: ignore[reportPrivateUsage]
            # detach linked list from op
            op._next_op = None  # pyright: ignore[reportPrivateUsage]
        else:
            # reattach linked list if op is last op in this block
            assert self._last_op is op
            self._last_op = prev_op

        return op

    def erase_op(self, op: Operation, safe_erase: bool = True) -> None:
        """
        Erase an operation from the block.
        If safe_erase is True, check that the operation has no uses.
        """
        op = self.detach_op(op)
        op.erase(safe_erase=safe_erase)

    def walk(self) -> Iterable[Operation]:
        """Call a function on all operations contained in the block."""
        for op in self.ops:
            yield from op.walk()

    def walk_reverse(self) -> Iterable[Operation]:
        """Call a function on all operations contained in the block in reverse order."""
        for op in self.ops_reverse:
            yield from op.walk_reverse()

    def verify(self) -> None:
        for operation in self.ops:
            if operation.parent != self:
                raise Exception(
                    "Parent pointer of operation does not refer to containing region"
                )
            operation.verify()

        if len(self.ops) == 0:
            if (region_parent := self.parent) is not None and (
                parent_op := region_parent.parent
            ) is not None:
                if len(region_parent.blocks) == 1 and not parent_op.has_trait(
                    NoTerminator
                ):
                    raise VerifyException(
                        f"Operation {parent_op.name} contains empty block in "
                        "single-block region that expects at least a terminator"
                    )

    def drop_all_references(self) -> None:
        """
        Drop all references to other operations.
        This function is called prior to deleting a block.
        """
        self.parent = None
        for op in self.ops:
            op.drop_all_references()

    def erase(self, safe_erase: bool = True) -> None:
        """
        Erase the block, and remove all its references to other operations.
        If safe_erase is specified, check that no operation results are used outside
        the block.
        """
        assert self.parent is None, (
            "Blocks with parents should first be detached " + "before erasure."
        )
        self.drop_all_references()
        for op in self.ops:
            op.erase(safe_erase=safe_erase, drop_references=False)

    def is_structurally_equivalent(
        self,
        other: IRNode,
        context: dict[IRNode | SSAValue, IRNode | SSAValue] | None = None,
    ) -> bool:
        """
        Check if two blocks are structurally equivalent.
        The context is a mapping of IR nodes to IR nodes that are already known
        to be equivalent. This enables checking whether the use dependencies and
        successors are equivalent.
        """
        if context is None:
            context = {}
        if not isinstance(other, Block):
            return False
        if len(self.args) != len(other.args) or len(self.ops) != len(other.ops):
            return False
        for arg, other_arg in zip(self.args, other.args):
            if arg.type != other_arg.type:
                return False
            context[arg] = other_arg
        # Add self to the context so Operations can check for identical parents
        context[self] = other
        if not all(
            op.is_structurally_equivalent(other_op, context)
            for op, other_op in zip(self.ops, other.ops)
        ):
            return False

        return True

    def __eq__(self, other: object) -> bool:
        return self is other

    def __hash__(self) -> int:
        return id(self)


@dataclass(init=False)
class Region(IRNode):
    """A region contains a CFG of blocks. Regions are contained in operations."""

    class DEFAULT:
        """
        A marker to be used as a default parameter to functions when a default
        single-block region should be constructed.
        """

    blocks: list[Block] = field(default_factory=list)
    """Blocks contained in the region. The first block is the entry block."""

    parent: Operation | None = field(default=None, repr=False)
    """Operation containing the region."""

    def __init__(self, blocks: Block | Iterable[Block] = ()):
        super().__init__()
        self.blocks = []
        if isinstance(blocks, Block):
            blocks = (blocks,)
        for block in blocks:
            self.add_block(block)

    def parent_block(self) -> Block | None:
        return self.parent.parent if self.parent else None

    def parent_op(self) -> Operation | None:
        return self.parent

    def parent_region(self) -> Region | None:
        return (
            self.parent.parent.parent
            if self.parent is not None and self.parent.parent is not None
            else None
        )

    def __repr__(self) -> str:
        return f"Region(num_blocks={len(self.blocks)})"

    @staticmethod
    @deprecated("Please use Region([Block(ops)])")
    def from_operation_list(ops: list[Operation]) -> Region:
        return Region([Block(ops)])

    @deprecated("Please use Region(blocks, parent=None)")
    @staticmethod
    def from_block_list(blocks: list[Block]) -> Region:
        return Region(blocks)

    @deprecated("Please use Region(blocks) or Region(Block(ops))")
    @staticmethod
    def get(arg: Region | Sequence[Block] | Sequence[Operation]) -> Region:
        if isinstance(arg, Region):
            return arg

        if len(arg) == 0:
            return Region([Block()])

        match arg[0]:
            case Block():
                return Region(cast(list[Block], arg))
            case Operation():
                return Region([Block(cast(list[Operation], arg))])

        raise TypeError(f"Can't build a region with argument {arg}")

    @property
    def ops(self) -> BlockOps:
        """
        Get the operations of a single-block region.
        Returns an exception if the region is not single-block.
        """
        if len(self.blocks) != 1:
            raise ValueError(
                "'ops' property of Region class is only available "
                "for single-block regions."
            )
        return self.block.ops

    @property
    def op(self) -> Operation:
        """
        Get the operation of a single-operation single-block region.
        Returns an exception if the region is not single-operation single-block.
        """
        if len(self.blocks) == 1:
            block = self.block
            first_op = block.first_op
            last_op = block.last_op
            if first_op is last_op and first_op is not None:
                return first_op
        raise ValueError(
            "'op' property of Region class is only available "
            "for single-operation single-block regions."
        )

    @property
    def block(self) -> Block:
        """
        Get the block of a single-block region.
        Returns an exception if the region is not single-block.
        """
        if len(self.blocks) != 1:
            raise ValueError(
                "'block' property of Region class is only available "
                "for single-block regions."
            )
        return self.blocks[0]

    def _attach_block(self, block: Block) -> None:
        """Attach a block to the region, and check that it has no parents."""
        if block.parent:
            raise ValueError(
                "Can't add to a region a block already attached to a region."
            )
        if block.is_ancestor(self):
            raise ValueError("Can't add a block to a region contained in the block.")
        block.parent = self

    def add_block(self, block: Block) -> None:
        """Add a block to the region."""
        self._attach_block(block)
        self.blocks.append(block)

    def insert_block(self, blocks: Block | list[Block], index: int) -> None:
        """
        Insert one or multiple blocks at a given index in the region.
        The blocks should not be attached to another region.
        """
        if index < 0 or index > len(self.blocks):
            raise ValueError(
                f"Can't insert block in index {index} in a block with "
                f"{len(self.blocks)} blocks."
            )
        if not isinstance(blocks, list):
            blocks = [blocks]
        for block in blocks:
            self._attach_block(block)
        self.blocks = self.blocks[:index] + blocks + self.blocks[index:]

    def get_block_index(self, block: Block) -> int:
        """Get the block position in a region."""
        if block.parent is not self:
            raise Exception("Block is not a child of the region.")
        for idx, region_block in enumerate(self.blocks):
            if region_block is block:
                return idx
        assert False, "Unexpected xdsl error"

    def detach_block(self, block: int | Block) -> Block:
        """
        Detach a block from the region.
        Returns the detached block.
        """
        if isinstance(block, Block):
            block_idx = self.get_block_index(block)
        else:
            block_idx = block
            block = self.blocks[block_idx]
        block.parent = None
        self.blocks = self.blocks[:block_idx] + self.blocks[block_idx + 1 :]
        return block

    def erase_block(self, block: int | Block, safe_erase: bool = True) -> None:
        """
        Erase a block from the region.
        If safe_erase is True, check that the block has no uses.
        """
        block = self.detach_block(block)
        block.erase(safe_erase=safe_erase)

    def clone(self) -> Region:
        """
        Clone the entire region into a new one.
        """
        new_region = Region()
        self.clone_into(new_region)
        return new_region

    def clone_into(
        self,
        dest: Region,
        insert_index: int | None = None,
        value_mapper: dict[SSAValue, SSAValue] | None = None,
        block_mapper: dict[Block, Block] | None = None,
    ):
        """
        Clone all block of this region into `dest` to position `insert_index`
        """
        assert dest and dest != self
        if insert_index is None:
            insert_index = len(dest.blocks)
        if value_mapper is None:
            value_mapper = {}
        if block_mapper is None:
            block_mapper = {}

        new_blocks: list[Block] = []

        # Clone all blocks without their contents, and register the block mapping
        # This ensures that operations can refer to blocks that are not yet cloned
        for block in self.blocks:
            new_block = Block()
            new_blocks.append(new_block)
            block_mapper[block] = new_block

        dest.insert_block(new_blocks, insert_index)

        # Populate the blocks with the cloned operations
        for block, new_block in zip(self.blocks, new_blocks):
            for idx, block_arg in enumerate(block.args):
                new_block.insert_arg(block_arg.type, idx)
                value_mapper[block_arg] = new_block.args[idx]
            for op in block.ops:
                new_block.add_op(op.clone(value_mapper, block_mapper))

    def walk(self) -> Iterator[Operation]:
        """Call a function on all operations contained in the region."""
        for block in self.blocks:
            yield from block.walk()

    def walk_reverse(self) -> Iterator[Operation]:
        """Call a function on all operations contained in the region in reverse order."""
        for block in reversed(self.blocks):
            yield from block.walk_reverse()

    def verify(self) -> None:
        for block in self.blocks:
            block.verify()
            if block.parent != self:
                raise Exception(
                    "Parent pointer of block does not refer to containing region"
                )

    def drop_all_references(self) -> None:
        """
        Drop all references to other operations.
        This function is called prior to deleting a region.
        """
        self.parent = None
        for block in self.blocks:
            block.drop_all_references()

    def erase(self) -> None:
        """
        Erase the region, and remove all its references to other operations.
        """
        assert self.parent, (
            "Regions with parents should first be " + "detached before erasure."
        )
        self.drop_all_references()

    def move_blocks(self, region: Region) -> None:
        """
        Move the blocks of this region to another region. Leave no blocks in this region.
        """
        region.blocks = self.blocks
        self.blocks = []
        for block in region.blocks:
            block.parent = region

    def is_structurally_equivalent(
        self,
        other: IRNode,
        context: dict[IRNode | SSAValue, IRNode | SSAValue] | None = None,
    ) -> bool:
        """
        Check if two regions are structurally equivalent.
        The context is a mapping of IR nodes to IR nodes that are already known
        to be equivalent. This enables checking whether the use dependencies and
        successors are equivalent.
        """
        if context is None:
            context = {}
        if not isinstance(other, Region):
            return False
        if len(self.blocks) != len(other.blocks):
            return False
        # register all blocks in the context so we can check whether ops have
        # the corrects successors
        for block, other_block in zip(self.blocks, other.blocks):
            context[block] = other_block
        if not all(
            block.is_structurally_equivalent(other_block, context)
            for block, other_block in zip(self.blocks, other.blocks)
        ):
            return False
        return True<|MERGE_RESOLUTION|>--- conflicted
+++ resolved
@@ -420,11 +420,7 @@
         attr = cls.__new__(cls)
 
         # Call the __init__ of Data, which will set the parameters field.
-<<<<<<< HEAD
-        Data.__init__(attr, params)  # type: ignore
-=======
         Data.__init__(attr, params)  # pyright: ignore[reportUnknownMemberType]
->>>>>>> 0ef590a6
         return attr
 
     @classmethod
