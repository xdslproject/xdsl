--- conflicted
+++ resolved
@@ -18,13 +18,9 @@
 from xdsl.transforms.dead_code_elimination import DeadCodeElimination
 from xdsl.transforms.lower_riscv_func import LowerRISCVFunc
 from xdsl.transforms.reconcile_unrealized_casts import ReconcileUnrealizedCastsPass
-from xdsl.transforms.riscv_register_allocation import RISCVRegisterAllocation
-<<<<<<< HEAD
-=======
 from xdsl.transforms.riscv_scf_to_asm import LowerScfForToLabelsPass
 from xdsl.transforms.rvscf_regalloc import register_allocate_function
 from xdsl.transforms.scf_to_riscv_scf import ScfToRiscvPass
->>>>>>> c8792085
 
 from .dialects import toy
 from .emulator.toy_accelerator_instructions import ToyAccelerator
@@ -121,28 +117,9 @@
     if target == "scf":
         return
 
-<<<<<<< HEAD
-    if not skip_mlir_opt:
-        MLIROptPass(
-            [
-                "--allow-unregistered-dialect",
-                "--canonicalize",
-                "--cse",
-                "--convert-scf-to-cf",
-                "--mlir-print-op-generic",
-            ]
-        ).apply(ctx, module_op)
-
-    if target == "cf":
-        return
-
-    SetupRiscvPass().apply(ctx, module_op)
-    LowerFuncToRiscvFunc().apply(ctx, module_op)
-=======
     SetupRiscvPass().apply(ctx, module_op)
     LowerFuncToRiscvFunc().apply(ctx, module_op)
     ScfToRiscvPass().apply(ctx, module_op)
->>>>>>> c8792085
     LowerCfRiscvCfPass().apply(ctx, module_op)
     LowerToyAccelerator().apply(ctx, module_op)
     LowerScfRiscvPass().apply(ctx, module_op)
@@ -160,10 +137,6 @@
     if target == "riscv":
         return
 
-<<<<<<< HEAD
-    LowerRISCVFunc(insert_exit_syscall=True).apply(ctx, module_op)
-    RISCVRegisterAllocation().apply(ctx, module_op)
-=======
     for op in module_op.walk():
         if isinstance(op, riscv_func.FuncOp):
             register_allocate_function(op)
@@ -171,7 +144,6 @@
     LowerScfForToLabelsPass().apply(ctx, module_op)
     LowerRISCVFunc(insert_exit_syscall=True).apply(ctx, module_op)
     # RISCVRegisterAllocation().apply(ctx, module_op)
->>>>>>> c8792085
 
     module_op.verify()
 
