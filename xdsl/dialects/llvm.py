from __future__ import annotations
from typing import TYPE_CHECKING, Annotated

from xdsl.dialects.builtin import (StringAttr, ArrayAttr, DenseArrayBase,
                                   IntAttr, NoneAttr, IntegerType, IntegerAttr,
<<<<<<< HEAD
                                   AnyIntegerAttr, IndexType, UnitAttr, i32)
from xdsl.ir import (MLIRType, ParametrizedAttribute, Attribute, Dialect,
                     OpResult, Operation, SSAValue)
from xdsl.irdl import (OpAttr, Operand, ParameterDef, AnyAttr,
                       irdl_attr_definition, irdl_op_definition, VarOperand,
                       OptOpAttr)
=======
                                   AnyIntegerAttr, IndexType, UnitAttr, i64)
from xdsl.ir import (MLIRType, ParametrizedAttribute, Attribute, Dialect,
                     OpResult, Operation, SSAValue)
from xdsl.irdl import (OpAttr, Operand, ParameterDef, AnyAttr, OptOpAttr,
                       irdl_attr_definition, irdl_op_definition)
>>>>>>> deb321d9

if TYPE_CHECKING:
    from xdsl.parser import BaseParser
    from xdsl.printer import Printer


@irdl_attr_definition
class LLVMStructType(ParametrizedAttribute, MLIRType):
    name = "llvm.struct"

    # An empty string refers to a struct without a name.
    struct_name: ParameterDef[StringAttr]
    types: ParameterDef[ArrayAttr[Attribute]]

    # TODO: Add this parameter once xDSL supports the necessary capabilities.
    #  bitmask = ParameterDef(StringAttr)

    @staticmethod
    def from_type_list(types: list[Attribute]) -> LLVMStructType:
        return LLVMStructType([StringAttr(""), ArrayAttr(types)])

    def print_parameters(self, printer: Printer) -> None:
        assert self.struct_name.data == ""
        printer.print("<(")
        printer.print_list(self.types.data, printer.print_attribute)
        printer.print(")>")

    @staticmethod
    def parse_parameters(parser: BaseParser) -> list[Attribute]:
        parser.parse_characters("<(", "LLVM Struct must start with `<(`")
        params = parser.parse_list_of(
            parser.try_parse_type,
            "Malformed LLVM struct, expected attribute definition here!")
        parser.parse_characters(
            ")>", "Unexpected input, expected end of LLVM struct!")
        return [StringAttr(""), ArrayAttr(params)]


@irdl_attr_definition
class LLVMPointerType(ParametrizedAttribute, MLIRType):
    name = "llvm.ptr"

    type: ParameterDef[Attribute | NoneAttr]
    addr_space: ParameterDef[IntAttr | NoneAttr]

    def print_parameters(self, printer: Printer) -> None:
        if isinstance(self.type, NoneAttr):
            return

        printer.print_string("<")
        printer.print_attribute(self.type)
        if not isinstance(self.addr_space, NoneAttr):
            printer.print_string(", ")
            printer.print_attribute(self.addr_space)

        printer.print_string(">")

    @staticmethod
    def parse_parameters(parser: BaseParser) -> list[Attribute]:
        if not parser.tokenizer.starts_with('<'):
            return [NoneAttr(), NoneAttr()]
        parser.parse_characters('<', "llvm.ptr parameters expected")
        type = parser.try_parse_type()
        if type is None:
            parser.raise_error(
                "Expected first parameter of llvm.ptr to be a type!")
        if not parser.tokenizer.starts_with(','):
            parser.parse_characters('>',
                                    "End of llvm.ptr parameters expected!")
            return [type, NoneAttr()]
        parser.parse_characters(',', "llvm.ptr args must be separated by `,`")
        addr_space = parser.parse_int_literal()
        parser.parse_characters('>', "End of llvm.ptr parameters expected!")
        return [type, IntegerAttr.from_params(addr_space, IndexType())]

    @staticmethod
    def opaque():
        return LLVMPointerType([NoneAttr(), NoneAttr()])

    @staticmethod
    def typed(type: Attribute):
        return LLVMPointerType([type, NoneAttr()])

    def is_typed(self):
        return not isinstance(self.type, NoneAttr)

<<<<<<< HEAD

@irdl_op_definition
class GEPOp(Operation):
    name = "llvm.getelementptr"

    ptr: Annotated[Operand, LLVMPointerType]

    ssa_indices: Annotated[VarOperand, IntegerType]

    elem_type: OptOpAttr[Attribute]

    rawConstantIndices: OpAttr[DenseArrayBase]

    inbounds: OptOpAttr[UnitAttr]

    result: Annotated[OpResult, LLVMPointerType]

    @staticmethod
    def get(ptr: SSAValue | Operation,
            result_type: LLVMPointerType = LLVMPointerType.opaque(),
            indices: list[int] | None = None,
            ssa_indices: list[SSAValue | Operation] | None = None,
            inbounds: bool = False,
            pointee_type: Attribute | None = None):

        if indices is None:
            raise ValueError('...')

        indices_attr = DenseArrayBase.create_dense_int_or_index(i32, indices)

        # construct default mutable argument here:
        if ssa_indices is None:
            ssa_indices = []

        # convert a potential Operation into an SSAValue
        ptr = SSAValue.get(ptr)

        if not isinstance(result_type, LLVMPointerType):
            raise ValueError('...')

        if not ptr.typ.is_typed():  #type: ignore
            print('hello')
            if pointee_type == None:
                raise ValueError('...')

        attrs: dict[str, Attribute] = {
            'rawConstantIndices': indices_attr,
        }

        if not ptr.typ.is_typed():  #type: ignore
            attrs['elem_type'] = result_type

        if inbounds:
            attrs['inbounds'] = UnitAttr()

        return GEPOp.build(operands=[ptr, ssa_indices],
                           result_types=[result_type],
                           attributes=attrs)

=======
>>>>>>> deb321d9

@irdl_op_definition
class AllocaOp(Operation):
    name = "llvm.alloca"

    size: Annotated[Operand, IntegerType]

    alignment: OpAttr[AnyIntegerAttr]

    res: OpResult

    @classmethod
    def get(cls,
            size: SSAValue | Operation,
            elem_type: Attribute,
            alignment: int = 32,
            as_untyped_ptr: bool = False):
        attrs: dict[str, Attribute] = {
            'alignment': IntegerAttr.from_int_and_width(alignment, 64)
        }
        if as_untyped_ptr:
            ptr_type = LLVMPointerType.opaque()
            attrs['elem_type'] = elem_type
        else:
            ptr_type = LLVMPointerType.typed(elem_type)

        return cls.build(operands=[size],
                         attributes=attrs,
                         result_types=[ptr_type])


@irdl_op_definition
class IntToPtrOp(Operation):
    name = "llvm.inttoptr"

    input: Annotated[Operand, IntegerType]

    output: Annotated[OpResult, LLVMPointerType]

    @classmethod
    def get(cls,
            input: SSAValue | Operation,
            ptr_type: Attribute | None = None):
        if ptr_type is None:
            ptr_type = LLVMPointerType.opaque()
        else:
            ptr_type = LLVMPointerType.typed(ptr_type)
        return cls.build(operands=[input], result_types=[ptr_type])


@irdl_op_definition
class LoadOp(Operation):
    name = "llvm.load"

    ptr: Annotated[Operand, LLVMPointerType]

    dereferenced_value: OpResult

    @classmethod
    def get(cls,
            ptr: SSAValue | Operation,
            result_type: Attribute | None = None):
        if result_type is None:
            ptr = SSAValue.get(ptr)
            assert isinstance(ptr.typ, LLVMPointerType)

            if isinstance(ptr.typ.type, NoneAttr):
                raise ValueError(
                    "llvm.load requires either a result type or a typed pointer!"
                )
            result_type = ptr.typ.type

        return cls.build(operands=[ptr], result_types=[result_type])


@irdl_op_definition
class StoreOp(Operation):
    name = "llvm.store"

    value: Operand
    ptr: Annotated[Operand, LLVMPointerType]

    alignment: OptOpAttr[IntegerAttr[IntegerType]]
    ordering: OptOpAttr[IntegerAttr[IntegerType]]
    volatile_: OptOpAttr[UnitAttr]
    nontemporal: OptOpAttr[UnitAttr]

    @classmethod
    def get(cls,
            value: SSAValue | Operation,
            ptr: SSAValue | Operation,
            alignment: int | None = None,
            ordering: int = 0,
            volatile: bool = False,
            nontemporal: bool = False):
        attrs: dict[str, Attribute] = {
            'ordering': IntegerAttr(ordering, i64),
        }

        if alignment is not None:
            attrs['alignment'] = IntegerAttr[IntegerType](alignment, i64)
        if volatile:
            attrs['volatile_'] = UnitAttr()
        if nontemporal:
            attrs['nontemporal'] = UnitAttr()

        return cls.build(
            operands=[value, ptr],
            attributes=attrs,
            result_types=[],
        )


@irdl_op_definition
class NullOp(Operation):
    name = "llvm.mlir.null"

    nullptr: Annotated[OpResult, LLVMPointerType]

    @classmethod
    def get(cls, ptr_type: LLVMPointerType | None = None):
        if ptr_type is None:
            ptr_type = LLVMPointerType.opaque()
        assert isinstance(ptr_type, LLVMPointerType)

        return cls.build(result_types=[ptr_type])


@irdl_op_definition
class LLVMExtractValue(Operation):
    name = "llvm.extractvalue"

    position: OpAttr[DenseArrayBase]
    container: Annotated[Operand, AnyAttr()]

    res: Annotated[OpResult, AnyAttr()]


@irdl_op_definition
class LLVMInsertValue(Operation):
    name = "llvm.insertvalue"

    position: OpAttr[DenseArrayBase]
    container: Annotated[Operand, AnyAttr()]
    value: Annotated[Operand, AnyAttr()]

    res: Annotated[OpResult, AnyAttr()]


@irdl_op_definition
class LLVMMLIRUndef(Operation):
    name = "llvm.mlir.undef"

    res: Annotated[OpResult, AnyAttr()]


LLVM = Dialect([
    LLVMExtractValue,
    LLVMInsertValue,
    LLVMMLIRUndef,
    AllocaOp,
    GEPOp,
    IntToPtrOp,
    NullOp,
    LoadOp,
    StoreOp,
], [LLVMStructType, LLVMPointerType])<|MERGE_RESOLUTION|>--- conflicted
+++ resolved
@@ -3,20 +3,12 @@
 
 from xdsl.dialects.builtin import (StringAttr, ArrayAttr, DenseArrayBase,
                                    IntAttr, NoneAttr, IntegerType, IntegerAttr,
-<<<<<<< HEAD
-                                   AnyIntegerAttr, IndexType, UnitAttr, i32)
+                                   AnyIntegerAttr, IndexType, UnitAttr, i32, i64)
 from xdsl.ir import (MLIRType, ParametrizedAttribute, Attribute, Dialect,
                      OpResult, Operation, SSAValue)
 from xdsl.irdl import (OpAttr, Operand, ParameterDef, AnyAttr,
                        irdl_attr_definition, irdl_op_definition, VarOperand,
                        OptOpAttr)
-=======
-                                   AnyIntegerAttr, IndexType, UnitAttr, i64)
-from xdsl.ir import (MLIRType, ParametrizedAttribute, Attribute, Dialect,
-                     OpResult, Operation, SSAValue)
-from xdsl.irdl import (OpAttr, Operand, ParameterDef, AnyAttr, OptOpAttr,
-                       irdl_attr_definition, irdl_op_definition)
->>>>>>> deb321d9
 
 if TYPE_CHECKING:
     from xdsl.parser import BaseParser
@@ -103,7 +95,6 @@
     def is_typed(self):
         return not isinstance(self.type, NoneAttr)
 
-<<<<<<< HEAD
 
 @irdl_op_definition
 class GEPOp(Operation):
@@ -163,8 +154,6 @@
                            result_types=[result_type],
                            attributes=attrs)
 
-=======
->>>>>>> deb321d9
 
 @irdl_op_definition
 class AllocaOp(Operation):
