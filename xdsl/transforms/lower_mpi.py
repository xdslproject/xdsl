--- conflicted
+++ resolved
@@ -690,11 +690,7 @@
             idx_cast1 := arith.IndexCastOp.get(op.element, IndexType()),
             idx_cast2 := arith.IndexCastOp.get(idx_cast1, i64),
             mul := arith.Muli.get(lit1, idx_cast2),
-<<<<<<< HEAD
-            add := arith.Addi.get(mul, ptr_int),
-=======
             add := arith.Addi(mul, ptr_int),
->>>>>>> bb64e11a
             out_ptr := llvm.IntToPtrOp.get(add, op.vect.typ.type),
         ], [out_ptr.results[0]]
 
