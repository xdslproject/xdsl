--- conflicted
+++ resolved
@@ -885,11 +885,7 @@
     rhs = operand_def(Attribute)
     result = result_def(Attribute)
 
-<<<<<<< HEAD
-    traits = OpTraits({Pure()})
-=======
-    traits = frozenset([Pure(), SelectHasCanonicalizationPatterns()])
->>>>>>> 5e2f5da1
+    traits = OpTraits({Pure(), SelectHasCanonicalizationPatterns()})
 
     # TODO replace with trait
     def verify_(self) -> None:
@@ -941,58 +937,42 @@
 class Addf(FloatingPointLikeBinaryOperation):
     name = "arith.addf"
 
-<<<<<<< HEAD
-    traits = OpTraits({Pure()})
-=======
-    traits = frozenset(
-        [
+    traits = OpTraits(
+        {
             Pure(),
             FloatingPointLikeBinaryOpHasFastReassociativeCanonicalizationPatternsTrait(),
-        ]
+        }
     )
->>>>>>> 5e2f5da1
 
 
 @irdl_op_definition
 class Subf(FloatingPointLikeBinaryOperation):
     name = "arith.subf"
 
-<<<<<<< HEAD
-    traits = OpTraits({Pure()})
-=======
-    traits = frozenset(
-        [Pure(), FloatingPointLikeBinaryOpHasCanonicalizationPatternsTrait()]
+    traits = OpTraits(
+        {Pure(), FloatingPointLikeBinaryOpHasCanonicalizationPatternsTrait()}
     )
->>>>>>> 5e2f5da1
 
 
 @irdl_op_definition
 class Mulf(FloatingPointLikeBinaryOperation):
     name = "arith.mulf"
 
-<<<<<<< HEAD
-    traits = OpTraits({Pure()})
-=======
-    traits = frozenset(
-        [
+    traits = OpTraits(
+        {
             Pure(),
             FloatingPointLikeBinaryOpHasFastReassociativeCanonicalizationPatternsTrait(),
-        ]
+        }
     )
->>>>>>> 5e2f5da1
 
 
 @irdl_op_definition
 class Divf(FloatingPointLikeBinaryOperation):
     name = "arith.divf"
 
-<<<<<<< HEAD
-    traits = OpTraits({Pure()})
-=======
-    traits = frozenset(
-        [Pure(), FloatingPointLikeBinaryOpHasCanonicalizationPatternsTrait()]
+    traits = OpTraits(
+        {Pure(), FloatingPointLikeBinaryOpHasCanonicalizationPatternsTrait()}
     )
->>>>>>> 5e2f5da1
 
 
 @irdl_op_definition
