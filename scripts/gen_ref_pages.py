--- conflicted
+++ resolved
@@ -58,16 +58,12 @@
 
 NEW_MARIMO_NOTEBOOK_NAMES = [
     "expressions.py",
+    "mlir_introduction.py",
     "eqsat.py",
 ]
 
 NEW_MARIMO_NOTEBOOKS = [
-<<<<<<< HEAD
     docs_root / "marimo" / name for name in NEW_MARIMO_NOTEBOOK_NAMES
-=======
-    docs_root / "marimo" / "expressions.py",
-    docs_root / "marimo" / "mlir_introduction.py",
->>>>>>> edd97482
 ]
 """
 Notebooks expected to be run inline in mkdocs-marimo.
@@ -220,8 +216,8 @@
 
 
 gen_marimo_old()
-<<<<<<< HEAD
-gen_marimo_new()
+gen_marimo_new_md()
+gen_marimo_new_marimo()
 
 # Replace links in the marimo README
 with open("docs/marimo/README.md") as rf:
@@ -231,8 +227,4 @@
     for name in NEW_MARIMO_NOTEBOOK_NAMES:
         # Replace occurrences of notebook names in NEW_MARIMO_NOTEBOOK_NAMES with no .py suffix
         marimo_readme = marimo_readme.replace(name, name[:-3] + ".md")
-    fd.write(marimo_readme.replace(".py", ".html"))
-=======
-gen_marimo_new_md()
-gen_marimo_new_marimo()
->>>>>>> edd97482
+    fd.write(marimo_readme.replace(".py", ".html"))