import pytest

from typing import Annotated

from xdsl.dialects.builtin import i32, StringAttr
from xdsl.dialects.arith import Constant

from xdsl.ir import Block, Operation, OpResult, BlockArgument
from xdsl.irdl import irdl_op_definition


def test_ssa():
    a = OpResult(i32, [], [])
    c = Constant.from_int_and_width(1, i32)

    with pytest.raises(TypeError):
        _ = a.get([c])

    b0 = Block.from_ops([c])
    with pytest.raises(TypeError):
        _ = a.get(b0)


@irdl_op_definition
class TwoResultOp(Operation):
    name: str = "test.tworesults"

    res1: Annotated[OpResult, StringAttr]
    res2: Annotated[OpResult, StringAttr]


def test_var_mixed_builder():
    op = TwoResultOp.build(result_types=[StringAttr("0"), StringAttr("2")])
    b = OpResult(i32, [], [])

    with pytest.raises(ValueError):
        _ = b.get(op)


<<<<<<< HEAD
@pytest.mark.parametrize("name",
                         ["a", "test", "-2", "test_123", "kebab-case-name"])
=======
@pytest.mark.parametrize("name", [
    "test",
    "-2",
    "test_123",
    "kebab-case-name",
    None,
])
>>>>>>> e911de46
def test_ssa_value_name_hints(name):
    r"""
    As per the MLIR language reference, legal SSA value names must conform to
        ([0-9]+|([A-Za-z_$.-][\w$.-]*))

    https://mlir.llvm.org/docs/LangRef/#identifiers-and-keywords

    xDSL SSA value name hints are a refinement of these rules.
    We only accept non-numeric name hints, because the printer will
    generate its own numeric names.

<<<<<<< HEAD
    The next three tests will test this behaviour.

=======
>>>>>>> e911de46
    This test tests valid name hints:
    """
    val = BlockArgument(i32, Block(), 0)

    val.name = name
    assert val.name == name


<<<<<<< HEAD
@pytest.mark.parametrize("name", ['&', '#', '%2', '"', '::'])
=======
@pytest.mark.parametrize("name", ['&', '#', '%2', '"', '::', '42'])
>>>>>>> e911de46
def test_invalid_ssa_vals(name):
    """
    This test tests invalid name hints that raise an error, because
    they don't conform to the rules of how SSA value names should be
    structured.
    """
    val = BlockArgument(i32, Block(), 0)
    with pytest.raises(ValueError):
<<<<<<< HEAD
        val.name = name


def test_discarded_ssa_vals():
    """
    This test tests ssa value name hints that should be discarded.
    """
    val = BlockArgument(i32, Block(), 0)

    val.name = "hello"

    assert val.name == "hello"

    val.name = None

    assert val.name is None

    with pytest.warns():
        val.name = "4"

    assert val.name is None
=======
        val.name = name
>>>>>>> e911de46
<|MERGE_RESOLUTION|>--- conflicted
+++ resolved
@@ -37,10 +37,6 @@
         _ = b.get(op)
 
 
-<<<<<<< HEAD
-@pytest.mark.parametrize("name",
-                         ["a", "test", "-2", "test_123", "kebab-case-name"])
-=======
 @pytest.mark.parametrize("name", [
     "test",
     "-2",
@@ -48,7 +44,6 @@
     "kebab-case-name",
     None,
 ])
->>>>>>> e911de46
 def test_ssa_value_name_hints(name):
     r"""
     As per the MLIR language reference, legal SSA value names must conform to
@@ -60,11 +55,6 @@
     We only accept non-numeric name hints, because the printer will
     generate its own numeric names.
 
-<<<<<<< HEAD
-    The next three tests will test this behaviour.
-
-=======
->>>>>>> e911de46
     This test tests valid name hints:
     """
     val = BlockArgument(i32, Block(), 0)
@@ -73,11 +63,7 @@
     assert val.name == name
 
 
-<<<<<<< HEAD
-@pytest.mark.parametrize("name", ['&', '#', '%2', '"', '::'])
-=======
 @pytest.mark.parametrize("name", ['&', '#', '%2', '"', '::', '42'])
->>>>>>> e911de46
 def test_invalid_ssa_vals(name):
     """
     This test tests invalid name hints that raise an error, because
@@ -86,28 +72,4 @@
     """
     val = BlockArgument(i32, Block(), 0)
     with pytest.raises(ValueError):
-<<<<<<< HEAD
-        val.name = name
-
-
-def test_discarded_ssa_vals():
-    """
-    This test tests ssa value name hints that should be discarded.
-    """
-    val = BlockArgument(i32, Block(), 0)
-
-    val.name = "hello"
-
-    assert val.name == "hello"
-
-    val.name = None
-
-    assert val.name is None
-
-    with pytest.warns():
-        val.name = "4"
-
-    assert val.name is None
-=======
-        val.name = name
->>>>>>> e911de46
+        val.name = name