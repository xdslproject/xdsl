--- conflicted
+++ resolved
@@ -28,14 +28,7 @@
     ParametrizedAttribute,
     TypeAttribute,
 )
-<<<<<<< HEAD
-from xdsl.irdl import (
-    irdl_attr_definition,
-    param_def,
-)
-=======
-from xdsl.irdl import ParameterDef, irdl_attr_definition, isa
->>>>>>> 1a64388d
+from xdsl.irdl import irdl_attr_definition, isa, param_def
 from xdsl.parser import AttrParser
 from xdsl.printer import Printer
 from xdsl.utils.exceptions import VerifyException
