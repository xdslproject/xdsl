--- conflicted
+++ resolved
@@ -5,15 +5,15 @@
 import pytest
 
 from xdsl.dialects.builtin import ModuleOp
-<<<<<<< HEAD
-from xdsl.irdl import IRDLOperation, irdl_op_definition, region_def
-from xdsl.ir import Region
-from xdsl.traits import HasParent
-=======
-from xdsl.irdl import IRDLOperation, OptSuccessor, irdl_op_definition
+from xdsl.irdl import (
+    IRDLOperation,
+    OptSuccessor,
+    irdl_op_definition,
+    opt_successor_def,
+    region_def,
+)
 from xdsl.ir import Region, Block
 from xdsl.traits import HasParent, IsTerminator
->>>>>>> 1df2278a
 from xdsl.utils.exceptions import VerifyException
 from xdsl.dialects.test import TestOp
 
@@ -117,7 +117,7 @@
 
     name = "test.is_terminator"
 
-    successor: OptSuccessor
+    successor: OptSuccessor = opt_successor_def()
 
     traits = frozenset([IsTerminator()])
 
