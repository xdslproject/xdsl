--- conflicted
+++ resolved
@@ -164,12 +164,7 @@
             )
             new_ops.append(cast_op)
             new_value = cast_op.results[0]
-<<<<<<< HEAD
-            if copy_name_hints:
-                new_value.name_hint = value.name_hint
-=======
             new_value.name_hint = value.name_hint
->>>>>>> d51e7fc8
         else:
             new_value = value
 
