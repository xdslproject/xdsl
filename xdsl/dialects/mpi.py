--- conflicted
+++ resolved
@@ -1,32 +1,22 @@
 from __future__ import annotations
 
-<<<<<<< HEAD
 import dataclasses
-=======
->>>>>>> 65e963c9
 from abc import ABC
 from enum import Enum
 from typing import cast
 
-<<<<<<< HEAD
 from xdsl.dialects import builtin, arith, memref, func, llvm
-=======
->>>>>>> 65e963c9
 from xdsl.dialects.builtin import (IntegerType, Signedness, IntegerAttr,
                                    AnyFloatAttr, AnyIntegerAttr, StringAttr)
 from xdsl.dialects.memref import MemRefType
 from xdsl.ir import Operation, Attribute, SSAValue, OpResult, ParametrizedAttribute, Dialect, MLIRType
 from xdsl.irdl import (Operand, Annotated, irdl_op_definition,
                        irdl_attr_definition, OpAttr, OptOpResult)
-<<<<<<< HEAD
 
 from xdsl.pattern_rewriter import PatternRewriter, RewritePattern
 
 f64 = builtin.f64
 
-=======
-
->>>>>>> 65e963c9
 t_int: IntegerType = IntegerType.from_width(32, Signedness.SIGNLESS)
 t_bool: IntegerType = IntegerType.from_width(1, Signedness.SIGNLESS)
 
@@ -192,11 +182,7 @@
 
     tag: OpAttr[IntegerAttr[Annotated[IntegerType, t_int]]]
 
-<<<<<<< HEAD
-    request: Annotated[OpResult, RequestType()]
-=======
     request: Annotated[OpResult, RequestType]
->>>>>>> 65e963c9
 
     @classmethod
     def get(cls,
@@ -300,21 +286,12 @@
 
     name = "mpi.wait"
 
-<<<<<<< HEAD
-    request: Annotated[Operand, RequestType()]
+    request: Annotated[Operand, RequestType]
     status: Annotated[OptOpResult, t_int]
 
     @classmethod
     def get(cls, request: Operand, ignore_status: bool = True):
         result_types: list[list[Attribute]] = [[t_int]]
-=======
-    request: Annotated[Operand, RequestType]
-    status: Annotated[OptOpResult, StatusType]
-
-    @classmethod
-    def get(cls, request: Operand, ignore_status: bool = True):
-        result_types: list[list[Attribute]] = [[StatusType()]]
->>>>>>> 65e963c9
         if ignore_status:
             result_types = [[]]
 
@@ -361,12 +338,9 @@
 
 @irdl_op_definition
 class Init(MPIBaseOp):
-<<<<<<< HEAD
-=======
-    """
-    This represents a bare MPI_Finalize call with both args being nullptr
-    """
->>>>>>> 65e963c9
+    """
+    This represents a bare MPI_Init call with both args being nullptr
+    """
     name = "mpi.init"
 
 
@@ -384,8 +358,8 @@
     GetStatusField,
     Init,
     Finalize,
-<<<<<<< HEAD
-], [RequestType, StatusType])
+    CommRank,
+], [RequestType, StatusType,])
 
 
 @dataclasses.dataclass
@@ -825,8 +799,4 @@
         external functions will be inserted!
         """
         for func_op in self._emit_external_funcs():
-            op.regions[0].blocks[0].insert_op(func_op, 0)
-=======
-    CommRank,
-], [RequestType, StatusType])
->>>>>>> 65e963c9
+            op.regions[0].blocks[0].insert_op(func_op, 0)