import re

import pytest

from xdsl.ir.affine import AffineBinaryOpExpr, AffineBinaryOpKind, AffineExpr, AffineMap


def test_simple_map():
    # x, y
    x = AffineExpr.dimension(0)
    y = AffineExpr.dimension(1)

    # map1: (x, y) -> (x + y, y)
    map1 = AffineMap(2, 0, (x + y, y))
    assert map1.eval([1, 2], []) == (3, 2)
    assert map1.eval([3, 4], []) == (7, 4)
    assert map1.eval([5, 6], []) == (11, 6)

    # map2: (x, y) -> (2x + 3y)
    map2 = AffineMap(2, 0, (2 * x + 3 * y,))
    assert map2.eval([1, 2], []) == (8,)
    assert map2.eval([3, 4], []) == (18,)
    assert map2.eval([5, 6], []) == (28,)

    # map3: (x, y) -> (x + y, 2x + 3y)
    map3 = AffineMap(2, 0, (x + y, 2 * x + 3 * y))
    assert map3.eval([1, 2], []) == (3, 8)
    assert map3.eval([3, 4], []) == (7, 18)
    assert map3.eval([5, 6], []) == (11, 28)


def test_quasiaffine_map():
    # x
    x = AffineExpr.dimension(0)
    # N
    N = AffineExpr.symbol(0)

    # map1: (x)[N] -> (x floordiv 2)
    map1 = AffineMap(1, 1, (x.floor_div(2),))
    assert map1.eval([1], [10]) == (0,)
    assert map1.eval([2], [10]) == (1,)
    assert map1.eval([3], [10]) == (1,)
    assert map1.eval([4], [13]) == (2,)
    assert map1.eval([5], [10]) == (2,)
    assert map1.eval([6], [11]) == (3,)

    # map2: (x)[N] -> (-(x ceildiv 2) + N)
    map2 = AffineMap(1, 1, (-(x.ceil_div(2)) + N,))
    assert map2.eval([1], [10]) == (9,)
    assert map2.eval([2], [10]) == (9,)
    assert map2.eval([3], [10]) == (8,)
    assert map2.eval([4], [13]) == (11,)
    assert map2.eval([5], [10]) == (7,)
    assert map2.eval([6], [11]) == (8,)

    # map3: (x)[N] -> (x mod 2 - N)
    map3 = AffineMap(1, 1, ((x % 2) - N,))
    assert map3.eval([1], [10]) == (-9,)
    assert map3.eval([2], [10]) == (-10,)
    assert map3.eval([3], [10]) == (-9,)
    assert map3.eval([4], [13]) == (-13,)
    assert map3.eval([5], [10]) == (-9,)
    assert map3.eval([6], [11]) == (-11,)


def test_composition_simple():
    # map1 = (x, y) -> (x - y)
    map1 = AffineMap(2, 0, (AffineExpr.dimension(0) - AffineExpr.dimension(1),))
    # map2 = (x, y) -> (y, x)
    map2 = AffineMap(
        2,
        0,
        (AffineExpr.dimension(1), AffineExpr.dimension(0)),
    )
    # Compose
    # map3 = (x, y) -> (y - x)
    map3 = map1.compose(map2)

    assert map3.eval([1, 2], []) == (1,)
    assert map3.eval([3, 4], []) == (1,)
    assert map3.eval([5, 6], []) == (1,)
    assert map3.eval([20, 10], []) == (-10,)


def test_composition():
    # map1: (x, y) -> (x floordiv 2, 2 * x + 3 * y)
    map1 = AffineMap(
        2,
        0,
        (
            AffineExpr.dimension(0).floor_div(2),
            2 * AffineExpr.dimension(0) + 3 * AffineExpr.dimension(1),
        ),
    )
    # map2: (x, y) -> (-x, -y)
    map2 = AffineMap(2, 0, (-AffineExpr.dimension(0), -AffineExpr.dimension(1)))
    # Compose
    # map3: (x, y) -> (-x floordiv 2, -2 * x - 3 * y)
    map3 = map1.compose(map2)

    assert map3.eval([1, 2], []) == (-1, -8)
    assert map3.eval([3, 4], []) == (-2, -18)
    assert map3.eval([5, 6], []) == (-3, -28)


def test_compose_expr():
    d = [AffineExpr.dimension(i) for i in range(3)]
    s = [AffineExpr.symbol(i) for i in range(2)]

    expr = d[0] + d[2]
    map = AffineMap.from_callable(
        lambda d0, d1, d2, s0, s1: (d0 + s1, d1 + s0, d0 + d1 + d2),
        dim_symbol_split=(3, 2),
    )
    expected = (d[0] + s[1]) + (d[0] + d[1] + d[2])
    assert expr.compose(map) == expected


def test_compose_map():
    map1 = AffineMap.from_callable(
        lambda d0, d1, s0, s1: (d0 + 1 + s1, d1 - 1 - s0), dim_symbol_split=(2, 2)
    )
    map2 = AffineMap.from_callable(
        lambda d0, s0: (d0 + s0, d0 - s0), dim_symbol_split=(1, 1)
    )
    map3 = AffineMap.from_callable(
        lambda d0, s0, s1, s2: ((d0 + s2) + 1 + s1, (d0 - s2) - 1 - s0),
        dim_symbol_split=(1, 3),
    )

    assert map1.compose(map2) == map3


def test_helpers():
    m0 = AffineMap.constant_map(0)
    assert m0 == AffineMap(0, 0, (AffineExpr.constant(0),))
    m1 = AffineMap.point_map(0, 1)
    assert m1 == AffineMap(0, 0, (AffineExpr.constant(0), AffineExpr.constant(1)))
    m2 = AffineMap.identity(2)
    assert m2 == AffineMap(2, 0, (AffineExpr.dimension(0), AffineExpr.dimension(1)))
    m2 = AffineMap.transpose_map()
    assert m2 == AffineMap(2, 0, (AffineExpr.dimension(1), AffineExpr.dimension(0)))
    m3 = AffineMap.empty()
    assert m3 == AffineMap(0, 0, ())


def test_from_callable():
    assert AffineMap.from_callable(lambda: (1,)) == AffineMap.constant_map(1)
    assert AffineMap.from_callable(lambda: (0, 1)) == AffineMap.point_map(0, 1)
    assert AffineMap.from_callable(lambda i, j: (i, j)) == AffineMap.identity(2)
    assert AffineMap.from_callable(lambda i, j: (j, i)) == AffineMap.transpose_map()
    assert AffineMap.from_callable(lambda: ()) == AffineMap.empty()

    assert AffineMap.from_callable(
        lambda i, j, p, q: (p + i, q + j), dim_symbol_split=(2, 2)
    ) == AffineMap(
        2,
        2,
        (
            AffineBinaryOpExpr(
                AffineBinaryOpKind.Add, AffineExpr.symbol(0), AffineExpr.dimension(0)
            ),
            AffineBinaryOpExpr(
                AffineBinaryOpKind.Add, AffineExpr.symbol(1), AffineExpr.dimension(1)
            ),
        ),
    )


def test_from_callable_fail():
    with pytest.raises(
        ValueError,
        match=re.escape(
            "Argument count mismatch in AffineMap.from_callable: 1 != 1 + 1"
        ),
    ):
        AffineMap.from_callable(lambda i: (i,), dim_symbol_split=(1, 1))


def test_inverse_permutation():
    assert AffineMap.empty().inverse_permutation() == AffineMap.empty()
    assert AffineMap.from_callable(
        lambda d0, d1, d2: (d1, d1, d0, d2, d1, d2, d1, d0)
    ).inverse_permutation() == AffineMap(
        8, 0, tuple(AffineExpr.dimension(d) for d in (2, 0, 3))
    )


def test_compress_dims():
    # (d0, d1, d2) -> (d1, d2) with [0,1,1] gives (d0, d1) -> (d0, d1)
    # (d0, d1, d2) -> (d2, d2) with [1,0,1] gives (d0, d1) -> (d1, d1)
    t = True
    f = False
    assert AffineMap.from_callable(lambda d0, d1, d2: (d1, d2)).compress_dims(
        [f, t, t]
    ) == AffineMap.from_callable(lambda d0, d1: (d0, d1))
    assert AffineMap.from_callable(lambda d0, d1, d2: (d2, d2)).compress_dims(
        [t, f, t]
<<<<<<< HEAD
    ) == AffineMap.from_callable(lambda d0, d1: (d1, d1))
=======
    ) == AffineMap.from_callable(lambda d0, d1: (d1, d1))


def test_used_dims():
    assert AffineExpr.dimension(1).used_dims() == {1}
    assert (AffineExpr.dimension(2) + AffineExpr.dimension(3)).used_dims() == {2, 3}
    assert AffineExpr.symbol(4).used_dims() == set()
    assert AffineExpr.constant(5).used_dims() == set()
>>>>>>> 961e64b0
<|MERGE_RESOLUTION|>--- conflicted
+++ resolved
@@ -196,9 +196,6 @@
     ) == AffineMap.from_callable(lambda d0, d1: (d0, d1))
     assert AffineMap.from_callable(lambda d0, d1, d2: (d2, d2)).compress_dims(
         [t, f, t]
-<<<<<<< HEAD
-    ) == AffineMap.from_callable(lambda d0, d1: (d1, d1))
-=======
     ) == AffineMap.from_callable(lambda d0, d1: (d1, d1))
 
 
@@ -206,5 +203,4 @@
     assert AffineExpr.dimension(1).used_dims() == {1}
     assert (AffineExpr.dimension(2) + AffineExpr.dimension(3)).used_dims() == {2, 3}
     assert AffineExpr.symbol(4).used_dims() == set()
-    assert AffineExpr.constant(5).used_dims() == set()
->>>>>>> 961e64b0
+    assert AffineExpr.constant(5).used_dims() == set()