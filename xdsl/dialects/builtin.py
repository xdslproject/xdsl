--- conflicted
+++ resolved
@@ -1143,17 +1143,11 @@
     name = "complex"
     element_type: ParameterDef[ComplexElementCovT]
 
-<<<<<<< HEAD
-=======
-    def __init__(self, element_type: ComplexElementCovT):
-        super().__init__([element_type])
-
     def print_builtin(self, printer: Printer):
         printer.print_string("complex<")
         printer.print_attribute(self.element_type)
         printer.print_string(">")
 
->>>>>>> 34856c29
     def get_element_type(self) -> ComplexElementCovT:
         return self.element_type
 
@@ -1604,9 +1598,6 @@
 
     elt_type: ParameterDef[DenseArrayT]
     data: ParameterDef[BytesAttr]
-
-    def __init__(self, elt_type: DenseArrayT, data: BytesAttr):
-        super().__init__((elt_type, data))
 
     def print_builtin(self, printer: Printer):
         printer.print_string("array")
