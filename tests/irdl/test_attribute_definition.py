"""
Test the definition of attributes and their constraints.
"""

from __future__ import annotations

import re
from collections.abc import Sequence
from dataclasses import dataclass
from enum import auto
from io import StringIO
<<<<<<< HEAD
from typing import Annotated, Any, ClassVar, Generic, TypeAlias, TypeVar, cast
=======
from typing import Annotated, Generic, TypeAlias
>>>>>>> 5638e7f3

import pytest
from typing_extensions import TypeVar, override

from xdsl.context import Context
from xdsl.dialects.builtin import (
    IndexType,
    IntAttr,
    IntegerAttr,
    IntegerType,
    NoneAttr,
    Signedness,
    i32,
)
from xdsl.ir import (
    Attribute,
    AttributeCovT,
    AttributeInvT,
    BitEnumAttribute,
    BuiltinAttribute,
    Data,
    EnumAttribute,
    ParametrizedAttribute,
    SpacedOpaqueSyntaxAttribute,
    StrEnum,
    TypedAttribute,
)
from xdsl.irdl import (
    AllOf,
    AnyAttr,
    AnyOf,
    AttrConstraint,
    BaseAttr,
    ConstraintContext,
    ConstraintVar,
    GenericAttrConstraint,
    GenericData,
    MessageConstraint,
    ParamAttrConstraint,
    ParamAttrDef,
    TypeVarConstraint,
    VarConstraint,
    base,
    irdl_attr_definition,
    param_def,
)
from xdsl.parser import AttrParser, Parser
from xdsl.printer import Printer
from xdsl.utils.exceptions import PyRDLAttrDefinitionError, VerifyException
from xdsl.utils.hints import isa


def test_wrong_attribute_type():
    with pytest.raises(
        TypeError,
        match="Class AbstractAttribute should either be a subclass of 'Data' or 'ParametrizedAttribute'",
    ):

        @irdl_attr_definition
        class AbstractAttribute(Attribute):  # pyright: ignore[reportUnusedClass]
            name = "test.wrong"
            pass


################################################################################
# Data attributes
################################################################################


@irdl_attr_definition
class BoolData(Data[bool]):
    """An attribute holding a boolean value."""

    name = "test.bool"

    @classmethod
    def parse_parameter(cls, parser: AttrParser) -> bool:
        with parser.in_angle_brackets():
            if parser.parse_optional_keyword("True"):
                return True
            if parser.parse_optional_keyword("False"):
                return False
            parser.raise_error("Expected True or False literal")

    def print_parameter(self, printer: Printer):
        with printer.in_angle_brackets():
            printer.print_string(str(self.data))


@irdl_attr_definition
class IntData(Data[int]):
    """An attribute holding an integer value."""

    name = "test.int"

    @classmethod
    def parse_parameter(cls, parser: AttrParser) -> int:
        with parser.in_angle_brackets():
            return parser.parse_integer()

    def print_parameter(self, printer: Printer):
        with printer.in_angle_brackets():
            printer.print_int(self.data)


@irdl_attr_definition
class StringData(Data[str]):
    """An attribute holding a string value."""

    name = "test.str"

    @classmethod
    def parse_parameter(cls, parser: AttrParser) -> str:
        with parser.in_angle_brackets():
            return parser.parse_str_literal()

    def print_parameter(self, printer: Printer):
        with printer.in_angle_brackets():
            printer.print_string(self.data)


def test_simple_data():
    """Test that the definition of a data with a class parameter."""
    b = BoolData(True)
    stream = StringIO()
    p = Printer(stream=stream)
    p.print_attribute(b)
    assert stream.getvalue() == "#test.bool<True>"


@irdl_attr_definition
class IntListData(Data[tuple[int, ...]]):
    """
    An attribute holding a list of integers.
    """

    name = "test.int_list"

    @classmethod
    def parse_parameter(cls, parser: AttrParser) -> tuple[int]:
        raise NotImplementedError()

    def print_parameter(self, printer: Printer) -> None:
        with printer.in_angle_brackets():
            with printer.in_square_brackets():
                printer.print_list(self.data, printer.print_int)


def test_non_class_data():
    """Test the definition of a Data with a non-class parameter."""
    attr = IntListData((0, 1, 42))
    stream = StringIO()
    p = Printer(stream=stream)
    p.print_attribute(attr)
    assert stream.getvalue() == "#test.int_list<[0, 1, 42]>"


class TestEnum(StrEnum):
    Yes = auto()
    No = auto()
    Maybe = auto()


class TestNonIdentifierEnum(StrEnum):
    """
    The value defined by this StrEnum is not parsable as an identifier, because of the
    contained space.
    While valid as a StrEnum, it is thus invalid to use it in an EnumAttribute.
    """

    Spaced = "left right"


@irdl_attr_definition
class EnumData(EnumAttribute[TestEnum], SpacedOpaqueSyntaxAttribute):
    name = "test.enum"


def test_enum_attribute():
    """Test the definition of an EnumAttribute."""
    attr = EnumData(TestEnum.No)
    assert str(attr) == "#test<enum no>"


def test_indirect_enum_guard():
    EnumType = TypeVar("EnumType", bound=StrEnum)
    with pytest.raises(
        TypeError, match="Only direct inheritance from EnumAttribute is allowed."
    ):

        class IndirectEnumData(  # pyright: ignore[reportUnusedClass]
            EnumAttribute[EnumType]
        ):
            name = "test.indirect_enum"


def test_identifier_enum_guard():
    with pytest.raises(
        ValueError,
        match="All StrEnum values of an EnumAttribute must be parsable as an identifer.",
    ):

        class IndirectEnumData(  # pyright: ignore[reportUnusedClass]
            EnumAttribute[TestNonIdentifierEnum]
        ):
            name = "test.non_identifier_enum"


@irdl_attr_definition(init=False)
class BitEnumData(BitEnumAttribute[TestEnum]):
    name = "test.bitenum"
    all_value = "all"
    none_value = "none"


@pytest.mark.parametrize(
    "input,output",
    [
        (None, "#test.bitenum<none>"),
        ([], "#test.bitenum<none>"),
        ([TestEnum.No], "#test.bitenum<no>"),
        ([TestEnum.Yes], "#test.bitenum<yes>"),
        ([TestEnum.No, TestEnum.Yes], "#test.bitenum<yes,no>"),
        ([TestEnum.No, TestEnum.Yes, TestEnum.Maybe], "#test.bitenum<all>"),
        ("all", "#test.bitenum<all>"),
        ("none", "#test.bitenum<none>"),
    ],
)
def test_bit_enum_attribute(input: Sequence[TestEnum] | str, output: str):
    attr = BitEnumData(input)
    assert str(attr) == output


def test_bit_enum_invalid_str():
    with pytest.raises(
        TypeError,
        match="expected string parameter to be one of none or all, got helloworld",
    ):
        BitEnumData("helloworld")


################################################################################
# Typed Attribute
################################################################################


def test_typed_attribute():
    with pytest.raises(
        PyRDLAttrDefinitionError,
        match="TypedAttribute TypedAttr should have a 'type' parameter.",
    ):

        @irdl_attr_definition
        class TypedAttr(  # pyright: ignore[reportUnusedClass]
            TypedAttribute
        ):
            name = "test.typed"


def test_typed_attribute_parsing_printing():
    """
    Test that non builtin TypedAttributes are parsed and printed correctly.
    """

    @irdl_attr_definition
    class TypedAttr(TypedAttribute):
        name = "test.typed"
        value: IntAttr
        type: IntegerType

        @classmethod
        def parse_parameters(cls, parser: AttrParser) -> Sequence[Attribute]:
            with parser.in_angle_brackets():
                value = parser.parse_integer()
            parser.parse_punctuation(":")
            type = parser.parse_type()
            return (IntAttr(value), type)

        def print_parameters(self, printer: Printer) -> None:
            with printer.in_angle_brackets():
                printer.print_int(self.value.data)
            printer.print_string(" : ")
            printer.print_attribute(self.type)

        @classmethod
        def get_type_index(cls) -> int:
            return 1

        @staticmethod
        def parse_with_type(
            parser: AttrParser,
            type: Attribute,
        ) -> TypedAttribute:
            raise NotImplementedError()

        def print_without_type(self, printer: Printer) -> None:
            raise NotImplementedError()

    ctx = Context()
    ctx.load_attr_or_type(TypedAttr)
    attr = Parser(ctx, "#test.typed<42> : i32").parse_attribute()
    assert attr == TypedAttr(IntAttr(42), i32)

    assert str(attr) == "#test.typed<42> : i32"


################################################################################
# IntegerAttr
################################################################################


def test_signed_integer_attr():
    """Test the verification of a signed integer attribute."""
    with pytest.raises(VerifyException):
        IntegerAttr(1 << 31, IntegerType(32, Signedness.SIGNED))

    with pytest.raises(VerifyException):
        IntegerAttr(-(1 << 31) - 1, IntegerType(32, Signedness.SIGNED))

    IntegerAttr((1 << 31) - 1, IntegerType(32, Signedness.SIGNED))
    IntegerAttr(-(1 << 31), IntegerType(32, Signedness.SIGNED))


def test_unsigned_integer_attr():
    """Test the verification of a unsigned integer attribute."""
    with pytest.raises(VerifyException):
        IntegerAttr(1 << 32, IntegerType(32, Signedness.UNSIGNED))

    with pytest.raises(VerifyException):
        IntegerAttr(-1, IntegerType(32, Signedness.UNSIGNED))

    IntegerAttr((1 << 32) - 1, IntegerType(32, Signedness.UNSIGNED))


def test_signless_integer_attr():
    """Test the verification of a signless integer attribute."""
    with pytest.raises(VerifyException):
        IntegerAttr((1 << 32), IntegerType(32, Signedness.SIGNLESS))

    with pytest.raises(VerifyException):
        IntegerAttr(-(1 << 32) - 1, IntegerType(32, Signedness.SIGNLESS))

    IntegerAttr(1 << 32 - 1, IntegerType(32, Signedness.SIGNLESS))
    IntegerAttr(-(1 << 31), IntegerType(32, Signedness.SIGNLESS))


################################################################################
# PyRDL Base constraints
################################################################################


@irdl_attr_definition
class BoolWrapperAttr(ParametrizedAttribute):
    name = "test.bool_wrapper"

    param: BoolData


def test_bose_constraint():
    """Test the verifier of a base attribute type constraint."""
    attr = BoolWrapperAttr(BoolData(True))
    stream = StringIO()
    p = Printer(stream=stream)
    p.print_attribute(attr)
    assert stream.getvalue() == "#test.bool_wrapper<#test.bool<True>>"


def test_base_constraint_fail():
    """Test the verifier of a union constraint."""
    with pytest.raises(
        VerifyException, match="#test.str<foo> should be of base attribute test.bool"
    ):
        BoolWrapperAttr(StringData("foo"))  # pyright: ignore[reportArgumentType]


################################################################################
# PyRDL union constraints
################################################################################


@irdl_attr_definition
class BoolOrIntParamAttr(ParametrizedAttribute):
    name = "test.bool_or_int"

    param: BoolData | IntData


def test_union_constraint_left():
    """Test the verifier of a union constraint."""
    attr = BoolOrIntParamAttr(BoolData(True))
    stream = StringIO()
    p = Printer(stream=stream)
    p.print_attribute(attr)
    assert stream.getvalue() == "#test.bool_or_int<#test.bool<True>>"


def test_union_constraint_right():
    """Test the verifier of a union constraint."""
    attr = BoolOrIntParamAttr(IntData(42))
    stream = StringIO()
    p = Printer(stream=stream)
    p.print_attribute(attr)
    assert stream.getvalue() == "#test.bool_or_int<#test.int<42>>"


def test_union_constraint_fail():
    """Test the verifier of a union constraint."""
    with pytest.raises(VerifyException, match="Unexpected attribute #test.str<foo>"):
        BoolOrIntParamAttr(StringData("foo"))  # pyright: ignore[reportArgumentType]


################################################################################
# PyRDL Annotated constraints
################################################################################


class PositiveIntConstr(AttrConstraint):
    def verify(self, attr: Attribute, constraint_context: ConstraintContext) -> None:
        if not isinstance(attr, IntData):
            raise VerifyException(
                f"Expected {IntData.name} attribute, but got {attr.name}."
            )
        if attr.data <= 0:
            raise VerifyException(f"Expected positive integer, got {attr.data}.")

    def mapping_type_vars(
        self, type_var_mapping: dict[TypeVar, AttrConstraint]
    ) -> PositiveIntConstr:
        return self


@irdl_attr_definition
class PositiveIntAttr(ParametrizedAttribute):
    name = "test.positive_int"

    param: Attribute = param_def(PositiveIntConstr())


def test_annotated_constraint():
    """Test the verifier of an annotated constraint."""
    attr = PositiveIntAttr(IntData(42))
    stream = StringIO()
    p = Printer(stream=stream)
    p.print_attribute(attr)
    assert stream.getvalue() == "#test.positive_int<#test.int<42>>"


def test_annotated_constraint_fail():
    """Test that the verifier of an annotated constraint can fail."""
    with pytest.raises(VerifyException, match="Expected positive integer, got -42."):
        PositiveIntAttr(IntData(-42))


################################################################################
# PyRDL Generic constraints
################################################################################

_T = TypeVar("_T", bound=BoolData | IntData)


@irdl_attr_definition
class ParamWrapperAttr(Generic[_T], ParametrizedAttribute):
    name = "test.int_or_bool_generic"

    param: _T


def test_typevar_attribute_int():
    """Test the verifier of a generic attribute."""
    attr = ParamWrapperAttr[IntData](IntData(42))
    stream = StringIO()
    p = Printer(stream=stream)
    p.print_attribute(attr)
    assert stream.getvalue() == "#test.int_or_bool_generic<#test.int<42>>"


def test_typevar_attribute_bool():
    """Test the verifier of a generic attribute."""
    attr = ParamWrapperAttr[BoolData](BoolData(True))
    stream = StringIO()
    p = Printer(stream=stream)
    p.print_attribute(attr)
    assert stream.getvalue() == "#test.int_or_bool_generic<#test.bool<True>>"


def test_typevar_attribute_fail():
    """Test that the verifier of an generic attribute can fail."""
    with pytest.raises(VerifyException, match="Unexpected attribute #test.str<foo>"):
        ParamWrapperAttr(StringData("foo"))  # pyright: ignore


@irdl_attr_definition
class ParamConstrAttr(ParametrizedAttribute):
    name = "test.param_constr"

    param: ParamWrapperAttr[IntData]


def test_param_attr_constraint():
    """Test the verifier of an attribute with a parametric constraint."""
    attr = ParamConstrAttr(ParamWrapperAttr(IntData(42)))
    stream = StringIO()
    p = Printer(stream=stream)
    p.print_attribute(attr)
    assert (
        stream.getvalue()
        == "#test.param_constr<#test.int_or_bool_generic<#test.int<42>>>"
    )


def test_param_attr_constraint_fail():
    """
    Test that the verifier of an attribute with
    a parametric constraint can fail.
    """
    with pytest.raises(
        VerifyException, match="#test.bool<True> should be of base attribute test.int"
    ):
        ParamConstrAttr(ParamWrapperAttr(BoolData(True)))  # pyright: ignore


_U = TypeVar("_U", bound=IntData)


@irdl_attr_definition
class NestedParamWrapperAttr(Generic[_U], ParametrizedAttribute):
    name = "test.nested_param_wrapper"

    param: ParamWrapperAttr[_U]


def test_nested_generic_constraint():
    """
    Test the verifier of an attribute with a generic
    constraint used in a parametric constraint.
    """
    attr = NestedParamWrapperAttr[IntData](ParamWrapperAttr(IntData(42)))
    stream = StringIO()
    p = Printer(stream=stream)
    p.print_attribute(attr)
    assert (
        stream.getvalue()
        == "#test.nested_param_wrapper<#test.int_or_bool_generic<#test.int<42>>>"
    )


def test_nested_generic_constraint_fail():
    """
    Test that the verifier of an attribute with
    a parametric constraint can fail.
    """
    with pytest.raises(
        VerifyException, match="#test.bool<True> should be of base attribute test.int"
    ):
        NestedParamWrapperAttr(ParamWrapperAttr(BoolData(True)))  # pyright: ignore


@irdl_attr_definition
class NestedParamConstrAttr(ParametrizedAttribute):
    name = "test.nested_param_constr"

    param: NestedParamWrapperAttr[Annotated[IntData, PositiveIntConstr()]]


def test_nested_param_attr_constraint():
    """
    Test the verifier of a nested parametric constraint.
    """
    attr = NestedParamConstrAttr(NestedParamWrapperAttr(ParamWrapperAttr(IntData(42))))
    stream = StringIO()
    p = Printer(stream=stream)
    p.print_attribute(attr)
    assert (
        stream.getvalue()
        == "#test.nested_param_constr<#test.nested_param_wrapper<#test.int_or_bool_generic<#test.int<42>>>>"
    )


def test_nested_param_attr_constraint_fail():
    """
    Test that the verifier of a nested parametric constraint can fail.
    """
    with pytest.raises(VerifyException, match="Expected positive integer, got -42."):
        NestedParamConstrAttr(NestedParamWrapperAttr(ParamWrapperAttr(IntData(-42))))


################################################################################
# Message Constraint
################################################################################


@irdl_attr_definition
class InformativeAttr(ParametrizedAttribute):
    name = "test.informative"

    param: Attribute = param_def(
        MessageConstraint(
            NoneAttr,
            "Dear user, here's what this constraint means in your abstraction.",
        )
    )


def test_informative_attribute():
    okay = InformativeAttr(NoneAttr())
    okay.verify()

    with pytest.raises(
        VerifyException,
        match="Dear user, here's what this constraint means in your abstraction.\nUnderlying verification failure: #test.int<42> should be of base attribute none",
    ):
        InformativeAttr(IntData(42))


def test_informative_constraint():
    """
    Test the verifier of an informative constraint.
    """
    constr = MessageConstraint(NoneAttr(), "User-enlightening message.")
    with pytest.raises(
        VerifyException,
        match="User-enlightening message.\nUnderlying verification failure: Expected attribute none but got #builtin.int<1>",
    ):
        constr.verify(IntAttr(1), ConstraintContext())
    assert constr.can_infer(set())
    assert constr.get_bases() == {NoneAttr}


################################################################################
# GenericData definition
################################################################################


@irdl_attr_definition
class ListData(Generic[AttributeInvT], GenericData[tuple[AttributeInvT, ...]]):
    name = "test.list"

    @classmethod
    def parse_parameter(cls, parser: AttrParser) -> tuple[AttributeInvT, ...]:
        raise NotImplementedError()

    def print_parameter(self, printer: Printer) -> None:
        with printer.in_angle_brackets():
            printer.print_string("[")
            printer.print_list(self.data, printer.print_attribute)
            printer.print_string("]")

    @staticmethod
    @override
    def constr(
        constr: GenericAttrConstraint[AttributeCovT],
    ) -> DataListAttr[AttributeCovT]:
        return DataListAttr(constr)

    @staticmethod
    def from_list(data: list[AttributeInvT]) -> ListData[AttributeInvT]:
        return ListData(tuple(data))


AnyListData: TypeAlias = ListData[Attribute]


@dataclass(frozen=True)
class DataListAttr(GenericAttrConstraint[ListData[AttributeInvT]]):
    """
    A constraint that enforces that the elements of a ListData all respect
    a constraint.
    """

    elem_constr: GenericAttrConstraint[AttributeInvT]

    def verify(
        self,
        attr: Attribute,
        constraint_context: ConstraintContext,
    ) -> None:
        if not isa(attr, ListData):
            raise VerifyException(
                f"Expected {attr} to be instance of {ListData.__name__}"
            )
        for e in attr.data:
            self.elem_constr.verify(e, constraint_context)

    def mapping_type_vars(
        self, type_var_mapping: dict[TypeVar, AttrConstraint]
    ) -> DataListAttr[AttributeInvT]:
        return DataListAttr(self.elem_constr.mapping_type_vars(type_var_mapping))


class Test_generic_data_verifier:
    def test_generic_data_verifier(self):
        """
        Test that a GenericData can be created.
        """
        attr = ListData((BoolData(True), ListData((BoolData(False),))))
        stream = StringIO()
        p = Printer(stream=stream)
        p.print_attribute(attr)
        assert (
            stream.getvalue()
            == "#test.list<[#test.bool<True>, #test.list<[#test.bool<False>]>]>"
        )


@irdl_attr_definition
class ListDataWrapper(ParametrizedAttribute):
    name = "test.list_wrapper"

    val: ListData[BoolData]


def test_generic_data_wrapper_verifier():
    """
    Test that a GenericData used in constraints pass the verifier when correct.
    """
    attr = ListDataWrapper(ListData((BoolData(True), BoolData(False))))
    stream = StringIO()
    p = Printer(stream=stream)
    p.print_attribute(attr)
    assert (
        stream.getvalue()
        == "#test.list_wrapper<#test.list<[#test.bool<True>, #test.bool<False>]>>"
    )


def test_generic_data_wrapper_verifier_failure():
    """
    Test that a GenericData used in constraints fails
    the verifier when constraints are not satisfied.
    """
    with pytest.raises(
        VerifyException,
        match=re.escape(
            "#test.list<[#test.bool<False>]> should be of base attribute test.bool"
        ),
    ):
        ListDataWrapper(ListData((BoolData(True), ListData((BoolData(False),)))))  # pyright: ignore[reportArgumentType]


@irdl_attr_definition
class ListDataNoGenericsWrapper(ParametrizedAttribute):
    name = "test.list_no_generics_wrapper"

    val: AnyListData


def test_generic_data_no_generics_wrapper_verifier():
    """
    Test that GenericType can be used in constraints without a parameter.
    """
    attr = ListDataNoGenericsWrapper(
        ListData((BoolData(True), ListData((BoolData(False),))))
    )
    stream = StringIO()
    p = Printer(stream=stream)
    p.print_attribute(attr)
    assert (
        stream.getvalue()
        == "#test.list_no_generics_wrapper<#test.list<[#test.bool<True>, #test.list<[#test.bool<False>]>]>>"
    )


################################################################################
# Parametrized attribute definition
################################################################################


@irdl_attr_definition
class ParamAttrDefAttr(ParametrizedAttribute):
    name = "test.param_attr_def_attr"

    arg1: Attribute
    arg2: BoolData

    # Check that we can define methods in attribute definition
    def test(self):
        pass


def test_irdl_definition():
    """Test that we can get the IRDL definition of a parametrized attribute."""
    assert ParamAttrDefAttr.get_irdl_definition() == ParamAttrDef(
        "test.param_attr_def_attr", [("arg1", AnyAttr()), ("arg2", BaseAttr(BoolData))]
    )


def test_deprecated_tuple_init():
    with pytest.deprecated_call():
        assert ParamAttrDefAttr(StringData(""), BoolData(True)) == ParamAttrDefAttr(
            (StringData(""), BoolData(True))  # pyright: ignore[reportCallIssue]
        )


@irdl_attr_definition
class ParamAttrDefAttr2(ParametrizedAttribute):
    name = "test.param_attr_def_attr"

    arg1: Attribute = param_def(base(IntAttr))
    arg2: BoolData

    # Check that we can define methods in attribute definition
    def test(self):
        pass


def test_irdl_definition2():
    """Test that we can get the IRDL definition of a parametrized attribute."""

    assert ParamAttrDefAttr2.get_irdl_definition() == ParamAttrDef(
        "test.param_attr_def_attr",
        [("arg1", AnyAttr() & BaseAttr(IntAttr)), ("arg2", BaseAttr(BoolData))],
    )


class InvalidTypedFieldTestAttr(ParametrizedAttribute):
    name = "test.invalid_typed_field"

    x: int


def test_invalid_typed_field():
    """Check that typed fields are not allowed."""
    with pytest.raises(PyRDLAttrDefinitionError):
        irdl_attr_definition(InvalidTypedFieldTestAttr)


class InvalidUntypedFieldTestAttr(ParametrizedAttribute):
    name = "test.invalid_untyped_field"

    x = 2


def test_invalid_field():
    """Check that untyped fields are not allowed."""
    with pytest.raises(PyRDLAttrDefinitionError):
        irdl_attr_definition(InvalidUntypedFieldTestAttr)


@irdl_attr_definition
class OveriddenInitAttr(ParametrizedAttribute):
    name = "test.overidden_init"

    param: Attribute

    def __init__(self, param: int | str):
        match param:
            case int():
                super().__init__(IntData(param))
            case str():
                super().__init__(StringData(param))


def test_generic_constructor():
    """Test the generic constructor of a ParametrizedAttribute."""

    param = IntData(42)
    attr = OveriddenInitAttr.new([param])

    assert isinstance(attr, OveriddenInitAttr)
    assert attr.param == param


def test_custom_constructor():
    """Test the use of custom constructors in ParametrizedAttribute."""

    assert OveriddenInitAttr.new([IntData(42)]) == OveriddenInitAttr(42)
    assert OveriddenInitAttr.new([StringData("17")]) == OveriddenInitAttr("17")


@irdl_attr_definition
class GenericAttr(Generic[AttributeInvT], ParametrizedAttribute):
    name = "test.generic_attr"

    param: AttributeInvT


def test_generic_attr():
    """Test the generic parameter of a ParametrizedAttribute."""

    assert GenericAttr.get_irdl_definition() == ParamAttrDef(
        "test.generic_attr",
        [
            (
                "param",
                TypeVarConstraint(
                    type_var=AttributeInvT,
                    base_constraint=AnyAttr(),
                ),
            )
        ],
    )

    assert base(GenericAttr[IntAttr]) == ParamAttrConstraint(
        GenericAttr, (BaseAttr(IntAttr),)
    )


################################################################################
# ConstraintVar
################################################################################


@irdl_attr_definition
class ConstraintVarAttr(ParametrizedAttribute):
    name = "test.constraint_var"

    T = Annotated[IntegerType, ConstraintVar("T")]

    param1: IntegerAttr[T]
    param2: IntegerAttr[T]


def test_constraint_var():
    """Test that ConstraintVar can be used in attributes."""
    ConstraintVarAttr.new([IntegerAttr(42, 32), IntegerAttr(17, 32)])
    ConstraintVarAttr.new([IntegerAttr(42, 64), IntegerAttr(17, 64)])


def test_constraint_var_fail_non_equal():
    """Test that constraint variables must be equal."""
    with pytest.raises(VerifyException):
        ConstraintVarAttr.new([IntegerAttr(42, 32), IntegerAttr(42, 64)])
    with pytest.raises(VerifyException):
        ConstraintVarAttr.new([IntegerAttr(42, 64), IntegerAttr(42, 32)])


def test_constraint_var_fail_not_satisfy_constraint():
    """Test that constraint variables must satisfy the underlying constraint."""
    with pytest.raises(VerifyException):
        ConstraintVarAttr.new(
            [IntegerAttr(42, IndexType()), IntegerAttr(17, IndexType())]
        )


################################################################################
<<<<<<< HEAD
# Constant ClassVar
################################################################################


def test_class_var_pass():
    """Test that ClassVar constants are allowed in attribute definitions."""

    @irdl_attr_definition
    class ClassVarAttr(ParametrizedAttribute):  # pyright: ignore[reportUnusedClass]
        name = "test.class_var"
        CONSTANT: ClassVar[int]
        param: ParameterDef[IntData]


def test_class_var_fail():
    """Test that lowercase ClassVar fields are not allowed."""
    with pytest.raises(
        PyRDLAttrDefinitionError,
        match='Invalid ClassVar name "constant", must be uppercase.',
    ):

        @irdl_attr_definition
        class InvalidClassVarAttr(ParametrizedAttribute):  # pyright: ignore[reportUnusedClass]
            name = "test.invalid_class_var"
            constant: ClassVar[int]  # Should be uppercase
            param: ParameterDef[IntData]
=======
# Names
################################################################################


def test_non_builtin_name_fail():
    """
    Test that the name of an attribute is properly checked
    when it is not a builtin attribute.
    """
    with pytest.raises(PyRDLAttrDefinitionError, match="is not a valid attribute name"):

        @irdl_attr_definition
        class NonBuiltinNameAttr(  # pyright: ignore[reportUnusedClass]
            ParametrizedAttribute
        ):
            name = "vector"


def test_non_builtin_name():
    """
    Test that the name of an attribute is properly checked
    when it is not a builtin attribute.
    """

    @irdl_attr_definition
    class NonBuiltinNameAttr(  # pyright: ignore[reportUnusedClass]
        ParametrizedAttribute
    ):
        name = "test.vector"


def test_builtin_name():
    """
    Test that builtin attribute names are not checked.
    """

    @irdl_attr_definition
    class BuiltinNameAttr(  # pyright: ignore[reportUnusedClass]
        ParametrizedAttribute, BuiltinAttribute
    ):
        name = "builtin.vector"


################################################################################
# Mapping Type Var
################################################################################


@irdl_attr_definition
class A(Data[int]):
    name = "test.a"


@irdl_attr_definition
class B(Data[int]):
    name = "test.b"


@irdl_attr_definition
class C(Data[int]):
    name = "test.c"


_A = TypeVar("_A", bound=Attribute)


def test_var_constraint():
    var_constraint = VarConstraint("var", TypeVarConstraint(_A, BaseAttr(A)))

    with pytest.raises(KeyError, match="Mapping value missing for type var ~_A"):
        var_constraint.mapping_type_vars({})

    assert var_constraint.mapping_type_vars({_A: BaseAttr(B)}) == VarConstraint(
        "var", BaseAttr(B)
    )


def test_typevar_constraint():
    typevar_constraint = TypeVarConstraint(_A, BaseAttr(A))

    with pytest.raises(
        KeyError, match=re.escape("Mapping value missing for type var ~_A")
    ):
        assert typevar_constraint.mapping_type_vars({})
    assert typevar_constraint.mapping_type_vars({_A: BaseAttr(B)}) == BaseAttr(B)


def test_message_constraint():
    message_constraint = MessageConstraint(
        TypeVarConstraint(_A, BaseAttr(A)), "test message"
    )

    assert message_constraint.mapping_type_vars({_A: BaseAttr(B)}) == MessageConstraint(
        BaseAttr(B), "test message"
    )


def test_anyof_constraint():
    anyof_constraint = AnyOf((TypeVarConstraint(_A, BaseAttr(A)), BaseAttr(B)))

    assert anyof_constraint.mapping_type_vars({_A: BaseAttr(C)}) == AnyOf(
        (BaseAttr(C), BaseAttr(B))
    )


def test_allof_constraint():
    allof_constraint = AllOf((TypeVarConstraint(_A, BaseAttr(A)), BaseAttr(B)))

    assert allof_constraint.mapping_type_vars({_A: BaseAttr(C)}) == AllOf(
        (BaseAttr(C), BaseAttr(B))
    )
>>>>>>> 5638e7f3
<|MERGE_RESOLUTION|>--- conflicted
+++ resolved
@@ -9,11 +9,7 @@
 from dataclasses import dataclass
 from enum import auto
 from io import StringIO
-<<<<<<< HEAD
-from typing import Annotated, Any, ClassVar, Generic, TypeAlias, TypeVar, cast
-=======
-from typing import Annotated, Generic, TypeAlias
->>>>>>> 5638e7f3
+from typing import Annotated, ClassVar, Generic, TypeAlias
 
 import pytest
 from typing_extensions import TypeVar, override
@@ -949,34 +945,6 @@
 
 
 ################################################################################
-<<<<<<< HEAD
-# Constant ClassVar
-################################################################################
-
-
-def test_class_var_pass():
-    """Test that ClassVar constants are allowed in attribute definitions."""
-
-    @irdl_attr_definition
-    class ClassVarAttr(ParametrizedAttribute):  # pyright: ignore[reportUnusedClass]
-        name = "test.class_var"
-        CONSTANT: ClassVar[int]
-        param: ParameterDef[IntData]
-
-
-def test_class_var_fail():
-    """Test that lowercase ClassVar fields are not allowed."""
-    with pytest.raises(
-        PyRDLAttrDefinitionError,
-        match='Invalid ClassVar name "constant", must be uppercase.',
-    ):
-
-        @irdl_attr_definition
-        class InvalidClassVarAttr(ParametrizedAttribute):  # pyright: ignore[reportUnusedClass]
-            name = "test.invalid_class_var"
-            constant: ClassVar[int]  # Should be uppercase
-            param: ParameterDef[IntData]
-=======
 # Names
 ################################################################################
 
@@ -1088,4 +1056,32 @@
     assert allof_constraint.mapping_type_vars({_A: BaseAttr(C)}) == AllOf(
         (BaseAttr(C), BaseAttr(B))
     )
->>>>>>> 5638e7f3
+
+
+################################################################################
+# Constant ClassVar
+################################################################################
+
+
+def test_class_var_pass():
+    """Test that ClassVar constants are allowed in attribute definitions."""
+
+    @irdl_attr_definition
+    class ClassVarAttr(ParametrizedAttribute):  # pyright: ignore[reportUnusedClass]
+        name = "test.class_var"
+        CONSTANT: ClassVar[int]
+        param: IntData
+
+
+def test_class_var_fail():
+    """Test that lowercase ClassVar fields are not allowed."""
+    with pytest.raises(
+        PyRDLAttrDefinitionError,
+        match='Invalid ClassVar name "constant", must be uppercase.',
+    ):
+
+        @irdl_attr_definition
+        class InvalidClassVarAttr(ParametrizedAttribute):  # pyright: ignore[reportUnusedClass]
+            name = "test.invalid_class_var"
+            constant: ClassVar[int]  # Should be uppercase
+            param: IntData