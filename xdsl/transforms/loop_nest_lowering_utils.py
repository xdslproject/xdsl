from collections.abc import Callable, Sequence
from itertools import compress

from xdsl.dialects import affine, arith, linalg, memref_stream, scf
from xdsl.dialects.builtin import (
    AffineMapAttr,
    IndexType,
    IntegerAttr,
)
from xdsl.ir import Block, BlockArgument, Operation, OpResult, Region, SSAValue
from xdsl.ir.affine import AffineDimExpr, AffineMap
from xdsl.pattern_rewriter import (
    PatternRewriter,
)


def indices_for_map(
    rewriter: PatternRewriter,
    target_op: Operation,
    affine_map: AffineMap,
    input_index_vals: Sequence[SSAValue],
) -> Sequence[SSAValue]:
    """
    Given an affine map mapping iteration indices to indices to a memref, return the
    indices into the corresponding memref. The number of returned SSA values corresponds
    to the number of results of the affine map. If the result is an affine dimension
    expression, then return the corresponding input index. Otherwise, add an
    `affine.apply` operation that calculates the indices, reducing the expression to only
    the relevant dimensions.

    For example, the map `(d0, d1, d2, d3) -> (d0 + d2)` when applied to indices
    `(a, b, c, d)` is transformed to the map `(d0, d1) -> (d0 + d1)` when applied to
    indices `(a, c)`.

    The `affine.apply` operations are inserted before `target_op`.
    """
    if affine_map.num_symbols:
        raise NotImplementedError("Cannot create indices for affine map with symbols")
    output_indices: list[SSAValue] = []
    for expr in affine_map.results:
        if isinstance(expr, AffineDimExpr):
            output_indices.append(input_index_vals[expr.position])
        else:
            used_dims = expr.used_dims()
            new_index_vals = input_index_vals
            new_affine_map = AffineMap(
                affine_map.num_dims, affine_map.num_symbols, (expr,)
            )
            if len(used_dims) != affine_map.num_dims:
                # Remove unused dims
                selectors = tuple(
                    dim in used_dims for dim in range(affine_map.num_dims)
                )
                new_index_vals = tuple(compress(new_index_vals, selectors))
                new_affine_map = new_affine_map.compress_dims(selectors)

            rewriter.insert_op_before(
                apply_op := affine.ApplyOp(
                    new_index_vals,
                    AffineMapAttr(new_affine_map),
                ),
                target_op,
            )

            output_indices.append(apply_op.result)

    return output_indices


def _insert_loop_nest(
    rewriter: PatternRewriter,
    insertion_target: Operation,
    zero_op: arith.Constant,
    one_op: arith.Constant,
    bounds: tuple[OpResult, ...],
) -> tuple[list[BlockArgument], Operation]:

    loop_args: list[BlockArgument] = []
    index = IndexType()

    for ub in bounds:
        loop = scf.For(
            zero_op.result,
            ub,
            one_op.result,
            (),
            Region(Block((yield_op := scf.Yield(),), arg_types=(index,))),
        )
        loop_args.append(loop.body.block.args[0])
        rewriter.insert_op_before(loop, insertion_target)
        insertion_target = yield_op

    return (loop_args, insertion_target)


def _insert_load_ops(
    rewriter: PatternRewriter,
    insertion_target: Operation,
    loop_args: Sequence[BlockArgument],
    affine_map_attrs: Sequence[AffineMapAttr],
    operands: Sequence[SSAValue],
    args: Sequence[BlockArgument],
    load: Callable[[SSAValue, Sequence[SSAValue]], Operation],
):
    for affine_map_attr, operand, arg in zip(
        affine_map_attrs, operands, args, strict=True
    ):
        if not arg.uses:
            return
        affine_map = affine_map_attr.data
        indices = indices_for_map(rewriter, insertion_target, affine_map, loop_args)
        load_op = load(operand, indices)
        rewriter.insert_op_before(load_op, insertion_target)
        arg.replace_by(load_op.results[0])

<<<<<<< HEAD
=======
    # Add store ops before the yield operation in the generic body

    yield_op = op.body.block.last_op
    assert isinstance(yield_op, linalg.YieldOp | memref_stream.YieldOp)
>>>>>>> 86d02d59

def _insert_store_ops(
    rewriter: PatternRewriter,
    insertion_target: Operation,
    loop_args: Sequence[BlockArgument],
    output_indexing_maps: Sequence[AffineMapAttr],
    yield_operands: Sequence[SSAValue],
    output_operands: Sequence[SSAValue],
    store: Callable[[SSAValue, SSAValue, Sequence[SSAValue]], Operation],
):
    for affine_map_attr, yield_value, ref in zip(
<<<<<<< HEAD
        output_indexing_maps, yield_operands, output_operands, strict=True
=======
        output_indexing_maps, yield_op.operands, output_operands, strict=True
>>>>>>> 86d02d59
    ):
        affine_map = affine_map_attr.data
        indices = indices_for_map(rewriter, insertion_target, affine_map, loop_args)
        store_op = store(yield_value, ref, indices)
<<<<<<< HEAD
        rewriter.insert_op_before(store_op, insertion_target)


def rewrite_generic_to_loops(
    rewriter: PatternRewriter,
    op: linalg.Generic | memref_stream.GenericOp,
    load: Callable[[SSAValue, Sequence[SSAValue]], Operation],
    store: Callable[[SSAValue, SSAValue, Sequence[SSAValue]], Operation],
) -> None:
    # Create loop nest lb (0), step (1), and ubs
    # ubs are calculated from affine maps and memref dimensions

    ubs = op.get_static_loop_ranges()

    bound_constant_ops = tuple(
        arith.Constant(IntegerAttr.from_index_int_value(ub)) for ub in ubs
    )
    rewriter.insert_op_before_matched_op(bound_constant_ops)
    bound_constant_values = tuple(op.result for op in bound_constant_ops)

    zero_op = arith.Constant(IntegerAttr.from_index_int_value(0))
    one_op = arith.Constant(IntegerAttr.from_index_int_value(1))
    if bound_constant_values:
        rewriter.insert_op_before_matched_op((zero_op, one_op))

    # Insert loop nest, from the outtermost loop inwards
    loop_args, insertion_target = _insert_loop_nest(
        rewriter, op, zero_op, one_op, bound_constant_values
    )

    # Add load ops before the innermost scf.yield operation
    _insert_load_ops(
        rewriter,
        insertion_target,
        loop_args,
        op.indexing_maps.data,
        op.operands,
        op.body.block.args,
        load,
    )

    # Add store ops before the yield operation in the generic body
    yield_op = op.body.block.last_op
    assert yield_op is not None

    output_indexing_maps = op.indexing_maps.data[-len(op.outputs) :]
    output_operands = op.operands[-len(op.outputs) :]
    _insert_store_ops(
        rewriter,
        yield_op,
        loop_args,
        output_indexing_maps,
        yield_op.operands,
        output_operands,
        store,
    )
=======
        rewriter.insert_op_before(store_op, yield_op)
>>>>>>> 86d02d59

    # Now that the linalg yield op operands have been converted to stores, remove

    rewriter.erase_op(yield_op)

    # Inline generic body into innermost scf loop
    # The operands have already been remapped

    while op.body.block.args:
        rewriter.erase_block_argument(op.body.block.args[0])

    rewriter.inline_block_before(op.body.block, insertion_target)

    # Erase generic

    rewriter.erase_matched_op()<|MERGE_RESOLUTION|>--- conflicted
+++ resolved
@@ -113,13 +113,6 @@
         rewriter.insert_op_before(load_op, insertion_target)
         arg.replace_by(load_op.results[0])
 
-<<<<<<< HEAD
-=======
-    # Add store ops before the yield operation in the generic body
-
-    yield_op = op.body.block.last_op
-    assert isinstance(yield_op, linalg.YieldOp | memref_stream.YieldOp)
->>>>>>> 86d02d59
 
 def _insert_store_ops(
     rewriter: PatternRewriter,
@@ -131,16 +124,11 @@
     store: Callable[[SSAValue, SSAValue, Sequence[SSAValue]], Operation],
 ):
     for affine_map_attr, yield_value, ref in zip(
-<<<<<<< HEAD
         output_indexing_maps, yield_operands, output_operands, strict=True
-=======
-        output_indexing_maps, yield_op.operands, output_operands, strict=True
->>>>>>> 86d02d59
     ):
         affine_map = affine_map_attr.data
         indices = indices_for_map(rewriter, insertion_target, affine_map, loop_args)
         store_op = store(yield_value, ref, indices)
-<<<<<<< HEAD
         rewriter.insert_op_before(store_op, insertion_target)
 
 
@@ -183,8 +171,9 @@
     )
 
     # Add store ops before the yield operation in the generic body
+
     yield_op = op.body.block.last_op
-    assert yield_op is not None
+    assert isinstance(yield_op, linalg.YieldOp | memref_stream.YieldOp)
 
     output_indexing_maps = op.indexing_maps.data[-len(op.outputs) :]
     output_operands = op.operands[-len(op.outputs) :]
@@ -197,9 +186,6 @@
         output_operands,
         store,
     )
-=======
-        rewriter.insert_op_before(store_op, yield_op)
->>>>>>> 86d02d59
 
     # Now that the linalg yield op operands have been converted to stores, remove
 
