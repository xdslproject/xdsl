"""
An interactive command-line tool to explore compilation pipeline construction.

Execute `xdsl-gui` in your terminal to run it.

Run `textual run xdsl.interactive.app:InputApp --dev` to run in development mode. Please
be sure to install `textual-dev` to run this command.
"""

import os
from collections.abc import Callable
from dataclasses import fields
from io import StringIO
from typing import Any, ClassVar

from textual import events, on
from textual.app import App, ComposeResult
from textual.containers import Horizontal, ScrollableContainer, Vertical
from textual.reactive import reactive
from textual.screen import Screen
from textual.widgets import (
    Button,
    DataTable,
    Footer,
    Label,
    ListItem,
    ListView,
    TextArea,
)

from xdsl.dialects import builtin
from xdsl.dialects.builtin import ModuleOp
from xdsl.interactive.add_arguments_screen import AddArguments
from xdsl.interactive.load_file_screen import LoadFile
from xdsl.interactive.pass_metrics import count_number_of_operations
from xdsl.ir import MLContext
from xdsl.parser import Parser
from xdsl.passes import ModulePass, PipelinePass, get_pass_argument_names_and_types
from xdsl.printer import Printer
from xdsl.tools.command_line_tool import get_all_dialects, get_all_passes
from xdsl.transforms.mlir_opt import MLIROptPass
from xdsl.utils.exceptions import PassPipelineParseError
from xdsl.utils.parse_pipeline import PipelinePassSpec, parse_pipeline

from ._pasteboard import pyclip_copy

ALL_PASSES = tuple(sorted((p.name, p) for p in get_all_passes()))
"""Contains the list of xDSL passes."""


def condensed_pass_list(input: builtin.ModuleOp) -> tuple[type[ModulePass], ...]:
    """Returns a tuple of passes (pass name and pass instance) that modify the IR."""

    ctx = MLContext(True)

    for dialect in get_all_dialects():
        ctx.load_dialect(dialect)

    selections: list[type[ModulePass]] = []
    for _, value in ALL_PASSES:
        if value is MLIROptPass:
            # Always keep MLIROptPass as an option in condensed list
            selections.append(value)
            continue
        try:
            cloned_module = input.clone()
            cloned_ctx = ctx.clone()
            value().apply(cloned_ctx, cloned_module)
            if input.is_structurally_equivalent(cloned_module):
                continue
        except Exception:
            pass
        selections.append(value)

    return tuple(selections)


class OutputTextArea(TextArea):
    """Used to prevent users from being able to alter the Output TextArea."""

    async def _on_key(self, event: events.Key) -> None:
        event.prevent_default()


class InputApp(App[None]):
    """
    Interactive application for constructing compiler pipelines.
    """

    CSS_PATH = "app.tcss"

    BINDINGS = [
        ("d", "toggle_dark", "Toggle dark mode"),
        ("q", "quit_app", "Quit"),
    ]

    SCREENS: ClassVar[dict[str, type[Screen[Any]] | Callable[[], Screen[Any]]]] = {
        "add_arguments_screen": AddArguments,
        "load_file": LoadFile,
    }
    """
    A dictionary that maps names on to Screen objects.
    """

    INITIAL_IR_TEXT = """
        func.func @hello(%n : index) -> index {
          %two = arith.constant 2 : index
          %res = arith.muli %n, %two : index
          func.return %res : index
        }
        """

    current_module = reactive[ModuleOp | Exception | None](None)
    """
    Reactive variable used to save the current state of the modified Input TextArea
    (i.e. is the Output TextArea).
    """
    pass_pipeline = reactive(tuple[tuple[type[ModulePass], PipelinePassSpec], ...])
    """Reactive variable that saves the list of selected passes."""

    condense_mode = reactive(False, always_update=True)
    """Reactive boolean."""
    available_pass_list = reactive(tuple[type[ModulePass], ...])
    """
    Reactive variable that saves the list of passes that have an effect on
    current_module.
    """

    input_text_area: TextArea
    """Input TextArea."""
    output_text_area: OutputTextArea
    """Output TextArea."""
    selected_query_label: Label
    """Display selected passes."""
    passes_list_view: ListView
    """ListView displaying the passes available to apply."""

<<<<<<< HEAD
    input_operation_count_dict: dict[str, int] = dict()
    """Saves the operation name and count of the input text area in a dictionary."""
    output_operation_count_dict: dict[str, int] = dict()
=======
    input_operation_count_tuple: tuple[tuple[str, int], ...] = tuple()
    """Saves the operation name and count of the input text area in a dictionary."""
    output_operation_count_tuple: tuple[tuple[str, int], ...] = tuple()
>>>>>>> 63075765
    """Saves the operation name and count of the output text area in a dictionary."""

    input_operation_count_datatable: DataTable[str | int]
    """DataTable displaying the operation names and counts of the input text area."""
<<<<<<< HEAD
    output_operation_count_datatable: DataTable[str | int | None]
=======
    output_operation_count_datatable: DataTable[str | int]
>>>>>>> 63075765
    """DataTable displaying the operation names and counts of the output text area."""

    def __init__(self):
        self.input_text_area = TextArea(id="input")
        self.output_text_area = OutputTextArea(id="output")
        self.passes_list_view = ListView(id="passes_list_view")
        self.selected_query_label = Label("", id="selected_passes_label")
        self.input_operation_count_datatable = DataTable(
            id="input_operation_count_datatable"
        )
        self.output_operation_count_datatable = DataTable(
            id="output_operation_count_datatable"
        )

        super().__init__()

    def compose(self) -> ComposeResult:
        """
        Creates the required widgets, events, etc.
        """

        with Horizontal(id="top_container"):
            yield self.passes_list_view
            with Horizontal(id="button_and_selected_horziontal"):
                with ScrollableContainer(id="buttons"):
                    yield Button("Copy Query", id="copy_query_button")
                    yield Button("Clear Passes", id="clear_passes_button")
                    yield Button("Condense", id="condense_button")
                    yield Button("Uncondense", id="uncondense_button")
                    yield Button("Remove Last Pass", id="remove_last_pass_button")
                    yield Button(
                        "Show Operation Count", id="show_operation_count_button"
                    )
                    yield Button(
                        "Remove Operation Count", id="remove_operation_count_button"
                    )
                with ScrollableContainer(id="selected_passes"):
                    yield self.selected_query_label
        with Horizontal(id="bottom_container"):
            with Horizontal(id="input_horizontal_container"):
                with Vertical(id="input_container"):
                    yield self.input_text_area
                    with Horizontal(id="input_horizontal"):
                        yield Button("Clear Input", id="clear_input_button")
                        yield Button("Load File", id="load_file_button")
                with ScrollableContainer(id="input_ops_container"):
                    yield self.input_operation_count_datatable

            with Horizontal(id="output_horizontal_container"):
                with Vertical(id="output_container"):
                    yield self.output_text_area
                    yield Button("Copy Output", id="copy_output_button")
                with ScrollableContainer(id="output_ops_container"):
                    yield self.output_operation_count_datatable
        yield Footer()

    def on_mount(self) -> None:
        """Configure widgets in this application before it is first shown."""
        # Registers the theme for the Input/Output TextAreas
        self.input_text_area.theme = "vscode_dark"
        self.output_text_area.theme = "vscode_dark"

        # add titles for various widgets
        self.query_one("#input_container").border_title = "Input xDSL IR"
        self.query_one("#output_container").border_title = "Output xDSL IR"
        self.query_one(
            "#passes_list_view"
        ).border_title = "Choose a pass or multiple passes to be applied."
        self.query_one("#selected_passes").border_title = "Selected passes/query"

        # initialize ListView to contain the pass options
        for n, _ in ALL_PASSES:
            self.passes_list_view.append(ListItem(Label(n), name=n))

        # initialize GUI with an interesting input IR and pass application
        self.input_text_area.load_text(InputApp.INITIAL_IR_TEXT)

<<<<<<< HEAD
        self.input_operation_count_datatable.add_columns("Operation", "Count")
        self.input_operation_count_datatable.zebra_stripes = True

        self.output_operation_count_datatable.add_columns("Operation", "Count", "Diff")
=======
        # initialize DataTable with column names
        self.input_operation_count_datatable.add_columns("Operation", "Count")
        self.input_operation_count_datatable.zebra_stripes = True

        self.output_operation_count_datatable.add_columns("Operation", "Count")
>>>>>>> 63075765
        self.output_operation_count_datatable.zebra_stripes = True

    def compute_available_pass_list(self) -> tuple[type[ModulePass], ...]:
        """
        When any reactive variable is modified, this function (re-)computes the
        available_pass_list variable.
        """
        match self.current_module:
            case None:
                return tuple(p for _, p in ALL_PASSES)
            case Exception():
                return ()
            case ModuleOp():
                if self.condense_mode:
                    return condensed_pass_list(self.current_module)
                else:
                    return tuple(p for _, p in ALL_PASSES)

    def watch_available_pass_list(
        self,
        old_pass_list: tuple[type[ModulePass], ...],
        new_pass_list: tuple[type[ModulePass], ...],
    ) -> None:
        """
        Function called when the reactive variable available_pass_list changes - updates
        the ListView to display the latest pass options.
        """
        if old_pass_list != new_pass_list:
            self.passes_list_view.clear()
            for value in new_pass_list:
                self.passes_list_view.append(
                    ListItem(Label(value.name), name=value.name)
                )

    def get_pass_arguments(self, selected_pass_value: type[ModulePass]) -> None:
        """
        This function facilitates user input of pass concatenated_arg_val by navigating
        to the AddArguments screen, and subsequently parses the returned string upon
        screen dismissal and appends the pass to the pass_pipeline variable.
        """

        def add_pass_with_arguments_to_pass_pipeline(concatenated_arg_val: str) -> None:
            """
            Called when AddArguments Screen is dismissed. This function attempts to parse
            the returned string, and if successful, adds it to the pass_pipeline variable.
            In case of parsing failure, the AddArguments Screen is pushed, revealing the
            Parse Error.
            """
            try:
                new_pass_with_arguments = list(
                    parse_pipeline(
                        f"{selected_pass_value.name}{{{concatenated_arg_val}}}"
                    )
                )[0]
                self.pass_pipeline = (
                    *self.pass_pipeline,
                    (selected_pass_value, new_pass_with_arguments),
                )

            except PassPipelineParseError as e:
                res = f"PassPipelineParseError: {e}"
                screen = AddArguments(TextArea(res, id="argument_text_area"))
                self.push_screen(screen, add_pass_with_arguments_to_pass_pipeline)

        # if selected_pass_value has arguments, push screen
        if fields(selected_pass_value):
            # generates a string containing the concatenated_arg_val and types of the selected pass and initializes the AddArguments Screen to contain the string
            self.push_screen(
                AddArguments(
                    TextArea(
                        get_pass_argument_names_and_types(selected_pass_value),
                        id="argument_text_area",
                    )
                ),
                add_pass_with_arguments_to_pass_pipeline,
            )
        else:
            # add the selected pass to pass_pipeline
            self.pass_pipeline = (
                *self.pass_pipeline,
                (selected_pass_value, selected_pass_value().pipeline_pass_spec()),
            )

    @on(ListView.Selected)
    def update_pass_pipeline(self, event: ListView.Selected) -> None:
        """
        When a new selection is made, the reactive variable storing the list of selected
        passes is updated.
        """
        selected_pass = event.item.name
        for pass_name, pass_value in ALL_PASSES:
            if pass_name == selected_pass:
                # check if pass has arguments
                self.get_pass_arguments(pass_value)

    def watch_pass_pipeline(self) -> None:
        """
        Function called when the reactive variable pass_pipeline changes - updates the
        label to display the respective generated query in the Label.
        """
        self.selected_query_label.update(self.get_query_string())
        self.update_current_module()

    @on(TextArea.Changed, "#input")
    def update_current_module(self) -> None:
        """
        Function to parse the input and to apply the list of selected passes to it.
        """
        input_text = self.input_text_area.text
        if (input_text) == "":
            self.current_module = None
            self.current_condensed_pass_list = ()
<<<<<<< HEAD
            self.update_input_operation_count_dict(input_text)
=======
            self.update_input_operation_count_tuple(input_text)
>>>>>>> 63075765
            return
        try:
            ctx = MLContext(True)
            for dialect in get_all_dialects():
                ctx.load_dialect(dialect)
            parser = Parser(ctx, input_text)
            module = parser.parse_module()
            pipeline = PipelinePass(
                passes=[
                    module_pass.from_pass_spec(pipeline_pass_spec)
                    for module_pass, pipeline_pass_spec in self.pass_pipeline
                ]
            )
            pipeline.apply(ctx, module)
            self.current_module = module
<<<<<<< HEAD
            self.update_input_operation_count_dict(input_text)
        except Exception as e:
            self.current_module = e
            self.update_input_operation_count_dict("")
=======
            self.update_input_operation_count_tuple(input_text)
        except Exception as e:
            self.current_module = e
            self.update_input_operation_count_tuple("")
>>>>>>> 63075765

    def watch_current_module(self):
        """
        Function called when the reactive variable current_module changes - updates the
        Output TextArea.
        """
        match self.current_module:
            case None:
                output_text = "No input"
            case Exception() as e:
                output_stream = StringIO()
                Printer(output_stream).print(e)
                output_text = output_stream.getvalue()
            case ModuleOp():
                output_stream = StringIO()
                Printer(output_stream).print(self.current_module)
                output_text = output_stream.getvalue()

        self.output_text_area.load_text(output_text)
<<<<<<< HEAD
        self.update_output_operation_count_dict()
=======
        self.update_output_operation_count_tuple()
>>>>>>> 63075765

    def get_query_string(self) -> str:
        """
        Function returning a string containing the textual description of the pass
        pipeline generated thus far.
        """
        query = "\n"
        query += ",\n".join(
            str(pipeline_pass_spec) for _, pipeline_pass_spec in self.pass_pipeline
        )
        return f"xdsl-opt -p {query}"

<<<<<<< HEAD
    def update_input_operation_count_dict(self, input_text: str) -> None:
=======
    def update_input_operation_count_tuple(self, input_text: str) -> None:
>>>>>>> 63075765
        """
        Function that updates the input_operation_datatable to display the operation
        names and counts in the input text area.
        """
        if input_text == "":
<<<<<<< HEAD
            self.input_operation_count_dict.clear
=======
            self.input_operation_count_tuple = tuple()
>>>>>>> 63075765
        else:
            ctx = MLContext(True)
            for dialect in get_all_dialects():
                ctx.load_dialect(dialect)
            module = Parser(ctx, input_text).parse_module()
<<<<<<< HEAD
            self.input_operation_count_dict = count_number_of_operations(module)
            self.input_operation_count_datatable.clear()
            for k, v in self.input_operation_count_dict.items():
                self.input_operation_count_datatable.add_row(k, v)

        self.update_output_operation_count_dict()

    def update_output_operation_count_dict(self) -> None:
=======
            self.input_operation_count_tuple = tuple(
                count_number_of_operations(module).items()
            )

            self.input_operation_count_datatable.clear()
            for k, v in self.input_operation_count_tuple:
                self.input_operation_count_datatable.add_row(k, v)

            self.update_output_operation_count_tuple()

    def update_output_operation_count_tuple(self) -> None:
>>>>>>> 63075765
        """
        Function that updates the output_operation_datatable to display the operation
        names and counts in the output text area. It also displays the diff of the input
        and output datatable.
        """
        match self.current_module:
            case None:
<<<<<<< HEAD
                self.output_operation_count_dict.clear
            case Exception():
                self.output_operation_count_dict.clear
            case ModuleOp():
                self.output_operation_count_dict = count_number_of_operations(
                    self.current_module
                )

        self.output_operation_count_datatable.clear()
        for k, v in self.output_operation_count_dict.items():
            # calculate diff of output and  input if there is one
            if k in self.input_operation_count_dict:
                diff = v - self.input_operation_count_dict[k]
                self.output_operation_count_datatable.add_row(k, v, diff)
            else:
                self.output_operation_count_datatable.add_row(k, v, "-")
=======
                self.output_operation_count_tuple = tuple()
            case Exception():
                self.output_operation_count_tuple = tuple()
            case ModuleOp():
                self.output_operation_count_tuple = tuple(
                    count_number_of_operations(self.current_module).items()
                )

        self.output_operation_count_datatable.clear()
        for k, v in self.output_operation_count_tuple:
            # calculate diff of output and  input if there is one
            self.output_operation_count_datatable.add_row(k, v)
>>>>>>> 63075765

    def action_toggle_dark(self) -> None:
        """An action to toggle dark mode."""
        self.dark = not self.dark

    def action_quit_app(self) -> None:
        """An action to quit the app."""
        self.exit()

    @on(Button.Pressed, "#clear_input_button")
    def clear_input(self, event: Button.Pressed) -> None:
        """Input TextArea is cleared when "Clear Input" button is pressed."""
        self.input_text_area.clear()

    @on(Button.Pressed, "#copy_output_button")
    def copy_output(self, event: Button.Pressed) -> None:
        """Output TextArea is copied when "Copy Output" button is pressed."""
        pyclip_copy(self.output_text_area.text)

    @on(Button.Pressed, "#copy_query_button")
    def copy_query(self, event: Button.Pressed) -> None:
        """Selected passes/query Label is copied when "Copy Query" button is pressed."""
        pyclip_copy(self.get_query_string())

    @on(Button.Pressed, "#clear_passes_button")
    def clear_passes(self, event: Button.Pressed) -> None:
        """Selected passes cleared when "Clear Passes" button is pressed."""
        self.pass_pipeline = ()

    @on(Button.Pressed, "#condense_button")
    def condense(self, event: Button.Pressed) -> None:
        """
        Displayed passes are filtered to display only those passes that have an affect
        on current_module when "Condense" Button is pressed.
        """
        self.condense_mode = True
        self.add_class("condensed")

    @on(Button.Pressed, "#uncondense_button")
    def uncondense(self, event: Button.Pressed) -> None:
        """
        Displayed passes are filtered to display all available passes when "Uncondense"
        Button is pressed.
        """
        self.condense_mode = False
        self.remove_class("condensed")

    @on(Button.Pressed, "#show_operation_count_button")
    def show_operation_count_button(self, event: Button.Pressed) -> None:
        """Operation Count is displayed when "Show Operation Count" button is pressed."""
        self.add_class("operation_count_shown")

    @on(Button.Pressed, "#remove_operation_count_button")
    def remove_operation_count_button(self, event: Button.Pressed) -> None:
        """Operation Count is removed when "Remove Operation Count" button is pressed."""
        self.remove_class("operation_count_shown")

    @on(Button.Pressed, "#remove_last_pass_button")
    def remove_last_pass(self, event: Button.Pressed) -> None:
        """Last selected pass removed when "Remove Last Pass" button is pressed."""
        self.pass_pipeline = self.pass_pipeline[:-1]

    @on(Button.Pressed, "#load_file_button")
    def load_file(self, event: Button.Pressed) -> None:
        """
        Pushes screen displaying DirectoryTree widget when "Load File" button is pressed.
        """

        def check_load_file(file_path: str) -> None:
            """
            Called when LoadFile is dismissed. Loads selected file into
            input_text_area.
            """
            # Clear Input TextArea and Pass Pipeline
            self.pass_pipeline = ()
            self.input_text_area.clear()

            try:
                if os.path.exists(file_path):
                    # Open the file and read its contents
                    with open(file_path) as file:
                        file_contents = file.read()
                        self.input_text_area.load_text(file_contents)
                else:
                    self.input_text_area.load_text(
                        f"The file '{file_path}' does not exist."
                    )
            except Exception as e:
                self.input_text_area.load_text(str(e))

        self.push_screen("load_file", check_load_file)


def main():
    return InputApp().run()


if __name__ == "__main__":
    main()<|MERGE_RESOLUTION|>--- conflicted
+++ resolved
@@ -135,24 +135,14 @@
     passes_list_view: ListView
     """ListView displaying the passes available to apply."""
 
-<<<<<<< HEAD
-    input_operation_count_dict: dict[str, int] = dict()
-    """Saves the operation name and count of the input text area in a dictionary."""
-    output_operation_count_dict: dict[str, int] = dict()
-=======
     input_operation_count_tuple: tuple[tuple[str, int], ...] = tuple()
     """Saves the operation name and count of the input text area in a dictionary."""
     output_operation_count_tuple: tuple[tuple[str, int], ...] = tuple()
->>>>>>> 63075765
     """Saves the operation name and count of the output text area in a dictionary."""
 
     input_operation_count_datatable: DataTable[str | int]
     """DataTable displaying the operation names and counts of the input text area."""
-<<<<<<< HEAD
-    output_operation_count_datatable: DataTable[str | int | None]
-=======
     output_operation_count_datatable: DataTable[str | int]
->>>>>>> 63075765
     """DataTable displaying the operation names and counts of the output text area."""
 
     def __init__(self):
@@ -230,18 +220,11 @@
         # initialize GUI with an interesting input IR and pass application
         self.input_text_area.load_text(InputApp.INITIAL_IR_TEXT)
 
-<<<<<<< HEAD
-        self.input_operation_count_datatable.add_columns("Operation", "Count")
-        self.input_operation_count_datatable.zebra_stripes = True
-
-        self.output_operation_count_datatable.add_columns("Operation", "Count", "Diff")
-=======
         # initialize DataTable with column names
         self.input_operation_count_datatable.add_columns("Operation", "Count")
         self.input_operation_count_datatable.zebra_stripes = True
 
         self.output_operation_count_datatable.add_columns("Operation", "Count")
->>>>>>> 63075765
         self.output_operation_count_datatable.zebra_stripes = True
 
     def compute_available_pass_list(self) -> tuple[type[ModulePass], ...]:
@@ -354,11 +337,7 @@
         if (input_text) == "":
             self.current_module = None
             self.current_condensed_pass_list = ()
-<<<<<<< HEAD
-            self.update_input_operation_count_dict(input_text)
-=======
             self.update_input_operation_count_tuple(input_text)
->>>>>>> 63075765
             return
         try:
             ctx = MLContext(True)
@@ -374,17 +353,10 @@
             )
             pipeline.apply(ctx, module)
             self.current_module = module
-<<<<<<< HEAD
-            self.update_input_operation_count_dict(input_text)
-        except Exception as e:
-            self.current_module = e
-            self.update_input_operation_count_dict("")
-=======
             self.update_input_operation_count_tuple(input_text)
         except Exception as e:
             self.current_module = e
             self.update_input_operation_count_tuple("")
->>>>>>> 63075765
 
     def watch_current_module(self):
         """
@@ -404,11 +376,7 @@
                 output_text = output_stream.getvalue()
 
         self.output_text_area.load_text(output_text)
-<<<<<<< HEAD
-        self.update_output_operation_count_dict()
-=======
         self.update_output_operation_count_tuple()
->>>>>>> 63075765
 
     def get_query_string(self) -> str:
         """
@@ -421,36 +389,18 @@
         )
         return f"xdsl-opt -p {query}"
 
-<<<<<<< HEAD
-    def update_input_operation_count_dict(self, input_text: str) -> None:
-=======
     def update_input_operation_count_tuple(self, input_text: str) -> None:
->>>>>>> 63075765
         """
         Function that updates the input_operation_datatable to display the operation
         names and counts in the input text area.
         """
         if input_text == "":
-<<<<<<< HEAD
-            self.input_operation_count_dict.clear
-=======
             self.input_operation_count_tuple = tuple()
->>>>>>> 63075765
         else:
             ctx = MLContext(True)
             for dialect in get_all_dialects():
                 ctx.load_dialect(dialect)
             module = Parser(ctx, input_text).parse_module()
-<<<<<<< HEAD
-            self.input_operation_count_dict = count_number_of_operations(module)
-            self.input_operation_count_datatable.clear()
-            for k, v in self.input_operation_count_dict.items():
-                self.input_operation_count_datatable.add_row(k, v)
-
-        self.update_output_operation_count_dict()
-
-    def update_output_operation_count_dict(self) -> None:
-=======
             self.input_operation_count_tuple = tuple(
                 count_number_of_operations(module).items()
             )
@@ -462,7 +412,6 @@
             self.update_output_operation_count_tuple()
 
     def update_output_operation_count_tuple(self) -> None:
->>>>>>> 63075765
         """
         Function that updates the output_operation_datatable to display the operation
         names and counts in the output text area. It also displays the diff of the input
@@ -470,24 +419,6 @@
         """
         match self.current_module:
             case None:
-<<<<<<< HEAD
-                self.output_operation_count_dict.clear
-            case Exception():
-                self.output_operation_count_dict.clear
-            case ModuleOp():
-                self.output_operation_count_dict = count_number_of_operations(
-                    self.current_module
-                )
-
-        self.output_operation_count_datatable.clear()
-        for k, v in self.output_operation_count_dict.items():
-            # calculate diff of output and  input if there is one
-            if k in self.input_operation_count_dict:
-                diff = v - self.input_operation_count_dict[k]
-                self.output_operation_count_datatable.add_row(k, v, diff)
-            else:
-                self.output_operation_count_datatable.add_row(k, v, "-")
-=======
                 self.output_operation_count_tuple = tuple()
             case Exception():
                 self.output_operation_count_tuple = tuple()
@@ -500,7 +431,6 @@
         for k, v in self.output_operation_count_tuple:
             # calculate diff of output and  input if there is one
             self.output_operation_count_datatable.add_row(k, v)
->>>>>>> 63075765
 
     def action_toggle_dark(self) -> None:
         """An action to toggle dark mode."""
