from dataclasses import dataclass, field
<<<<<<< HEAD
from typing import TypeVar, Iterable, Callable, cast
=======
from typing import TypeVar, Iterable, Callable, ClassVar
>>>>>>> 7eaa6b99
from abc import ABC, abstractmethod

from xdsl.passes import ModulePass

from xdsl.utils.hints import isa
from xdsl.pattern_rewriter import (
    PatternRewriter,
    PatternRewriteWalker,
    RewritePattern,
    GreedyRewritePatternApplier,
    op_type_rewrite_pattern,
)
from xdsl.rewriter import Rewriter
from xdsl.ir import MLContext, Operation, SSAValue, Block, Region, OpResult
from xdsl.irdl import Attribute
from xdsl.dialects import builtin, mpi, memref, arith, scf, func
from xdsl.dialects.experimental import stencil, dmp

from xdsl.transforms.experimental.StencilShapeInference import StencilShapeInferencePass

_T = TypeVar("_T", bound=Attribute)


@dataclass
class DomainDecompositionStrategy(ABC):
    def __init__(self, _: list[int]):
        pass

    @abstractmethod
    def calc_resize(self, shape: tuple[int, ...]) -> tuple[int, ...]:
        raise NotImplementedError("SlicingStrategy must implement calc_resize!")

    @abstractmethod
    def halo_exchange_defs(
        self, dims: dmp.HaloShapeInformation
    ) -> Iterable[dmp.HaloExchangeDecl]:
        raise NotImplementedError("SlicingStrategy must implement halo_exchange_defs!")

    @abstractmethod
    def comm_layout(self) -> dmp.NodeGrid:
        raise NotImplementedError("SlicingStrategy must implement comm_count!")


@dataclass
class HorizontalSlices2D(DomainDecompositionStrategy):
    slices: int

    def __init__(self, slices: list[int]):
        super().__init__(slices)
        assert slices
        self.slices = slices[0]

    def __post_init__(self):
        assert self.slices > 1, "must slice into at least two pieces!"

    def comm_layout(self) -> dmp.NodeGrid:
        return dmp.NodeGrid([self.slices])

    def calc_resize(self, shape: tuple[int, ...]) -> tuple[int, ...]:
        # slice on the y-axis
        assert len(shape) == 2, "HorizontalSlices2D only works on 2d fields!"
        assert (
            shape[1] % self.slices == 0
        ), "HorizontalSlices2D expects second dim to be divisible by number of slices!"

        return shape[0], shape[1] // self.slices

    def halo_exchange_defs(
        self, dims: dmp.HaloShapeInformation
    ) -> Iterable[dmp.HaloExchangeDecl]:
        # upper halo exchange:
        yield dmp.HaloExchangeDecl(
            offset=(
                dims.core_start(dmp.DIM_X),
                dims.buffer_start(dmp.DIM_Y),
            ),
            size=(
                dims.core_size(dmp.DIM_X),
                dims.halo_size(dmp.DIM_Y),
            ),
            source_offset=(
                0,
                dims.halo_size(dmp.DIM_Y),
            ),
            neighbor=[-1],
        )
        # lower halo exchange:
        yield dmp.HaloExchangeDecl(
            offset=(
                dims.core_start(dmp.DIM_X),
                dims.core_end(dmp.DIM_Y),
            ),
            size=(
                dims.core_size(dmp.DIM_X),
                dims.halo_size(dmp.DIM_Y),
            ),
            source_offset=(
                0,
                -dims.halo_size(dmp.DIM_Y),
            ),
            neighbor=[1],
        )


@dataclass
class GridSlice2d(DomainDecompositionStrategy):
    """
    Slice a 2d domain into a grid of nodes.
    """

    topology: tuple[int, int]

    diagonals: bool = False

    def __post_init__(self):
        assert len(self.topology) == 2, "GridSlice2d requires a 2d domain"

    def calc_resize(self, shape: tuple[int, ...]) -> tuple[int, ...]:
        assert len(shape) == 2, "GridSlice2d requires a 2d domain"
        for size, node_count in zip(shape, self.topology):
            assert (
                size % node_count == 0
            ), "GridSlice2d requires domain be neatly divisible by shape"
        return tuple(
            size // node_count for size, node_count in zip(shape, self.topology)
        )

    def halo_exchange_defs(
        self, dims: dmp.HaloShapeInformation
    ) -> Iterable[dmp.HaloExchangeDecl]:
        # exchange to node "above" us on Y axis direction
        yield dmp.HaloExchangeDecl(
            offset=(
                dims.buffer_start(dmp.DIM_X),
                dims.buffer_start(dmp.DIM_Y),
            ),
            size=(
                dims.buff_size(dmp.DIM_X),
                dims.halo_size(dmp.DIM_Y),
            ),
            source_offset=(
                0,
                dims.halo_size(dmp.DIM_Y),
            ),
            neighbor=(0, -1),
        )
        # exchange to node "below" us on Y axis direction
        yield dmp.HaloExchangeDecl(
            offset=(
                dims.buffer_start(dmp.DIM_X),
                dims.core_end(dmp.DIM_X),
            ),
            size=(
                dims.buff_size(dmp.DIM_X),
                dims.halo_size(dmp.DIM_Y, at_end=True),
            ),
            source_offset=(
                0,
                -dims.halo_size(dmp.DIM_Y, at_end=True),
            ),
            neighbor=(0, 1),
        )
        # exchange to node "left" of us on X axis
        yield dmp.HaloExchangeDecl(
            offset=(
                dims.buffer_start(dmp.DIM_X),
                dims.buffer_start(dmp.DIM_Y),
            ),
            size=(
                dims.halo_size(dmp.DIM_X),
                dims.buff_size(dmp.DIM_Y),
            ),
            source_offset=(
                dims.halo_size(dmp.DIM_X),
                0,
            ),
            neighbor=(-1, 0),
        )
        # exchange to node "right" of us on X axis
        yield dmp.HaloExchangeDecl(
            offset=(
                dims.core_end(dmp.DIM_X),
                dims.buffer_start(dmp.DIM_Y),
            ),
            size=(
                dims.halo_size(dmp.DIM_X, at_end=True),
                dims.buff_size(dmp.DIM_Y),
            ),
            source_offset=(
                -dims.halo_size(dmp.DIM_X),
                0,
            ),
            neighbor=(1, 0),
        )
        # TOOD: add diagonals
        assert not self.diagonals

    def comm_layout(self) -> dmp.NodeGrid:
        return dmp.NodeGrid(self.topology)


@dataclass
class ChangeStoreOpSizes(RewritePattern):
    strategy: DomainDecompositionStrategy

    @op_type_rewrite_pattern
    def match_and_rewrite(self, op: stencil.StoreOp, rewriter: PatternRewriter, /):
        assert all(
            integer_attr.data == 0 for integer_attr in op.lb.array.data
        ), "lb must be 0"
        shape: tuple[int, ...] = tuple(
            (integer_attr.data for integer_attr in op.ub.array.data)
        )
        new_shape = self.strategy.calc_resize(shape)
        op.ub = stencil.IndexAttr.get(*new_shape)


@dataclass
class AddHaloExchangeOps(RewritePattern):
    """
    This rewrite adds a `stencil.halo_exchange` after each `stencil.load` op
    """

    strategy: DomainDecompositionStrategy

    @op_type_rewrite_pattern
    def match_and_rewrite(self, op: stencil.LoadOp, rewriter: PatternRewriter, /):
        swap_op = dmp.HaloSwapOp.get(op.res)
        swap_op.nodes = self.strategy.comm_layout()
        rewriter.insert_op_after_matched_op(swap_op)


@dataclass
class LowerHaloExchangeToMpi(RewritePattern):
    init: bool

    @op_type_rewrite_pattern
    def match_and_rewrite(self, op: dmp.HaloSwapOp, rewriter: PatternRewriter, /):
        assert op.swaps is not None
        assert op.nodes is not None
        exchanges = list(op.swaps)

        assert isa(op.input_stencil.typ, memref.MemRefType[Attribute])

        rewriter.replace_matched_op(
            list(
                generate_mpi_calls_for(
                    op.input_stencil,
                    exchanges,
                    op.input_stencil.typ.element_type,
                    op.nodes,
                    emit_init=self.init,
                )
            ),
            [],
        )


def generate_mpi_calls_for(
    source: SSAValue,
    exchanges: list[dmp.HaloExchangeDecl],
    dtype: Attribute,
    grid: dmp.NodeGrid,
    emit_init: bool = True,
) -> Iterable[Operation]:
    # call mpi init (this will be hoisted to function level)
    if emit_init:
        yield mpi.Init()
    # allocate request array
    # we need two request objects per exchange
    # one for the send, one for the recv
    req_cnt = arith.Constant.from_int_and_width(len(exchanges) * 2, builtin.i32)
    reqs = mpi.AllocateTypeOp.get(mpi.RequestType, req_cnt)
    # get comm rank
    rank = mpi.CommRank.get()
    # define static tag of 0
    # TODO: what is tag?
    tag = arith.Constant.from_int_and_width(0, builtin.i32)

    yield from (req_cnt, reqs, rank, tag)

    recv_buffers: list[tuple[dmp.HaloExchangeDecl, memref.Alloc, SSAValue]] = []

    for i, ex in enumerate(exchanges):
        # TODO: handle multi-d grids
        neighbor_offset = arith.Constant.from_int_and_width(ex.neighbor[0], builtin.i32)
        neighbor_rank = arith.Addi(rank, neighbor_offset)
        yield from (neighbor_offset, neighbor_rank)

        # generate a temp buffer to store the data in
        alloc_outbound = memref.Alloc.get(dtype, 64, [ex.elem_count])
        alloc_inbound = memref.Alloc.get(dtype, 64, [ex.elem_count])
        yield from (alloc_outbound, alloc_inbound)

        # boundary condition:
        # TODO: handle non-1d layouts
        bound = arith.Constant.from_int_and_width(
            0 if ex.neighbor[0] < 0 else grid.as_tuple()[0], builtin.i32
        )
        comparison = "slt" if ex.neighbor[0] < 0 else "sgt"

        cond_val = arith.Cmpi.get(neighbor_rank, bound, comparison)
        yield from (bound, cond_val)

        recv_buffers.append((ex, alloc_inbound, cond_val.result))

        # get two unique indices
        cst_i = arith.Constant.from_int_and_width(i, builtin.i32)
        cst_in = arith.Constant.from_int_and_width(i + len(exchanges), builtin.i32)
        yield from (cst_i, cst_in)
        # from these indices, get request objects
        req_send = mpi.VectorGetOp.get(reqs, cst_i)
        req_recv = mpi.VectorGetOp.get(reqs, cst_in)
        yield from (req_send, req_recv)

        def then() -> Iterable[Operation]:
            # copy source area to outbound buffer
            yield from generate_memcpy(source, ex.source_area(), alloc_outbound.memref)
            # get ptr, count, dtype
            unwrap_out = mpi.UnwrapMemrefOp.get(alloc_outbound)
            yield unwrap_out

            # isend call
            yield mpi.Isend.get(
                unwrap_out.ptr,
                unwrap_out.len,
                unwrap_out.typ,
                neighbor_rank,
                tag,
                req_send,
            )

            # get ptr for receive buffer
            unwrap_in = mpi.UnwrapMemrefOp.get(alloc_inbound)
            yield unwrap_in

            # Irecv call
            yield mpi.Irecv.get(
                unwrap_in.ptr,
                unwrap_in.len,
                unwrap_in.typ,
                neighbor_rank,
                tag,
                req_recv,
            )
            yield scf.Yield.get()

        def else_() -> Iterable[Operation]:
            # set the request object to MPI_REQUEST_NULL s.t. they are ignored
            # in the waitall call
            yield mpi.NullRequestOp.get(req_send)
            yield mpi.NullRequestOp.get(req_recv)
            yield scf.Yield.get()

        yield scf.If.get(
            cond_val,
            [],
            Region([Block(then())]),
            Region([Block(else_())]),
        )

    # wait for all calls to complete
    yield mpi.Waitall.get(reqs.result, req_cnt.result)

    # start shuffling data into the main memref again
    for ex, buffer, cond_val in recv_buffers:
        yield scf.If.get(
            cond_val,
            [],
            Region(
                [
                    Block(
                        list(
                            generate_memcpy(
                                source,
                                ex.source_area(),
                                buffer.memref,
                                reverse=True,
                            )
                        )
                        + [scf.Yield.get()]
                    )
                ]
            ),
            Region([Block([scf.Yield.get()])]),
        )


def generate_memcpy(
    source: SSAValue, ex: dmp.HaloExchangeDecl, dest: SSAValue, reverse: bool = False
) -> list[Operation]:
    """
    This function generates a memcpy routine to copy over the parts
    specified by the `ex` from `source` into `dest`.

    If reverse=True, it insteads copy from `dest` into the parts of
    `source` as specified by `ex`

    """
    assert ex.dim == 2, "Cannot handle non-2d case of memcpy yet!"
    x0 = arith.Constant.from_int_and_width(ex.offset[0], builtin.IndexType())
    x0.result.name_hint = "x0"
    y0 = arith.Constant.from_int_and_width(ex.offset[1], builtin.IndexType())
    y0.result.name_hint = "y0"
    x_len = arith.Constant.from_int_and_width(ex.size[0], builtin.IndexType())
    x_len.result.name_hint = "x_len"
    y_len = arith.Constant.from_int_and_width(ex.size[1], builtin.IndexType())
    y_len.result.name_hint = "y_len"
    cst0 = arith.Constant.from_int_and_width(0, builtin.IndexType())
    cst1 = arith.Constant.from_int_and_width(1, builtin.IndexType())

    # TODO: set to something like ex.size[1] < 8?
    unroll_inner = False

    # enable to get verbose information on what buffers are exchanged:
    # print("Generating{} memcpy from buff[{}:{},{}:{}]{}temp[{}:{}]".format(
    #    " unrolled" if unrolled else "",
    #    ex.offset[0], ex.offset[0] + ex.size[0],
    #    ex.offset[1], ex.offset[1] + ex.size[1],
    #    '<-' if reverse else '->',
    #    0, ex.elem_count
    # ))

    # only generate indices if we actually want to unroll
    if unroll_inner:
        indices = [
            arith.Constant.from_int_and_width(i, builtin.IndexType())
            for i in range(ex.offset[0], ex.offset[0] + ex.size[0])
        ]
    else:
        indices = []

    def loop_body_unrolled(i: SSAValue) -> Iterable[Operation]:
        """
        Generates last loop unrolled (not using scf.for)
        """
        dest_idx = arith.Muli(i, x_len)
        y = arith.Addi(i, y0)
        yield from (dest_idx, y)

        for x in indices:
            linearized_idx = arith.Addi(dest_idx, x)
            if reverse:
                load = memref.Load.get(dest, [linearized_idx])
                store = memref.Store.get(load, source, [x, y])
            else:
                load = memref.Load.get(source, [x, y])
                store = memref.Store.get(load, dest, [linearized_idx])
            yield from (linearized_idx, load, store)
        yield scf.Yield.get()

    def loop_body_with_for(i: SSAValue) -> Iterable[Operation]:
        """
        Generates last loop as scf.for
        """
        dest_idx = arith.Muli(i, x_len)
        y = arith.Addi(i, y0)
        yield from (dest_idx, y)

        def inner(j: SSAValue) -> Iterable[Operation]:
            x = arith.Addi(j, x0)
            linearized_idx = arith.Addi(dest_idx, j)
            if reverse:
                load = memref.Load.get(dest, [linearized_idx])
                store = memref.Store.get(load, source, [x, y])
            else:
                load = memref.Load.get(source, [x, y])
                store = memref.Store.get(load, dest, [linearized_idx])
            yield from (x, linearized_idx, load, store)
            # add an scf.yield at the end
            yield scf.Yield.get()

        yield scf.For.get(
            cst0,
            x_len,
            cst1,
            [],
            [Block.from_callable([builtin.IndexType()], inner)],  # type: ignore
        )

        yield scf.Yield.get()

    loop_body: Callable[[SSAValue], Iterable[Operation]] = (
        loop_body_unrolled if unroll_inner else loop_body_with_for
    )

    # TODO: make type annotations here aware that they can work with generators!
    loop = scf.For.get(
        cst0, y_len, cst1, [], Block.from_callable([builtin.IndexType()], loop_body)  # type: ignore
    )

    return [
        x0,
        y0,
        x_len,
        y_len,
        cst0,
        cst1,
        *indices,
        loop,
    ]


class MpiLoopInvariantCodeMotion:
    """
    THIS IS NOT A REWRITE PATTERN!

    This is a two-stage rewrite that modifies operations in a manner
    that is incompatible with the PatternRewriter!

    It implements a custom rewrite_module() method directly
    on the class.

    This rewrite moves all memref.allo, mpi.comm.rank, mpi.allocate
    and mpi.unwrap_memref ops and moves them "up" until it hits a
    func.func, and then places them *before* the op they appear in.
    """

    seen_ops: set[Operation]
    has_init: set[func.FuncOp]

    def __init__(self):
        self.seen_ops = set()
        self.has_init = set()

    def rewrite(
        self,
        op: memref.Alloc
        | mpi.CommRank
        | mpi.AllocateTypeOp
        | mpi.UnwrapMemrefOp
        | mpi.Init,
        rewriter: Rewriter,
        /,
    ):
        if op in self.seen_ops:
            return
        self.seen_ops.add(op)

        # memref unwraps can always be moved to their allocation
        if isinstance(op, mpi.UnwrapMemrefOp) and isinstance(
            op.ref.owner, memref.Alloc
        ):
            op.detach()
            rewriter.insert_op_after(op.ref.owner, op)
            return

        base = op
        parent = op.parent_op()
        # walk upwards until we hit a function
        while parent is not None and not isinstance(parent, func.FuncOp):
            base = parent
            parent = base.parent_op()

        # check that we did not run into "nowhere"
        assert parent is not None, "Expected MPI to be inside a func.FuncOp!"
        assert isinstance(parent, func.FuncOp)  # this must be true now

        # check that we "ascended"
        if base == op:
            return

        if not can_loop_invariant_code_move(op):
            return

        # if we move an mpi.init, generate a finalize()!
        if isinstance(op, mpi.Init):
            # ignore multiple inits
            if parent in self.has_init:
                rewriter.erase_op(op)
                return
            self.has_init.add(parent)
            # add a finalize() call to the end of the function
            block = parent.regions[0].blocks[-1]
            return_op = block.last_op
            assert return_op is not None
            rewriter.insert_op_before(return_op, mpi.Finalize())

        ops = list(collect_args_recursive(op))
        for found_op in ops:
            found_op.detach()
            rewriter.insert_op_before(base, found_op)

    def get_matcher(
        self,
        worklist: list[
            memref.Alloc
            | mpi.CommRank
            | mpi.AllocateTypeOp
            | mpi.UnwrapMemrefOp
            | mpi.Init
        ],
    ) -> Callable[[Operation], None]:
        """
        Returns a match() function that adds methods to a worklist
        if they satisfy some criteria.
        """

        def match(op: Operation):
            if isinstance(
                op,
                (
                    memref.Alloc,
                    mpi.CommRank,
                    mpi.AllocateTypeOp,
                    mpi.UnwrapMemrefOp,
                    mpi.Init,
                ),
            ):
                worklist.append(op)

        return match

    def rewrite_module(self, op: builtin.ModuleOp):
        """
        Apply the rewrite to a module.

        We do a two-stage rewrite because we are modifying
        the operations we loop on them, which would throw of `op.walk`.
        """
        # collect all ops that should be rewritten
        worklist: list[
            memref.Alloc
            | mpi.CommRank
            | mpi.AllocateTypeOp
            | mpi.UnwrapMemrefOp
            | mpi.Init
        ] = list()
        matcher = self.get_matcher(worklist)
        for o in op.walk():
            matcher(o)

        # rewrite ops
        rewriter = Rewriter()
        for matched_op in worklist:
            self.rewrite(matched_op, rewriter)


_LOOP_INVARIANT_OPS = (arith.Constant, arith.Addi, arith.Muli)


def can_loop_invariant_code_move(op: Operation):
    """
    This function walks the def-use chain up to see if all the args are
    "constant enough" to move outside the loop.

    This check is very conservative, but that means it definitely works!
    """

    for arg in op.operands:
        if not isinstance(arg, OpResult):
            print("{} is not opresult".format(arg))
            return False
        if not isinstance(arg.owner, _LOOP_INVARIANT_OPS):
            print("{} is not loop invariant".format(arg))
            return False
        if not can_loop_invariant_code_move(arg.owner):
            return False
    return True


def collect_args_recursive(op: Operation) -> Iterable[Operation]:
    """
    Collect the def-use chain "upwards" of an operation.
    Check with can_loop_invariant_code_move prior to using this!
    """
    for arg in op.operands:
        assert isinstance(arg, OpResult)
        yield from collect_args_recursive(arg.owner)
    yield op


@dataclass
class DmpSwapShapeInference:
    """
    Not a rewrite pattern, as it's a bit more involved.

    This is applied after stencil shape inference has run. It will find the
    HaloSwapOps again, and use the results of the shape inference pass
    to attach the swap declarations.
    """

    strategy: DomainDecompositionStrategy
    rewriter: Rewriter = field(default_factory=Rewriter)

    def match_and_rewrite(self, op: dmp.HaloSwapOp):
        core_lb: stencil.IndexAttr | None = None
        core_ub: stencil.IndexAttr | None = None

        for use in op.input_stencil.uses:
            if not isinstance(use.operation, stencil.ApplyOp):
                continue
            assert use.operation.res
            res_typ = cast(stencil.TempType[Attribute], use.operation.res[0].typ)
            assert isinstance(res_typ.bounds, stencil.StencilBoundsAttr)
            core_lb = res_typ.bounds.lb
            core_ub = res_typ.bounds.ub
            break

        # this shouldn't have changed since the op was created!
        temp = op.input_stencil.typ
        assert isa(temp, stencil.TempType[Attribute])
        assert isinstance(temp.bounds, stencil.StencilBoundsAttr)
        buff_lb = temp.bounds.lb
        buff_ub = temp.bounds.ub

        # fun fact: pyright does not understand this:
        # assert None not in (core_lb, core_ub, buff_lb, buff_ub)
        assert core_lb is not None
        assert core_ub is not None
        assert buff_lb is not None
        assert buff_ub is not None

        op.swaps = builtin.ArrayAttr(
            self.strategy.halo_exchange_defs(
                dmp.HaloShapeInformation.from_index_attrs(
                    buff_lb=buff_lb,
                    core_lb=core_lb,
                    buff_ub=buff_ub,
                    core_ub=core_ub,
                )
            )
        )

    def apply(self, module: builtin.ModuleOp):
        for op in module.walk():
            if isinstance(op, dmp.HaloSwapOp):
                self.match_and_rewrite(op)


@dataclass
class GlobalStencilToLocalStencil2DHorizontal(ModulePass):
    """
    Decompose a stencil to apply to a local domain.

    This pass *replaces* stencil shape inference in a
    pass pipeline!
    """

    STRATEGIES: ClassVar[dict[str, type[DomainDecompositionStrategy]]] = {
        "2d-horizontal": HorizontalSlices2D,
        "2d-grid": GridSlice2d,
    }

    name = "dmp-decompose-2d"

    strategy: str

    slices: list[int]
    """
    Number of slices to decompose the input into
    """

    def apply(self, ctx: MLContext, op: builtin.ModuleOp) -> None:
        if self.strategy not in self.STRATEGIES:
            raise ValueError(f"Unknown strategy: {self.strategy}")
        strategy = self.STRATEGIES[self.strategy](self.slices)

        PatternRewriteWalker(
            GreedyRewritePatternApplier(
                [
                    ChangeStoreOpSizes(strategy),
                    AddHaloExchangeOps(strategy),
                ]
            ),
            apply_recursively=False,
        ).rewrite_module(op)

        # run the shape inference pass
        StencilShapeInferencePass().apply(ctx, op)

        DmpSwapShapeInference(strategy).apply(op)


@dataclass
class LowerHaloToMPI(ModulePass):
    name = "dmp-to-mpi"

    mpi_init: bool = True

    def apply(self, ctx: MLContext, op: builtin.ModuleOp) -> None:
        PatternRewriteWalker(
            GreedyRewritePatternApplier(
                [
                    LowerHaloExchangeToMpi(
                        self.mpi_init,
                    ),
                ]
            )
        ).rewrite_module(op)
        MpiLoopInvariantCodeMotion().rewrite_module(op)<|MERGE_RESOLUTION|>--- conflicted
+++ resolved
@@ -1,9 +1,5 @@
 from dataclasses import dataclass, field
-<<<<<<< HEAD
-from typing import TypeVar, Iterable, Callable, cast
-=======
-from typing import TypeVar, Iterable, Callable, ClassVar
->>>>>>> 7eaa6b99
+from typing import TypeVar, Iterable, Callable, cast, ClassVar
 from abc import ABC, abstractmethod
 
 from xdsl.passes import ModulePass
