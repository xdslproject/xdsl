from abc import ABC
<<<<<<< HEAD
from xdsl.dialects import riscv_cf, riscv
from xdsl.dialects.riscv import (
    Register,
    RegisterType,
    FloatRegisterType,
    RISCVOp,
)
=======

>>>>>>> a16f8a15
from xdsl.dialects.builtin import ModuleOp
from xdsl.dialects.riscv import FloatRegisterType, Register, RegisterType, RISCVOp
from xdsl.ir import SSAValue


class RegisterAllocator(ABC):
    """
    Base class for register allocation strategies.
    """

    def __init__(self) -> None:
        pass

    def allocate_registers(self, module: ModuleOp) -> None:
        """
        Allocates unallocated registers in the module.
        """

        raise NotImplementedError()


class RegisterAllocatorLivenessBlockNaive(RegisterAllocator):
    """
    It traverses the use-def SSA chain backwards (i.e., from uses to defs) and:
      1. allocates registers for operands
      2. frees registers for results (since that will be the last time they appear when
      going backwards)
    It currently operates on blocks.

    This is a simplified version of the standard bottom-up local register allocation
    algorithm.

    A relevant reference in "Engineering a Compiler, Edition 3" ISBN: 9780128154120.

    ```
    for op in block.walk_reverse():
    for operand in op.operands:
        if operand is not allocated:
            allocate(operand)

    for result in op.results:
    if result is not allocated:
        allocate(result)
        free_before_next_instruction.append(result)
    else:
        free(result)
    ```
    """

    idx: int

    def __init__(self, limit_registers: int = 0) -> None:
        self.idx = 0

        """
        Assume that all the registers are available except the ones explicitly reserved
        by the default RISCV ABI
        """
        self.reserved_registers = {"zero", "sp", "gp", "tp", "fp", "s0"}

        self.register_sets = {
            RegisterType: [
                reg
                for reg in Register.RV32I_INDEX_BY_NAME
                if reg not in self.reserved_registers
            ],
            FloatRegisterType: list(Register.RV32F_INDEX_BY_NAME.keys()),
        }

        for reg_type, reg_set in self.register_sets.items():
            if limit_registers:
                self.register_sets[reg_type] = reg_set[:limit_registers]

    @staticmethod
    def _is_allocated(reg: SSAValue) -> bool:
        return (
            isinstance(reg.type, RegisterType | FloatRegisterType)
            and reg.type.data.name is not None
        )

    def _allocate(self, reg: SSAValue) -> bool:
        if isinstance(reg.type, RegisterType | FloatRegisterType):
            if reg.type.data.name is None:
                # if we run out of real registers, allocate a j register
                reg_type = type(reg.type)
                available_regs = self.register_sets.get(reg_type)

                if not available_regs:
                    reg.type = reg_type(Register(f"j{self.idx}"))
                    self.idx += 1
                else:
                    reg.type = reg_type(Register(available_regs.pop()))

                return True

        return False

    def _free(self, reg: SSAValue) -> None:
        if isinstance(reg.type, RegisterType | FloatRegisterType) and (
            available_regs := self.register_sets.get(type(reg.type))
        ):
            if reg.type.data.name is not None:
                if (
                    not reg.type.data.name.startswith("j")
                    and reg.type.data.name not in self.reserved_registers
                ):
                    available_regs.append(reg.type.data.name)

    def allocate_registers(self, module: ModuleOp) -> None:
        for region in module.regions:
            for block in region.blocks:
                to_free: list[SSAValue] = []

                for op in block.walk_reverse():
                    for reg in to_free:
                        self._free(reg)
                    to_free.clear()

                    if not isinstance(op, RISCVOp):
                        # do not allocate registers on non-RISCV-ops
                        continue

                    # allocate registers to operands since they are defined further up
                    # in the use-def SSA chain
                    for operand in op.operands:
                        if not self._is_allocated(operand):
                            self._allocate(operand)

                    # allocate registers to results if not already allocated,
                    # otherwise free that register since the SSA value is created here
                    for result in op.results:
                        if not self._is_allocated(result):
                            # results not already allocated, they still need a register,
                            # so allocate and record them to be freed before processing
                            # the next instruction
                            if self._allocate(result):
                                to_free.append(result)
                        else:
                            self._free(result)


class RegisterAllocatorBlockNaive(RegisterAllocator):
    idx: int

    def __init__(self, limit_registers: int = 0) -> None:
        self.idx = 0
        _ = limit_registers

        """
        Since we've got neither right now a handling of a consistent ABI nor of a
        calling convention, let's just assume that we have all the registers available
        for our use except the one explicitly reserved by the default riscv ABI.
        """

        self.integer_available_registers = list(Register.RV32I_INDEX_BY_NAME.keys())
        reserved_registers = {"zero", "sp", "gp", "tp", "fp", "s0"}
        self.integer_available_registers = [
            reg
            for reg in self.integer_available_registers
            if reg not in reserved_registers
        ]
        self.floating_available_registers = list(Register.RV32F_INDEX_BY_NAME.keys())

    def allocate_registers(self, module: ModuleOp) -> None:
        """
        Sets unallocated registers for each block to a finite set of real available registers.
        When it runs out of real registers for a block, it allocates j registers.
        """

        for region in module.regions:
            for block in region.blocks:
                integer_block_registers = self.integer_available_registers.copy()
                floating_block_registers = self.floating_available_registers.copy()

                for op in block.walk():
                    if not isinstance(op, RISCVOp):
                        # Don't perform register allocations on non-RISCV-ops
                        continue

                    for result in op.results:
                        if isinstance(result.type, RegisterType):
                            if result.type.data.name is None:
                                # If we run out of real registers, allocate a j register
                                if not integer_block_registers:
                                    result.type = RegisterType(Register(f"j{self.idx}"))
                                    self.idx += 1
                                else:
                                    result.type = RegisterType(
                                        Register(integer_block_registers.pop())
                                    )
                        elif isinstance(result.type, FloatRegisterType):
                            if result.type.data.name is None:
                                # If we run out of real registers, allocate a j register
                                if not floating_block_registers:
                                    result.type = FloatRegisterType(
                                        Register(f"j{self.idx}")
                                    )
                                    self.idx += 1
                                else:
                                    result.type = FloatRegisterType(
                                        Register(floating_block_registers.pop())
                                    )


class RegisterAllocatorJRegs(RegisterAllocator):
    idx: int

    def __init__(self, limit_registers: int = 0) -> None:
        self.idx = 0
        _ = limit_registers

    def allocate_registers(self, module: ModuleOp) -> None:
        """
        Sets unallocated registers to an infinite set of `j` registers
        """
        # First allocate registers for block arguments
        for op in module.walk():
            if isinstance(op, riscv_cf.BranchOperation):
                for i, arg in enumerate(op.then_block.args):
                    assert isinstance(arg.typ, RegisterType)
                    if arg.typ.data.name is None:
                        typ = RegisterType(Register(f"j{self.idx}"))
                        arg.typ = typ
                        self.idx += 1
                    else:
                        typ = arg.typ
                    op.then_arguments[i].typ = typ

                for i, arg in enumerate(op.else_block.args):
                    assert isinstance(arg.typ, RegisterType)
                    if arg.typ.data.name is None:
                        typ = RegisterType(Register(f"j{self.idx}"))
                        arg.typ = typ
                        self.idx += 1
                    else:
                        typ = arg.typ
                    op.else_arguments[i].typ = typ

            elif isinstance(op, riscv_cf.JOp):
                for i, arg in enumerate(op.successor.args):
                    assert isinstance(arg.typ, RegisterType)
                    if arg.typ.data.name is None:
                        typ = RegisterType(Register(f"j{self.idx}"))
                        arg.typ = typ
                        self.idx += 1
                    else:
                        typ = arg.typ
                    op.block_arguments[i].typ = typ

        for op in module.walk():
            if not isinstance(op, RISCVOp):
                # Don't perform register allocations on non-RISCV-ops
                continue

            if (
                isinstance(op, riscv.RdRsRsIntegerOperation)
                and op.rd_operand is not None
            ):
                assert isinstance(op.rd.typ, RegisterType)
                if op.rd.typ.data.name is None:
                    op.rd.typ = op.rd_operand.typ

            if (
                isinstance(op, riscv.RdRsImmIntegerOperation)
                and op.rd_operand is not None
            ):
                assert isinstance(op.rd.typ, RegisterType)
                if op.rd.typ.data.name is None:
                    op.rd.typ = op.rd_operand.typ

            for result in op.results:
                if isinstance(result.type, RegisterType):
                    if result.type.data.name is None:
                        result.type = RegisterType(Register(f"j{self.idx}"))
                        self.idx += 1
                elif isinstance(result.type, FloatRegisterType):
                    if result.type.data.name is None:
                        result.type = FloatRegisterType(Register(f"j{self.idx}"))
                        self.idx += 1<|MERGE_RESOLUTION|>--- conflicted
+++ resolved
@@ -1,15 +1,6 @@
 from abc import ABC
-<<<<<<< HEAD
-from xdsl.dialects import riscv_cf, riscv
-from xdsl.dialects.riscv import (
-    Register,
-    RegisterType,
-    FloatRegisterType,
-    RISCVOp,
-)
-=======
-
->>>>>>> a16f8a15
+
+from xdsl.dialects import riscv, riscv_cf
 from xdsl.dialects.builtin import ModuleOp
 from xdsl.dialects.riscv import FloatRegisterType, Register, RegisterType, RISCVOp
 from xdsl.ir import SSAValue
@@ -229,35 +220,35 @@
         for op in module.walk():
             if isinstance(op, riscv_cf.BranchOperation):
                 for i, arg in enumerate(op.then_block.args):
-                    assert isinstance(arg.typ, RegisterType)
-                    if arg.typ.data.name is None:
+                    assert isinstance(arg.type, RegisterType)
+                    if arg.type.data.name is None:
                         typ = RegisterType(Register(f"j{self.idx}"))
-                        arg.typ = typ
+                        arg.type = typ
                         self.idx += 1
                     else:
-                        typ = arg.typ
-                    op.then_arguments[i].typ = typ
+                        typ = arg.type
+                    op.then_arguments[i].type = typ
 
                 for i, arg in enumerate(op.else_block.args):
-                    assert isinstance(arg.typ, RegisterType)
-                    if arg.typ.data.name is None:
+                    assert isinstance(arg.type, RegisterType)
+                    if arg.type.data.name is None:
                         typ = RegisterType(Register(f"j{self.idx}"))
-                        arg.typ = typ
+                        arg.type = typ
                         self.idx += 1
                     else:
-                        typ = arg.typ
-                    op.else_arguments[i].typ = typ
+                        typ = arg.type
+                    op.else_arguments[i].type = typ
 
             elif isinstance(op, riscv_cf.JOp):
                 for i, arg in enumerate(op.successor.args):
-                    assert isinstance(arg.typ, RegisterType)
-                    if arg.typ.data.name is None:
+                    assert isinstance(arg.type, RegisterType)
+                    if arg.type.data.name is None:
                         typ = RegisterType(Register(f"j{self.idx}"))
-                        arg.typ = typ
+                        arg.type = typ
                         self.idx += 1
                     else:
-                        typ = arg.typ
-                    op.block_arguments[i].typ = typ
+                        typ = arg.type
+                    op.block_arguments[i].type = typ
 
         for op in module.walk():
             if not isinstance(op, RISCVOp):
@@ -268,17 +259,17 @@
                 isinstance(op, riscv.RdRsRsIntegerOperation)
                 and op.rd_operand is not None
             ):
-                assert isinstance(op.rd.typ, RegisterType)
-                if op.rd.typ.data.name is None:
-                    op.rd.typ = op.rd_operand.typ
+                assert isinstance(op.rd.type, RegisterType)
+                if op.rd.type.data.name is None:
+                    op.rd.type = op.rd_operand.type
 
             if (
                 isinstance(op, riscv.RdRsImmIntegerOperation)
                 and op.rd_operand is not None
             ):
-                assert isinstance(op.rd.typ, RegisterType)
-                if op.rd.typ.data.name is None:
-                    op.rd.typ = op.rd_operand.typ
+                assert isinstance(op.rd.type, RegisterType)
+                if op.rd.type.data.name is None:
+                    op.rd.type = op.rd_operand.type
 
             for result in op.results:
                 if isinstance(result.type, RegisterType):
