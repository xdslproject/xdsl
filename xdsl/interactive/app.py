--- conflicted
+++ resolved
@@ -72,19 +72,6 @@
         ("q", "quit_app", "Quit"),
     ]
 
-<<<<<<< HEAD
-    # defines a theme for the Input/Output TextArea
-    _DEFAULT_THEME = TextAreaTheme(
-        name="my_theme_design",
-        base_style=Style(bgcolor="white"),
-        syntax_styles={
-            "string": Style(color="red"),
-            "comment": Style(color="magenta"),
-        },
-    )
-
-=======
->>>>>>> f6a0f923
     current_module = reactive[ModuleOp | Exception | None](None)
     """
     Reactive variable used to save the current state of the modified Input TextArea
@@ -141,11 +128,9 @@
     def on_mount(self) -> None:
         """Configure widgets in this application before it is first shown."""
 
-        # register the theme for the Input/Output TextAreas
-        self.input_text_area.register_theme(InputApp._DEFAULT_THEME)
-        self.output_text_area.register_theme(InputApp._DEFAULT_THEME)
-        self.input_text_area.theme = "my_theme_design"
-        self.output_text_area.theme = "my_theme_design"
+        # register's the theme for the Input/Output TextArea's
+        self.input_text_area.theme = "vscode_dark"
+        self.output_text_area.theme = "vscode_dark"
 
         self.query_one("#input_container").border_title = "Input xDSL IR"
         self.query_one("#output_container").border_title = "Output xDSL IR"
@@ -242,26 +227,6 @@
 
         self.output_text_area.load_text(output_text)
 
-<<<<<<< HEAD
-=======
-    def on_mount(self) -> None:
-        """Configure widgets in this application before it is first shown."""
-
-        # register's the theme for the Input/Output TextArea's
-        self.input_text_area.theme = "vscode_dark"
-        self.output_text_area.theme = "vscode_dark"
-
-        self.query_one("#input_container").border_title = "Input xDSL IR"
-        self.query_one("#output_container").border_title = "Output xDSL IR"
-        self.query_one(
-            "#passes_list_view"
-        ).border_title = "Choose a pass or multiple passes to be applied."
-        self.query_one("#selected_passes").border_title = "Selected passes/query"
-
-        for n, _ in ALL_PASSES:
-            self.passes_list_view.append(ListItem(Label(n), name=n))
-
->>>>>>> f6a0f923
     def action_toggle_dark(self) -> None:
         """An action to toggle dark mode."""
         self.dark = not self.dark
