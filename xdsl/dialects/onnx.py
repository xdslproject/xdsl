--- conflicted
+++ resolved
@@ -148,28 +148,15 @@
         )
 
     def verify_(self) -> None:
-<<<<<<< HEAD
-        if not isinstance(
-            operand_type := self.operand.type, TensorType
-        ) or not isinstance(res_type := self.res.type, TensorType):
-            assert (
-                False
-            ), "onnx elementwise operation operand and result must be of type TensorType"
-=======
-        assert isinstance(operand_type := self.operand.type, TensorType)
-        assert isinstance(res_type := self.res.type, TensorType)
->>>>>>> 90ea9a09
-        operand_type = cast(TensorType[Attribute], operand_type)
-        res_type = cast(TensorType[Attribute], res_type)
-
-        if operand_type != res_type:
-<<<<<<< HEAD
-            raise VerifyException("Mismatch between operand type and res type")
-=======
-            raise VerifyException(
+      assert isinstance(operand_type := self.operand.type, TensorType)
+      assert isinstance(res_type := self.res.type, TensorType)
+      operand_type = cast(TensorType[Attribute], operand_type)
+      res_type = cast(TensorType[Attribute], res_type)
+
+      if operand_type != res_type:
+        raise VerifyException(
                 "Mismatch between operand type and res type of onnx.Relu"
             )
->>>>>>> 90ea9a09
 
 
 @irdl_op_definition
