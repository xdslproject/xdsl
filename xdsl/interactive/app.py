--- conflicted
+++ resolved
@@ -13,11 +13,7 @@
 from rich.style import Style
 from textual import events, on
 from textual.app import App, ComposeResult
-<<<<<<< HEAD
 from textual.containers import Horizontal, ScrollableContainer, Vertical, VerticalScroll
-=======
-from textual.containers import Horizontal, ScrollableContainer, Vertical
->>>>>>> 622d448f
 from textual.reactive import reactive
 from textual.widgets import Button, Footer, Label, SelectionList, TextArea
 from textual.widgets.text_area import TextAreaTheme
@@ -91,27 +87,15 @@
         can be added to a Selection List)
         and sort the list in alphabetical order.
         """
-
-<<<<<<< HEAD
-        with Horizontal(id="selected_passes_and_list_horizontal"):
-            yield self.passes_selection_list
-            with VerticalScroll(id="buttons_and_selection_list"):
-                with Horizontal(id="clear_selection_list"):
-                    yield Button("Clear Passes", id="clear_selection_list_button")
-                with Horizontal(id="copy_query"):
-                    yield Button("Copy Query", id="copy_query_button")
-            with ScrollableContainer(id="selected_passes"):
-                yield self.selected_query_label
-        with Horizontal(id="input_output"):
-=======
         with Horizontal(id="top_container"):
             yield self.passes_selection_list
             with Horizontal(id="button_and_selected_horziontal"):
-                yield Button("Copy Query", id="copy_query_button")
+                with VerticalScroll(id="buttons_and_selection_list"):
+                    yield Button("Clear Passes", id="clear_selection_list_button")
+                    yield Button("Copy Query", id="copy_query_button")
                 with ScrollableContainer(id="selected_passes"):
                     yield self.selected_query_label
-        with Horizontal(id="bottom_container"):
->>>>>>> 622d448f
+        with Horizontal(id="bottom_container")
             with Vertical(id="input_container"):
                 yield self.input_text_area
                 yield Button("Clear Input", id="clear_input_button")
@@ -216,14 +200,11 @@
         """When the "Copy Output" button is pressed, the output IR TextArea is copied"""
         pyclip_copy(self.output_text_area.text)
 
-<<<<<<< HEAD
     @on(Button.Pressed, "#clear_selection_list_button")
     def clear_selection_list(self, event: Button.Pressed) -> None:
         """When the "Clear Passes" button is preseed, the SelectionList is cleared"""
         self.passes_selection_list.deselect_all()
 
-=======
->>>>>>> 622d448f
     @on(Button.Pressed, "#copy_query_button")
     def copy_query(self, event: Button.Pressed) -> None:
         """When the "Copy Query" button is preseed, the selected passes/query is copied"""
