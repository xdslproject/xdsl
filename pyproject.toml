[project]
name = "xdsl"
description = "xDSL"
readme = "README.md"
requires-python = ">=3.10"
license = { text = "MIT License" }
authors = [{ name = "Mathieu Fehr", email = "mathieu.fehr@ed.ac.uk" }]
classifiers = ["Programming Language :: Python :: 3"]
dependencies = [
    "immutabledict<4.2.1",
    "typing-extensions>=4.7,<4.13",
    "ordered-set==4.1.0",
]
dynamic = ["version"]

[project.optional-dependencies]
dev = [
    "pip<25.0",
    # Update precommit version when black updates
    "black[jupyter]==24.4.2",
    "toml<0.11",
    "pytest-cov",
    "coverage<8.0.0",
    "ipykernel",
    "pytest<8.3",
    "nbval<0.12",
    "filecheck<0.0.25",
    "lit<19.0.0",
    "pre-commit==3.7.1",
    "ruff==0.4.8",
    "asv<0.7",
    "isort==5.13.2",
    "nbconvert>=7.7.2,<8.0.0",
    "textual-dev==1.5.1",
    "pytest-asyncio==0.23.7",
    # pyright version has to be fixed with `==`. The CI parses this file
    # and installs the according version for typechecking.
    "pyright==1.1.345",
]
<<<<<<< HEAD
gui = ["textual==0.63.2", "pyclip==0.7"]
=======
extras = ["riscemu==2.2.6", "wgpu==0.16.0", "textual==0.63.2", "pyclip==0.7"]
>>>>>>> bbba5e02
onnx = ["onnx==1.16.1"]
riscv = ["riscemu==2.2.6"]
wgpu = ["wgpu==0.15.3"]

[project.urls]
Homepage = "https://xdsl.dev/"
"Source Code" = "https://github.com/xdslproject/xdsl"
"Issue Tracker" = "https://github.com/xdslproject/xdsl/issues"

[project.scripts]
xdsl-opt = "xdsl.tools.xdsl_opt:main"
irdl-to-pyrdl = "xdsl.tools.irdl_to_pyrdl:main"
xdsl-run = "xdsl.tools.xdsl_run:main"
xdsl-gui = "xdsl.interactive.app:main"

[tool.setuptools]
platforms = ["Linux", "Mac OS-X", "Unix"]
zip-safe = false

[tool.setuptools.package-data]
xdsl = ["py.typed", "interactive/*.tcss", "_version.py"]

[build-system]
requires = ["setuptools>=42", "wheel", "versioneer[toml]"]
build-backend = "setuptools.build_meta"

[tool.pyright]
reportImportCycles = false
enableTypeIgnoreComments = false
typeCheckingMode = "strict"
"include" = ["docs", "xdsl", "tests", "bench"]
"exclude" = [
    "tests/dialects/test_memref.py",
    "tests/frontend/onnx/test_build_ir.py",
    "tests/frontend/onnx/test_type.py",
    "tests/test_frontend_op_resolver.py",
    "tests/test_frontend_python_code_check.py",
    "xdsl/frontend/onnx/ir_builder.py",
    "xdsl/frontend/onnx/type.py",
    "xdsl/interpreters/experimental/wgpu.py",
    "xdsl/interpreters/onnx.py",
]
"ignore" = [
    "tests/filecheck/frontend/dialects/builtin.py",
    "tests/filecheck/frontend/dialects/invalid.py",
    "tests/filecheck/frontend/dialects/arith.py",
    "tests/filecheck/frontend/dialects/scf.py",
    "tests/filecheck/frontend/programs/invalid.py",
    "xdsl/_version.py",
]

[tool.isort]
profile = "black"

[tool.ruff]
select = ["E", "F", "W", "I", "UP", "PT", "TID251"]
ignore = [
    "E741",  # https://beta.ruff.rs/docs/rules/ambiguous-variable-name/
    "PT006", # https://beta.ruff.rs/docs/rules/pytest-parametrize-names-wrong-type/
    "PT007", # https://beta.ruff.rs/docs/rules/pytest-parametrize-values-wrong-type/
    "PT011", # https://beta.ruff.rs/docs/rules/pytest-raises-too-broad/
    "PT012", # https://beta.ruff.rs/docs/rules/pytest-raises-with-multiple-statements/
    "PT015", # https://beta.ruff.rs/docs/rules/pytest-assert-always-false/
]
line-length = 300
target-version = "py310"

[tool.ruff.flake8-tidy-imports.banned-api]
"xdsl.parser.core".msg = "Use xdsl.parser instead."
"xdsl.parser.attribute_parser".msg = "Use xdsl.parser instead."
"xdsl.parser.affine_parser".msg = "Use xdsl.parser instead."
"xdsl.ir.core".msg = "Use xdsl.ir instead."
"xdsl.irdl.irdl".msg = "Use xdsl.irdl instead"
"xdsl.ir.affine.affine_expr".msg = "Use xdsl.ir.affine instead"
"xdsl.ir.affine.affine_map".msg = "Use xdsl.ir.affine instead"
"xdsl.ir.affine.affine_set".msg = "Use xdsl.ir.affine instead"


[tool.ruff.per-file-ignores]
"__init__.py" = ["F403"]
"tests/filecheck/frontend/programs/invalid.py" = ["F811", "F841"]
"tests/filecheck/frontend/dialects/invalid.py" = ["F811"]
"tests/test_declarative_assembly_format.py" = ["F811"]
"versioneer.py" = ["ALL"]
"_version.py" = ["ALL"]

[tool.ruff.mccabe]
max-complexity = 10

[tool.black]
# When updating this list, please update `.pre-commit-config.yaml`
exclude = """
/(__pycache__|.asv|venv|build|tests/filecheck)/
|versioneer.py$
|xdsl/_version.py$
"""

[tool.pytest.ini_options]
python_files = ["tests/*test_*.py", "docs/*test_*.py"]
python_classes = "Test_*"
python_functions = "test_*"
addopts = ["--durations=20", "--maxfail=5"]

[tool.versioneer]
VCS = "git"
style = "pep440"
versionfile_source = "xdsl/_version.py"
versionfile_build = "xdsl/_version.py"
tag_prefix = "v"<|MERGE_RESOLUTION|>--- conflicted
+++ resolved
@@ -37,14 +37,10 @@
     # and installs the according version for typechecking.
     "pyright==1.1.345",
 ]
-<<<<<<< HEAD
 gui = ["textual==0.63.2", "pyclip==0.7"]
-=======
-extras = ["riscemu==2.2.6", "wgpu==0.16.0", "textual==0.63.2", "pyclip==0.7"]
->>>>>>> bbba5e02
 onnx = ["onnx==1.16.1"]
 riscv = ["riscemu==2.2.6"]
-wgpu = ["wgpu==0.15.3"]
+wgpu = ["wgpu==0.16.0"]
 
 [project.urls]
 Homepage = "https://xdsl.dev/"
