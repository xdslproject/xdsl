from xdsl.dialects import builtin, riscv, riscv_snitch, snitch_runtime
from xdsl.dialects.builtin import IntegerAttr
from xdsl.ir import MLContext
from xdsl.passes import ModulePass
from xdsl.pattern_rewriter import (
    GreedyRewritePatternApplier,
    PatternRewriter,
    PatternRewriteWalker,
    RewritePattern,
    op_type_rewrite_pattern,
)


class LowerClusterHWBarrier(RewritePattern):
    @op_type_rewrite_pattern
    def match_and_rewrite(
        self, op: snitch_runtime.ClusterHwBarrierOp, rewriter: PatternRewriter, /
    ):
        """
        Lowers to:

        /// Synchronize cores in a cluster with a hardware barrier
        inline void snrt_cluster_hw_barrier() {
            asm volatile("csrr x0, 0x7C2" ::: "memory");
        }
        """
        rewriter.replace_matched_op(
            [
                zero := riscv.GetRegisterOp(riscv.Registers.ZERO),
                riscv.CsrrsOp(
                    rd=riscv.Registers.ZERO,
                    rs1=zero,
                    csr=IntegerAttr(0x7C2, 12),
                ),
            ],
            [],
        )


class LowerSSRDisable(RewritePattern):
    @op_type_rewrite_pattern
    def match_and_rewrite(
        self, op: snitch_runtime.SsrDisableOp, rewriter: PatternRewriter, /
    ):
        """
        Lowers to:

            /// Disable SSR.
            inline void snrt_ssr_disable() {
            #ifdef __TOOLCHAIN_LLVM__
                __builtin_ssr_disable();
            #else
                asm volatile("csrci 0x7C0, 1\n");
            #endif
            }

        P.S. This specific rewrite ignores the LLVM case and goes
                straight to the generic one.
        """
        rewriter.replace_matched_op(
            [riscv.CsrrciOp(csr=IntegerAttr(0x7C0, 12), immediate=IntegerAttr(1, 4))],
            [],
        )


<<<<<<< HEAD
class LowerDMAStart1D(RewritePattern):
    @op_type_rewrite_pattern
    def match_and_rewrite(
        self, op: snitch_runtime.DmaStart1DOp, rewriter: PatternRewriter, /
=======
class LowerDMAStart1DWidePtr(RewritePattern):
    @op_type_rewrite_pattern
    def match_and_rewrite(
        self, op: snitch_runtime.DmaStart1DWideptrOp, rewriter: PatternRewriter, /
>>>>>>> 26d9fe25
    ):
        """
        Lowers to:

<<<<<<< HEAD
        /// Initiate an asynchronous 1D DMA transfer.
        inline snrt_dma_txid_t snrt_dma_start_1d(void *dst, const void *src,
                                                size_t size) {
            return snrt_dma_start_1d_wideptr((size_t)dst, (size_t)src, size);
        }
=======
        /// Initiate an asynchronous 1D DMA transfer with wide 64-bit pointers.
        inline snrt_dma_txid_t snrt_dma_start_1d_wideptr(uint64_t dst, uint64_t src,
                                                        size_t size) {
            // Current DMA does not allow transfers with size == 0 (blocks)
            // TODO(colluca) remove this check once new DMA is integrated
            if (size > 0) {
                register uint32_t reg_dst_low asm("a0") = dst >> 0;    // 10
                register uint32_t reg_dst_high asm("a1") = dst >> 32;  // 11
                register uint32_t reg_src_low asm("a2") = src >> 0;    // 12
                register uint32_t reg_src_high asm("a3") = src >> 32;  // 13
                register uint32_t reg_size asm("a4") = size;           // 14

                // dmsrc a2, a3
                asm volatile(
                    ".word (0b0000000 << 25) | \
                        (     (13) << 20) | \
                        (     (12) << 15) | \
                        (    0b000 << 12) | \
                        (0b0101011 <<  0)   \n" ::"r"(reg_src_high),
                    "r"(reg_src_low));

                // dmdst a0, a1
                asm volatile(
                    ".word (0b0000001 << 25) | \
                        (     (11) << 20) | \
                        (     (10) << 15) | \
                        (    0b000 << 12) | \
                        (0b0101011 <<  0)   \n" ::"r"(reg_dst_high),
                    "r"(reg_dst_low));

                // dmcpyi a0, a4, 0b00
                register uint32_t reg_txid asm("a0");  // 10
                asm volatile(
                    ".word (0b0000010 << 25) | \
                        (  0b00000 << 20) | \
                        (     (14) << 15) | \
                        (    0b000 << 12) | \
                        (     (10) <<  7) | \
                        (0b0101011 <<  0)   \n"
                    : "=r"(reg_txid)
                    : "r"(reg_size));

                return reg_txid;
            } else {
                return -1;
            }
        }

        P.S. We only implement taking the top branch for now.
>>>>>>> 26d9fe25
        """
        reg_t = riscv.IntRegisterType.unallocated()
        rewriter.replace_matched_op(
            [
<<<<<<< HEAD
                zero := riscv.GetRegisterOp(riscv.Registers.ZERO),
                # "Take a void* (assumed 32bit) and make it a 32 bit-wide RISC-V register"
                i32_dst := builtin.UnrealizedConversionCastOp.get(
                    [op.dst],
                    [reg_t],
                ),
                # "Take a void* (assumed 32bit) and make it a 32 bit-wide RISC-V register"
                i32_src := builtin.UnrealizedConversionCastOp.get(
                    [op.src],
                    [reg_t],
=======
                # "Take an ui64 and split it in two 32 bit-wide RISC-V registers"
                split_i64_dst := builtin.UnrealizedConversionCastOp.get(
                    [op.dst],
                    [reg_t, reg_t],
                ),
                # "Take an ui64 and split it in two 32 bit-wide RISC-V registers"
                split_i64_src := builtin.UnrealizedConversionCastOp.get(
                    [op.src],
                    [reg_t, reg_t],
>>>>>>> 26d9fe25
                ),
                # "Convert an IR-level i32 to a RISC-V register"
                i32_size := builtin.UnrealizedConversionCastOp.get(
                    [op.size],
                    [reg_t],
                ),
<<<<<<< HEAD
                riscv_snitch.DMSourceOp(i32_src, zero),
                riscv_snitch.DMDestinationOp(i32_dst, zero),
=======
                riscv_snitch.DMSourceOp(
                    split_i64_src.results[0], split_i64_src.results[1]
                ),
                riscv_snitch.DMDestinationOp(
                    split_i64_dst.results[0], split_i64_dst.results[1]
                ),
>>>>>>> 26d9fe25
                copy_imm := riscv_snitch.DMCopyImmOp(i32_size, 0),
                tx_id := builtin.UnrealizedConversionCastOp.get(
                    [copy_imm], [builtin.i32]
                ),
            ],
            new_results=tx_id.results,
        )


class ConvertSnrtToRISCV(ModulePass):
    name = "convert-snrt-to-riscv-asm"

    def apply(self, ctx: MLContext, op: builtin.ModuleOp) -> None:
        PatternRewriteWalker(
            GreedyRewritePatternApplier(
                [
                    LowerClusterHWBarrier(),
                    LowerSSRDisable(),
<<<<<<< HEAD
                    LowerDMAStart1D(),
=======
                    LowerDMAStart1DWidePtr(),
>>>>>>> 26d9fe25
                ]
            )
        ).rewrite_module(op)<|MERGE_RESOLUTION|>--- conflicted
+++ resolved
@@ -63,28 +63,58 @@
         )
 
 
-<<<<<<< HEAD
 class LowerDMAStart1D(RewritePattern):
     @op_type_rewrite_pattern
     def match_and_rewrite(
         self, op: snitch_runtime.DmaStart1DOp, rewriter: PatternRewriter, /
-=======
-class LowerDMAStart1DWidePtr(RewritePattern):
-    @op_type_rewrite_pattern
-    def match_and_rewrite(
-        self, op: snitch_runtime.DmaStart1DWideptrOp, rewriter: PatternRewriter, /
->>>>>>> 26d9fe25
-    ):
-        """
-        Lowers to:
-
-<<<<<<< HEAD
+    ):
+        """
+        Lowers to:
+
         /// Initiate an asynchronous 1D DMA transfer.
         inline snrt_dma_txid_t snrt_dma_start_1d(void *dst, const void *src,
                                                 size_t size) {
             return snrt_dma_start_1d_wideptr((size_t)dst, (size_t)src, size);
         }
-=======
+        """
+        reg_t = riscv.IntRegisterType.unallocated()
+        rewriter.replace_matched_op(
+            [
+                zero := riscv.GetRegisterOp(riscv.Registers.ZERO),
+                # "Take a void* (assumed 32bit) and make it a 32 bit-wide RISC-V register"
+                i32_dst := builtin.UnrealizedConversionCastOp.get(
+                    [op.dst],
+                    [reg_t],
+                ),
+                # "Take a void* (assumed 32bit) and make it a 32 bit-wide RISC-V register"
+                i32_src := builtin.UnrealizedConversionCastOp.get(
+                    [op.src],
+                    [reg_t],
+                ),
+                # "Convert an IR-level i32 to a RISC-V register"
+                i32_size := builtin.UnrealizedConversionCastOp.get(
+                    [op.size],
+                    [reg_t],
+                ),
+                riscv_snitch.DMSourceOp(i32_src, zero),
+                riscv_snitch.DMDestinationOp(i32_dst, zero),
+                copy_imm := riscv_snitch.DMCopyImmOp(i32_size, 0),
+                tx_id := builtin.UnrealizedConversionCastOp.get(
+                    [copy_imm], [builtin.i32]
+                ),
+            ],
+            new_results=tx_id.results,
+        )
+
+
+class LowerDMAStart1DWidePtr(RewritePattern):
+    @op_type_rewrite_pattern
+    def match_and_rewrite(
+        self, op: snitch_runtime.DmaStart1DWideptrOp, rewriter: PatternRewriter, /
+    ):
+        """
+        Lowers to:
+
         /// Initiate an asynchronous 1D DMA transfer with wide 64-bit pointers.
         inline snrt_dma_txid_t snrt_dma_start_1d_wideptr(uint64_t dst, uint64_t src,
                                                         size_t size) {
@@ -134,23 +164,10 @@
         }
 
         P.S. We only implement taking the top branch for now.
->>>>>>> 26d9fe25
         """
         reg_t = riscv.IntRegisterType.unallocated()
         rewriter.replace_matched_op(
             [
-<<<<<<< HEAD
-                zero := riscv.GetRegisterOp(riscv.Registers.ZERO),
-                # "Take a void* (assumed 32bit) and make it a 32 bit-wide RISC-V register"
-                i32_dst := builtin.UnrealizedConversionCastOp.get(
-                    [op.dst],
-                    [reg_t],
-                ),
-                # "Take a void* (assumed 32bit) and make it a 32 bit-wide RISC-V register"
-                i32_src := builtin.UnrealizedConversionCastOp.get(
-                    [op.src],
-                    [reg_t],
-=======
                 # "Take an ui64 and split it in two 32 bit-wide RISC-V registers"
                 split_i64_dst := builtin.UnrealizedConversionCastOp.get(
                     [op.dst],
@@ -160,24 +177,18 @@
                 split_i64_src := builtin.UnrealizedConversionCastOp.get(
                     [op.src],
                     [reg_t, reg_t],
->>>>>>> 26d9fe25
                 ),
                 # "Convert an IR-level i32 to a RISC-V register"
                 i32_size := builtin.UnrealizedConversionCastOp.get(
                     [op.size],
                     [reg_t],
                 ),
-<<<<<<< HEAD
-                riscv_snitch.DMSourceOp(i32_src, zero),
-                riscv_snitch.DMDestinationOp(i32_dst, zero),
-=======
                 riscv_snitch.DMSourceOp(
                     split_i64_src.results[0], split_i64_src.results[1]
                 ),
                 riscv_snitch.DMDestinationOp(
                     split_i64_dst.results[0], split_i64_dst.results[1]
                 ),
->>>>>>> 26d9fe25
                 copy_imm := riscv_snitch.DMCopyImmOp(i32_size, 0),
                 tx_id := builtin.UnrealizedConversionCastOp.get(
                     [copy_imm], [builtin.i32]
@@ -196,11 +207,8 @@
                 [
                     LowerClusterHWBarrier(),
                     LowerSSRDisable(),
-<<<<<<< HEAD
                     LowerDMAStart1D(),
-=======
                     LowerDMAStart1DWidePtr(),
->>>>>>> 26d9fe25
                 ]
             )
         ).rewrite_module(op)