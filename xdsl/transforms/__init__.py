from collections.abc import Callable

from xdsl.passes import ModulePass


def get_all_passes() -> dict[str, Callable[[], type[ModulePass]]]:
    """Return the list of all available passes."""

    def get_apply_individual_rewrite():
        from xdsl.transforms.individual_rewrite import ApplyIndividualRewritePass

        return ApplyIndividualRewritePass

    def get_apply_pdl():
        from xdsl.transforms import apply_pdl

        return apply_pdl.ApplyPDLPass

    def get_arith_add_fastmath():
        from xdsl.transforms import arith_add_fastmath

        return arith_add_fastmath.AddArithFastMathFlagsPass

    def get_canonicalize_dmp():
        from xdsl.transforms import canonicalize_dmp

        return canonicalize_dmp.CanonicalizeDmpPass

    def get_canonicalize():
        from xdsl.transforms import canonicalize

        return canonicalize.CanonicalizePass

    def get_constant_fold_interp():
        from xdsl.transforms import constant_fold_interp

        return constant_fold_interp.ConstantFoldInterpPass

    def get_control_flow_hoist():
        from xdsl.transforms import control_flow_hoist

        return control_flow_hoist.ControlFlowHoistPass

    def get_convert_arith_to_riscv_snitch():
        from xdsl.backend.riscv.lowering import convert_arith_to_riscv_snitch

        return convert_arith_to_riscv_snitch.ConvertArithToRiscvSnitchPass

    def get_convert_arith_to_riscv():
        from xdsl.backend.riscv.lowering import convert_arith_to_riscv

        return convert_arith_to_riscv.ConvertArithToRiscvPass

    def get_convert_arith_to_varith():
        from xdsl.transforms import varith_transformations

        return varith_transformations.ConvertArithToVarithPass

    def get_convert_func_to_riscv_func():
        from xdsl.backend.riscv.lowering import convert_func_to_riscv_func

        return convert_func_to_riscv_func.ConvertFuncToRiscvFuncPass

    def get_convert_linalg_to_loops():
        from xdsl.transforms import convert_linalg_to_loops

        return convert_linalg_to_loops.ConvertLinalgToLoopsPass

    def get_convert_linalg_to_memref_stream():
        from xdsl.transforms import convert_linalg_to_memref_stream

        return convert_linalg_to_memref_stream.ConvertLinalgToMemrefStreamPass

    def get_convert_memref_stream_to_loops():
        from xdsl.transforms import convert_memref_stream_to_loops

        return convert_memref_stream_to_loops.ConvertMemrefStreamToLoopsPass

    def get_convert_memref_stream_to_snitch_stream():
        from xdsl.transforms import convert_memref_stream_to_snitch_stream

        return (
            convert_memref_stream_to_snitch_stream.ConvertMemrefStreamToSnitchStreamPass
        )

    def get_convert_memref_to_ptr():
        from xdsl.transforms import convert_memref_to_ptr

        return convert_memref_to_ptr.ConvertMemrefToPtr

    def get_convert_memref_to_riscv():
        from xdsl.backend.riscv.lowering import convert_memref_to_riscv

        return convert_memref_to_riscv.ConvertMemrefToRiscvPass

    def get_convert_ml_program_to_memref():
        from xdsl.transforms import convert_ml_program_to_memref

        return convert_ml_program_to_memref.ConvertMlProgramToMemrefPass

    def get_convert_onnx_to_linalg():
        from xdsl.transforms import convert_onnx_to_linalg

        return convert_onnx_to_linalg.ConvertOnnxToLinalgPass

    def get_convert_print_format_to_riscv_debug():
        from xdsl.backend.riscv.lowering import convert_print_format_to_riscv_debug

        return convert_print_format_to_riscv_debug.ConvertPrintFormatToRiscvDebugPass

    def get_convert_ptr_to_riscv():
        from xdsl.transforms import convert_ptr_to_riscv

        return convert_ptr_to_riscv.ConvertPtrToRiscvPass

    def get_convert_qref_to_qssa():
        from xdsl.transforms import convert_qref_to_qssa

        return convert_qref_to_qssa.ConvertQRefToQssa

    def get_convert_qssa_to_qref():
        from xdsl.transforms import convert_qssa_to_qref

        return convert_qssa_to_qref.ConvertQssaToQRef

    def get_convert_riscv_scf_for_to_frep():
        from xdsl.transforms import convert_riscv_scf_for_to_frep

        return convert_riscv_scf_for_to_frep.ConvertRiscvScfForToFrepPass

    def get_convert_riscv_scf_to_riscv_cf():
        from xdsl.backend.riscv.lowering import convert_riscv_scf_to_riscv_cf

        return convert_riscv_scf_to_riscv_cf.ConvertRiscvScfToRiscvCfPass

    def get_convert_scf_to_cf():
        from xdsl.transforms import convert_scf_to_cf

        return convert_scf_to_cf.ConvertScfToCf

    def get_convert_scf_to_openmp():
        from xdsl.transforms import convert_scf_to_openmp

        return convert_scf_to_openmp.ConvertScfToOpenMPPass

    def get_convert_scf_to_riscv_scf():
        from xdsl.backend.riscv.lowering import convert_scf_to_riscv_scf

        return convert_scf_to_riscv_scf.ConvertScfToRiscvPass

    def get_convert_snitch_stream_to_snitch():
        from xdsl.backend.riscv.lowering import convert_snitch_stream_to_snitch

        return convert_snitch_stream_to_snitch.ConvertSnitchStreamToSnitch

    def get_convert_stencil_to_csl_stencil():
        from xdsl.transforms import convert_stencil_to_csl_stencil

        return convert_stencil_to_csl_stencil.ConvertStencilToCslStencilPass

    def get_convert_stencil_to_ll_mlir():
        from xdsl.transforms.experimental import convert_stencil_to_ll_mlir

        return convert_stencil_to_ll_mlir.ConvertStencilToLLMLIRPass

    def get_convert_varith_to_arith():
        from xdsl.transforms import varith_transformations

        return varith_transformations.ConvertVarithToArithPass

    def get_cse():
        from xdsl.transforms import common_subexpression_elimination

        return common_subexpression_elimination.CommonSubexpressionElimination

    def get_csl_stencil_bufferize():
        from xdsl.transforms import csl_stencil_bufferize

        return csl_stencil_bufferize.CslStencilBufferize

    def get_csl_stencil_handle_async_flow():
        from xdsl.transforms import csl_stencil_handle_async_flow

        return csl_stencil_handle_async_flow.CslStencilHandleAsyncControlFlow

    def get_csl_stencil_materialize_stores():
        from xdsl.transforms import csl_stencil_materialize_stores

        return csl_stencil_materialize_stores.CslStencilMaterializeStores

    def get_csl_stencil_to_csl_wrapper():
        from xdsl.transforms import csl_stencil_to_csl_wrapper

        return csl_stencil_to_csl_wrapper.CslStencilToCslWrapperPass

    def get_csl_wrapper_hoist_buffers():
        from xdsl.transforms import csl_wrapper_hoist_buffers

        return csl_wrapper_hoist_buffers.CslWrapperHoistBuffers

    def get_dce():
        from xdsl.transforms import dead_code_elimination

        return dead_code_elimination.DeadCodeElimination

    def get_distribute_stencil():
        from xdsl.transforms.experimental.dmp import stencil_global_to_local

        return stencil_global_to_local.DistributeStencilPass

    def get_dmp_to_mpi():
        from xdsl.transforms.experimental.dmp import stencil_global_to_local

        return stencil_global_to_local.DmpToMpiPass

    def get_eqsat_create_eclasses():
        from xdsl.transforms import eqsat_create_eclasses

        return eqsat_create_eclasses.EqsatCreateEclassesPass

    def get_frontend_desymrefy():
        from xdsl.frontend.passes.desymref import FrontendDesymrefyPass

        return FrontendDesymrefyPass

    def get_function_constant_pinning():
        from xdsl.transforms.experimental import function_constant_pinning

        return function_constant_pinning.FunctionConstantPinningPass

    def get_function_persist_arg_names():
        from xdsl.transforms import function_transformations

        return function_transformations.FunctionPersistArgNamesPass

    def get_gpu_map_parallel_loops():
        from xdsl.transforms import gpu_map_parallel_loops

        return gpu_map_parallel_loops.GpuMapParallelLoopsPass

    def get_hls_convert_stencil_to_ll_mlir():
        from xdsl.transforms.experimental import hls_convert_stencil_to_ll_mlir

        return hls_convert_stencil_to_ll_mlir.HLSConvertStencilToLLMLIRPass

    def get_inline_snrt():
        from xdsl.transforms import inline_snrt

        return inline_snrt.InlineSnrtPass

    def get_lift_arith_to_linalg():
        from xdsl.transforms.lift_arith_to_linalg import LiftArithToLinalg

        return LiftArithToLinalg

    def get_linalg_fuse_multiply_add():
        from xdsl.transforms.linalg_transformations import LinalgFuseMultiplyAddPass

        return LinalgFuseMultiplyAddPass

    def get_linalg_to_csl():
        from xdsl.transforms.linalg_to_csl import LinalgToCsl

        return LinalgToCsl

    def get_loop_hoist_memref():
        from xdsl.transforms import loop_hoist_memref

        return loop_hoist_memref.LoopHoistMemrefPass

    def get_lower_affine():
        from xdsl.transforms import lower_affine

        return lower_affine.LowerAffinePass

    def get_lower_csl_stencil():
        from xdsl.transforms import lower_csl_stencil

        return lower_csl_stencil.LowerCslStencil

    def get_lower_csl_wrapper():
        from xdsl.transforms import lower_csl_wrapper

        return lower_csl_wrapper.LowerCslWrapperPass

    def get_lower_hls():
        from xdsl.transforms.experimental import lower_hls

        return lower_hls.LowerHLSPass

    def get_lower_mpi():
        from xdsl.transforms import lower_mpi

        return lower_mpi.LowerMPIPass

    def get_lower_riscv_func():
        from xdsl.transforms import lower_riscv_func

        return lower_riscv_func.LowerRISCVFunc

    def get_lower_riscv_scf_to_labels():
        from xdsl.backend.riscv import riscv_scf_to_asm

        return riscv_scf_to_asm.LowerRiscvScfForToLabelsPass

    def get_lower_snitch():
        from xdsl.transforms import lower_snitch

        return lower_snitch.LowerSnitchPass

    def get_memref_stream_fold_fill():
        from xdsl.transforms import memref_stream_fold_fill

        return memref_stream_fold_fill.MemrefStreamFoldFillPass

    def get_memref_stream_generalize_fill():
        from xdsl.transforms import memref_stream_generalize_fill

        return memref_stream_generalize_fill.MemrefStreamGeneralizeFillPass

    def get_memref_stream_infer_fill():
        from xdsl.transforms import memref_stream_infer_fill

        return memref_stream_infer_fill.MemrefStreamInferFillPass

    def get_memref_stream_interleave():
        from xdsl.transforms import memref_stream_interleave

        return memref_stream_interleave.MemrefStreamInterleavePass

    def get_memref_stream_legalize():
        from xdsl.transforms import memref_stream_legalize

        return memref_stream_legalize.MemrefStreamLegalizePass

    def get_memref_stream_tile_outer_loops():
        from xdsl.transforms import memref_stream_tile_outer_loops

        return memref_stream_tile_outer_loops.MemrefStreamTileOuterLoopsPass

    def get_memref_stream_unnest_out_parameters():
        from xdsl.transforms import memref_stream_unnest_out_parameters

        return memref_stream_unnest_out_parameters.MemrefStreamUnnestOutParametersPass

    def get_memref_streamify():
        from xdsl.transforms import memref_streamify

        return memref_streamify.MemrefStreamifyPass

    def get_memref_to_dsd():
        from xdsl.transforms import memref_to_dsd

        return memref_to_dsd.MemrefToDsdPass

    def get_memref_to_gpu():
        from xdsl.transforms import gpu_allocs

        return gpu_allocs.MemrefToGPUPass

    def get_mlir_opt():
        from xdsl.transforms import mlir_opt

        return mlir_opt.MLIROptPass

    def get_printf_to_llvm():
        from xdsl.transforms import printf_to_llvm

        return printf_to_llvm.PrintfToLLVM

    def get_printf_to_putchar():
        from xdsl.transforms import printf_to_putchar

        return printf_to_putchar.PrintfToPutcharPass

    def get_reconcile_unrealized_casts():
        from xdsl.transforms import reconcile_unrealized_casts

        return reconcile_unrealized_casts.ReconcileUnrealizedCastsPass

    def get_replace_incompatible_fpga():
        from xdsl.transforms.experimental import replace_incompatible_fpga

        return replace_incompatible_fpga.ReplaceIncompatibleFPGA

    def get_riscv_register_allocation():
        from xdsl.transforms import riscv_register_allocation

        return riscv_register_allocation.RISCVRegisterAllocation

    def get_riscv_prologue_epilogue_insertion():
        from xdsl.backend.riscv import prologue_epilogue_insertion

        return prologue_epilogue_insertion.PrologueEpilogueInsertion

    def get_riscv_scf_loop_range_folding():
        from xdsl.transforms import riscv_scf_loop_range_folding

        return riscv_scf_loop_range_folding.RiscvScfLoopRangeFoldingPass

    def get_scf_for_loop_flatten():
        from xdsl.transforms import scf_for_loop_flatten

        return scf_for_loop_flatten.ScfForLoopFlattenPass

    def get_scf_for_loop_range_folding():
        from xdsl.transforms import scf_for_loop_range_folding

        return scf_for_loop_range_folding.ScfForLoopRangeFoldingPass

    def get_scf_parallel_loop_tiling():
        from xdsl.transforms import scf_parallel_loop_tiling

        return scf_parallel_loop_tiling.ScfParallelLoopTilingPass

    def get_shape_inference():
        from xdsl.transforms.shape_inference import ShapeInferencePass

        return ShapeInferencePass

    def get_snitch_allocate_registers():
        from xdsl.transforms import snitch_register_allocation

        return snitch_register_allocation.SnitchRegisterAllocation

    def get_stencil_bufferize():
        from xdsl.transforms import stencil_bufferize

        return stencil_bufferize.StencilBufferize

    def get_stencil_shape_minimize():
        from xdsl.transforms import stencil_shape_minimize

        return stencil_shape_minimize.StencilShapeMinimize

    def get_stencil_storage_materialization():
        from xdsl.transforms.experimental import stencil_storage_materialization

        return stencil_storage_materialization.StencilStorageMaterializationPass

    def get_stencil_tensorize_z_dimension():
        from xdsl.transforms.experimental import stencil_tensorize_z_dimension

        return stencil_tensorize_z_dimension.StencilTensorizeZDimension

    def get_stencil_unroll():
        from xdsl.transforms import stencil_unroll

        return stencil_unroll.StencilUnrollPass

    def get_test_add_timers_to_top_level_funcs():
        from xdsl.transforms import function_transformations

        return function_transformations.TestAddBenchTimersToTopLevelFunctions

    def get_test_lower_linalg_to_snitch():
        from xdsl.transforms import test_lower_linalg_to_snitch

        return test_lower_linalg_to_snitch.TestLowerLinalgToSnitchPass

<<<<<<< HEAD
    def get_stencil_bufferize():
        from xdsl.transforms import stencil_bufferize

        return stencil_bufferize.StencilBufferize

    def get_eqsat_create_eclasses():
        from xdsl.transforms import eqsat_create_eclasses

        return eqsat_create_eclasses.EqsatCreateEclasses

    def get_eqsat_add_costs():
        from xdsl.transforms import eqsat_add_costs

        return eqsat_add_costs.EqsatAddCostsPass

    def get_stencil_shape_minimize():
        from xdsl.transforms import stencil_shape_minimize

        return stencil_shape_minimize.StencilShapeMinimize

=======
>>>>>>> f3414f36
    def get_varith_fuse_repeated_operands():
        from xdsl.transforms import varith_transformations

        return varith_transformations.VarithFuseRepeatedOperandsPass

    # Please insert pass and `get_` function in alphabetical order

    return {
        "apply-individual-rewrite": get_apply_individual_rewrite,
        "apply-pdl": get_apply_pdl,
        "arith-add-fastmath": get_arith_add_fastmath,
        "canonicalize-dmp": get_canonicalize_dmp,
        "canonicalize": get_canonicalize,
        "constant-fold-interp": get_constant_fold_interp,
        "control-flow-hoist": get_control_flow_hoist,
        "convert-arith-to-riscv-snitch": get_convert_arith_to_riscv_snitch,
        "convert-arith-to-riscv": get_convert_arith_to_riscv,
        "convert-arith-to-varith": get_convert_arith_to_varith,
        "convert-func-to-riscv-func": get_convert_func_to_riscv_func,
        "convert-linalg-to-loops": get_convert_linalg_to_loops,
        "convert-linalg-to-memref-stream": get_convert_linalg_to_memref_stream,
        "convert-memref-stream-to-loops": get_convert_memref_stream_to_loops,
        "convert-memref-stream-to-snitch-stream": get_convert_memref_stream_to_snitch_stream,
        "convert-memref-to-ptr": get_convert_memref_to_ptr,
        "convert-memref-to-riscv": get_convert_memref_to_riscv,
        "convert-ml-program-to-memref": get_convert_ml_program_to_memref,
        "convert-onnx-to-linalg": get_convert_onnx_to_linalg,
        "convert-print-format-to-riscv-debug": get_convert_print_format_to_riscv_debug,
        "convert-ptr-to-riscv": get_convert_ptr_to_riscv,
        "convert-qref-to-qssa": get_convert_qref_to_qssa,
        "convert-qssa-to-qref": get_convert_qssa_to_qref,
        "convert-riscv-scf-for-to-frep": get_convert_riscv_scf_for_to_frep,
        "convert-riscv-scf-to-riscv-cf": get_convert_riscv_scf_to_riscv_cf,
        "convert-scf-to-cf": get_convert_scf_to_cf,
        "convert-scf-to-openmp": get_convert_scf_to_openmp,
        "convert-scf-to-riscv-scf": get_convert_scf_to_riscv_scf,
        "convert-snitch-stream-to-snitch": get_convert_snitch_stream_to_snitch,
        "convert-stencil-to-csl-stencil": get_convert_stencil_to_csl_stencil,
        "convert-stencil-to-ll-mlir": get_convert_stencil_to_ll_mlir,
        "convert-varith-to-arith": get_convert_varith_to_arith,
        "cse": get_cse,
        "csl-stencil-bufferize": get_csl_stencil_bufferize,
        "csl-stencil-handle-async-flow": get_csl_stencil_handle_async_flow,
        "csl-stencil-materialize-stores": get_csl_stencil_materialize_stores,
        "csl-stencil-to-csl-wrapper": get_csl_stencil_to_csl_wrapper,
        "csl-wrapper-hoist-buffers": get_csl_wrapper_hoist_buffers,
        "dce": get_dce,
        "distribute-stencil": get_distribute_stencil,
        "dmp-to-mpi": get_dmp_to_mpi,
        "eqsat-create-eclasses": get_eqsat_create_eclasses,
        "frontend-desymrefy": get_frontend_desymrefy,
        "function-constant-pinning": get_function_constant_pinning,
        "function-persist-arg-names": get_function_persist_arg_names,
        "gpu-map-parallel-loops": get_gpu_map_parallel_loops,
        "hls-convert-stencil-to-ll-mlir": get_hls_convert_stencil_to_ll_mlir,
        "inline-snrt": get_inline_snrt,
        "lift-arith-to-linalg": get_lift_arith_to_linalg,
        "linalg-fuse-multiply-add": get_linalg_fuse_multiply_add,
        "linalg-to-csl": get_linalg_to_csl,
        "loop-hoist-memref": get_loop_hoist_memref,
        "lower-affine": get_lower_affine,
        "lower-csl-stencil": get_lower_csl_stencil,
        "lower-csl-wrapper": get_lower_csl_wrapper,
        "lower-hls": get_lower_hls,
        "lower-mpi": get_lower_mpi,
        "lower-riscv-func": get_lower_riscv_func,
        "lower-riscv-scf-to-labels": get_lower_riscv_scf_to_labels,
        "lower-snitch": get_lower_snitch,
        "memref-stream-fold-fill": get_memref_stream_fold_fill,
        "memref-stream-generalize-fill": get_memref_stream_generalize_fill,
        "memref-stream-infer-fill": get_memref_stream_infer_fill,
        "memref-stream-interleave": get_memref_stream_interleave,
        "memref-stream-legalize": get_memref_stream_legalize,
        "memref-stream-tile-outer-loops": get_memref_stream_tile_outer_loops,
        "memref-stream-unnest-out-parameters": get_memref_stream_unnest_out_parameters,
        "memref-streamify": get_memref_streamify,
        "memref-to-dsd": get_memref_to_dsd,
        "memref-to-gpu": get_memref_to_gpu,
        "mlir-opt": get_mlir_opt,
        "printf-to-llvm": get_printf_to_llvm,
        "printf-to-putchar": get_printf_to_putchar,
        "reconcile-unrealized-casts": get_reconcile_unrealized_casts,
        "replace-incompatible-fpga": get_replace_incompatible_fpga,
        "riscv-allocate-registers": get_riscv_register_allocation,
        "riscv-prologue-epilogue-insertion": get_riscv_prologue_epilogue_insertion,
        "riscv-scf-loop-range-folding": get_riscv_scf_loop_range_folding,
        "scf-for-loop-flatten": get_scf_for_loop_flatten,
        "scf-for-loop-range-folding": get_scf_for_loop_range_folding,
        "scf-parallel-loop-tiling": get_scf_parallel_loop_tiling,
        "shape-inference": get_shape_inference,
        "snitch-allocate-registers": get_snitch_allocate_registers,
        "stencil-bufferize": get_stencil_bufferize,
        "stencil-shape-minimize": get_stencil_shape_minimize,
        "stencil-storage-materialization": get_stencil_storage_materialization,
        "stencil-tensorize-z-dimension": get_stencil_tensorize_z_dimension,
        "stencil-unroll": get_stencil_unroll,
        "test-add-timers-to-top-level-funcs": get_test_add_timers_to_top_level_funcs,
        "test-lower-linalg-to-snitch": get_test_lower_linalg_to_snitch,
<<<<<<< HEAD
        "eqsat-create-eclasses": get_eqsat_create_eclasses,
        "eqsat-add-costs": get_eqsat_add_costs,
=======
>>>>>>> f3414f36
        "varith-fuse-repeated-operands": get_varith_fuse_repeated_operands,
    }<|MERGE_RESOLUTION|>--- conflicted
+++ resolved
@@ -213,6 +213,11 @@
 
         return stencil_global_to_local.DmpToMpiPass
 
+    def get_eqsat_add_costs():
+        from xdsl.transforms import eqsat_add_costs
+
+        return eqsat_add_costs.EqsatAddCostsPass
+
     def get_eqsat_create_eclasses():
         from xdsl.transforms import eqsat_create_eclasses
 
@@ -458,29 +463,6 @@
 
         return test_lower_linalg_to_snitch.TestLowerLinalgToSnitchPass
 
-<<<<<<< HEAD
-    def get_stencil_bufferize():
-        from xdsl.transforms import stencil_bufferize
-
-        return stencil_bufferize.StencilBufferize
-
-    def get_eqsat_create_eclasses():
-        from xdsl.transforms import eqsat_create_eclasses
-
-        return eqsat_create_eclasses.EqsatCreateEclasses
-
-    def get_eqsat_add_costs():
-        from xdsl.transforms import eqsat_add_costs
-
-        return eqsat_add_costs.EqsatAddCostsPass
-
-    def get_stencil_shape_minimize():
-        from xdsl.transforms import stencil_shape_minimize
-
-        return stencil_shape_minimize.StencilShapeMinimize
-
-=======
->>>>>>> f3414f36
     def get_varith_fuse_repeated_operands():
         from xdsl.transforms import varith_transformations
 
@@ -530,6 +512,7 @@
         "dce": get_dce,
         "distribute-stencil": get_distribute_stencil,
         "dmp-to-mpi": get_dmp_to_mpi,
+        "eqsat-add-costs": get_eqsat_add_costs,
         "eqsat-create-eclasses": get_eqsat_create_eclasses,
         "frontend-desymrefy": get_frontend_desymrefy,
         "function-constant-pinning": get_function_constant_pinning,
@@ -579,10 +562,5 @@
         "stencil-unroll": get_stencil_unroll,
         "test-add-timers-to-top-level-funcs": get_test_add_timers_to_top_level_funcs,
         "test-lower-linalg-to-snitch": get_test_lower_linalg_to_snitch,
-<<<<<<< HEAD
-        "eqsat-create-eclasses": get_eqsat_create_eclasses,
-        "eqsat-add-costs": get_eqsat_add_costs,
-=======
->>>>>>> f3414f36
         "varith-fuse-repeated-operands": get_varith_fuse_repeated_operands,
     }