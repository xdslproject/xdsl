from xdsl.dialects import llvm, builtin, arith
import pytest


def test_llvm_pointer_ops():
    module = builtin.ModuleOp.from_region_or_ops([
        idx := arith.Constant.from_int_and_width(0, 64),
        ptr := llvm.IntToPtrOp.get(idx, ptr_type=builtin.i32),
        val := llvm.LoadOp.get(ptr),
        nullptr := llvm.NullOp.get(),
        alloc_ptr := llvm.AllocaOp.get(idx, elem_type=builtin.IndexType()),
        llvm.LoadOp.get(alloc_ptr),
<<<<<<< HEAD
        

       
=======
        store := llvm.StoreOp.get(val,
                                  ptr,
                                  alignment=32,
                                  volatile=True,
                                  nontemporal=True),
>>>>>>> deb321d9
    ])

    module.verify()

    assert len(alloc_ptr.res.uses) == 1
    assert ptr.input is idx.result
    assert isinstance(ptr.output.typ, llvm.LLVMPointerType)
    assert ptr.output.typ.type == builtin.i32
    assert isinstance(ptr.output.typ.addr_space, builtin.NoneAttr)

    assert 'volatile_' in store.attributes
    assert 'nontemporal' in store.attributes
    assert 'alignment' in store.attributes
    assert 'ordering' in store.attributes

    assert isinstance(nullptr.nullptr.typ, llvm.LLVMPointerType)
    assert isinstance(nullptr.nullptr.typ.type, builtin.NoneAttr)
    assert isinstance(nullptr.nullptr.typ.addr_space, builtin.NoneAttr)    


def test_llvm_pointer_type():
    assert llvm.LLVMPointerType.typed(builtin.i64).is_typed()
    assert llvm.LLVMPointerType.typed(builtin.i64).type is builtin.i64
    assert isinstance(
        llvm.LLVMPointerType.typed(builtin.i64).addr_space, builtin.NoneAttr)
<<<<<<< HEAD
=======

>>>>>>> deb321d9
    assert not llvm.LLVMPointerType.opaque().is_typed()
    assert isinstance(llvm.LLVMPointerType.opaque().type, builtin.NoneAttr)
    assert isinstance(llvm.LLVMPointerType.opaque().addr_space,
                      builtin.NoneAttr)
    
    
def test_llvm_getelementptr_op_invalid_construction():
    size = arith.Constant.from_int_and_width(1, 32)
    ptr = llvm.AllocaOp.get(size, builtin.i32)
    opaque_ptr = llvm.AllocaOp.get(size, builtin.i32, as_untyped_ptr=True)

    # check that passing an opaque pointer to GEP without a pointee type fails
    with pytest.raises(ValueError):
        llvm.GEPOp.get(opaque_ptr, llvm.LLVMPointerType.typed(builtin.i32), [1])

    # check that non-pointer arguments fail
    with pytest.raises(ValueError):
        llvm.GEPOp.get(size, llvm.LLVMPointerType.opaque())

    # check that non-pointer result types fail
    with pytest.raises(ValueError):
        llvm.GEPOp.get(ptr, builtin.i32, [1])


def test_llvm_getelementptr_op():
    size = arith.Constant.from_int_and_width(1, 32)
    ptr = llvm.AllocaOp.get(size, builtin.i32)
    ptr_typ = ptr.res.typ
    opaque_ptr = llvm.AllocaOp.get(size, builtin.i32, as_untyped_ptr=True)

    # check that construction with static-only offsets and inbounds attr works:
    gep1 = llvm.GEPOp.get(ptr,ptr_typ, [1], inbounds=True)

    assert 'inbounds' in gep1.attributes
    assert gep1.result.typ == ptr_typ
    assert gep1.ptr == ptr.res
    assert 'elem_type' not in gep1.attributes
    assert len(gep1.rawConstantIndices.data) == 1
    assert len(gep1.ssa_indices) == 0

    # check that construction with opaque pointer works:
    gep2 = llvm.GEPOp.get(opaque_ptr, ptr_typ, [1], pointee_type=builtin.i32)

    assert 'elem_type' in gep2.attributes
    assert 'inbounds' not in gep2.attributes
    assert gep2.result.typ == ptr_typ
    assert len(gep1.rawConstantIndices.data) == 1
    assert len(gep1.ssa_indices) == 0

    # check GEP with mixed args
    gep3 = llvm.GEPOp.get(ptr, ptr_typ, [1, -2147483648], [size])

    assert len(gep3.rawConstantIndices.data) == 2
    assert len(gep3.ssa_indices) == 1
<|MERGE_RESOLUTION|>--- conflicted
+++ resolved
@@ -10,17 +10,11 @@
         nullptr := llvm.NullOp.get(),
         alloc_ptr := llvm.AllocaOp.get(idx, elem_type=builtin.IndexType()),
         llvm.LoadOp.get(alloc_ptr),
-<<<<<<< HEAD
-        
-
-       
-=======
         store := llvm.StoreOp.get(val,
                                   ptr,
                                   alignment=32,
                                   volatile=True,
                                   nontemporal=True),
->>>>>>> deb321d9
     ])
 
     module.verify()
@@ -46,10 +40,6 @@
     assert llvm.LLVMPointerType.typed(builtin.i64).type is builtin.i64
     assert isinstance(
         llvm.LLVMPointerType.typed(builtin.i64).addr_space, builtin.NoneAttr)
-<<<<<<< HEAD
-=======
-
->>>>>>> deb321d9
     assert not llvm.LLVMPointerType.opaque().is_typed()
     assert isinstance(llvm.LLVMPointerType.opaque().type, builtin.NoneAttr)
     assert isinstance(llvm.LLVMPointerType.opaque().addr_space,
