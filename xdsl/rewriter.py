from typing import List, Optional

from xdsl.ir import SSAValue, BlockArgument
from xdsl.irdl import Operation, Region, Block, OpResult


class Rewriter:

    @staticmethod
    def erase_op(op: Operation, safe_erase: bool = True):
        """
        Erase an operation.
        Check that the operation has no uses, and has a parent.
        If safe_erase is True, check that the operation has no uses.
        Otherwise, replace its uses with ErasedSSAValue.
        """
        assert op.parent, "Cannot erase an operation that has no parents"

        block = op.parent
        block.erase_op(op, safe_erase=safe_erase)

    @staticmethod
    def replace_op(
            op: Operation,
            new_ops: Operation | List[Operation],
            new_results: Optional[List[Optional[SSAValue]]
                                  | List[OpResult]] = None,  # noqa
            safe_erase: bool = True):
        """
        Replace an operation with multiple new ones.
        If new_results is specified, map the results of the deleted operations with these
        SSA values.
        Otherwise, use the results of the last operation added.
        None elements in new_results are the SSA values to delete.
        If safe_erase is False, then operations can be deleted even if they are
        still used.
        """
        if op.parent is None:
            raise ValueError("Cannot replace an operation without a parent")
        block = op.parent

        if not isinstance(new_ops, list):
            new_ops = [new_ops]
        if new_results is None:
            new_results = [] if len(new_ops) == 0 else new_ops[-1].results

        if len(op.results) != len(new_results):
            raise ValueError(
                f"Expected {len(op.results)} new results, but got {len(new_results)}"
            )

        for old_result, new_result in zip(op.results, new_results):
            if new_result is None:
                old_result.erase(safe_erase=safe_erase)
            else:
                old_result.replace_by(new_result)

        if len(op.results) == 0:
            block.insert_ops_after(new_ops, op)
        else:
            block.insert_ops_after(new_ops, op)

            for new_op in new_ops:
                for res in new_op.results:
                    res.name = op.results[0].name
        block.erase_op(op, safe_erase=safe_erase)

    @staticmethod
    def inline_block_at_pos(block: Block, target_block: Block, pos: int):
        """
        Move the block operations to a given position in another block.
        This block should not be a parent of the block to move to.
        The block operations should not use the block arguments.
        """
        if block.is_ancestor(target_block):
            raise Exception("Cannot inline a block in a child block.")
        for op in block.ops:
            for operand in op.operands:
                if isinstance(operand,
                              BlockArgument) and operand.block is block:
                    raise Exception(
                        "Cannot inline block which has operations using "
                        "the block arguments.")

        ops = list(block.ops)
        for block_op in ops:
            block_op.detach()

        target_block.insert_op(ops, pos)

    @staticmethod
    def inline_block_before(block: Block, op: Operation):
        """
        Move the block operations before another operation.
        The block should not be a parent of the operation.
        The block operations should not use the block arguments.
        """
        if op.parent is None:
            raise Exception(
                "Cannot inline a block before a toplevel operation")

        first_op = block.first_op
        last_op = block.last_op

        if first_op is None:
            return

        if first_op is last_op:
            # block has only one operation
            block.detach_op(first_op)
            op.parent.insert_op_before(first_op, op)
            return

        ops = list(block.ops)
        for block_op in ops:
            block_op.detach()

        op.parent.insert_ops_before(ops, op)
        block.erase()

    @staticmethod
    def inline_block_after(block: Block, op: Operation):
        """
        Move the block operations after another operation.
        The block should not be a parent of the operation.
        The block operations should not use the block arguments.
        """
        if op.parent is None:
            raise Exception(
                "Cannot inline a block before a toplevel operation")

        first_op = block.first_op
        last_op = block.last_op

        if first_op is None:
            return

        if first_op is last_op:
            # block has only one operation
            block.detach_op(first_op)
            op.parent.insert_op_after(first_op, op)
            return

        ops = list(block.ops)
        for block_op in ops:
            block_op.detach()

        op.parent.insert_ops_after(ops, op)

    @staticmethod
    def insert_block_after(block: Block | List[Block], target: Block):
        """
        Insert one or multiple blocks after another block.
        The blocks to insert should be detached from any region.
        The target block should not be contained in the block to insert.
        """
        if target.parent is None:
            raise Exception("Cannot move a block after a toplevel op")
        region = target.parent
        block_list = block if isinstance(block, list) else [block]
        if len(block_list) == 0:
            return
        pos = region.get_block_index(target)
        region.insert_block(block_list, pos + 1)

    @staticmethod
    def insert_block_before(block: Block | List[Block], target: Block):
        """
        Insert one or multiple block before another block.
        The blocks to insert should be detached from any region.
        The target block should not be contained in the block to insert.
        """
        if target.parent is None:
            raise Exception("Cannot move a block after a toplevel op")
        region = target.parent
        block_list = block if isinstance(block, list) else [block]
        pos = region.get_block_index(target)
        region.insert_block(block_list, pos)

    @staticmethod
    def insert_op_after(op: Operation, new_op: Operation):
        """Inserts a new operation after another operation."""
        if op.parent is None:
            raise Exception(
                "Cannot insert an operation after a toplevel operation")
<<<<<<< HEAD
        op.parent.insert_op_after(new_op, op)
=======
        op.parent.insert_ops_after((new_op, ), op)
>>>>>>> 961d8461

    @staticmethod
    def insert_op_before(op: Operation, new_op: Operation):
        """Inserts a new operation before another operation."""
        if op.parent is None:
            raise Exception(
                "Cannot insert an operation before a toplevel operation")
<<<<<<< HEAD
        op.parent.insert_op_before(new_op, op)
=======
        op.parent.insert_ops_before((new_op, ), op)
>>>>>>> 961d8461

    @staticmethod
    def move_region_contents_to_new_regions(region: Region) -> Region:
        """Move the region blocks to a new region."""
        new_region = Region()
        for block in region.blocks:
            block.parent = None
            new_region.add_block(block)
        region.blocks = []
        return new_region<|MERGE_RESOLUTION|>--- conflicted
+++ resolved
@@ -183,11 +183,7 @@
         if op.parent is None:
             raise Exception(
                 "Cannot insert an operation after a toplevel operation")
-<<<<<<< HEAD
-        op.parent.insert_op_after(new_op, op)
-=======
         op.parent.insert_ops_after((new_op, ), op)
->>>>>>> 961d8461
 
     @staticmethod
     def insert_op_before(op: Operation, new_op: Operation):
@@ -195,11 +191,7 @@
         if op.parent is None:
             raise Exception(
                 "Cannot insert an operation before a toplevel operation")
-<<<<<<< HEAD
-        op.parent.insert_op_before(new_op, op)
-=======
         op.parent.insert_ops_before((new_op, ), op)
->>>>>>> 961d8461
 
     @staticmethod
     def move_region_contents_to_new_regions(region: Region) -> Region:
