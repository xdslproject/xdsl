import argparse
import os
import sys
<<<<<<< HEAD
from typing import IO, Callable

from xdsl.backend.riscv.lowering import scf_to_riscv_scf
from xdsl.backend.riscv.lowering.lower_func_riscv_func import LowerFuncToRiscvFunc
from xdsl.backend.riscv.lowering.optimisation_riscv import OptimiseRiscvPass
from xdsl.backend.riscv.lowering.riscv_arith_lowering import RISCVLowerArith
from xdsl.backend.riscv.register_rvscf_regalloc import RVSCFRegisterAllocation
=======
from collections.abc import Callable
from typing import IO

from xdsl.backend.riscv import riscv_scf_to_asm
from xdsl.backend.riscv.lowering import (
    convert_arith_to_riscv,
    convert_func_to_riscv_func,
    convert_scf_to_riscv_scf,
)
>>>>>>> a86f550e
from xdsl.dialects.affine import Affine
from xdsl.dialects.arith import Arith
from xdsl.dialects.builtin import Builtin, ModuleOp
from xdsl.dialects.cf import Cf
from xdsl.dialects.cmath import CMath
from xdsl.dialects.experimental.dmp import DMP
from xdsl.dialects.experimental.fir import FIR
from xdsl.dialects.experimental.math import Math
from xdsl.dialects.func import Func
from xdsl.dialects.gpu import GPU
from xdsl.dialects.irdl.irdl import IRDL
from xdsl.dialects.linalg import Linalg
from xdsl.dialects.llvm import LLVM
from xdsl.dialects.memref import MemRef
from xdsl.dialects.mpi import MPI
from xdsl.dialects.pdl import PDL
from xdsl.dialects.printf import Printf
from xdsl.dialects.riscv import RISCV
from xdsl.dialects.riscv_func import RISCV_Func
from xdsl.dialects.riscv_scf import RISCV_Scf
from xdsl.dialects.scf import Scf
from xdsl.dialects.snitch import Snitch
from xdsl.dialects.snitch_runtime import SnitchRuntime
from xdsl.dialects.stencil import Stencil
from xdsl.dialects.test import Test
from xdsl.dialects.vector import Vector
from xdsl.frontend.passes.desymref import DesymrefyPass
from xdsl.frontend.symref import Symref
from xdsl.ir import Dialect, MLContext
from xdsl.parser import Parser
from xdsl.passes import ModulePass
from xdsl.transforms import (
    canonicalize,
    canonicalize_dmp,
    dead_code_elimination,
    lower_mpi,
    lower_riscv_func,
    lower_snitch,
    lower_snitch_runtime,
    mlir_opt,
    printf_to_llvm,
    printf_to_putchar,
    reconcile_unrealized_casts,
    riscv_register_allocation,
)
from xdsl.transforms.experimental import (
    convert_stencil_to_ll_mlir,
    stencil_shape_inference,
    stencil_storage_materialization,
)
from xdsl.transforms.experimental.dmp import stencil_global_to_local
from xdsl.utils.exceptions import ParseError


def get_all_dialects() -> list[Dialect]:
    """Return the list of all available dialects."""
    return [
        Affine,
        Arith,
        Builtin,
        Cf,
        CMath,
        DMP,
        FIR,
        Func,
        GPU,
        Linalg,
        IRDL,
        LLVM,
        Math,
        MemRef,
        MPI,
        PDL,
        Printf,
        RISCV,
        RISCV_Func,
        RISCV_Scf,
        Scf,
        Snitch,
        SnitchRuntime,
        Stencil,
        Symref,
        Test,
        Vector,
    ]


def get_all_passes() -> list[type[ModulePass]]:
    """Return the list of all available passes."""
    return [
        canonicalize.CanonicalizePass,
        canonicalize_dmp.CanonicalizeDmpPass,
        convert_stencil_to_ll_mlir.ConvertStencilToLLMLIRPass,
        dead_code_elimination.DeadCodeElimination,
        DesymrefyPass,
        stencil_global_to_local.GlobalStencilToLocalStencil2DHorizontal,
        stencil_global_to_local.LowerHaloToMPI,
        lower_mpi.LowerMPIPass,
        lower_riscv_func.LowerRISCVFunc,
        lower_snitch.LowerSnitchPass,
        lower_snitch_runtime.LowerSnitchRuntimePass,
        mlir_opt.MLIROptPass,
        printf_to_llvm.PrintfToLLVM,
        printf_to_putchar.PrintfToPutcharPass,
        riscv_register_allocation.RISCVRegisterAllocation,
<<<<<<< HEAD
        RVSCFRegisterAllocation,
        RISCVLowerArith,
        LowerFuncToRiscvFunc,
        OptimiseRiscvPass,
        scf_to_riscv_scf.ScfToRiscvPass,
=======
        convert_arith_to_riscv.ConvertArithToRiscvPass,
        convert_func_to_riscv_func.ConvertFuncToRiscvFuncPass,
        convert_scf_to_riscv_scf.ConvertScfToRiscvPass,
        riscv_scf_to_asm.LowerScfForToLabels,
>>>>>>> a86f550e
        stencil_shape_inference.StencilShapeInferencePass,
        stencil_storage_materialization.StencilStorageMaterializationPass,
        reconcile_unrealized_casts.ReconcileUnrealizedCastsPass,
    ]


class CommandLineTool:
    ctx: MLContext
    args: argparse.Namespace
    """
    The argument parsers namespace which holds the parsed commandline
    attributes.
    """

    available_frontends: dict[str, Callable[[IO[str]], ModuleOp]]
    """
    A mapping from file extension to a frontend that can handle this
    file type.
    """

    def register_all_arguments(self, arg_parser: argparse.ArgumentParser):
        arg_parser.add_argument(
            "input_file", type=str, nargs="?", help="path to input file"
        )

        frontends = [name for name in self.available_frontends]
        arg_parser.add_argument(
            "-f",
            "--frontend",
            type=str,
            required=False,
            choices=frontends,
            help="Frontend to be used for the input. If not set, "
            "the xdsl frontend or the one for the file extension "
            "is used.",
        )
        arg_parser.add_argument("--disable-verify", default=False, action="store_true")

        arg_parser.add_argument(
            "--allow-unregistered-dialect",
            default=False,
            action="store_true",
            help="Allow the parsing of unregistered dialects.",
        )

        arg_parser.add_argument(
            "--no-implicit-module",
            default=False,
            action="store_true",
            help="Disable implicit addition of a top-level module op during parsing.",
        )

    def get_input_stream(self) -> tuple[IO[str], str]:
        """
        Get the input stream to parse from, along with the file extension.
        """
        if self.args.input_file is None:
            f = sys.stdin
            file_extension = "mlir"
        else:
            f = open(self.args.input_file)
            _, file_extension = os.path.splitext(self.args.input_file)
            file_extension = file_extension.replace(".", "")
        return f, file_extension

    def get_input_name(self):
        return self.args.input_file or "stdin"

    def register_all_dialects(self):
        """
        Register all dialects that can be used.

        Add other/additional dialects by overloading this function.
        """
        for dialect in get_all_dialects():
            self.ctx.register_dialect(dialect)

    def register_all_frontends(self):
        """
        Register all frontends that can be used.

        Add other/additional frontends by overloading this function.
        """

        def parse_mlir(io: IO[str]):
            return Parser(
                self.ctx,
                io.read(),
                self.get_input_name(),
            ).parse_module(not self.args.no_implicit_module)

        self.available_frontends["mlir"] = parse_mlir

    def parse_chunk(self, chunk: IO[str], file_extension: str) -> ModuleOp | None:
        """
        Parse the input file by invoking the parser specified by the `parser`
        argument. If not set, the parser registered for this file extension
        is used.
        """

        try:
            return self.available_frontends[file_extension](chunk)
        except ParseError as e:
            if "parsing_diagnostics" in self.args and self.args.parsing_diagnostics:
                print(e.with_context())
            else:
                raise Exception("Failed to parse:\n" + e.with_context()) from e
        finally:
            chunk.close()<|MERGE_RESOLUTION|>--- conflicted
+++ resolved
@@ -1,25 +1,15 @@
 import argparse
 import os
 import sys
-<<<<<<< HEAD
-from typing import IO, Callable
-
-from xdsl.backend.riscv.lowering import scf_to_riscv_scf
-from xdsl.backend.riscv.lowering.lower_func_riscv_func import LowerFuncToRiscvFunc
-from xdsl.backend.riscv.lowering.optimisation_riscv import OptimiseRiscvPass
-from xdsl.backend.riscv.lowering.riscv_arith_lowering import RISCVLowerArith
-from xdsl.backend.riscv.register_rvscf_regalloc import RVSCFRegisterAllocation
-=======
 from collections.abc import Callable
 from typing import IO
 
-from xdsl.backend.riscv import riscv_scf_to_asm
+from xdsl.backend.riscv import register_rvscf_regalloc, riscv_scf_to_asm
 from xdsl.backend.riscv.lowering import (
     convert_arith_to_riscv,
     convert_func_to_riscv_func,
     convert_scf_to_riscv_scf,
 )
->>>>>>> a86f550e
 from xdsl.dialects.affine import Affine
 from xdsl.dialects.arith import Arith
 from xdsl.dialects.builtin import Builtin, ModuleOp
@@ -125,18 +115,11 @@
         printf_to_llvm.PrintfToLLVM,
         printf_to_putchar.PrintfToPutcharPass,
         riscv_register_allocation.RISCVRegisterAllocation,
-<<<<<<< HEAD
-        RVSCFRegisterAllocation,
-        RISCVLowerArith,
-        LowerFuncToRiscvFunc,
-        OptimiseRiscvPass,
-        scf_to_riscv_scf.ScfToRiscvPass,
-=======
         convert_arith_to_riscv.ConvertArithToRiscvPass,
         convert_func_to_riscv_func.ConvertFuncToRiscvFuncPass,
         convert_scf_to_riscv_scf.ConvertScfToRiscvPass,
         riscv_scf_to_asm.LowerScfForToLabels,
->>>>>>> a86f550e
+        register_rvscf_regalloc.RVSCFRegisterAllocation,
         stencil_shape_inference.StencilShapeInferencePass,
         stencil_storage_materialization.StencilStorageMaterializationPass,
         reconcile_unrealized_casts.ReconcileUnrealizedCastsPass,
