--- conflicted
+++ resolved
@@ -1,7 +1,6 @@
 import pytest
 
-from xdsl.dialects.builtin import FloatAttr, f32
-<<<<<<< HEAD
+from xdsl.dialects.builtin import FloatAttr, f32, f64
 from xdsl.dialects.experimental.stencil import (
     ReturnOp,
     ResultType,
@@ -11,15 +10,7 @@
     FieldType,
     IndexAttr,
 )
-=======
-from xdsl.dialects.builtin import f64
-from xdsl.dialects.experimental.stencil import (
-    FieldType,
-    IndexAttr,
-)
-from xdsl.dialects.experimental.stencil import ReturnOp, ResultType, ApplyOp, TempType
 from xdsl.dialects.stencil import CastOp
->>>>>>> bb0265bb
 from xdsl.ir import Block
 from xdsl.utils.exceptions import VerifyException
 from xdsl.utils.test_value import TestSSAValue
