--- conflicted
+++ resolved
@@ -141,15 +141,8 @@
   }
 
   csl.func @select() -> !csl<dsd mem1d_dsd> {
-<<<<<<< HEAD
-    %c100 = arith.constant 100 : i32
-    %value1 = csl.mlir.signedness_cast %c100 : i32 to si32
-    %c200 = arith.constant 200 : i32
-    %value2 = csl.mlir.signedness_cast %c200 : i32 to si32
-=======
     %value1 = arith.constant 100 : i32
     %value2 = arith.constant 200 : i32
->>>>>>> a9ee7c9d
     %toggle = arith.constant 1 : i1
     %A = memref.get_global @A : memref<24xf32>
     %dsd1 = "csl.get_mem_dsd"(%A, %value1) : (memref<24xf32>, i32) -> !csl<dsd mem1d_dsd>
@@ -356,34 +349,17 @@
 csl.func @ctrlflow() {
   %0 = arith.constant 0 : i1
   %1 = arith.constant 1 : i1
-<<<<<<< HEAD
-  %c100 = arith.constant 100 : i32
-  %i32_value = csl.mlir.signedness_cast %c100 : i32 to si32
-  "scf.if"(%0) ({
-    %c2 = arith.constant 2 : i32
-    %2 = csl.mlir.signedness_cast %c2 : i32 to si32
-    scf.yield
-  }, {
-    %c3 = arith.constant 3 : i32
-    %3 = csl.mlir.signedness_cast %c3 : i32 to si32
-=======
   %i32_value = arith.constant 100 : i32
   "scf.if"(%0) ({
     %2 = arith.constant 2 : i32
     scf.yield
   }, {
     %3 = arith.constant 3 : i32
->>>>>>> a9ee7c9d
     scf.yield
   }) : (i1) -> ()
 
   "scf.if"(%1) ({
-<<<<<<< HEAD
-    %c4 = arith.constant 4 : i32
-    %4 = csl.mlir.signedness_cast %c4 : i32 to si32
-=======
     %4 = arith.constant 4 : i32
->>>>>>> a9ee7c9d
     scf.yield
   }, {
     scf.yield
@@ -647,10 +623,10 @@
 // CHECK-NEXT: {{ *}}
 // CHECK-NEXT: fn select() mem1d_dsd {
 // CHECK-NEXT:   const dsd1 : mem1d_dsd = @get_dsd( mem1d_dsd, .{
-// CHECK-NEXT:     .tensor_access = | d0 | { @as(i32, 100) } -> A[ d0 ]
+// CHECK-NEXT:     .tensor_access = | d0 | { 100 } -> A[ d0 ]
 // CHECK-NEXT:   });
 // CHECK-NEXT:   const dsd2 : mem1d_dsd = @get_dsd( mem1d_dsd, .{
-// CHECK-NEXT:     .tensor_access = | d0 | { @as(i32, 200) } -> A[ d0 ]
+// CHECK-NEXT:     .tensor_access = | d0 | { 200 } -> A[ d0 ]
 // CHECK-NEXT:   });
 // CHECK-NEXT:   return (if (true) dsd1 else dsd2);
 // CHECK-NEXT: }
@@ -778,15 +754,15 @@
 // CHECK-NEXT: }
 // CHECK-NEXT: {{ *}}
 // CHECK-NEXT: fn ctrlflow() void {
-// CHECK-NEXT:   const i32_value : i32 = @as(i32, 100);
+// CHECK-NEXT:   const i32_value : i32 = 100;
 // CHECK-NEXT:   if (false) {
-// CHECK-NEXT:     const v1 : i32 = @as(i32, 2);
+// CHECK-NEXT:     const v1 : i32 = 2;
 // CHECK-NEXT:   }
 // CHECK-NEXT:   else {
-// CHECK-NEXT:     const v1 : i32 = @as(i32, 3);
+// CHECK-NEXT:     const v1 : i32 = 3;
 // CHECK-NEXT:   }
 // CHECK-NEXT:   if (true) {
-// CHECK-NEXT:     const v1 : i32 = @as(i32, 4);
+// CHECK-NEXT:     const v1 : i32 = 4;
 // CHECK-NEXT:   }
 // CHECK-NEXT:   var i32ret : i32;
 // CHECK-NEXT:   if (false) {
@@ -814,10 +790,7 @@
 // CHECK-NEXT: }
 // CHECK-NEXT: {{ *}}
 // CHECK-NEXT: fn builtins() void {
-<<<<<<< HEAD
-=======
 // CHECK-NEXT:   const i8_value : i8 = @as(i8, 10);
->>>>>>> a9ee7c9d
 // CHECK-NEXT:   const i16_value : i16 = @as(i16, 10);
 // CHECK-NEXT:   const u16_value : u16 = @as(u16, 12);
 // CHECK-NEXT:   const i32_value : i32 = @as(i32, 100);
@@ -844,15 +817,9 @@
 // CHECK-NEXT:     .tensor_access = | d0 | { i32_value } -> A[ d0 ]
 // CHECK-NEXT:   });
 // CHECK-NEXT:   const dsd_1d2 : mem1d_dsd = @set_dsd_base_addr(dest_dsd, A);
-<<<<<<< HEAD
-// CHECK-NEXT:   const dsd_1d3 : mem1d_dsd = @increment_dsd_offset(dsd_1d2, i16_value, f32);
-// CHECK-NEXT:   const dsd_1d4 : mem1d_dsd = @set_dsd_length(dsd_1d3, u16_value);
-// CHECK-NEXT:   const dsd_1d5 : mem1d_dsd = @set_dsd_stride(dsd_1d4, @as(i8, 10));
-=======
 // CHECK-NEXT:   const dsd_1d3 : mem1d_dsd = @increment_dsd_offset(dsd_1d2, 10, f32);
 // CHECK-NEXT:   const dsd_1d4 : mem1d_dsd = @set_dsd_length(dsd_1d3, 12);
 // CHECK-NEXT:   const dsd_1d5 : mem1d_dsd = @set_dsd_stride(dsd_1d4, 10);
->>>>>>> a9ee7c9d
 // CHECK-NEXT:   const fabin_dsd : fabin_dsd = @get_dsd(fabin_dsd, .{
 // CHECK-NEXT:     .extent = i32_value,
 // CHECK-NEXT:     .input_queue = @get_input_queue(0),
