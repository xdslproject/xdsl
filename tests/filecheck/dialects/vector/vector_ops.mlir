--- conflicted
+++ resolved
@@ -1,38 +1,5 @@
 // RUN: XDSL_ROUNDTRIP
-<<<<<<< HEAD
 #map = affine_map<(d0, d1) -> (d0)>
-builtin.module {
-  func.func private @vector_test(%0 : memref<4x4xindex>, %1 : vector<1xi1>, %2 : index) {
-    %3 = "vector.load"(%0, %2, %2) : (memref<4x4xindex>, index, index) -> vector<2xindex>
-    "vector.store"(%3, %0, %2, %2) : (vector<2xindex>, memref<4x4xindex>, index, index) -> ()
-    %4 = "vector.broadcast"(%2) : (index) -> vector<1xindex>
-    %5 = "vector.fma"(%3, %3, %3) : (vector<2xindex>, vector<2xindex>, vector<2xindex>) -> vector<2xindex>
-    %6 = "vector.maskedload"(%0, %2, %2, %1, %4) : (memref<4x4xindex>, index, index, vector<1xi1>, vector<1xindex>) -> vector<1xindex>
-    "vector.maskedstore"(%0, %2, %2, %1, %6) : (memref<4x4xindex>, index, index, vector<1xi1>, vector<1xindex>) -> ()
-    "vector.print"(%6) : (vector<1xindex>) -> ()
-    %7 = "vector.create_mask"(%2) : (index) -> vector<2xi1>
-    %8 = "vector.transfer_read"(%0, %2, %2, %2) <{"in_bounds" = [true], "operandSegmentSizes" = array<i32: 1, 2, 1, 0>, "permutation_map" = #map}> : (memref<4x4xindex>, index, index, index) -> vector<4xindex>
-    "vector.transfer_write"(%8, %0, %2, %2) <{"in_bounds" = [true], "operandSegmentSizes" = array<i32: 1, 1, 2, 0>, "permutation_map" = #map}> :  (vector<4xindex>, memref<4x4xindex>, index, index) -> ()
-
-    func.return
-  }
-}
-
-
-// CHECK:      builtin.module {
-// CHECK-NEXT:   func.func private @vector_test(%0 : memref<4x4xindex>, %1 : vector<1xi1>, %2 : index) {
-// CHECK-NEXT:     %3 = "vector.load"(%0, %2, %2) : (memref<4x4xindex>, index, index) -> vector<2xindex>
-// CHECK-NEXT:     "vector.store"(%3, %0, %2, %2) : (vector<2xindex>, memref<4x4xindex>, index, index) -> ()
-// CHECK-NEXT:     %4 = "vector.broadcast"(%2) : (index) -> vector<1xindex>
-// CHECK-NEXT:     %5 = "vector.fma"(%3, %3, %3) : (vector<2xindex>, vector<2xindex>, vector<2xindex>) -> vector<2xindex>
-// CHECK-NEXT:     %6 = "vector.maskedload"(%0, %2, %2, %1, %4) : (memref<4x4xindex>, index, index, vector<1xi1>, vector<1xindex>) -> vector<1xindex>
-// CHECK-NEXT:     "vector.maskedstore"(%0, %2, %2, %1, %6) : (memref<4x4xindex>, index, index, vector<1xi1>, vector<1xindex>) -> ()
-// CHECK-NEXT:     "vector.print"(%6) : (vector<1xindex>) -> ()
-// CHECK-NEXT:     %7 = "vector.create_mask"(%2) : (index) -> vector<2xi1>
-// CHECK-NEXT:     %8 = "vector.transfer_read"(%0, %2, %2, %2) <{in_bounds = [true], operandSegmentSizes = array<i32: 1, 2, 1, 0>, permutation_map = affine_map<(d0, d1) -> (d0)>}> : (memref<4x4xindex>, index, index, index) -> vector<4xindex>
-// CHECK-NEXT:     "vector.transfer_write"(%8, %0, %2, %2) <{in_bounds = [true], operandSegmentSizes = array<i32: 1, 1, 2, 0>, permutation_map = affine_map<(d0, d1) -> (d0)>}> : (vector<4xindex>, memref<4x4xindex>, index, index) -> ()
-=======
-
 func.func private @vector_test(%base : memref<4x4xindex>, %vec : vector<1xi1>, %i : index, %fvec : vector<2xf32>) {
   %load = vector.load %base[%i, %i] : memref<4x4xindex>, vector<2xindex>
   vector.store %load, %base[%i, %i] : memref<4x4xindex>, vector<2xindex>
@@ -49,6 +16,9 @@
   %read = vector.transfer_read %base[%i, %i], %i {in_bounds = [true], permutation_map = affine_map<(d0, d1) -> (d0)>} : memref<4x4xindex>, vector<4xindex>
   %read_1 = vector.transfer_read %base[%i, %i], %i {in_bounds = [true]} : memref<4x4xindex>, vector<4xindex>
   vector.transfer_write %read, %base[%i, %i] {in_bounds = [true], permutation_map = affine_map<(d0, d1) -> (d0)>} : vector<4xindex>, memref<4x4xindex>
+  %8 = "vector.transfer_read"(%0, %2, %2, %2) <{"in_bounds" = [true], "operandSegmentSizes" = array<i32: 1, 2, 1, 0>, "permutation_map" = #map}> : (memref<4x4xindex>, index, index, index) -> vector<4xindex>
+  "vector.transfer_write"(%8, %0, %2, %2) <{"in_bounds" = [true], "operandSegmentSizes" = array<i32: 1, 1, 2, 0>, "permutation_map" = #map}> :  (vector<4xindex>, memref<4x4xindex>, index, index) -> ()
+
   func.return
 }
 
@@ -69,7 +39,8 @@
 // CHECK-NEXT:     %read = vector.transfer_read %base[%i, %i], %i {in_bounds = [true], permutation_map = affine_map<(d0, d1) -> (d0)>} : memref<4x4xindex>, vector<4xindex>
 // CHECK-NEXT:     %read_1 = vector.transfer_read %base[%i, %i], %i {in_bounds = [true]} : memref<4x4xindex>, vector<4xindex>
 // CHECK-NEXT:     vector.transfer_write %read, %base[%i, %i] {in_bounds = [true], permutation_map = affine_map<(d0, d1) -> (d0)>} : vector<4xindex>, memref<4x4xindex>
->>>>>>> e7d4cf48
+// CHECK-NEXT:     %8 = "vector.transfer_read"(%0, %2, %2, %2) <{in_bounds = [true], operandSegmentSizes = array<i32: 1, 2, 1, 0>, permutation_map = affine_map<(d0, d1) -> (d0)>}> : (memref<4x4xindex>, index, index, index) -> vector<4xindex>
+// CHECK-NEXT:     "vector.transfer_write"(%8, %0, %2, %2) <{in_bounds = [true], operandSegmentSizes = array<i32: 1, 1, 2, 0>, permutation_map = affine_map<(d0, d1) -> (d0)>}> : (vector<4xindex>, memref<4x4xindex>, index, index) -> ()
 // CHECK-NEXT:     func.return
 // CHECK-NEXT:   }
 
