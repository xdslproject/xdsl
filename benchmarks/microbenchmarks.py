#!/usr/bin/env python3
"""Microbenchmark properties of the xDSL implementation."""

from __future__ import annotations

from xdsl.ir import Block
from xdsl.irdl import (
    IRDLOperation,
    irdl_op_definition,
    traits_def,
)
from xdsl.traits import OpTrait


@irdl_op_definition
class EmptyOp(IRDLOperation):
    """An empty operation."""

    name = "empty"


class TraitA(OpTrait):
    """An example trait."""


class TraitB(OpTrait):
    """An example trait."""


@irdl_op_definition
class HasTraitAOp(IRDLOperation):
    """An operation which has a trait A."""

    name = "has_trait_a"
    traits = traits_def(TraitA())


<<<<<<< HEAD
=======
NUM_CONSTRUCTED_TRAITS = 100
for i in range(NUM_CONSTRUCTED_TRAITS):
    exec(f"class Trait{i}(OpTrait): pass")


@irdl_op_definition
class HasManyTraitOp(IRDLOperation):
    """An operation which has many traits."""

    name = "has_trait_a"
    traits = traits_def(*[eval(f"Trait{i}()") for i in range(NUM_CONSTRUCTED_TRAITS)])


>>>>>>> fbab304e
class IRTraversal:
    """Benchmark the time to traverse xDSL IR."""

    EXAMPLE_BLOCK_NUM_OPS = 1_000
    EXAMPLE_OPS = (EmptyOp() for _ in range(EXAMPLE_BLOCK_NUM_OPS))
    EXAMPLE_BLOCK = Block(ops=EXAMPLE_OPS)

    def time_iterate_ops(self) -> None:
        """Time directly iterating over a python list of operations.

<<<<<<< HEAD
        Comparison with `for (Operation *op : /*std::vector*/ops) {`.
        """
        for op in IRTraversal.EXAMPLE_OPS:
            assert op

    def time_iterate_block_ops(self) -> None:
        """Time directly iterating over the linked list of a block's operations.

        Comparison with `for (Operation &op : *block) {`.
        """
        for op in IRTraversal.EXAMPLE_BLOCK.ops:
            assert op

    def time_walk_block_ops(self) -> None:
        """Time walking a block's operations.

        Comparison with `block->walk([](Operation *op) {});` with no region in
        the IR.
        """
        for op in IRTraversal.EXAMPLE_BLOCK.walk():
            assert op


class Extensibility:
    """Benchmark the time to check interface and trait properties."""

    HAS_TRAIT_A_OP = HasTraitAOp()

    def time_interface_check(self) -> None:
        """Time checking the class hierarchy of an operation.

        Indirect comparison with `assert( dyn_cast<OpT>(op) )`.

        This is not a direct comparison as xDSL does not use the
        class hierarchy to express interface functionality, but is interesting
        to compare `isinstance` with `dyn_cast` in context.
        """
        assert isinstance(Extensibility.HAS_TRAIT_A_OP, HasTraitAOp)

    def time_trait_check(self) -> None:
        """Time checking the trait of an operation.

        Comparison with `assert( op->hasTrait<TraitT>(op) )`.
        """
        assert Extensibility.HAS_TRAIT_A_OP.has_trait(TraitA)

    def time_trait_check_neg(self) -> None:
        """Time checking the trait of an operation.

        Comparison with `assert( ! op->hasTrait<TraitT>(op) )`.
        """
        assert not Extensibility.HAS_TRAIT_A_OP.has_trait(TraitB)

=======
        For comparison with the "How Slow is MLIR" testbench
        `IRWalk/vectorTraveral`, implemented as:

        ```
        ctx->loadDialect<TestBenchDialect>();
        OpBuilder b = OpBuilder::atBlockBegin(moduleOp->getBody());
        SmallVector<Operation *> ops;
        for (int j = 0; j < state.range(0); ++j) {
            ops.push_back(b.create<EmptyOp>(unknownLoc));
        }
        for (auto _ : state) {
            for (Operation *op : ops) {
                benchmark::DoNotOptimize(op);
            };
        }
        ```
        """
        for op in IRTraversal.EXAMPLE_OPS:
            op  # pyright: ignore[reportUnusedExpression]

    def time_iterate_block_ops(self) -> None:
        """Time directly iterating over the linked list of a block's operations.

        For comparison with the "How Slow is MLIR" testbench
        `IRWalk/blockTraveral`, implemented as:

        ```
        ctx->loadDialect<TestBenchDialect>();
        OpBuilder b = OpBuilder::atBlockBegin(moduleOp->getBody());
        for (int j = 0; j < state.range(0); ++j) {
            b.create<EmptyOp>(unknownLoc);
        }
        Block *block = moduleOp->getBody();
        for (auto _ : state) {
            for (Operation &op : *block) {
                benchmark::DoNotOptimize(&op);
            };
        }
        ```
        """
        for op in IRTraversal.EXAMPLE_BLOCK.ops:
            op  # pyright: ignore[reportUnusedExpression]

    def time_walk_block_ops(self) -> None:
        """Time walking a block's operations.

        For comparison with the "How Slow is MLIR" testbench
        `IRWalk/blockTraveral`, implemented as:

        ```
        ctx->loadDialect<TestBenchDialect>();
        OpBuilder b = OpBuilder::atBlockBegin(moduleOp->getBody());
        for (int j = 0; j < state.range(0); ++j) {
            b.create<EmptyOp>(unknownLoc);
        }
        Block *block = moduleOp->getBody();
        for (auto _ : state) {
            block->walk([](Operation *op) { benchmark::DoNotOptimize(&op); });
        }
        ```
        """
        for op in IRTraversal.EXAMPLE_BLOCK.walk():
            op  # pyright: ignore[reportUnusedExpression]


class Extensibility:
    """Benchmark the time to check interface and trait properties."""

    EMPTY_OP = EmptyOp()
    HAS_TRAIT_A_OP = HasTraitAOp()
    HAS_MANY_TRAIT_OP = HasManyTraitOp()

    def time_interface_check_trait(self) -> None:
        """Time checking the class hierarchy of a trait."""
        isinstance(Extensibility.HAS_TRAIT_A_OP, HasTraitAOp)  # pyright: ignore[reportUnnecessaryIsInstance]

    def time_interface_check(self) -> None:
        """Time checking the class hierarchy of an operation.

        For comparison with the "How Slow is MLIR" testbench
        `IRWalk/vectorTraveralOpCastSuccess`, implemented as:

        ```
        ctx->loadDialect<TestBenchDialect>();
        OpBuilder b = OpBuilder::atBlockBegin(moduleOp->getBody());
        SmallVector<Operation *> ops;
        for (int j = 0; j < state.range(0); ++j) {
            ops.push_back(b.create<EmptyOp>(unknownLoc));
        }
        for (auto _ : state) {
            for (Operation *op : ops) {
                auto casted = dyn_cast<EmptyOp>(op);
                benchmark::DoNotOptimize(&casted);
            };
        }
        ```
        """
        isinstance(Extensibility.EMPTY_OP, EmptyOp)  # pyright: ignore[reportUnnecessaryIsInstance]

    def time_trait_check(self) -> None:
        """Time checking the trait of an operation.

        For comparison with the "How Slow is MLIR" testbench
        `IRWalk/vectorTraveralOpTraitSuccess`, implemented as:

        ```
        ctx->loadDialect<TestBenchDialect>();
        OpBuilder b = OpBuilder::atBlockBegin(moduleOp->getBody());
        SmallVector<Operation *> ops;
        for (int j = 0; j < state.range(0); ++j) {
            ops.push_back(b.create<OpWithRegion>(unknownLoc));
        }
        for (auto _ : state) {
            for (Operation *op : ops) {
                bool hasTrait = op->hasTrait<OpTrait::SingleBlock>();
                benchmark::DoNotOptimize(&hasTrait);
            };
        }
        ```
        """
        Extensibility.HAS_TRAIT_A_OP.has_trait(TraitA)

    def time_trait_check_many(self) -> None:
        """Time checking the trait of an operation with many traits."""
        Extensibility.HAS_MANY_TRAIT_OP.has_trait(
            Trait0()  # noqa: F821 # pyright: ignore[reportUndefinedVariable, reportUnknownArgumentType]
        )

    def time_trait_check_neg(self) -> None:
        """Time checking the trait of an operation.

        For comparison with the "How Slow is MLIR" testbench
        `IRWalk/vectorTraveralOpTraitFail`, implemented as:

        ```
        ctx->loadDialect<TestBenchDialect>();
        OpBuilder b = OpBuilder::atBlockBegin(moduleOp->getBody());
        SmallVector<Operation *> ops;
        for (int j = 0; j < state.range(0); ++j) {
            ops.push_back(b.create<EmptyOp>(unknownLoc));
        }
        for (auto _ : state) {
            for (Operation *op : ops) {
                bool hasTrait = op->hasTrait<OpTrait::SingleBlock>();
                benchmark::DoNotOptimize(&hasTrait);
            };
        }
        ```
        """
        Extensibility.HAS_TRAIT_A_OP.has_trait(TraitB)

>>>>>>> fbab304e

class OpCreation:
    """Benchmark creating an operation in xDSL."""

    CONSTANT_OPERATION = EmptyOp()

    def time_operation_create(self) -> None:
        """Time creating an empty operation.

<<<<<<< HEAD
        Comparison with `OperationState opState(unknownLoc, "testbench.empty");
        Operation::create(opState)`.
=======
        For comparison with the "How Slow is MLIR" testbench
        `CreateOps/hoistedOpState`, implemented as:

        ```
        OperationState opState(unknownLoc, "testbench.empty");
        for (auto _ : state) {
            for (int j = 0; j < state.range(0); ++j)
                Operation::create(opState);
        }
        ```
>>>>>>> fbab304e
        """
        EmptyOp.create()

    def time_operation_build(self) -> None:
<<<<<<< HEAD
        """Time building an empty operation."""
=======
        """Time building an empty operation.

        For comparison with the "How Slow is MLIR" testbench
        `CreateOps/llvm_withInsertRegistered`, implemented as:

        ```
        auto module = std::make_unique<llvm::Module>("MyModule", ctx);
        auto *fTy = llvm::FunctionType::get(llvm::Type::getVoidTy(ctx), false);
        auto *func = llvm::Function::Create(fTy, llvm::Function::ExternalLinkage,
                                            "", module.get());
        auto *block = llvm::BasicBlock::Create(ctx, "", func);
        llvm::IRBuilder<> builder(block);
        for (auto _ : state) {
            for (int j = 0; j < state.range(0); ++j)
                builder.CreateUnreachable();
        }
        ```
        """
>>>>>>> fbab304e
        EmptyOp.build()

    def time_operation_clone(self) -> None:
        """Time cloning an empty operation.

<<<<<<< HEAD
        Comparison with `OwningOpRef<ModuleOp> moduleClone = moduleOp->clone();`.
=======
        For comparison with the "How Slow is MLIR" testbench `Cloning/cloneOps`,
        implemented as:

        ```
        ctx->loadDialect<TestBenchDialect>();
        OpBuilder b = OpBuilder::atBlockBegin(moduleOp->getBody());
        // Create a bunch of ops that have operands.
        Value operand = moduleOp->getBody()->addArgument(b.getI32Type(), unknownLoc);
        for (int i = 0; i < state.range(0); ++i) {
            operand = b.create<PassthroughOp>(unknownLoc, b.getI32Type(), operand);
        }
        for (auto _ : state) {
            OwningOpRef<ModuleOp> moduleClone = moduleOp->clone();
            benchmark::DoNotOptimize(moduleClone.get());
        }
        ```
>>>>>>> fbab304e
        """
        OpCreation.CONSTANT_OPERATION.clone()


if __name__ == "__main__":
    from bench_utils import Benchmark, profile

    EXTENSIBILITY = Extensibility()
    IR_TRAVERSAL = IRTraversal()
    OP_CREATION = OpCreation()
    profile(
        {
            "IRTraversal.iterate_ops": Benchmark(IR_TRAVERSAL.time_iterate_ops),
            "IRTraversal.iterate_block_ops": Benchmark(
                IR_TRAVERSAL.time_iterate_block_ops
            ),
            "IRTraversal.walk_block_ops": Benchmark(IR_TRAVERSAL.time_walk_block_ops),
<<<<<<< HEAD
=======
            "Extensibility.interface_check_trait": Benchmark(
                EXTENSIBILITY.time_interface_check_trait
            ),
>>>>>>> fbab304e
            "Extensibility.interface_check": Benchmark(
                EXTENSIBILITY.time_interface_check
            ),
            "Extensibility.trait_check": Benchmark(EXTENSIBILITY.time_trait_check),
<<<<<<< HEAD
=======
            "Extensibility.trait_check_many": Benchmark(
                EXTENSIBILITY.time_trait_check_many
            ),
>>>>>>> fbab304e
            "Extensibility.trait_check_neg": Benchmark(
                EXTENSIBILITY.time_trait_check_neg
            ),
            "OpCreation.operation_create": Benchmark(OP_CREATION.time_operation_create),
            "OpCreation.operation_build": Benchmark(OP_CREATION.time_operation_build),
            "OpCreation.operation_clone": Benchmark(OP_CREATION.time_operation_clone),
        }
    )<|MERGE_RESOLUTION|>--- conflicted
+++ resolved
@@ -35,8 +35,6 @@
     traits = traits_def(TraitA())
 
 
-<<<<<<< HEAD
-=======
 NUM_CONSTRUCTED_TRAITS = 100
 for i in range(NUM_CONSTRUCTED_TRAITS):
     exec(f"class Trait{i}(OpTrait): pass")
@@ -50,7 +48,6 @@
     traits = traits_def(*[eval(f"Trait{i}()") for i in range(NUM_CONSTRUCTED_TRAITS)])
 
 
->>>>>>> fbab304e
 class IRTraversal:
     """Benchmark the time to traverse xDSL IR."""
 
@@ -61,61 +58,6 @@
     def time_iterate_ops(self) -> None:
         """Time directly iterating over a python list of operations.
 
-<<<<<<< HEAD
-        Comparison with `for (Operation *op : /*std::vector*/ops) {`.
-        """
-        for op in IRTraversal.EXAMPLE_OPS:
-            assert op
-
-    def time_iterate_block_ops(self) -> None:
-        """Time directly iterating over the linked list of a block's operations.
-
-        Comparison with `for (Operation &op : *block) {`.
-        """
-        for op in IRTraversal.EXAMPLE_BLOCK.ops:
-            assert op
-
-    def time_walk_block_ops(self) -> None:
-        """Time walking a block's operations.
-
-        Comparison with `block->walk([](Operation *op) {});` with no region in
-        the IR.
-        """
-        for op in IRTraversal.EXAMPLE_BLOCK.walk():
-            assert op
-
-
-class Extensibility:
-    """Benchmark the time to check interface and trait properties."""
-
-    HAS_TRAIT_A_OP = HasTraitAOp()
-
-    def time_interface_check(self) -> None:
-        """Time checking the class hierarchy of an operation.
-
-        Indirect comparison with `assert( dyn_cast<OpT>(op) )`.
-
-        This is not a direct comparison as xDSL does not use the
-        class hierarchy to express interface functionality, but is interesting
-        to compare `isinstance` with `dyn_cast` in context.
-        """
-        assert isinstance(Extensibility.HAS_TRAIT_A_OP, HasTraitAOp)
-
-    def time_trait_check(self) -> None:
-        """Time checking the trait of an operation.
-
-        Comparison with `assert( op->hasTrait<TraitT>(op) )`.
-        """
-        assert Extensibility.HAS_TRAIT_A_OP.has_trait(TraitA)
-
-    def time_trait_check_neg(self) -> None:
-        """Time checking the trait of an operation.
-
-        Comparison with `assert( ! op->hasTrait<TraitT>(op) )`.
-        """
-        assert not Extensibility.HAS_TRAIT_A_OP.has_trait(TraitB)
-
-=======
         For comparison with the "How Slow is MLIR" testbench
         `IRWalk/vectorTraveral`, implemented as:
 
@@ -267,7 +209,6 @@
         """
         Extensibility.HAS_TRAIT_A_OP.has_trait(TraitB)
 
->>>>>>> fbab304e
 
 class OpCreation:
     """Benchmark creating an operation in xDSL."""
@@ -277,10 +218,6 @@
     def time_operation_create(self) -> None:
         """Time creating an empty operation.
 
-<<<<<<< HEAD
-        Comparison with `OperationState opState(unknownLoc, "testbench.empty");
-        Operation::create(opState)`.
-=======
         For comparison with the "How Slow is MLIR" testbench
         `CreateOps/hoistedOpState`, implemented as:
 
@@ -291,14 +228,10 @@
                 Operation::create(opState);
         }
         ```
->>>>>>> fbab304e
         """
         EmptyOp.create()
 
     def time_operation_build(self) -> None:
-<<<<<<< HEAD
-        """Time building an empty operation."""
-=======
         """Time building an empty operation.
 
         For comparison with the "How Slow is MLIR" testbench
@@ -317,15 +250,11 @@
         }
         ```
         """
->>>>>>> fbab304e
         EmptyOp.build()
 
     def time_operation_clone(self) -> None:
         """Time cloning an empty operation.
 
-<<<<<<< HEAD
-        Comparison with `OwningOpRef<ModuleOp> moduleClone = moduleOp->clone();`.
-=======
         For comparison with the "How Slow is MLIR" testbench `Cloning/cloneOps`,
         implemented as:
 
@@ -342,7 +271,6 @@
             benchmark::DoNotOptimize(moduleClone.get());
         }
         ```
->>>>>>> fbab304e
         """
         OpCreation.CONSTANT_OPERATION.clone()
 
@@ -360,22 +288,16 @@
                 IR_TRAVERSAL.time_iterate_block_ops
             ),
             "IRTraversal.walk_block_ops": Benchmark(IR_TRAVERSAL.time_walk_block_ops),
-<<<<<<< HEAD
-=======
             "Extensibility.interface_check_trait": Benchmark(
                 EXTENSIBILITY.time_interface_check_trait
             ),
->>>>>>> fbab304e
             "Extensibility.interface_check": Benchmark(
                 EXTENSIBILITY.time_interface_check
             ),
             "Extensibility.trait_check": Benchmark(EXTENSIBILITY.time_trait_check),
-<<<<<<< HEAD
-=======
             "Extensibility.trait_check_many": Benchmark(
                 EXTENSIBILITY.time_trait_check_many
             ),
->>>>>>> fbab304e
             "Extensibility.trait_check_neg": Benchmark(
                 EXTENSIBILITY.time_trait_check_neg
             ),
