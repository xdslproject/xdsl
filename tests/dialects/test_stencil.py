import re
from unittest import result
import pytest

from xdsl.dialects.builtin import (
    AnyFloat,
    FloatAttr,
    IntAttr,
    bf16,
    f16,
    f32,
    f64,
    f80,
    f128,
    i32,
    i64,
    IntegerType,
    ArrayAttr,
    IndexType,
)
from xdsl.dialects.experimental.stencil import (
    ReturnOp,
    ResultType,
    ApplyOp,
    StencilBoundsAttr,
    StoreOp,
    TempType,
    LoadOp,
    FieldType,
    IndexAttr,
<<<<<<< HEAD
    StoreResultOp,
=======
    IndexOp,
    AccessOp,
>>>>>>> d896723e
)
from xdsl.dialects.stencil import CastOp
from xdsl.ir import Attribute, Block
from xdsl.utils.exceptions import VerifyException
from xdsl.utils.hints import isa
from xdsl.utils.test_value import TestSSAValue


def test_stencilboundsattr_verify():
    with pytest.raises(VerifyException) as e:
        StencilBoundsAttr.new([IndexAttr.get(1), IndexAttr.get(2, 2)])
    assert (
        str(e.value)
        == "Incoherent stencil bounds: lower and upper bounds must have the same dimensionality."
    )
    with pytest.raises(VerifyException) as e:
        StencilBoundsAttr.new([IndexAttr.get(2, 2), IndexAttr.get(2, 2)])
    assert (
        str(e.value)
        == "Incoherent stencil bounds: upper bound must be strictly greater than lower bound."
    )


def test_stencil_return_single_float():
    float_val1 = TestSSAValue(FloatAttr(4.0, f32))
    return_op = ReturnOp.get([float_val1])

    assert return_op.arg[0] is float_val1


def test_stencil_return_multiple_floats():
    float_val1 = TestSSAValue(FloatAttr(4.0, f32))
    float_val2 = TestSSAValue(FloatAttr(5.0, f32))
    float_val3 = TestSSAValue(FloatAttr(6.0, f32))

    return_op = ReturnOp.get([float_val1, float_val2, float_val3])

    assert return_op.arg[0] is float_val1
    assert return_op.arg[1] is float_val2
    assert return_op.arg[2] is float_val3


def test_stencil_return_single_ResultType():
    result_type_val1 = TestSSAValue(ResultType(f32))
    return_op = ReturnOp.get([result_type_val1])

    assert return_op.arg[0] is result_type_val1


def test_stencil_return_multiple_ResultType():
    result_type_val1 = TestSSAValue(ResultType(f32))
    result_type_val2 = TestSSAValue(ResultType(f32))
    result_type_val3 = TestSSAValue(ResultType(f32))

    return_op = ReturnOp.get([result_type_val1, result_type_val2, result_type_val3])

    assert return_op.arg[0] is result_type_val1
    assert return_op.arg[1] is result_type_val2
    assert return_op.arg[2] is result_type_val3


def test_stencil_cast_op_verifier():
    typ = FieldType(3, f32)
    field = TestSSAValue(typ)

    # check that correct op verifies correctly
    cast = CastOp.get(field, StencilBoundsAttr(((-2, 100), (-2, 100), (-2, 100))))
    cast.verify()

    # check that output has same dims as input and lb, ub
    with pytest.raises(
        VerifyException, match="Input and output types must have the same rank"
    ):
        cast = CastOp.get(
            field,
            StencilBoundsAttr(((-2, 100), (-2, 100), (-2, 100))),
            FieldType(((-2, 102), (-2, 102)), f32),
        )
        cast.verify()

    # check that input and output have same element type
    with pytest.raises(
        VerifyException,
        match="Input and output fields must have the same element types",
    ):
        cast = CastOp.get(
            field,
            StencilBoundsAttr(((-2, 100), (-2, 100), (-2, 100))),
            FieldType(((-2, 102), (-2, 102), (-2, 102)), f64),
        )
        cast.verify()

    # check that non-dynamic input verifies
    non_dyn_field = TestSSAValue(FieldType(((-2, 102), (-2, 102), (-2, 102)), f32))
    cast = CastOp.get(
        non_dyn_field,
        StencilBoundsAttr(((-2, 100), (-2, 100), (-2, 100))),
        FieldType(((-2, 102), (-2, 102), (-2, 102)), f32),
    )
    cast.verify()

    with pytest.raises(
        VerifyException,
        match="If input shape is not dynamic, it must be the same as output",
    ):
        cast = CastOp.get(
            non_dyn_field,
            StencilBoundsAttr(((-2, 100), (-2, 100), (-2, 101))),
            FieldType(((-2, 102), (-2, 102), (-3, 103)), f32),
        )
        cast.verify()


def test_cast_op_constructor():
    field = TestSSAValue(FieldType(3, f32))

    cast = CastOp.get(
        field,
        StencilBoundsAttr(((-2, 100), (-3, 100), (-4, 0))),
    )

    assert cast.result.typ == FieldType(((-2, 100), (-3, 100), (-4, 0)), f32)


def test_stencil_apply():
    result_type_val1 = TestSSAValue(ResultType(f32))

    stencil_temptype = TempType(2, f32)
    apply_op = ApplyOp.get([result_type_val1], Block([]), [stencil_temptype])

    assert len(apply_op.args) == 1
    assert len(apply_op.res) == 1
    assert isinstance(apply_op.res[0].typ, TempType)
    assert len(apply_op.res[0].typ.get_shape()) == 2


def test_stencil_apply_no_args():
    stencil_temptype = TempType(1, f32)
    apply_op = ApplyOp.get([], Block([]), [stencil_temptype, stencil_temptype])

    assert len(apply_op.args) == 0
    assert len(apply_op.res) == 2
    assert isinstance(apply_op.res[0].typ, TempType)
    assert len(apply_op.res[0].typ.get_shape()) == 1


def test_stencil_apply_no_results():
    # Should error if there are no results expected
    with pytest.raises(AssertionError):
        ApplyOp.get([], Block([]), [])


@pytest.mark.parametrize(
    "indices",
    (
        ([1]),
        ([1, 2]),
        ([1, 2, 3]),
        (
            [
                IntAttr(1),
                IntAttr(2),
                IntAttr(3),
            ]
        ),
    ),
)
def test_create_index_attr_from_int_list(indices: list[int]):
    stencil_index_attr = IndexAttr.get(*indices)
    expected_array_attr = ArrayAttr(
        [(IntAttr(idx) if isinstance(idx, int) else idx) for idx in indices]
    )

    assert stencil_index_attr.array == expected_array_attr


def test_create_index_attr_from_list_edge_case1():
    with pytest.raises(VerifyException) as exc_info:
        IndexAttr.get()
    assert exc_info.value.args[0] == "Expected 1 to 3 indexes for stencil.index, got 0."


def test_create_index_attr_from_list_edge_case2():
    with pytest.raises(VerifyException) as exc_info:
        IndexAttr.get(*[1] * 4)
    assert exc_info.value.args[0] == "Expected 1 to 3 indexes for stencil.index, got 4."


@pytest.mark.parametrize(
    "indices1, indices2",
    (([1], [4]), ([1, 2], [4, 5]), ([1, 2, 3], [5, 6, 7])),
)
def test_index_attr_size_from_bounds(indices1: list[int], indices2: list[int]):
    stencil_index_attr1 = IndexAttr.get(*indices1)
    stencil_index_attr2 = IndexAttr.get(*indices2)

    size_from_bounds = IndexAttr.size_from_bounds(
        stencil_index_attr1, stencil_index_attr2
    )
    expected_list = [abs(idx1 - idx2) for idx1, idx2 in zip(indices1, indices2)]

    assert size_from_bounds == expected_list


@pytest.mark.parametrize(
    "indices",
    (([1]), ([1, 2]), ([1, 2, 3])),
)
def test_index_attr_neg(indices: list[int]):
    stencil_index_attr = IndexAttr.get(*indices)
    stencil_index_attr_neg = -stencil_index_attr
    expected_array_attr = ArrayAttr([(IntAttr(-idx)) for idx in indices])

    assert stencil_index_attr_neg.array == expected_array_attr


@pytest.mark.parametrize(
    "indices1, indices2",
    (([1], [4]), ([1, 2], [4, 5]), ([1, 2, 3], [5, 6, 7])),
)
def test_index_attr_add(indices1: list[int], indices2: list[int]):
    stencil_index_attr1 = IndexAttr.get(*indices1)
    stencil_index_attr2 = IndexAttr.get(*indices2)

    stencil_index_attr_add = stencil_index_attr1 + stencil_index_attr2
    expected_array_attr = ArrayAttr(
        [(IntAttr(idx1 + idx2)) for idx1, idx2 in zip(indices1, indices2)]
    )

    assert stencil_index_attr_add.array == expected_array_attr


@pytest.mark.parametrize(
    "indices1, indices2",
    (([1], [4]), ([1, 2], [4, 5]), ([1, 2, 3], [5, 6, 7])),
)
def test_index_attr_sub(indices1: list[int], indices2: list[int]):
    stencil_index_attr1 = IndexAttr.get(*indices1)
    stencil_index_attr2 = IndexAttr.get(*indices2)

    stencil_index_attr_sub = stencil_index_attr1 - stencil_index_attr2
    expected_array_attr = ArrayAttr(
        [(IntAttr(idx1 - idx2)) for idx1, idx2 in zip(indices1, indices2)]
    )

    assert stencil_index_attr_sub.array == expected_array_attr


@pytest.mark.parametrize(
    "indices1, indices2",
    (([1], [4]), ([1, 2], [4, 5]), ([1, 2, 3], [5, 6, 7])),
)
def test_index_attr_min(indices1: list[int], indices2: list[int]):
    stencil_index_attr1 = IndexAttr.get(*indices1)
    stencil_index_attr2 = IndexAttr.get(*indices2)

    stencil_index_attr_min = IndexAttr.min(stencil_index_attr1, stencil_index_attr2)
    expected_array_attr = ArrayAttr(
        [(IntAttr(min(idx1, idx2))) for idx1, idx2 in zip(indices1, indices2)]
    )

    assert stencil_index_attr_min.array == expected_array_attr


@pytest.mark.parametrize(
    "indices1, indices2",
    (([1], [4]), ([1, 2], [4, 5]), ([1, 2, 3], [5, 6, 7])),
)
def test_index_attr_max(indices1: list[int], indices2: list[int]):
    stencil_index_attr1 = IndexAttr.get(*indices1)
    stencil_index_attr2 = IndexAttr.get(*indices2)

    stencil_index_attr_max = IndexAttr.max(stencil_index_attr1, stencil_index_attr2)
    expected_array_attr = ArrayAttr(
        [(IntAttr(max(idx1, idx2))) for idx1, idx2 in zip(indices1, indices2)]
    )

    assert stencil_index_attr_max.array == expected_array_attr


@pytest.mark.parametrize(
    "indices",
    (((1,)), ((1, 2)), ((1, 2, 3))),
)
def test_index_attr_iter(indices: tuple[int]):
    stencil_index_attr = IndexAttr.get(*indices)

    assert tuple(stencil_index_attr) == indices


@pytest.mark.parametrize("indices", (([1]), ([1, 2]), ([1, 2, 3])))
def test_index_attr_indices_length(indices: list[int]):
    stencil_index_attr = IndexAttr.get(*indices)
    stencil_index_attr_iter = iter(stencil_index_attr)

    for idx in indices:
        assert idx == next(stencil_index_attr_iter)


@pytest.mark.parametrize(
    "attr, bounds",
    (
        (i32, ((0, 64), (0, 64))),
        (
            i64,
            ((0, 32), (0, 32), (0, 32)),
        ),
    ),
)
def test_stencil_fieldtype_constructor_with_ArrayAttr(
    attr: IntegerType, bounds: tuple[tuple[int, int], ...]
):
    stencil_fieldtype = FieldType(bounds, attr)

    assert stencil_fieldtype.element_type == attr
    assert stencil_fieldtype.get_num_dims() == len(bounds)
    assert isinstance(stencil_fieldtype.bounds, StencilBoundsAttr)
    assert (
        tuple(zip(stencil_fieldtype.bounds.lb, stencil_fieldtype.bounds.ub)) == bounds
    )


@pytest.mark.parametrize(
    "attr, bounds",
    (
        (i32, ((0, 1), (0, 2))),
        (i32, ((0, 1), (0, 1), (0, 3))),
        (i64, ((0, 1), (0, 1), (0, 3))),
    ),
)
def test_stencil_fieldtype_constructor(
    attr: IntegerType, bounds: tuple[tuple[int, int], ...]
):
    stencil_fieldtype = FieldType(bounds, attr)

    assert stencil_fieldtype.element_type == attr
    assert stencil_fieldtype.get_num_dims() == len(bounds)
    assert isinstance(stencil_fieldtype.bounds, StencilBoundsAttr)
    assert (
        tuple(zip(stencil_fieldtype.bounds.lb, stencil_fieldtype.bounds.ub)) == bounds
    )


@pytest.mark.parametrize(
    "attr, bounds",
    (
        (i32, []),
        (i64, []),
    ),
)
def test_stencil_fieldtype_constructor_empty_list(
    attr: IntegerType, bounds: list[tuple[int, int]]
):
    with pytest.raises(VerifyException) as exc_info:
        FieldType(bounds, attr)
    assert exc_info.value.args[0] == "Expected 1 to 3 indexes for stencil.index, got 0."


def test_stencil_load():
    field_type = FieldType([(0, 1), (0, 1)], f32)
    result_type_val1 = TestSSAValue(field_type)

    load = LoadOp.get(result_type_val1)

    assert isinstance(load.field.typ, FieldType)
    assert load.field.typ == field_type
    assert len(load.field.typ.get_shape()) == 2
    assert isinstance(load.field.typ.bounds, StencilBoundsAttr)
    assert isa(load.res.typ, TempType[Attribute])
    assert isa(load.res.typ.bounds, IntAttr)
    assert load.res.typ.bounds.data == 2


def test_stencil_load_bounds():
    field_type = FieldType([(0, 1), (0, 1)], f32)
    result_type_val1 = TestSSAValue(field_type)

    lb = IndexAttr.get(1, 1)
    ub = IndexAttr.get(64, 64)

    load = LoadOp.get(result_type_val1, lb, ub)

    assert isa(load.res.typ, TempType[Attribute])
    assert isinstance(load.res.typ.bounds, StencilBoundsAttr)
    assert isinstance(load.res.typ.bounds.lb, IndexAttr)
    assert isinstance(load.res.typ.bounds.ub, IndexAttr)
    assert len(load.res.typ.bounds.lb) == 2
    assert load.res.typ.bounds.lb == lb
    assert len(load.res.typ.bounds.ub) == 2
    assert load.res.typ.bounds.ub == ub


@pytest.mark.parametrize(
    "attr, dims",
    (
        (i32, ((0, 64), (0, 64))),
        (
            i64,
            ((0, 32), (0, 32), (0, 32)),
        ),
    ),
)
def test_stencil_temptype_constructor_with_ArrayAttr(
    attr: IntegerType, dims: tuple[tuple[int, int], ...]
):
    stencil_temptype = TempType(dims, attr)

    assert isinstance(stencil_temptype, TempType)
    assert stencil_temptype.element_type == attr
    assert stencil_temptype.get_num_dims() == len(dims)
    assert isinstance(stencil_temptype.bounds, StencilBoundsAttr)
    assert tuple(zip(stencil_temptype.bounds.lb, stencil_temptype.bounds.ub)) == dims


@pytest.mark.parametrize(
    "attr, dims",
    (
        (i32, ((0, 1), (0, 2))),
        (i32, ((0, 1), (0, 1), (0, 3))),
        (i64, ((0, 1), (0, 1), (0, 3))),
    ),
)
def test_stencil_temptype_constructor(
    attr: IntegerType, dims: tuple[tuple[int, int], ...]
):
    stencil_temptype = TempType(dims, attr)

    assert isinstance(stencil_temptype, TempType)
    assert stencil_temptype.element_type == attr
    assert stencil_temptype.get_num_dims() == len(dims)
    assert isinstance(stencil_temptype.bounds, StencilBoundsAttr)
    assert tuple(zip(stencil_temptype.bounds.lb, stencil_temptype.bounds.ub)) == dims


@pytest.mark.parametrize(
    "attr, dims",
    (
        (i32, []),
        (i64, []),
    ),
)
def test_stencil_temptype_constructor_empty_list(
    attr: IntegerType, dims: list[tuple[int, int]]
):
    with pytest.raises(VerifyException) as exc_info:
        TempType(dims, attr)
    assert exc_info.value.args[0] == "Expected 1 to 3 indexes for stencil.index, got 0."


@pytest.mark.parametrize(
    "float_type",
    ((bf16), (f16), (f32), (f64), (f80), (f128)),
)
def test_stencil_resulttype(float_type: AnyFloat):
    stencil_resulttype = ResultType(float_type)

    assert isinstance(stencil_resulttype, ResultType)
    assert stencil_resulttype.elem == float_type


<<<<<<< HEAD
def test_store_result():
    elem = IndexAttr.get(1)
    elem_ssa_val = TestSSAValue(elem)
    result_type = ResultType(f32)

    store_result = StoreResultOp.build(operands=[elem_ssa_val], result_types=[result_type])

    assert isinstance(store_result, StoreResultOp)
    assert store_result.args[0] == elem_ssa_val
    assert store_result.res.typ == result_type
=======
def test_stencil_store():
    temp_type = TempType([(0, 5), (0, 5)], f32)
    temp_type_ssa_val = TestSSAValue(temp_type)

    field_type = FieldType([(0, 2), (0, 2)], f32)
    field_type_ssa_val = TestSSAValue(field_type)

    lb = IndexAttr.get(1, 1)
    ub = IndexAttr.get(64, 64)

    store = StoreOp.get(temp_type_ssa_val, field_type_ssa_val, lb, ub)

    assert isinstance(store, StoreOp)
    assert isinstance(store.field.typ, FieldType)
    assert store.field.typ == field_type
    assert isinstance(store.temp.typ, TempType)
    assert store.temp.typ == temp_type
    assert len(store.field.typ.get_shape()) == 2
    assert len(store.temp.typ.get_shape()) == 2
    assert store.lb is lb
    assert store.ub is ub


def test_stencil_store_load_overlap():
    temp_type = TempType([(0, 5), (0, 5)], f32)
    temp_type_ssa_val = TestSSAValue(temp_type)

    field_type = FieldType([(0, 2), (0, 2)], f32)
    field_type_ssa_val = TestSSAValue(field_type)

    lb = IndexAttr.get(1, 1)
    ub = IndexAttr.get(64, 64)

    load = LoadOp.get(field_type_ssa_val, lb, ub)
    store = StoreOp.get(temp_type_ssa_val, field_type_ssa_val, lb, ub)

    with pytest.raises(VerifyException) as exc_info:
        load.verify()
    assert exc_info.value.args[0] == "Cannot Load and Store the same field!"

    with pytest.raises(VerifyException) as exc_info:
        store.verify()
    assert exc_info.value.args[0] == "Cannot Load and Store the same field!"


def test_stencil_index():
    dim = IntAttr(10)
    offset = IndexAttr.get(1)

    index = IndexOp.build(
        attributes={
            "dim": dim,
            "offset": offset,
        },
        result_types=[IndexType()],
    )

    assert isinstance(index, IndexOp)
    assert index.dim is dim
    assert index.offset is offset


def test_stencil_access():
    temp_type = TempType([(0, 5), (0, 5)], f32)
    temp_type_ssa_val = TestSSAValue(temp_type)

    offset = [1, 1]
    offset_index_attr = IndexAttr.get(*offset)

    access = AccessOp.get(temp_type_ssa_val, offset)

    assert isinstance(access, AccessOp)
    assert access.offset == offset_index_attr
    assert access.temp.typ == temp_type
>>>>>>> d896723e
<|MERGE_RESOLUTION|>--- conflicted
+++ resolved
@@ -28,12 +28,9 @@
     LoadOp,
     FieldType,
     IndexAttr,
-<<<<<<< HEAD
     StoreResultOp,
-=======
     IndexOp,
     AccessOp,
->>>>>>> d896723e
 )
 from xdsl.dialects.stencil import CastOp
 from xdsl.ir import Attribute, Block
@@ -494,7 +491,6 @@
     assert stencil_resulttype.elem == float_type
 
 
-<<<<<<< HEAD
 def test_store_result():
     elem = IndexAttr.get(1)
     elem_ssa_val = TestSSAValue(elem)
@@ -505,7 +501,8 @@
     assert isinstance(store_result, StoreResultOp)
     assert store_result.args[0] == elem_ssa_val
     assert store_result.res.typ == result_type
-=======
+
+
 def test_stencil_store():
     temp_type = TempType([(0, 5), (0, 5)], f32)
     temp_type_ssa_val = TestSSAValue(temp_type)
@@ -579,5 +576,4 @@
 
     assert isinstance(access, AccessOp)
     assert access.offset == offset_index_attr
-    assert access.temp.typ == temp_type
->>>>>>> d896723e
+    assert access.temp.typ == temp_type