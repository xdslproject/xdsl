--- conflicted
+++ resolved
@@ -2703,16 +2703,6 @@
 # region RISC-V Extensions
 
 
-<<<<<<< HEAD
-class ScfgwOpHasCanonicalizationPatternTrait(HasCanonicalisationPatternsTrait):
-    @classmethod
-    def get_canonicalization_patterns(cls) -> tuple[RewritePattern, ...]:
-        from xdsl.transforms.canonicalization_patterns.riscv import (
-            ScfgwImmediatePattern,
-        )
-
-        return (ScfgwImmediatePattern(),)
-=======
 class ScfgwOpHasCanonicalizationPatternsTrait(HasCanonicalisationPatternsTrait):
     @classmethod
     def get_canonicalization_patterns(cls) -> tuple[RewritePattern, ...]:
@@ -2721,7 +2711,6 @@
         )
 
         return (ScfgwOpUsingImmediate(),)
->>>>>>> 042027a5
 
 
 @irdl_op_definition
@@ -2737,11 +2726,7 @@
 
     name = "riscv.scfgw"
 
-<<<<<<< HEAD
-    traits = frozenset((ScfgwOpHasCanonicalizationPatternTrait(),))
-=======
     traits = frozenset((ScfgwOpHasCanonicalizationPatternsTrait(),))
->>>>>>> 042027a5
 
     def assembly_line_args(self) -> tuple[AssemblyInstructionArg, ...]:
         # rd is always zero, so we omit it when printing assembly
