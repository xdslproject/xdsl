from collections.abc import Iterable
from dataclasses import dataclass
from typing import cast

<<<<<<< HEAD
from xdsl.context import MLContext
from xdsl.dialects import arith, builtin, memref, ptr, func
from xdsl.ir import Operation, SSAValue
from xdsl.ir.core import Attribute
=======
from xdsl.context import Context
from xdsl.dialects import arith, builtin, func, memref, ptr
from xdsl.ir import Attribute, Operation, SSAValue
>>>>>>> b85f63bd
from xdsl.irdl import Any
from xdsl.passes import ModulePass
from xdsl.pattern_rewriter import (
    GreedyRewritePatternApplier,
    PatternRewriter,
    PatternRewriteWalker,
    RewritePattern,
    op_type_rewrite_pattern,
)
from xdsl.rewriter import InsertPoint
from xdsl.utils.exceptions import DiagnosticException


def offset_calculations(
    memref_type: memref.MemRefType[Any], indices: Iterable[SSAValue]
) -> tuple[list[Operation], SSAValue]:
    """
    Get operations calculating an offset which needs to be added to memref's base
    pointer to access an element referenced by indices.
    """

    assert isinstance(memref_type.element_type, builtin.FixedBitwidthType)

    match memref_type.layout:
        case builtin.NoneAttr():
            strides = builtin.ShapedType.strides_for_shape(memref_type.get_shape())
        case builtin.StridedLayoutAttr():
            strides = memref_type.layout.get_strides()
        case _:
            raise DiagnosticException(f"Unsupported layout type {memref_type.layout}")

    ops: list[Operation] = []

    head: SSAValue | None = None

    for index, stride in zip(indices, strides, strict=True):
        # Calculate the offset that needs to be added through the index of the current
        # dimension.
        increment = index
        match stride:
            case None:
                raise DiagnosticException(
                    f"MemRef {memref_type} with dynamic stride is not yet implemented"
                )
            case 1:
                # Stride 1 is a noop making the index equal to the offset.
                pass
            case _:
                # Otherwise, multiply the stride (which by definition is the number of
                # elements required to be skipped when incrementing that dimension).
                ops.extend(
                    (
                        stride_op := arith.ConstantOp.from_int_and_width(
                            stride, builtin.IndexType()
                        ),
                        offset_op := arith.MuliOp(increment, stride_op),
                    )
                )
                stride_op.result.name_hint = "pointer_dim_stride"
                offset_op.result.name_hint = "pointer_dim_offset"

                increment = offset_op.result

        if head is None:
            # First iteration.
            head = increment
            continue

        # Otherwise sum up the products.
        add_op = arith.AddiOp(head, increment)
        add_op.result.name_hint = "pointer_dim_stride"
        ops.append(add_op)
        head = add_op.result

    if head is None:
        raise DiagnosticException("Got empty indices for offset calculations.")

    ops.extend(
        [
            bytes_per_element_op := ptr.TypeOffsetOp(
                operands=[],
                result_types=[builtin.IndexType()],
                properties={"elem_type": memref_type.element_type},
            ),
            final_offset := arith.MuliOp(head, bytes_per_element_op),
        ]
    )

    bytes_per_element_op.offset.name_hint = "bytes_per_element"
    final_offset.result.name_hint = "scaled_pointer_offset"

    return ops, final_offset.result


def get_target_ptr(
    target_memref: SSAValue,
    memref_type: memref.MemRefType[Any],
    indices: Iterable[SSAValue],
) -> tuple[list[Operation], SSAValue]:
    """Get operations returning a pointer to an element of a memref referenced by indices."""

    ops: list[Operation] = [
        memref_ptr := ptr.ToPtrOp(
            operands=[target_memref], result_types=[ptr.PtrType()]
        )
    ]

    if not indices:
        return ops, memref_ptr.res

    offset_ops, offset = offset_calculations(memref_type, indices)
    ops = offset_ops + ops
    ops.append(
        target_ptr := ptr.PtrAddOp(
            operands=[memref_ptr, offset], result_types=[ptr.PtrType()]
        )
    )

    target_ptr.result.name_hint = "offset_pointer"
    return ops, target_ptr.result


@dataclass
class ConvertStoreOp(RewritePattern):
    @op_type_rewrite_pattern
    def match_and_rewrite(self, op: memref.StoreOp, rewriter: PatternRewriter, /):
        assert isinstance(op_memref_type := op.memref.type, memref.MemRefType)
        memref_type = cast(memref.MemRefType[Any], op_memref_type)

        ops, target_ptr = get_target_ptr(op.memref, memref_type, op.indices)
        ops.append(ptr.StoreOp(operands=[target_ptr, op.value]))

        rewriter.replace_matched_op(ops)


@dataclass
class ConvertLoadOp(RewritePattern):
    @op_type_rewrite_pattern
    def match_and_rewrite(self, op: memref.LoadOp, rewriter: PatternRewriter, /):
        assert isinstance(op_memref_type := op.memref.type, memref.MemRefType)
        memref_type = cast(memref.MemRefType[Any], op_memref_type)

        ops, target_ptr = get_target_ptr(op.memref, memref_type, op.indices)
        ops.append(
            load_result := ptr.LoadOp(
                operands=[target_ptr], result_types=[memref_type.element_type]
            )
        )

        rewriter.replace_matched_op(ops, new_results=[load_result.res])


@dataclass
<<<<<<< HEAD
class LowerMemrefFuncArgsPattern(RewritePattern):
    """
    Rewrites function arguments of MemRefType to PtrType - leaves IR in invalid state(?)

    Args:
        RewritePattern (_type_): _description_
=======
class LowerMemRefFuncOpPattern(RewritePattern):
    """
    Rewrites function arguments of MemRefType to PtrType.
>>>>>>> b85f63bd
    """

    @op_type_rewrite_pattern
    def match_and_rewrite(self, op: func.FuncOp, rewriter: PatternRewriter, /):
<<<<<<< HEAD
=======
        # rewrite function declaration
>>>>>>> b85f63bd
        new_input_types = [
            ptr.PtrType() if isinstance(arg, builtin.MemRefType) else arg
            for arg in op.function_type.inputs
        ]
        new_output_types = [
            ptr.PtrType() if isinstance(arg, builtin.MemRefType) else arg
            for arg in op.function_type.outputs
        ]
        op.function_type = func.FunctionType.from_lists(
            new_input_types,
            new_output_types,
        )

        if op.is_declaration:
            return

        insert_point = InsertPoint.at_start(op.body.blocks[0])

<<<<<<< HEAD
        for arg in op.args:
            if isinstance(arg_type := arg.type, memref.MemRefType):
                old_type = cast(memref.MemRefType[Attribute], arg_type)
                arg.type = ptr.PtrType()

                if not arg.uses:
                    continue

                rewriter.insert_op(
                    cast_op := builtin.UnrealizedConversionCastOp.get(
                        [arg], [old_type]
                    ),
                    insert_point,
                )
                arg.replace_by_if(cast_op.results[0], lambda x: x.operation != cast_op)


@dataclass
class LowerMemrefReturnPattern(RewritePattern):
    @op_type_rewrite_pattern
    def match_and_rewrite(self, op: func.ReturnOp, rewriter: PatternRewriter, /):
        if not any(isinstance(arg.type, memref.MemRefType) for arg in op.arguments):
            return

        new_arguments = [
            (arg.owner.inputs[0], arg.owner)
            if isinstance(arg.owner, builtin.UnrealizedConversionCastOp)
            and isinstance(arg.owner.inputs[0].type, ptr.PtrType)
            else (arg, None)
            for arg in op.arguments
        ]

        rewriter.replace_matched_op(func.ReturnOp(*(arg for (arg, _) in new_arguments)))

        for _, cast_op in new_arguments:
            if cast_op is not None and not cast_op.results[0].uses:
                rewriter.erase_op(cast_op)


@dataclass
class LowerMemrefCallArgsPattern(RewritePattern):
    @op_type_rewrite_pattern
    def match_and_rewrite(self, op: func.CallOp, rewriter: PatternRewriter, /):
        pass


@dataclass
class LowerMemrefToPtrPattern(RewritePattern):
    @op_type_rewrite_pattern
    def match_and_rewrite(self, op: builtin.ModuleOp, rewriter: PatternRewriter, /):
        pass
=======
        # rewrite arguments
        for arg in op.args:
            if not isinstance(arg_type := arg.type, memref.MemRefType):
                continue

            old_type = cast(memref.MemRefType[Attribute], arg_type)
            arg.type = ptr.PtrType()

            if not arg.uses:
                continue

            rewriter.insert_op(
                cast_op := builtin.UnrealizedConversionCastOp.get([arg], [old_type]),
                insert_point,
            )
            arg.replace_by_if(cast_op.results[0], lambda x: x.operation is not cast_op)


@dataclass
class LowerMemRefFuncReturnPattern(RewritePattern):
    """
    Rewrites all `memref` arguments to `func.return` into `ptr.PtrType`
    """

    @op_type_rewrite_pattern
    def match_and_rewrite(self, op: func.ReturnOp, rewriter: PatternRewriter, /):
        if not any(isinstance(arg.type, memref.MemRefType) for arg in op.arguments):
            return

        insert_point = InsertPoint.before(op)
        new_arguments: list[SSAValue] = []

        # insert `memref -> ptr` casts for memref return values
        for argument in op.arguments:
            if isinstance(argument.type, memref.MemRefType):
                rewriter.insert_op(
                    cast_op := builtin.UnrealizedConversionCastOp.get(
                        [argument], [ptr.PtrType()]
                    ),
                    insert_point,
                )
                new_arguments.append(cast_op.results[0])
            else:
                new_arguments.append(argument)

        rewriter.replace_matched_op(func.ReturnOp(*new_arguments))


@dataclass
class LowerMemRefFuncCallPattern(RewritePattern):
    @op_type_rewrite_pattern
    def match_and_rewrite(self, op: func.CallOp, rewriter: PatternRewriter, /):
        if not any(
            isinstance(arg.type, memref.MemRefType) for arg in op.arguments
        ) and not any(isinstance(type, memref.MemRefType) for type in op.result_types):
            return

        # rewrite arguments
        insert_point = InsertPoint.before(op)
        new_arguments: list[SSAValue] = []

        # insert `memref -> ptr` casts for memref arguments values
        for argument in op.arguments:
            if isinstance(argument.type, memref.MemRefType):
                rewriter.insert_op(
                    cast_op := builtin.UnrealizedConversionCastOp.get(
                        [argument], [ptr.PtrType()]
                    ),
                    insert_point,
                )
                new_arguments.append(cast_op.results[0])
            else:
                new_arguments.append(argument)

        insert_point = InsertPoint.after(op)
        new_results: list[SSAValue] = []

        #  insert `ptr -> memref` casts for return values
        for result in op.results:
            if isinstance(result.type, memref.MemRefType):
                rewriter.insert_op(
                    cast_op := builtin.UnrealizedConversionCastOp.get(
                        [result],
                        # TODO: annoying pyright warnings - Sasha, pls help
                        [result.type],  # pyright: ignore[reportUnknownMemberType,reportUnknownArgumentType]
                    ),
                    insert_point,
                )
                new_results.append(cast_op.results[0])
            else:
                new_results.append(result)

        new_return_types = [
            ptr.PtrType() if isinstance(type, memref.MemRefType) else type
            for type in op.result_types
        ]

        rewriter.replace_matched_op(
            func.CallOp(op.callee, new_arguments, new_return_types)
        )


class ReconcileUnrealizedPtrCasts(RewritePattern):
    """
    Eliminates two variants of unrealized ptr casts:
    - `ptr_xdsl.ptr -> memref.MemRef -> ptr_xdsl.ptr`;
    - `ptr_xdsl.ptr -> memref.memref` where all uses are `ToPtrOp` operations.
    """

    @op_type_rewrite_pattern
    def match_and_rewrite(
        self, op: builtin.UnrealizedConversionCastOp, rewriter: PatternRewriter, /
    ):
        # preconditions
        if (
            len(op.inputs) != 1
            or len(op.outputs) != 1
            or not isinstance(op.inputs[0].type, ptr.PtrType)
            or not isinstance(op.outputs[0].type, memref.MemRefType)
        ):
            return

        # erase ptr -> memref -> ptr cast pairs
        uses = tuple(use for use in op.outputs[0].uses)
        for use in uses:
            if (
                isinstance(use.operation, builtin.UnrealizedConversionCastOp)
                and isinstance(use.operation.inputs[0].type, memref.MemRefType)
                and isinstance(use.operation.outputs[0].type, ptr.PtrType)
            ):
                use.operation.outputs[0].replace_by(op.inputs[0])
                rewriter.erase_op(use.operation)

        # erase this cast entirely if all remaining uses are by ToPtr operations
        cast_ops = [use.operation for use in op.outputs[0].uses]
        if not all(isinstance(op, ptr.ToPtrOp) for op in cast_ops):
            return

        for cast_op in cast_ops:
            cast_op.results[0].replace_by(op.inputs[0])
            rewriter.erase_op(cast_op)

        rewriter.erase_op(op)
>>>>>>> b85f63bd


@dataclass(frozen=True)
class ConvertMemRefToPtr(ModulePass):
    name = "convert-memref-to-ptr"

<<<<<<< HEAD
    convert_func_args: bool = False

    def apply(self, ctx: MLContext, op: builtin.ModuleOp) -> None:
=======
    lower_func: bool = False

    def apply(self, ctx: Context, op: builtin.ModuleOp) -> None:
>>>>>>> b85f63bd
        PatternRewriteWalker(
            GreedyRewritePatternApplier([ConvertStoreOp(), ConvertLoadOp()])
        ).rewrite_module(op)

<<<<<<< HEAD
        if self.convert_func_args:
            PatternRewriteWalker(
                GreedyRewritePatternApplier(
                    [
                        LowerMemrefFuncArgsPattern(),
                        LowerMemrefCallArgsPattern(),
                        LowerMemrefToPtrPattern(),
                        LowerMemrefReturnPattern(),
=======
        if self.lower_func:
            PatternRewriteWalker(
                GreedyRewritePatternApplier(
                    [
                        LowerMemRefFuncOpPattern(),
                        LowerMemRefFuncCallPattern(),
                        LowerMemRefFuncReturnPattern(),
                        ReconcileUnrealizedPtrCasts(),
>>>>>>> b85f63bd
                    ]
                )
            ).rewrite_module(op)<|MERGE_RESOLUTION|>--- conflicted
+++ resolved
@@ -2,16 +2,9 @@
 from dataclasses import dataclass
 from typing import cast
 
-<<<<<<< HEAD
-from xdsl.context import MLContext
-from xdsl.dialects import arith, builtin, memref, ptr, func
-from xdsl.ir import Operation, SSAValue
-from xdsl.ir.core import Attribute
-=======
 from xdsl.context import Context
 from xdsl.dialects import arith, builtin, func, memref, ptr
 from xdsl.ir import Attribute, Operation, SSAValue
->>>>>>> b85f63bd
 from xdsl.irdl import Any
 from xdsl.passes import ModulePass
 from xdsl.pattern_rewriter import (
@@ -165,26 +158,14 @@
 
 
 @dataclass
-<<<<<<< HEAD
-class LowerMemrefFuncArgsPattern(RewritePattern):
-    """
-    Rewrites function arguments of MemRefType to PtrType - leaves IR in invalid state(?)
-
-    Args:
-        RewritePattern (_type_): _description_
-=======
 class LowerMemRefFuncOpPattern(RewritePattern):
     """
     Rewrites function arguments of MemRefType to PtrType.
->>>>>>> b85f63bd
     """
 
     @op_type_rewrite_pattern
     def match_and_rewrite(self, op: func.FuncOp, rewriter: PatternRewriter, /):
-<<<<<<< HEAD
-=======
         # rewrite function declaration
->>>>>>> b85f63bd
         new_input_types = [
             ptr.PtrType() if isinstance(arg, builtin.MemRefType) else arg
             for arg in op.function_type.inputs
@@ -203,59 +184,6 @@
 
         insert_point = InsertPoint.at_start(op.body.blocks[0])
 
-<<<<<<< HEAD
-        for arg in op.args:
-            if isinstance(arg_type := arg.type, memref.MemRefType):
-                old_type = cast(memref.MemRefType[Attribute], arg_type)
-                arg.type = ptr.PtrType()
-
-                if not arg.uses:
-                    continue
-
-                rewriter.insert_op(
-                    cast_op := builtin.UnrealizedConversionCastOp.get(
-                        [arg], [old_type]
-                    ),
-                    insert_point,
-                )
-                arg.replace_by_if(cast_op.results[0], lambda x: x.operation != cast_op)
-
-
-@dataclass
-class LowerMemrefReturnPattern(RewritePattern):
-    @op_type_rewrite_pattern
-    def match_and_rewrite(self, op: func.ReturnOp, rewriter: PatternRewriter, /):
-        if not any(isinstance(arg.type, memref.MemRefType) for arg in op.arguments):
-            return
-
-        new_arguments = [
-            (arg.owner.inputs[0], arg.owner)
-            if isinstance(arg.owner, builtin.UnrealizedConversionCastOp)
-            and isinstance(arg.owner.inputs[0].type, ptr.PtrType)
-            else (arg, None)
-            for arg in op.arguments
-        ]
-
-        rewriter.replace_matched_op(func.ReturnOp(*(arg for (arg, _) in new_arguments)))
-
-        for _, cast_op in new_arguments:
-            if cast_op is not None and not cast_op.results[0].uses:
-                rewriter.erase_op(cast_op)
-
-
-@dataclass
-class LowerMemrefCallArgsPattern(RewritePattern):
-    @op_type_rewrite_pattern
-    def match_and_rewrite(self, op: func.CallOp, rewriter: PatternRewriter, /):
-        pass
-
-
-@dataclass
-class LowerMemrefToPtrPattern(RewritePattern):
-    @op_type_rewrite_pattern
-    def match_and_rewrite(self, op: builtin.ModuleOp, rewriter: PatternRewriter, /):
-        pass
-=======
         # rewrite arguments
         for arg in op.args:
             if not isinstance(arg_type := arg.type, memref.MemRefType):
@@ -399,36 +327,19 @@
             rewriter.erase_op(cast_op)
 
         rewriter.erase_op(op)
->>>>>>> b85f63bd
 
 
 @dataclass(frozen=True)
 class ConvertMemRefToPtr(ModulePass):
     name = "convert-memref-to-ptr"
 
-<<<<<<< HEAD
-    convert_func_args: bool = False
-
-    def apply(self, ctx: MLContext, op: builtin.ModuleOp) -> None:
-=======
     lower_func: bool = False
 
     def apply(self, ctx: Context, op: builtin.ModuleOp) -> None:
->>>>>>> b85f63bd
         PatternRewriteWalker(
             GreedyRewritePatternApplier([ConvertStoreOp(), ConvertLoadOp()])
         ).rewrite_module(op)
 
-<<<<<<< HEAD
-        if self.convert_func_args:
-            PatternRewriteWalker(
-                GreedyRewritePatternApplier(
-                    [
-                        LowerMemrefFuncArgsPattern(),
-                        LowerMemrefCallArgsPattern(),
-                        LowerMemrefToPtrPattern(),
-                        LowerMemrefReturnPattern(),
-=======
         if self.lower_func:
             PatternRewriteWalker(
                 GreedyRewritePatternApplier(
@@ -437,7 +348,6 @@
                         LowerMemRefFuncCallPattern(),
                         LowerMemRefFuncReturnPattern(),
                         ReconcileUnrealizedPtrCasts(),
->>>>>>> b85f63bd
                     ]
                 )
             ).rewrite_module(op)