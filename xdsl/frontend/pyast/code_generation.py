import ast
from dataclasses import dataclass, field
from typing import Any

import xdsl.dialects.affine as affine
import xdsl.dialects.arith as arith
import xdsl.dialects.builtin as builtin
import xdsl.dialects.cf as cf
import xdsl.dialects.func as func
import xdsl.dialects.scf as scf
import xdsl.frontend.pyast.symref as symref
from xdsl.frontend.pyast.exception import (
    CodeGenerationException,
    FrontendProgramException,
)
from xdsl.frontend.pyast.op_inserter import OpInserter
from xdsl.frontend.pyast.op_resolver import OpResolver
from xdsl.frontend.pyast.python_code_check import FunctionMap
from xdsl.frontend.pyast.type_conversion import (
<<<<<<< HEAD
=======
    SourceIRTypePair,
>>>>>>> f2020517
    TypeConverter,
)
from xdsl.ir import Attribute, Block, Region, SSAValue


@dataclass
class CodeGeneration:
    @staticmethod
    def run_with_type_converter(
        type_converter: TypeConverter,
<<<<<<< HEAD
=======
        type_registry: dict[TypeName, SourceIRTypePair],
>>>>>>> f2020517
        functions_and_blocks: FunctionMap,
        file: str | None,
    ) -> builtin.ModuleOp:
        """Generates xDSL code and returns it encapsulated into a single module."""
        module = builtin.ModuleOp([])

        visitor = CodeGenerationVisitor(type_converter, module, file)
        for function_def, _ in functions_and_blocks.values():
            visitor.visit(function_def)
        return module


@dataclass(init=False)
class CodeGenerationVisitor(ast.NodeVisitor):
    """Visitor that generates xDSL from the Python AST."""

    type_converter: TypeConverter
    """Used for type conversion during code generation."""

<<<<<<< HEAD
=======
    type_registry: dict[TypeName, SourceIRTypePair] = field(default_factory=dict)
    """Mappings between source code and IR type, indexed by name."""

    globals: dict[str, Any]
    """
    Imports and other global information from the module, useful for looking
    up classes, etc.
    """

>>>>>>> f2020517
    inserter: OpInserter
    """Used for inserting newly generated operations to the right block."""

    symbol_table: dict[str, Attribute] | None = field(default=None)
    """
    Maps local variable names to their xDSL types. A single dictionary is sufficient
    because inner functions and global variables are not allowed (yet).
    """

    file: str | None
    """Path of the file containing the program being processed."""

    def __init__(
        self,
        type_converter: TypeConverter,
<<<<<<< HEAD
=======
        type_registry: dict[TypeName, SourceIRTypePair],
>>>>>>> f2020517
        module: builtin.ModuleOp,
        file: str | None,
    ) -> None:
        self.type_converter = type_converter
        self.file = file

        assert len(module.body.blocks) == 1
        self.inserter = OpInserter(module.body.block)

    def get_symbol(self, node: ast.Name) -> Attribute:
        assert self.symbol_table is not None
        if node.id not in self.symbol_table:
            raise CodeGenerationException(
                self.file,
                node.lineno,
                node.col_offset,
                f"Symbol '{node.id}' is not defined.",
            )
        return self.symbol_table[node.id]

    def visit(self, node: ast.AST) -> None:
        super().visit(node)

    def generic_visit(self, node: ast.AST) -> None:
        raise CodeGenerationException(
            self.file,
            getattr(node, "lineno"),
            getattr(node, "col_offset"),
            f"Unsupported Python AST node {str(node)}",
        )

    def visit_AnnAssign(self, node: ast.AnnAssign) -> None:
        # TODO: Implement assignemnt in the next patch.
        pass

    def visit_Assert(self, node: ast.Assert):
        self.visit(node.test)
        if node.msg is None:
            msg = ""
        else:
            if not isinstance(node.msg, ast.Constant) or not isinstance(
                node.msg.value, str
            ):
                raise CodeGenerationException(
                    self.file,
                    node.lineno,
                    node.col_offset,
                    "Expected a string constant for assertion message, found "
                    f"'ast.{type(node.msg).__name__}'",
                )
            msg = str(node.msg.value)
        op = cf.AssertOp(self.inserter.get_operand(), msg)
        self.inserter.insert_op(op)

    def visit_Assign(self, node: ast.Assign) -> None:
        # TODO: Implement assignemnt in the next patch.
        pass

    def visit_BinOp(self, node: ast.BinOp):
        op_name: str = node.op.__class__.__name__

        # Table with mappings of Python AST operator to Python methods.
        python_AST_operator_to_python_overload = {
            "Add": "__add__",
            "Sub": "__sub__",
            "Mult": "__mul__",
            "Div": "__truediv__",
            "FloorDiv": "__floordiv__",
            "Mod": "__mod__",
            "Pow": "__pow__",
            "LShift": "__lshift__",
            "RShift": "__rshift__",
            "BitOr": "__or__",
            "BitXor": "__xor__",
            "BitAnd": "__and__",
            "MatMult": "__matmul__",
        }

        if op_name not in python_AST_operator_to_python_overload:
            raise CodeGenerationException(
                self.file,
                node.lineno,
                node.col_offset,
                f"Unexpected binary operation {op_name}.",
            )

        # Check that the types of the operands are the same.
        # This is a (temporary?) restriction over Python for implementation simplicity.
        # This also means that we do not need to support reflected operations
        # (__radd__, __rsub__, etc.) which only exist for operations between different types.
        self.visit(node.right)
        rhs = self.inserter.get_operand()
        self.visit(node.left)
        lhs = self.inserter.get_operand()
        if lhs.type != rhs.type:
            raise CodeGenerationException(
                self.file,
                node.lineno,
                node.col_offset,
                f"Expected the same types for binary operation '{op_name}', "
                f"but got {lhs.type} and {rhs.type}.",
            )

        op = self.type_converter.get_method(
            ir_type=(ir_type := lhs.type.__class__),
            method=(method := python_AST_operator_to_python_overload[op_name]),
        )
        if op is None:
            raise CodeGenerationException(
                self.file,
                node.lineno,
                node.col_offset,
                f"Binary operation '{op_name}' "
                f"is not supported by type '{ir_type.__name__}' "
                f"which does not overload '{method}'.",
            )
        self.inserter.insert_op(
            op(lhs, rhs)  # pyright: ignore[reportCallIssue]
        )

    def visit_Compare(self, node: ast.Compare):
        # Allow a single comparison only.
        if len(node.comparators) != 1 or len(node.ops) != 1:
            raise CodeGenerationException(
                self.file,
                node.lineno,
                node.col_offset,
                f"Expected a single comparator, but found {len(node.comparators)}.",
            )
        comp = node.comparators[0]
        op_name: str = node.ops[0].__class__.__name__

        # Table with mappings of Python AST cmpop to Python method.
        python_AST_cmpop_to_python_overload = {
            "Eq": "__eq__",
            "Gt": "__gt__",
            "GtE": "__ge__",
            "Lt": "__lt__",
            "LtE": "__le__",
            "NotEq": "__ne__",
            "In": "__contains__",
            "NotIn": "__contains__",
        }

        # Table with currently unsupported Python AST cmpops.
        # The "is" and "is not" operators are (currently) not supported,
        # since the frontend does not consider/preserve object identity.
        # Finally, "not in" does not directly correspond to a special method
        # and is instead simply implemented as the negation of __contains__
        # which the current mapping framework cannot handle.
        unsupported_python_AST_cmpop = {"Is", "IsNot", "NotIn"}

        if op_name in unsupported_python_AST_cmpop:
            raise CodeGenerationException(
                self.file,
                node.lineno,
                node.col_offset,
                f"Unsupported comparison operation '{op_name}'.",
            )

        # Check that the types of the operands are the same.
        # This is a (temporary?) restriction over Python for implementation simplicity.
        # This also means that we do not need to consider swapping arguments
        # (__eq__ and __ne__ are their own reflection, __lt__ <-> __gt__  and __le__ <-> __ge__).
        self.visit(comp)
        rhs = self.inserter.get_operand()
        self.visit(node.left)
        lhs = self.inserter.get_operand()
        if lhs.type != rhs.type:
            raise CodeGenerationException(
                self.file,
                node.lineno,
                node.col_offset,
                f"Expected the same types for comparison operator '{op_name}',"
                f" but got {lhs.type} and {rhs.type}.",
            )

        # Resolve the comparison operation to an xdsl operation class
        python_op = python_AST_cmpop_to_python_overload[op_name]
        frontend_type = self.type_converter.xdsl_to_frontend_type_map[
            lhs.type.__class__
        ]

        try:
            op = OpResolver.resolve_op_overload(python_op, frontend_type)
        except FrontendProgramException:
            raise CodeGenerationException(
                self.file,
                node.lineno,
                node.col_offset,
                f"Comparison operation '{op_name}' "
                f"is not supported by type '{frontend_type.__name__}' "
                f"which does not overload '{python_op}'.",
            )

        # Create the comparison operation (including any potential negations)
        if op_name == "In":
            # "in" does not take a mnemonic.
            op = op(lhs, rhs)
        else:
            # Table with mappings of Python AST cmpop to xDSL mnemonics.
            python_AST_cmpop_to_mnemonic = {
                "Eq": "eq",
                "Gt": "sgt",
                "GtE": "sge",
                "Lt": "slt",
                "LtE": "sle",
                "NotEq": "ne",
            }
            mnemonic = python_AST_cmpop_to_mnemonic[op_name]
            op = op(lhs, rhs, mnemonic)

        self.inserter.insert_op(op)

    def _generate_affine_loop_bounds(
        self, args: list[ast.expr]
    ) -> tuple[int, int, int]:
        # Process loop start.
        if len(args) <= 1:
            start = 0
        else:
            assert isinstance(args[0], ast.Constant)
            if not isinstance(args[0].value, int):
                raise CodeGenerationException(
                    self.file,
                    args[0].lineno,
                    args[0].col_offset,
                    f"Expected integer constant for loop start, got '{type(args[0].value).__name__}'.",
                )
            start = int(args[0].value)

        # Process loop end.
        if len(args) <= 1:
            arg = args[0]
        else:
            arg = args[1]
        assert isinstance(arg, ast.Constant)
        if not isinstance(arg.value, int):
            raise CodeGenerationException(
                self.file,
                arg.lineno,
                arg.col_offset,
                f"Expected integer constant for loop end, got '{type(arg.value).__name__}'.",
            )
        end = int(arg.value)

        # Process loop step.
        if len(args) == 3:
            assert isinstance(args[2], ast.Constant)
            if not isinstance(args[2].value, int):
                raise CodeGenerationException(
                    self.file,
                    args[2].lineno,
                    args[2].col_offset,
                    f"Expected integer constant for loop step, got '{type(args[2].value).__name__}'.",
                )
            step = int(args[2].value)
        else:
            step = 1

        return start, end, step

    def _generate_loop_bounds(
        self, args: list[ast.expr]
    ) -> tuple[SSAValue, SSAValue, SSAValue]:
        # Process loop start.
        if len(args) <= 1:
            start = arith.ConstantOp.from_int_and_width(0, builtin.IndexType())
            self.inserter.insert_op(start)
        else:
            self.visit(args[0])
        start = self.inserter.get_operand()
        if not isinstance(start.type, builtin.IndexType):
            raise CodeGenerationException(
                self.file,
                args[0].lineno,
                args[0].col_offset,
                f"Expected 'index' type for loop start, got '{start.type}'.",
            )

        # Process loop end.
        if len(args) <= 1:
            arg = args[0]
        else:
            arg = args[1]
        self.visit(arg)
        end = self.inserter.get_operand()
        if not isinstance(end.type, builtin.IndexType):
            raise CodeGenerationException(
                self.file,
                arg.lineno,
                arg.col_offset,
                f"Expected 'index' type for loop end, got '{end.type}'.",
            )

        # Process loop step.
        if len(args) == 3:
            self.visit(args[2])
        else:
            step = arith.ConstantOp.from_int_and_width(1, builtin.IndexType())
            self.inserter.insert_op(step)
        step = self.inserter.get_operand()
        if not isinstance(step.type, builtin.IndexType):
            raise CodeGenerationException(
                self.file,
                args[2].lineno,
                args[2].col_offset,
                f"Expected 'index' type for loop step, got '{step.type}'.",
            )

        return start, end, step

    def visit_For(self, node: ast.For):
        # Let's not support weird Python syntax right now.
        if len(node.orelse) > 0:
            raise CodeGenerationException(
                self.file,
                node.lineno,
                node.col_offset,
                "Else clause in for loops is not supported.",
            )

        # Loops in Python can iterate over multiple variables, using enumerate,
        # zip, range, and other builtin features. Since we cannot support
        # everything immediately, the general idea is to support basic
        # range-based loops only.
        if not (
            isinstance(node.iter, ast.Call)
            and isinstance(node.iter.func, ast.Name)
            and node.iter.func.id == "range"
        ):
            raise CodeGenerationException(
                self.file,
                node.lineno,
                node.col_offset,
                "Only range-based loops are supported.",
            )

        if len(node.iter.args) < 1 or 3 < len(node.iter.args):
            raise CodeGenerationException(
                self.file,
                node.lineno,
                node.col_offset,
                "Range-based loop expected between 1 and 3 arguments, but got "
                f"{len(node.iter.args)}.",
            )
        if not isinstance(node.target, ast.Name):
            raise CodeGenerationException(
                self.file,
                node.lineno,
                node.col_offset,
                "Range-based loop must take a single target variable, e.g. `for"
                " i in range(10)`.",
            )

        # Now that all checks passed, we can proceed with code generation.

        # If iteration space is constant, generate affine for loop. Note that
        # there are corner cases, e.g. step = -1 which this check will treat as
        # non-affine due to minus being a unary operator.
        assert isinstance(node.iter, ast.Call)
        is_affine = all([isinstance(arg, ast.Constant) for arg in node.iter.args])

        # Add target vaariable as an entry block argument.
        assert isinstance(node.target, ast.Name)
        body = Region([Block(arg_types=(builtin.IndexType(),))])

        # Process loop bounds.
        if is_affine:
            start, end, step = self._generate_affine_loop_bounds(node.iter.args)
        else:
            start, end, step = self._generate_loop_bounds(node.iter.args)

        # Generate loop body and make sure we have a terminator. It is the
        # responsibility of the subsequent passes of the front-end to perform
        # SSA-construction and yield appropriate operands.
        curr_block = self.inserter.insertion_point
        self.inserter.set_insertion_point_from_region(body)
        for stmt in node.body:
            self.visit(stmt)
        if is_affine:
            self.inserter.insert_op(affine.YieldOp.get())
            assert isinstance(start, int)
            assert isinstance(end, int)
            assert isinstance(step, int)
            op = affine.ForOp.from_region([], [], [], [], start, end, body, step)
        else:
            self.inserter.insert_op(scf.YieldOp())
            assert isinstance(start, SSAValue)
            assert isinstance(end, SSAValue)
            assert isinstance(step, SSAValue)
            op = scf.ForOp(start, end, step, [], body)

        self.inserter.set_insertion_point_from_block(curr_block)
        self.inserter.insert_op(op)

    def visit_FunctionDef(self, node: ast.FunctionDef) -> None:
        # Set the symbol table.
        assert self.symbol_table is None
        self.symbol_table = dict()

        # Then, convert types in the function signature.
        argument_types: list[Attribute] = []
        for i, arg in enumerate(node.args.args):
            if arg.annotation is None or not isinstance(arg.annotation, ast.Name):
                raise CodeGenerationException(self.file, arg.lineno, arg.col_offset, "")
            if arg.annotation.id in self.type_registry:
                xdsl_type = self.type_registry[arg.annotation.id].ir()
            else:
                xdsl_type = self.type_converter.convert_type_hint(arg.annotation)
            argument_types.append(xdsl_type)

        return_types: list[Attribute] = []
        if node.returns is not None:
            if not isinstance(node.returns, ast.Name):
                raise CodeGenerationException(
                    self.file, node.returns.lineno, node.returns.col_offset, ""
                )
            if node.returns.id in self.type_registry:
                xdsl_type = self.type_registry[node.returns.id].ir()
            else:
                xdsl_type = self.type_converter.convert_type_hint(node.returns)
            return_types.append(xdsl_type)

        # Create a function operation.
        entry_block = Block()
        body_region = Region(entry_block)
        func_op = func.FuncOp.from_region(
            node.name, argument_types, return_types, body_region
        )

        self.inserter.insert_op(func_op)
        self.inserter.set_insertion_point_from_block(entry_block)

        # All arguments are declared using symref.
        for i, arg in enumerate(node.args.args):
            symbol_name = str(arg.arg)
            block_arg = entry_block.insert_arg(argument_types[i], i)
            self.symbol_table[symbol_name] = argument_types[i]
            entry_block.add_op(symref.DeclareOp(symbol_name))
            entry_block.add_op(symref.UpdateOp(symbol_name, block_arg))

        # Parse function body.
        for stmt in node.body:
            self.visit(stmt)

        # When function definition is processed, reset the symbol table and set
        # the insertion point.
        self.symbol_table = None
        parent_op = func_op.parent_op()
        assert parent_op is not None
        self.inserter.set_insertion_point_from_op(parent_op)

    def visit_If(self, node: ast.If):
        # Get the condition.
        self.visit(node.test)
        cond = self.inserter.get_operand()
        cond_block = self.inserter.insertion_point

        def visit_region(stmts: list[ast.stmt]) -> Region:
            region = Region([Block()])
            self.inserter.set_insertion_point_from_region(region)
            for stmt in stmts:
                self.visit(stmt)
            return region

        # Generate code for both branches.
        true_region = visit_region(node.body)
        false_region = visit_region(node.orelse)

        # In our case, if statement never returns a value and therefore we can
        # simply yield nothing. It is the responsibility of subsequent passes to
        # ensure SSA-form of IR and that values are yielded correctly.
        true_region.blocks[-1].add_op(scf.YieldOp())
        false_region.blocks[-1].add_op(scf.YieldOp())
        op = scf.IfOp(cond, [], true_region, false_region)

        # Reset insertion point and insert a new operation.
        self.inserter.set_insertion_point_from_block(cond_block)
        self.inserter.insert_op(op)

    def visit_IfExp(self, node: ast.IfExp) -> Any:
        self.visit(node.test)
        cond = self.inserter.get_operand()
        cond_block = self.inserter.insertion_point

        def visit_expr(expr: ast.expr) -> tuple[Attribute, Region]:
            region = Region([Block()])
            self.inserter.set_insertion_point_from_region(region)
            self.visit(expr)
            result = self.inserter.get_operand()
            self.inserter.insert_op(scf.YieldOp(result))
            return result.type, region

        # Generate code for both branches.
        true_type, true_region = visit_expr(node.body)
        false_type, false_region = visit_expr(node.orelse)

        # Check types are the same for this to be a valid if statement.
        if true_type != false_type:
            raise CodeGenerationException(
                self.file,
                node.lineno,
                node.col_offset,
                f"Expected the same types for if expression,"
                f" but got {true_type} and {false_type}.",
            )
        op = scf.IfOp(cond, [true_type], true_region, false_region)

        # Reset insertion point to add scf.if.
        self.inserter.set_insertion_point_from_block(cond_block)
        self.inserter.insert_op(op)

    def visit_Name(self, node: ast.Name):
        fetch_op = symref.FetchOp(node.id, self.get_symbol(node))
        self.inserter.insert_op(fetch_op)

    def visit_Pass(self, node: ast.Pass) -> None:
        parent_op = self.inserter.insertion_point.parent_op()

        # We might have to add an explicit return statement in this case. Make sure to
        # check the type signature.
        if parent_op is not None and isinstance(parent_op, func.FuncOp):
            return_types = parent_op.function_type.outputs.data

            if len(return_types) != 0:
                function_name = parent_op.sym_name.data
                raise CodeGenerationException(
                    self.file,
                    node.lineno,
                    node.col_offset,
                    f"Expected '{function_name}' to return a type.",
                )
            self.inserter.insert_op(func.ReturnOp())

    def visit_Return(self, node: ast.Return) -> None:
        # First of all, we should only be able to return if the statement is directly
        # in the function. Cases like:
        #
        # def foo(cond: i1):
        #   if cond:
        #     return 1
        #   else:
        #     return 0
        #
        # are not allowed at the moment.
        parent_op = self.inserter.insertion_point.parent_op()
        if not isinstance(parent_op, func.FuncOp):
            raise CodeGenerationException(
                self.file,
                node.lineno,
                node.col_offset,
                "Return statement should be placed only at the end of the "
                "function body.",
            )

        callee = parent_op.sym_name.data
        func_return_types = parent_op.function_type.outputs.data

        if node.value is None:
            # Return nothing, check function signature matches.
            if len(func_return_types) != 0:
                raise CodeGenerationException(
                    self.file,
                    node.lineno,
                    node.col_offset,
                    f"Expected non-zero number of return types in function "
                    f"'{callee}', but got 0.",
                )
            self.inserter.insert_op(func.ReturnOp())
        else:
            # Return some type, check function signature matches as well.
            # TODO: Support multiple return values if we allow multiple assignemnts.
            self.visit(node.value)
            operands = [self.inserter.get_operand()]

            if len(func_return_types) == 0:
                raise CodeGenerationException(
                    self.file,
                    node.lineno,
                    node.col_offset,
                    f"Expected no return types in function '{callee}'.",
                )

            for i in range(len(operands)):
                if func_return_types[i] != operands[i].type:
                    raise CodeGenerationException(
                        self.file,
                        node.lineno,
                        node.col_offset,
                        f"Type signature and the type of the return value do "
                        f"not match at position {i}: expected {func_return_types[i]},"
                        f" got {operands[i].type}.",
                    )

            self.inserter.insert_op(func.ReturnOp(*operands))<|MERGE_RESOLUTION|>--- conflicted
+++ resolved
@@ -17,10 +17,6 @@
 from xdsl.frontend.pyast.op_resolver import OpResolver
 from xdsl.frontend.pyast.python_code_check import FunctionMap
 from xdsl.frontend.pyast.type_conversion import (
-<<<<<<< HEAD
-=======
-    SourceIRTypePair,
->>>>>>> f2020517
     TypeConverter,
 )
 from xdsl.ir import Attribute, Block, Region, SSAValue
@@ -31,10 +27,6 @@
     @staticmethod
     def run_with_type_converter(
         type_converter: TypeConverter,
-<<<<<<< HEAD
-=======
-        type_registry: dict[TypeName, SourceIRTypePair],
->>>>>>> f2020517
         functions_and_blocks: FunctionMap,
         file: str | None,
     ) -> builtin.ModuleOp:
@@ -54,18 +46,6 @@
     type_converter: TypeConverter
     """Used for type conversion during code generation."""
 
-<<<<<<< HEAD
-=======
-    type_registry: dict[TypeName, SourceIRTypePair] = field(default_factory=dict)
-    """Mappings between source code and IR type, indexed by name."""
-
-    globals: dict[str, Any]
-    """
-    Imports and other global information from the module, useful for looking
-    up classes, etc.
-    """
-
->>>>>>> f2020517
     inserter: OpInserter
     """Used for inserting newly generated operations to the right block."""
 
@@ -81,10 +61,6 @@
     def __init__(
         self,
         type_converter: TypeConverter,
-<<<<<<< HEAD
-=======
-        type_registry: dict[TypeName, SourceIRTypePair],
->>>>>>> f2020517
         module: builtin.ModuleOp,
         file: str | None,
     ) -> None:
@@ -491,9 +467,8 @@
         for i, arg in enumerate(node.args.args):
             if arg.annotation is None or not isinstance(arg.annotation, ast.Name):
                 raise CodeGenerationException(self.file, arg.lineno, arg.col_offset, "")
-            if arg.annotation.id in self.type_registry:
-                xdsl_type = self.type_registry[arg.annotation.id].ir()
-            else:
+            xdsl_type = self.type_converter.get_ir_type(arg.annotation.id)
+            if xdsl_type is None:
                 xdsl_type = self.type_converter.convert_type_hint(arg.annotation)
             argument_types.append(xdsl_type)
 
@@ -503,9 +478,8 @@
                 raise CodeGenerationException(
                     self.file, node.returns.lineno, node.returns.col_offset, ""
                 )
-            if node.returns.id in self.type_registry:
-                xdsl_type = self.type_registry[node.returns.id].ir()
-            else:
+            xdsl_type = self.type_converter.get_ir_type(node.returns.id)
+            if xdsl_type is None:
                 xdsl_type = self.type_converter.convert_type_hint(node.returns)
             return_types.append(xdsl_type)
 
