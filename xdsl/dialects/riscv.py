--- conflicted
+++ resolved
@@ -173,14 +173,10 @@
         name = self.data.name
         if name is None or name.startswith("j"):
             return
-<<<<<<< HEAD
         if name not in Register.RV32I_INDEX_BY_NAME.keys():
             raise VerifyException(
                 f"{name} not in {Register.RV32I_INDEX_BY_NAME.keys()}"
             )
-=======
-        assert self.data.name in Register.RV32I_INDEX_BY_NAME
->>>>>>> ea17fb4e
 
 
 @irdl_attr_definition
@@ -222,14 +218,10 @@
         name = self.data.name
         if name is None or name.startswith("j"):
             return
-<<<<<<< HEAD
         if name not in Register.RV32F_INDEX_BY_NAME.keys():
             raise VerifyException(
                 f"{name} not in {Register.RV32F_INDEX_BY_NAME.keys()}"
             )
-=======
-        assert self.data.name in Register.RV32F_INDEX_BY_NAME
->>>>>>> ea17fb4e
 
 
 class Registers(ABC):
