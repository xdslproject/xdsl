--- conflicted
+++ resolved
@@ -1,11 +1,9 @@
 from __future__ import annotations
 
-import abc
 from abc import ABC, abstractmethod
 from collections.abc import Sequence
 from dataclasses import dataclass, field
 from inspect import isclass
-from types import UnionType
 from typing import Generic, TypeAlias, TypeVar
 
 from xdsl.ir import Attribute, AttributeCovT, ParametrizedAttribute
@@ -467,16 +465,7 @@
         attr: Attribute,
         constraint_context: ConstraintContext,
     ) -> None:
-<<<<<<< HEAD
-        if (
-            type(self.base_attr) is not abc.ABCMeta
-            and type(self.base_attr) is not UnionType
-        ):
-            assert False
-        if not isinstance(attr, self.base_attr):
-=======
         if not isinstance(attr, self.base_constr.attr):
->>>>>>> 6dfd7693
             raise VerifyException(
                 f"{attr} should be of base attribute {self.base_constr.attr.name}"
             )
@@ -508,7 +497,7 @@
         mapped_constraints = tuple(
             c.mapping_type_vars(type_var_mapping) for c in self.param_constrs
         )
-        return ParamAttrConstraint(self.base_attr, mapped_constraints)
+        return ParamAttrConstraint(self.base_constr, mapped_constraints)
 
 
 @dataclass(frozen=True, init=False)
