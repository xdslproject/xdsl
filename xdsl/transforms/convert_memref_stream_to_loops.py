--- conflicted
+++ resolved
@@ -29,11 +29,7 @@
         op = memref_stream.ReadOp(source)
     else:
         return source
-<<<<<<< HEAD
-    rewriter.insert_op(op, InsertPoint.before(target_op))
-=======
-    rewriter.insert_op_at_location(op, insert_point)
->>>>>>> d34be84d
+    rewriter.insert_op(op, insert_point)
     return op.res
 
 
