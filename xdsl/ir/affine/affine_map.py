--- conflicted
+++ resolved
@@ -32,21 +32,11 @@
         )
 
     @staticmethod
-<<<<<<< HEAD
-    def transpose(rank: int) -> AffineMap:
-        """
-        Reverses the indices.
-        """
-        return AffineMap(
-            rank, 0, tuple(AffineExpr.dimension(dim) for dim in reversed(range(rank)))
-        )
-=======
     def transpose_map() -> AffineMap:
         """
         Returns the map transposing a 2D matrix: `(i, j) -> (j, i)`.
         """
         return AffineMap(2, 0, (AffineExpr.dimension(1), AffineExpr.dimension(0)))
->>>>>>> 3a71a3ff
 
     @staticmethod
     def empty() -> AffineMap:
