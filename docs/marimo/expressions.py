import marimo

__generated_with = "0.14.17"
app = marimo.App(width="medium")


@app.cell
async def _():
    import marimo as mo
<<<<<<< HEAD
    # Uncomment the following two lines to install local version of xDSL.
    # Adjust version string as required
    import micropip

    def get_url():
        import re
        url = str(mo.notebook_location())[5:]
        url = re.sub('([^/])/([a-f0-9-]+)', '\\1/', url, count=1)
        buildnumber = re.sub('.*--([0-9+]+).*', '\\1', url, count=1)
        print("bn: " + buildnumber)
        print("url: " + url)
        if buildnumber != url:
            print(buildnumber)
            url = url + buildnumber + "/"

        print("url2: " + url)
        return url

    print(get_url())
    await micropip.install("xdsl @ " + get_url() + "/xdsl-0.0.0-py3-none-any.whl")

    from xdsl.listlang import printtest
    return (mo, printtest)
=======

    # Use the locally built xDSL wheel when running in Marimo
    if mo.running_in_notebook():

        # Get the current notebook URL, drop the 'blob' URL components that seem to be added,
        # and add the buildnumber that a makethedocs PR build seems to add. This allows to load
        # the wheel both locally and when deployed to makethedocs. 
        def get_url():
            import re
            url = str(mo.notebook_location())[5:]
            url = re.sub('([^/])/([a-f0-9-]+)', '\\1/', url, count=1)
            buildnumber = re.sub('.*--([0-9+]+).*', '\\1', url, count=1)
            if buildnumber != url:
                url = url + buildnumber + "/"

            return url

        import micropip
        await micropip.install("xdsl @ " + get_url() + "/xdsl-0.0.0-py3-none-any.whl")

    from xdsl.printer import Printer

    return (mo,)
>>>>>>> f2968d9e


@app.cell(hide_code=True)
def _(mo):
    mo.md(
        """
    A small test-page to test mkdocs-marimo.

    ## Input
    """
    )
    return


@app.cell
def _(mo):
    expr_str = mo.ui.text(value = "3", debounce=False)
    expr_str
    return (expr_str,)


@app.cell(hide_code=True)
def _(mo):
    mo.md("""## Output""")
    return


@app.cell
def _(mo):
    get_state, set_state = mo.state("")
    return (get_state, set_state)

@app.cell
def _(expr_str, mo, printtest, get_state, set_state):
    from xdsl.listlang import ParseError

    try:
        res = printtest(expr_str)
        set_state(res)
    except ParseError:
        res = get_state()

    print(res)
    mo.md(
    f"""
    {res}
    """
    )

    return


if __name__ == "__main__":
    app.run()<|MERGE_RESOLUTION|>--- conflicted
+++ resolved
@@ -7,31 +7,6 @@
 @app.cell
 async def _():
     import marimo as mo
-<<<<<<< HEAD
-    # Uncomment the following two lines to install local version of xDSL.
-    # Adjust version string as required
-    import micropip
-
-    def get_url():
-        import re
-        url = str(mo.notebook_location())[5:]
-        url = re.sub('([^/])/([a-f0-9-]+)', '\\1/', url, count=1)
-        buildnumber = re.sub('.*--([0-9+]+).*', '\\1', url, count=1)
-        print("bn: " + buildnumber)
-        print("url: " + url)
-        if buildnumber != url:
-            print(buildnumber)
-            url = url + buildnumber + "/"
-
-        print("url2: " + url)
-        return url
-
-    print(get_url())
-    await micropip.install("xdsl @ " + get_url() + "/xdsl-0.0.0-py3-none-any.whl")
-
-    from xdsl.listlang import printtest
-    return (mo, printtest)
-=======
 
     # Use the locally built xDSL wheel when running in Marimo
     if mo.running_in_notebook():
@@ -54,8 +29,8 @@
 
     from xdsl.printer import Printer
 
-    return (mo,)
->>>>>>> f2968d9e
+    from xdsl.listlang import printtest
+    return (mo, printtest)
 
 
 @app.cell(hide_code=True)
