--- conflicted
+++ resolved
@@ -1097,16 +1097,11 @@
     @property
     def first_op(self) -> Operation | None:
         """The first operation in `self`"""
-<<<<<<< HEAD
         return self._first_op
-=======
-        return self.ops[0] if len(self.ops) else None
->>>>>>> 961d8461
 
     @property
     def last_op(self) -> Operation | None:
         """The last operation in `self`"""
-<<<<<<< HEAD
         return self._last_op
 
     @property
@@ -1121,11 +1116,45 @@
             result += 1
         return result
 
+    def _op_at_index(self,
+                     index: int,
+                     message_lambda: Callable[[], str] | None = None
+                     ) -> Operation | None:
+        """
+        Returns the operation at a given index, supporting positive and negative indices.
+        If abs(index) == num_ops, return None.
+        if abs(index) > num_ops, raise ValueError, optionally with given message.
+        """
+        if index < 0:
+            # Enumerate backwards
+            op = self.last_op
+            while index < 0:
+                if op is None:
+                    break
+                op = op.prev_op
+                index += 1
+            else:
+                return op
+        else:
+            # Enumerate forwards
+            op = self.first_op
+            while index:
+                if op is None:
+                    break
+                op = op.next_op
+                index -= 1
+            else:
+                return op
+        if message_lambda is None:
+            message = f"Invalid operation index {index} for block with {self.num_ops} ops"
+        else:
+            message = message_lambda()
+        raise ValueError(message)
+
     def op_at_index(self, index: int) -> Operation:
-        it = iter(self.ops)
-        for _ in range(index):
-            next(it)
-        return next(it)
+        op = self._op_at_index(index)
+        assert op is not None
+        return op
 
     def insert_op_after(self, new_op: Operation,
                         existing_op: Operation) -> None:
@@ -1152,9 +1181,6 @@
         if prev_op is None:
             # No `prev_op`, means `next_op` is the first op in the block.
             self._first_op = new_op
-=======
-        return self.ops[-1] if len(self.ops) else None
->>>>>>> 961d8461
 
     def add_op(self, operation: Operation) -> None:
         """
@@ -1176,99 +1202,43 @@
         for op in ops:
             self.add_op(op)
 
-<<<<<<< HEAD
-    def insert_ops_before(self, ops: list[Operation],
+    def insert_ops_before(self, ops: Sequence[Operation],
                           existing_op: Operation) -> None:
         for op in ops:
             self.insert_op_before(op, existing_op)
 
-    def insert_ops_after(self, ops: list[Operation],
+    def insert_ops_after(self, ops: Sequence[Operation],
                          existing_op: Operation) -> None:
         for op in ops:
             self.insert_op_after(op, existing_op)
 
             existing_op = op
-
-    def insert_op(self, ops: Operation | list[Operation], index: int) -> None:
-=======
-    def insert_ops_before(self, ops: Sequence[Operation],
-                          existing_op: Operation) -> None:
-        index = self.get_operation_index(existing_op)
-        self.insert_op(ops, index)
-
-    def insert_ops_after(self, ops: Sequence[Operation],
-                         existing_op: Operation) -> None:
-        index = self.get_operation_index(existing_op)
-        self.insert_op(list(ops), index + 1)
 
     def insert_op(self,
                   ops: Operation | Sequence[Operation],
                   index: int,
                   name: str | None = None) -> None:
->>>>>>> 961d8461
         """
         Insert one or multiple operations at a given index in the block.
         The operations should not be attached to another block.
         """
-<<<<<<< HEAD
-
-        if index < 0 or index > self.num_ops():
-            raise ValueError(
-                f"Can't insert operation in index {index} in a block with "
-                f"{self.num_ops()} operations.")
-        if not isinstance(ops, list):
-            ops = [ops]
-
-        first_op = self.first_op
-
-        if first_op is None:
-            if index:
-                raise ValueError(
-                    f"Can't insert operation in index {index} in a block with "
-                    f"no operations.")
-
-            self.add_ops(ops)
+
+        new_ops = [ops] if isinstance(ops, Operation) else ops
+
+        existing_op = self._op_at_index(
+            index,
+            lambda: f"Can't insert operation in index {index} in a block with "
+            f"{self.num_ops()} operations.")
+
+        if existing_op is None:
+            if index < 0 and self.first_op is not None:
+                # Insert at beginning of block
+                existing_op = self.first_op
+            # Append
+            self.add_ops(new_ops)
             return
 
-        # Default value, above check should rule this case out
-        i = -1
-        for i, op in enumerate(self.ops):
-            if index == i:
-                self.insert_ops_before(ops, op)
-                return
-
-        len_ops = i + 1
-
-        if len_ops != index:
-            raise ValueError(
-                f"Can't insert operation in index {index} in a block with "
-                f"{len_ops} operations.")
-
-        assert self.last_op is not None
-
-        self.insert_ops_after(ops, self.last_op)
-=======
-        # allow negative indices to specify a position from the back of the array
-        # -1 inserts in the last position
-        if index < 0:
-            index = len(self.ops) + index + 1
-
-        if index > len(self.ops):
-            raise ValueError(
-                f"Can't insert operation in index {index} in a block with "
-                f"{len(self.ops)} operations.")
-        if isinstance(ops, Operation):
-            ops = [ops]
-        elif not isinstance(ops, list):
-            ops = list(ops)
-        if name:
-            for curr_op in ops:
-                for res in curr_op.results:
-                    res.name = name
-        for op in ops:
-            self._attach_op(op)
-        self.ops = self.ops[:index] + ops + self.ops[index:]
->>>>>>> 961d8461
+        self.insert_ops_before(new_ops, existing_op)
 
     def get_operation_index(self, op: Operation) -> int:
         """Get the operation position in a block."""
@@ -1449,11 +1419,7 @@
             raise ValueError(
                 "'ops' property of Region class is only available "
                 "for single-block regions.")
-<<<<<<< HEAD
-        return list(self.blocks[0].ops)
-=======
-        return self.block.ops
->>>>>>> 961d8461
+        return list(self.block.ops)
 
     @property
     def op(self) -> Operation:
@@ -1462,20 +1428,11 @@
         Returns an exception if the region is not single-operation single-block.
         """
         if len(self.blocks) == 1:
-<<<<<<< HEAD
             first_op = self.blocks[0].first_op
             last_op = self.blocks[0].last_op
             if first_op is last_op and first_op is not None:
                 return first_op
 
-        raise ValueError("'op' property of Region class is only available "
-                         "for single-operation single-block regions.")
-=======
-            block = self.block
-            first_op = block.first_op
-            last_op = block.last_op
-            if first_op is last_op and first_op is not None:
-                return first_op
         raise ValueError("'op' property of Region class is only available "
                          "for single-operation single-block regions.")
 
@@ -1490,7 +1447,6 @@
                 "'block' property of Region class is only available "
                 "for single-block regions.")
         return self.blocks[0]
->>>>>>> 961d8461
 
     def _attach_block(self, block: Block) -> None:
         """Attach a block to the region, and check that it has no parents."""
