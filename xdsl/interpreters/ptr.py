--- conflicted
+++ resolved
@@ -3,13 +3,8 @@
 import itertools
 import struct
 from collections.abc import Iterator, Sequence
-<<<<<<< HEAD
-from dataclasses import dataclass, field
-from typing import Any, Generic, Literal, TypeVar, final
-=======
 from dataclasses import KW_ONLY, dataclass, field
 from typing import Generic, Literal, TypeVar, final
->>>>>>> f424844c
 
 _T = TypeVar("_T")
 
@@ -43,11 +38,7 @@
 
     @property
     def int32(self) -> TypedPtr[int]:
-<<<<<<< HEAD
-        return TypedPtr(self, int32)
-=======
         return TypedPtr(self, xtype=int32)
->>>>>>> f424844c
 
     @property
     def int64(self) -> TypedPtr[int]:
@@ -61,55 +52,12 @@
         return TypedPtr(self, xtype=index(index_bitwidth))
 
     @property
-    def int64(self) -> TypedPtr[int]:
-        return TypedPtr(self, int64)
-
-    @staticmethod
-    def new_int64(els: Sequence[int]) -> RawPtr:
-        return RawPtr.new("<I", [(el,) for el in els])
-
-    @staticmethod
-    def index_format_for_bitwidth(index_bitwidth: int) -> str:
-        match index_bitwidth:
-            case 32:
-                return "<i"
-            case 64:
-                return "<I"
-            case _:
-                raise ValueError(f"Unsupported index bitwidth {index_bitwidth}")
-
-    def index(self, index_bitwidth: int) -> TypedPtr[int]:
-        if index_bitwidth != 32 and index_bitwidth != 64:
-            raise ValueError(
-                f"Invalid index bitwidth {index_bitwidth} monly 32 or 64 allowed"
-            )
-        return TypedPtr(self, index(index_bitwidth))
-
-    @staticmethod
-    def new_index(els: Sequence[int], index_bitwidth: int) -> RawPtr:
-        return RawPtr.new(
-            RawPtr.index_format_for_bitwidth(index_bitwidth), [(el,) for el in els]
-        )
-
-    @property
     def float32(self) -> TypedPtr[float]:
-<<<<<<< HEAD
-        return TypedPtr(self, float32)
-
-    @staticmethod
-    def new_float32(els: Sequence[float]) -> RawPtr:
-        return RawPtr.new("<f", [(el,) for el in els])
-
-    @property
-    def float64(self) -> TypedPtr[float]:
-        return TypedPtr(self, float64)
-=======
         return TypedPtr(self, xtype=float32)
 
     @property
     def float64(self) -> TypedPtr[float]:
         return TypedPtr(self, xtype=float64)
->>>>>>> f424844c
 
 
 @final
@@ -141,24 +89,6 @@
     return int32 if bitwidth == 32 else int64
 
 
-@final
-@dataclass
-class XType(Generic[_T]):
-
-    type: type[_T]
-    format: str
-
-
-int32 = XType(int, "<i")
-int64 = XType(int, "<I")
-float32 = XType(float, "<f")
-float64 = XType(float, "<d")
-
-
-def index(bitwidth: Literal[32, 64]) -> XType[int]:
-    return int32 if bitwidth == 32 else int64
-
-
 @dataclass
 class TypedPtr(Generic[_T]):
     """
@@ -166,10 +96,7 @@
     """
 
     raw: RawPtr
-<<<<<<< HEAD
-=======
     _: KW_ONLY
->>>>>>> f424844c
     xtype: XType[_T]
 
     @property
@@ -197,30 +124,6 @@
         return struct.unpack(self.format, raw_at_offset.memoryview[: self.size])[0]
 
     def __setitem__(self, index: int, value: _T):
-<<<<<<< HEAD
-        (self.raw + index * self.size).set(self.format, value)
-
-    @staticmethod
-    def zeros(count: int, xtype: XType[_T]) -> TypedPtr[_T]:
-        size = struct.calcsize(xtype.format)
-        return TypedPtr(RawPtr.zeros(size * count), xtype)
-
-    @staticmethod
-    def new(els: Sequence[_T], xtype: XType[_T]) -> TypedPtr[_T]:
-        return TypedPtr(RawPtr.new(xtype.format, tuple((el,) for el in els)), xtype)
-
-    @staticmethod
-    def new_float32(els: Sequence[float]) -> TypedPtr[float]:
-        return TypedPtr.new(els, float32)
-
-    @staticmethod
-    def new_float64(els: Sequence[float]) -> TypedPtr[float]:
-        return TypedPtr.new(els, float64)
-
-    @staticmethod
-    def new_int32(els: Sequence[int]) -> TypedPtr[int]:
-        return TypedPtr.new(els, int32)
-=======
         raw_at_offset = self.raw + index * self.size
         struct.pack_into(self.format, raw_at_offset.memory, raw_at_offset.offset, value)
 
@@ -251,7 +154,6 @@
     @staticmethod
     def new_int32(els: Sequence[int]) -> TypedPtr[int]:
         return TypedPtr.new(els, xtype=int32)
->>>>>>> f424844c
 
     @staticmethod
     def new_index(els: Sequence[int], index_bitwidth: int) -> TypedPtr[int]:
@@ -259,8 +161,4 @@
             raise ValueError(
                 f"Invalid index bitwidth {index_bitwidth} monly 32 or 64 allowed"
             )
-<<<<<<< HEAD
-        return TypedPtr.new(els, index(index_bitwidth))
-=======
-        return TypedPtr.new(els, xtype=index(index_bitwidth))
->>>>>>> f424844c
+        return TypedPtr.new(els, xtype=index(index_bitwidth))