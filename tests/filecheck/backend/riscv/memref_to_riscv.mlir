--- conflicted
+++ resolved
@@ -9,84 +9,84 @@
 %r, %c = "test.op"() : () -> (index, index)
 %m_f32, %m_f64, %m_i32, %m_scalar_i32 = "test.op"() : () -> (memref<3x2xf32>, memref<3x2xf64>, memref<3xi32>, memref<i32>)
 
-// CHECK-NEXT:   %0 = builtin.unrealized_conversion_cast %v_f32 : f32 to !riscv.freg
-// CHECK-NEXT:   %1 = builtin.unrealized_conversion_cast %m_f32 : memref<3x2xf32> to !riscv.reg
-// CHECK-NEXT:   %2 = builtin.unrealized_conversion_cast %r : index to !riscv.reg
-// CHECK-NEXT:   %3 = builtin.unrealized_conversion_cast %c : index to !riscv.reg
-// CHECK-NEXT:   %4 = riscv.li 2 : !riscv.reg
-// CHECK-NEXT:   %5 = riscv.mul %2, %4 : (!riscv.reg, !riscv.reg) -> !riscv.reg
-// CHECK-NEXT:   %6 = riscv.add %5, %3 : (!riscv.reg, !riscv.reg) -> !riscv.reg
-// CHECK-NEXT:   %7 = riscv.li 4 : !riscv.reg
-// CHECK-NEXT:   %8 = riscv.mul %6, %7 {"comment" = "multiply by element size"} : (!riscv.reg, !riscv.reg) -> !riscv.reg
-// CHECK-NEXT:   %9 = riscv.add %1, %8 : (!riscv.reg, !riscv.reg) -> !riscv.reg
-// CHECK-NEXT:   riscv.fsw %9, %0, 0 {"comment" = "store float value to memref of shape (3, 2)"} : (!riscv.reg, !riscv.freg) -> ()
+// CHECK-NEXT:    %v_f32_1 = builtin.unrealized_conversion_cast %v_f32 : f32 to !riscv.freg
+// CHECK-NEXT:    %m_f32_1 = builtin.unrealized_conversion_cast %m_f32 : memref<3x2xf32> to !riscv.reg
+// CHECK-NEXT:    %r_1 = builtin.unrealized_conversion_cast %r : index to !riscv.reg
+// CHECK-NEXT:    %c_1 = builtin.unrealized_conversion_cast %c : index to !riscv.reg
+// CHECK-NEXT:    %pointer_dim_stride = riscv.li 2 : !riscv.reg
+// CHECK-NEXT:    %pointer_dim_offset = riscv.mul %r_1, %pointer_dim_stride : (!riscv.reg, !riscv.reg) -> !riscv.reg
+// CHECK-NEXT:    %pointer_offset = riscv.add %pointer_dim_offset, %c_1 : (!riscv.reg, !riscv.reg) -> !riscv.reg
+// CHECK-NEXT:    %bytes_per_element = riscv.li 4 : !riscv.reg
+// CHECK-NEXT:    %scaled_pointer_offset = riscv.mul %pointer_offset, %bytes_per_element {"comment" = "multiply by element size"} : (!riscv.reg, !riscv.reg) -> !riscv.reg
+// CHECK-NEXT:    %offset_pointer = riscv.add %m_f32_1, %scaled_pointer_offset : (!riscv.reg, !riscv.reg) -> !riscv.reg
+// CHECK-NEXT:    riscv.fsw %offset_pointer, %v_f32_1, 0 {"comment" = "store float value to memref of shape (3, 2)"} : (!riscv.reg, !riscv.freg) -> ()
 memref.store %v_f32, %m_f32[%r, %c] {"nontemporal" = false} : memref<3x2xf32>
 
-// CHECK-NEXT:   %10 = builtin.unrealized_conversion_cast %m_f32 : memref<3x2xf32> to !riscv.reg
-// CHECK-NEXT:   %11 = builtin.unrealized_conversion_cast %r : index to !riscv.reg
-// CHECK-NEXT:   %12 = builtin.unrealized_conversion_cast %c : index to !riscv.reg
-// CHECK-NEXT:   %13 = riscv.li 2 : !riscv.reg
-// CHECK-NEXT:   %14 = riscv.mul %11, %13 : (!riscv.reg, !riscv.reg) -> !riscv.reg
-// CHECK-NEXT:   %15 = riscv.add %14, %12 : (!riscv.reg, !riscv.reg) -> !riscv.reg
-// CHECK-NEXT:   %16 = riscv.li 4 : !riscv.reg
-// CHECK-NEXT:   %17 = riscv.mul %15, %16 {"comment" = "multiply by element size"} : (!riscv.reg, !riscv.reg) -> !riscv.reg
-// CHECK-NEXT:   %18 = riscv.add %10, %17 : (!riscv.reg, !riscv.reg) -> !riscv.reg
-// CHECK-NEXT:   %x_f32 = riscv.flw %18, 0 {"comment" = "load float from memref of shape (3, 2)"} : (!riscv.reg) -> !riscv.freg
-// CHECK-NEXT:   %x_f32_1 = builtin.unrealized_conversion_cast %x_f32 : !riscv.freg to f32
+// CHECK-NEXT:    %m_f32_2 = builtin.unrealized_conversion_cast %m_f32 : memref<3x2xf32> to !riscv.reg
+// CHECK-NEXT:    %r_2 = builtin.unrealized_conversion_cast %r : index to !riscv.reg
+// CHECK-NEXT:    %c_2 = builtin.unrealized_conversion_cast %c : index to !riscv.reg
+// CHECK-NEXT:    %pointer_dim_stride_1 = riscv.li 2 : !riscv.reg
+// CHECK-NEXT:    %pointer_dim_offset_1 = riscv.mul %r_2, %pointer_dim_stride_1 : (!riscv.reg, !riscv.reg) -> !riscv.reg
+// CHECK-NEXT:    %pointer_offset_1 = riscv.add %pointer_dim_offset_1, %c_2 : (!riscv.reg, !riscv.reg) -> !riscv.reg
+// CHECK-NEXT:    %bytes_per_element_1 = riscv.li 4 : !riscv.reg
+// CHECK-NEXT:    %scaled_pointer_offset_1 = riscv.mul %pointer_offset_1, %bytes_per_element_1 {"comment" = "multiply by element size"} : (!riscv.reg, !riscv.reg) -> !riscv.reg
+// CHECK-NEXT:    %offset_pointer_1 = riscv.add %m_f32_2, %scaled_pointer_offset_1 : (!riscv.reg, !riscv.reg) -> !riscv.reg
+// CHECK-NEXT:    %x_f32 = riscv.flw %offset_pointer_1, 0 {"comment" = "load float from memref of shape (3, 2)"} : (!riscv.reg) -> !riscv.freg
+// CHECK-NEXT:    %x_f32_1 = builtin.unrealized_conversion_cast %x_f32 : !riscv.freg to f32
 %x_f32 = memref.load %m_f32[%r, %c] {"nontemporal" = false} : memref<3x2xf32>
 
-// CHECK-NEXT:   %19 = builtin.unrealized_conversion_cast %v_i32 : i32 to !riscv.reg
-// CHECK-NEXT:   %20 = builtin.unrealized_conversion_cast %m_i32 : memref<3xi32> to !riscv.reg
-// CHECK-NEXT:   %21 = builtin.unrealized_conversion_cast %c : index to !riscv.reg
-// CHECK-NEXT:   %22 = riscv.li 4 : !riscv.reg
-// CHECK-NEXT:   %23 = riscv.mul %21, %22 {"comment" = "multiply by element size"} : (!riscv.reg, !riscv.reg) -> !riscv.reg
-// CHECK-NEXT:   %24 = riscv.add %20, %23 : (!riscv.reg, !riscv.reg) -> !riscv.reg
-// CHECK-NEXT:   riscv.sw %24, %19, 0 {"comment" = "store int value to memref of shape (3,)"} : (!riscv.reg, !riscv.reg) -> ()
+// CHECK-NEXT:    %v_i32_1 = builtin.unrealized_conversion_cast %v_i32 : i32 to !riscv.reg
+// CHECK-NEXT:    %m_i32_1 = builtin.unrealized_conversion_cast %m_i32 : memref<3xi32> to !riscv.reg
+// CHECK-NEXT:    %c_3 = builtin.unrealized_conversion_cast %c : index to !riscv.reg
+// CHECK-NEXT:    %bytes_per_element_2 = riscv.li 4 : !riscv.reg
+// CHECK-NEXT:    %scaled_pointer_offset_2 = riscv.mul %c_3, %bytes_per_element_2 {"comment" = "multiply by element size"} : (!riscv.reg, !riscv.reg) -> !riscv.reg
+// CHECK-NEXT:    %offset_pointer_2 = riscv.add %m_i32_1, %scaled_pointer_offset_2 : (!riscv.reg, !riscv.reg) -> !riscv.reg
+// CHECK-NEXT:    riscv.sw %offset_pointer_2, %v_i32_1, 0 {"comment" = "store int value to memref of shape (3,)"} : (!riscv.reg, !riscv.reg) -> ()
 memref.store %v_i32, %m_i32[%c] {"nontemporal" = false} : memref<3xi32>
 
-// CHECK-NEXT:   %25 = builtin.unrealized_conversion_cast %m_i32 : memref<3xi32> to !riscv.reg
-// CHECK-NEXT:   %26 = builtin.unrealized_conversion_cast %c : index to !riscv.reg
-// CHECK-NEXT:   %27 = riscv.li 4 : !riscv.reg
-// CHECK-NEXT:   %28 = riscv.mul %26, %27 {"comment" = "multiply by element size"} : (!riscv.reg, !riscv.reg) -> !riscv.reg
-// CHECK-NEXT:   %29 = riscv.add %25, %28 : (!riscv.reg, !riscv.reg) -> !riscv.reg
-// CHECK-NEXT:   %x_i32 = riscv.lw %29, 0 {"comment" = "load word from memref of shape (3,)"} : (!riscv.reg) -> !riscv.reg
-// CHECK-NEXT:   %x_i32_1 = builtin.unrealized_conversion_cast %x_i32 : !riscv.reg to i32
+// CHECK-NEXT:    %m_i32_2 = builtin.unrealized_conversion_cast %m_i32 : memref<3xi32> to !riscv.reg
+// CHECK-NEXT:    %c_4 = builtin.unrealized_conversion_cast %c : index to !riscv.reg
+// CHECK-NEXT:    %bytes_per_element_3 = riscv.li 4 : !riscv.reg
+// CHECK-NEXT:    %scaled_pointer_offset_3 = riscv.mul %c_4, %bytes_per_element_3 {"comment" = "multiply by element size"} : (!riscv.reg, !riscv.reg) -> !riscv.reg
+// CHECK-NEXT:    %offset_pointer_3 = riscv.add %m_i32_2, %scaled_pointer_offset_3 : (!riscv.reg, !riscv.reg) -> !riscv.reg
+// CHECK-NEXT:    %x_i32 = riscv.lw %offset_pointer_3, 0 {"comment" = "load word from memref of shape (3,)"} : (!riscv.reg) -> !riscv.reg
+// CHECK-NEXT:    %x_i32_1 = builtin.unrealized_conversion_cast %x_i32 : !riscv.reg to i32
 %x_i32 = memref.load %m_i32[%c] {"nontemporal" = false} : memref<3xi32>
 
-// CHECK-NEXT:   %{{.*}} = builtin.unrealized_conversion_cast %v_f64 : f64 to !riscv.freg
-// CHECK-NEXT:   %{{.*}} = builtin.unrealized_conversion_cast %m_f64 : memref<3x2xf64> to !riscv.reg
-// CHECK-NEXT:   %{{.*}} = builtin.unrealized_conversion_cast %r : index to !riscv.reg
-// CHECK-NEXT:   %{{.*}} = builtin.unrealized_conversion_cast %c : index to !riscv.reg
-// CHECK-NEXT:   %{{.*}} = riscv.li 2 : !riscv.reg
-// CHECK-NEXT:   %{{.*}} = riscv.mul %{{.*}}, %{{.*}} : (!riscv.reg, !riscv.reg) -> !riscv.reg
-// CHECK-NEXT:   %{{.*}} = riscv.add %{{.*}}, %{{.*}} : (!riscv.reg, !riscv.reg) -> !riscv.reg
-// CHECK-NEXT:   %{{.*}} = riscv.li 8 : !riscv.reg
-// CHECK-NEXT:   %{{.*}} = riscv.mul %{{.*}}, %{{.*}} {"comment" = "multiply by element size"} : (!riscv.reg, !riscv.reg) -> !riscv.reg
-// CHECK-NEXT:   %{{.*}} = riscv.add %{{.*}}, %{{.*}} : (!riscv.reg, !riscv.reg) -> !riscv.reg
-// CHECK-NEXT:   riscv.fsd %{{.*}}, %{{.*}}, 0 {"comment" = "store double value to memref of shape (3, 2)"} : (!riscv.reg, !riscv.freg) -> ()
+// CHECK-NEXT:    %v_f64_1 = builtin.unrealized_conversion_cast %v_f64 : f64 to !riscv.freg
+// CHECK-NEXT:    %m_f64_1 = builtin.unrealized_conversion_cast %m_f64 : memref<3x2xf64> to !riscv.reg
+// CHECK-NEXT:    %r_3 = builtin.unrealized_conversion_cast %r : index to !riscv.reg
+// CHECK-NEXT:    %c_5 = builtin.unrealized_conversion_cast %c : index to !riscv.reg
+// CHECK-NEXT:    %pointer_dim_stride_2 = riscv.li 2 : !riscv.reg
+// CHECK-NEXT:    %pointer_dim_offset_2 = riscv.mul %r_3, %pointer_dim_stride_2 : (!riscv.reg, !riscv.reg) -> !riscv.reg
+// CHECK-NEXT:    %pointer_offset_2 = riscv.add %pointer_dim_offset_2, %c_5 : (!riscv.reg, !riscv.reg) -> !riscv.reg
+// CHECK-NEXT:    %bytes_per_element_4 = riscv.li 8 : !riscv.reg
+// CHECK-NEXT:    %scaled_pointer_offset_4 = riscv.mul %pointer_offset_2, %bytes_per_element_4 {"comment" = "multiply by element size"} : (!riscv.reg, !riscv.reg) -> !riscv.reg
+// CHECK-NEXT:    %offset_pointer_4 = riscv.add %m_f64_1, %scaled_pointer_offset_4 : (!riscv.reg, !riscv.reg) -> !riscv.reg
+// CHECK-NEXT:    riscv.fsd %offset_pointer_4, %v_f64_1, 0 {"comment" = "store double value to memref of shape (3, 2)"} : (!riscv.reg, !riscv.freg) -> ()
 memref.store %v_f64, %m_f64[%r, %c] {"nontemporal" = false} : memref<3x2xf64>
 
-// CHECK-NEXT:   %{{.*}} = builtin.unrealized_conversion_cast %m_scalar_i32 : memref<i32> to !riscv.reg
-// CHECK-NEXT:   %scalar_x_i32 = riscv.lw %{{.*}}, 0 {"comment" = "load word from memref of shape ()"} : (!riscv.reg) -> !riscv.reg
-// CHECK-NEXT:   %scalar_x_i32_1 = builtin.unrealized_conversion_cast %scalar_x_i32 : !riscv.reg to i32
+// CHECK-NEXT:    %m_scalar_i32_1 = builtin.unrealized_conversion_cast %m_scalar_i32 : memref<i32> to !riscv.reg
+// CHECK-NEXT:    %scalar_x_i32 = riscv.lw %m_scalar_i32_1, 0 {"comment" = "load word from memref of shape ()"} : (!riscv.reg) -> !riscv.reg
+// CHECK-NEXT:    %scalar_x_i32_1 = builtin.unrealized_conversion_cast %scalar_x_i32 : !riscv.reg to i32
 %scalar_x_i32 = memref.load %m_scalar_i32[] {"nontemporal" = false} : memref<i32>
 
-// CHECK-NEXT:   %{{.*}} = builtin.unrealized_conversion_cast %scalar_x_i32_1 : i32 to !riscv.reg
-// CHECK-NEXT:   %{{.*}} = builtin.unrealized_conversion_cast %m_scalar_i32 : memref<i32> to !riscv.reg
-// CHECK-NEXT:   riscv.sw %{{.*}}, %{{.*}}, 0 {"comment" = "store int value to memref of shape ()"} : (!riscv.reg, !riscv.reg) -> ()
+// CHECK-NEXT:    %scalar_x_i32_2 = builtin.unrealized_conversion_cast %scalar_x_i32_1 : i32 to !riscv.reg
+// CHECK-NEXT:    %m_scalar_i32_2 = builtin.unrealized_conversion_cast %m_scalar_i32 : memref<i32> to !riscv.reg
+// CHECK-NEXT:    riscv.sw %m_scalar_i32_2, %scalar_x_i32_2, 0 {"comment" = "store int value to memref of shape ()"} : (!riscv.reg, !riscv.reg) -> ()
 memref.store %scalar_x_i32, %m_scalar_i32[] {"nontemporal" = false} : memref<i32>
 
-// CHECK-NEXT:   %{{.*}} = builtin.unrealized_conversion_cast %m_f64 : memref<3x2xf64> to !riscv.reg
-// CHECK-NEXT:   %{{.*}} = builtin.unrealized_conversion_cast %r : index to !riscv.reg
-// CHECK-NEXT:   %{{.*}} = builtin.unrealized_conversion_cast %c : index to !riscv.reg
-// CHECK-NEXT:   %{{.*}} = riscv.li 2 : !riscv.reg
-// CHECK-NEXT:   %{{.*}} = riscv.mul %{{.*}}, %{{.*}} : (!riscv.reg, !riscv.reg) -> !riscv.reg
-// CHECK-NEXT:   %{{.*}} = riscv.add %{{.*}}, %{{.*}} : (!riscv.reg, !riscv.reg) -> !riscv.reg
-// CHECK-NEXT:   %{{.*}} = riscv.li 8 : !riscv.reg
-// CHECK-NEXT:   %{{.*}} = riscv.mul %{{.*}}, %{{.*}} {"comment" = "multiply by element size"} : (!riscv.reg, !riscv.reg) -> !riscv.reg
-// CHECK-NEXT:   %{{.*}} = riscv.add %{{.*}}, %{{.*}} : (!riscv.reg, !riscv.reg) -> !riscv.reg
-// CHECK-NEXT:   %x_f64 = riscv.fld %{{.*}}, 0 {"comment" = "load double from memref of shape (3, 2)"} : (!riscv.reg) -> !riscv.freg
-// CHECK-NEXT:   %x_f64_1 = builtin.unrealized_conversion_cast %x_f64 : !riscv.freg to f64
+// CHECK-NEXT:    %m_f64_2 = builtin.unrealized_conversion_cast %m_f64 : memref<3x2xf64> to !riscv.reg
+// CHECK-NEXT:    %r_4 = builtin.unrealized_conversion_cast %r : index to !riscv.reg
+// CHECK-NEXT:    %c_6 = builtin.unrealized_conversion_cast %c : index to !riscv.reg
+// CHECK-NEXT:    %pointer_dim_stride_3 = riscv.li 2 : !riscv.reg
+// CHECK-NEXT:    %pointer_dim_offset_3 = riscv.mul %r_4, %pointer_dim_stride_3 : (!riscv.reg, !riscv.reg) -> !riscv.reg
+// CHECK-NEXT:    %pointer_offset_3 = riscv.add %pointer_dim_offset_3, %c_6 : (!riscv.reg, !riscv.reg) -> !riscv.reg
+// CHECK-NEXT:    %bytes_per_element_5 = riscv.li 8 : !riscv.reg
+// CHECK-NEXT:    %scaled_pointer_offset_5 = riscv.mul %pointer_offset_3, %bytes_per_element_5 {"comment" = "multiply by element size"} : (!riscv.reg, !riscv.reg) -> !riscv.reg
+// CHECK-NEXT:    %offset_pointer_5 = riscv.add %m_f64_2, %scaled_pointer_offset_5 : (!riscv.reg, !riscv.reg) -> !riscv.reg
+// CHECK-NEXT:    %x_f64 = riscv.fld %offset_pointer_5, 0 {"comment" = "load double from memref of shape (3, 2)"} : (!riscv.reg) -> !riscv.freg
+// CHECK-NEXT:    %x_f64_1 = builtin.unrealized_conversion_cast %x_f64 : !riscv.freg to f64
 %x_f64 = memref.load %m_f64[%r, %c] {"nontemporal" = false} : memref<3x2xf64>
 
 // CHECK-NEXT:   riscv.assembly_section ".data" {
@@ -95,8 +95,8 @@
 // CHECK-NEXT:   }
 "memref.global"() <{"sym_name" = "global", "sym_visibility" = "public", "type" = memref<2x3xf64>, "initial_value" = dense<[1, 2]> : tensor<2xi32>}> : () -> ()
 
-// CHECK-NEXT:   %{{.*}} riscv.li "global" : !riscv.reg
-// CHECK-NEXT:   %{{.*}} = builtin.unrealized_conversion_cast %{{.*}} : !riscv.reg to memref<2xi32>
+// CHECK-NEXT:    %global = riscv.li "global" : !riscv.reg
+// CHECK-NEXT:    %global_1 = builtin.unrealized_conversion_cast %global : !riscv.reg to memref<2xi32>
 %global = memref.get_global @global : memref<2xi32>
 
 // CHECK-NEXT: }
@@ -139,13 +139,13 @@
 // CHECK-NEXT:    %v, %d0, %m = "test.op"() : () -> (i8, index, memref<1xi8>)
 %v, %d0, %m = "test.op"() : () -> (i8, index, memref<1xi8>)
 
-// CHECK-NEXT:    %0 = builtin.unrealized_conversion_cast %v : i8 to !riscv.reg
-// CHECK-NEXT:    %1 = builtin.unrealized_conversion_cast %m : memref<1xi8> to !riscv.reg
-// CHECK-NEXT:    %2 = builtin.unrealized_conversion_cast %d0 : index to !riscv.reg
-// CHECK-NEXT:    %3 = riscv.li 1 : !riscv.reg
-// CHECK-NEXT:    %4 = riscv.mul %2, %3 {"comment" = "multiply by element size"} : (!riscv.reg, !riscv.reg) -> !riscv.reg
-// CHECK-NEXT:    %5 = riscv.add %1, %4 : (!riscv.reg, !riscv.reg) -> !riscv.reg
-// CHECK-NEXT:    riscv.sw %5, %0, 0 {"comment" = "store int value to memref of shape (1,)"} : (!riscv.reg, !riscv.reg) -> ()
+// CHECK-NEXT:    %v_1 = builtin.unrealized_conversion_cast %v : i8 to !riscv.reg
+// CHECK-NEXT:    %m_1 = builtin.unrealized_conversion_cast %m : memref<1xi8> to !riscv.reg
+// CHECK-NEXT:    %d0_1 = builtin.unrealized_conversion_cast %d0 : index to !riscv.reg
+// CHECK-NEXT:    %bytes_per_element = riscv.li 1 : !riscv.reg
+// CHECK-NEXT:    %scaled_pointer_offset = riscv.mul %d0_1, %bytes_per_element {"comment" = "multiply by element size"} : (!riscv.reg, !riscv.reg) -> !riscv.reg
+// CHECK-NEXT:    %offset_pointer = riscv.add %m_1, %scaled_pointer_offset : (!riscv.reg, !riscv.reg) -> !riscv.reg
+// CHECK-NEXT:    riscv.sw %offset_pointer, %v_1, 0 {"comment" = "store int value to memref of shape (1,)"} : (!riscv.reg, !riscv.reg) -> ()
 memref.store %v, %m[%d0] {"nontemporal" = false} : memref<1xi8>
 
 // CHECK-NEXT:  }
@@ -157,13 +157,13 @@
 // CHECK-NEXT:    %v, %d0, %m = "test.op"() : () -> (i16, index, memref<1xi16>)
 %v, %d0, %m = "test.op"() : () -> (i16, index, memref<1xi16>)
 
-// CHECK-NEXT:    %0 = builtin.unrealized_conversion_cast %v : i16 to !riscv.reg
-// CHECK-NEXT:    %1 = builtin.unrealized_conversion_cast %m : memref<1xi16> to !riscv.reg
-// CHECK-NEXT:    %2 = builtin.unrealized_conversion_cast %d0 : index to !riscv.reg
-// CHECK-NEXT:    %3 = riscv.li 2 : !riscv.reg
-// CHECK-NEXT:    %4 = riscv.mul %2, %3 {"comment" = "multiply by element size"} : (!riscv.reg, !riscv.reg) -> !riscv.reg
-// CHECK-NEXT:    %5 = riscv.add %1, %4 : (!riscv.reg, !riscv.reg) -> !riscv.reg
-// CHECK-NEXT:    riscv.sw %5, %0, 0 {"comment" = "store int value to memref of shape (1,)"} : (!riscv.reg, !riscv.reg) -> ()
+// CHECK-NEXT:    %v_1 = builtin.unrealized_conversion_cast %v : i16 to !riscv.reg
+// CHECK-NEXT:    %m_1 = builtin.unrealized_conversion_cast %m : memref<1xi16> to !riscv.reg
+// CHECK-NEXT:    %d0_1 = builtin.unrealized_conversion_cast %d0 : index to !riscv.reg
+// CHECK-NEXT:    %bytes_per_element = riscv.li 2 : !riscv.reg
+// CHECK-NEXT:    %scaled_pointer_offset = riscv.mul %d0_1, %bytes_per_element {"comment" = "multiply by element size"} : (!riscv.reg, !riscv.reg) -> !riscv.reg
+// CHECK-NEXT:    %offset_pointer = riscv.add %m_1, %scaled_pointer_offset : (!riscv.reg, !riscv.reg) -> !riscv.reg
+// CHECK-NEXT:    riscv.sw %offset_pointer, %v_1, 0 {"comment" = "store int value to memref of shape (1,)"} : (!riscv.reg, !riscv.reg) -> ()
 memref.store %v, %m[%d0] {"nontemporal" = false} : memref<1xi16>
 
 // CHECK-NEXT:  }
@@ -175,20 +175,19 @@
 
 %v, %d0, %m = "test.op"() : () -> (i64, index, memref<1xi64>)
 
-// CHECK-NEXT:    %0 = builtin.unrealized_conversion_cast %v : i64 to !riscv.reg
-// CHECK-NEXT:    %1 = builtin.unrealized_conversion_cast %m : memref<1xi64> to !riscv.reg
-// CHECK-NEXT:    %2 = builtin.unrealized_conversion_cast %d0 : index to !riscv.reg
-// CHECK-NEXT:    %3 = riscv.li 8 : !riscv.reg
-// CHECK-NEXT:    %4 = riscv.mul %2, %3 {"comment" = "multiply by element size"} : (!riscv.reg, !riscv.reg) -> !riscv.reg
-// CHECK-NEXT:    %5 = riscv.add %1, %4 : (!riscv.reg, !riscv.reg) -> !riscv.reg
-// CHECK-NEXT:    riscv.sw %5, %0, 0 {"comment" = "store int value to memref of shape (1,)"} : (!riscv.reg, !riscv.reg) -> ()
+// CHECK-NEXT:    %v_1 = builtin.unrealized_conversion_cast %v : i64 to !riscv.reg
+// CHECK-NEXT:    %m_1 = builtin.unrealized_conversion_cast %m : memref<1xi64> to !riscv.reg
+// CHECK-NEXT:    %d0_1 = builtin.unrealized_conversion_cast %d0 : index to !riscv.reg
+// CHECK-NEXT:    %bytes_per_element = riscv.li 8 : !riscv.reg
+// CHECK-NEXT:    %scaled_pointer_offset = riscv.mul %d0_1, %bytes_per_element {"comment" = "multiply by element size"} : (!riscv.reg, !riscv.reg) -> !riscv.reg
+// CHECK-NEXT:    %offset_pointer = riscv.add %m_1, %scaled_pointer_offset : (!riscv.reg, !riscv.reg) -> !riscv.reg
+// CHECK-NEXT:    riscv.sw %offset_pointer, %v_1, 0 {"comment" = "store int value to memref of shape (1,)"} : (!riscv.reg, !riscv.reg) -> ()
 memref.store %v, %m[%d0] {"nontemporal" = false} : memref<1xi64>
 
 // CHECK-NEXT:  }
 
 // -----
 
-<<<<<<< HEAD
 // CHECK:       builtin.module {
 
 // CHECK-NEXT:    %v_f64 = "test.op"() : () -> f64
@@ -202,32 +201,48 @@
 %zero_subview = memref.subview %original[0, 0, 0][1, 3, 2][1, 1, 1] : memref<4x3x2xf64> to memref<3x2xf64>
 
 // CHECK-NEXT:    %static_subview = builtin.unrealized_conversion_cast %original : memref<4x3x2xf64> to !riscv.reg
-// CHECK-NEXT:    %static_subview_1 = riscv.addi %static_subview, 384 {"comment" = "subview into original memref"} : (!riscv.reg) -> !riscv.reg
+// CHECK-NEXT:    %static_subview_1 = riscv.addi %static_subview, 48 {"comment" = "subview offset"} : (!riscv.reg) -> !riscv.reg
 // CHECK-NEXT:    %static_subview_2 = builtin.unrealized_conversion_cast %static_subview_1 : !riscv.reg to memref<3x2xf64, strided<[2, 1], offset: 6>>
 %static_subview = memref.subview %original[1, 0, 0][1, 3, 2][1, 1, 1] :
   memref<4x3x2xf64> to memref<3x2xf64, strided<[2, 1], offset: 6>>
 
-// CHECK-NEXT:    %0 = builtin.unrealized_conversion_cast %original : memref<4x3x2xf64> to !riscv.reg
-// CHECK-NEXT:    %1 = builtin.unrealized_conversion_cast %offset : index to !riscv.reg
-// CHECK-NEXT:    %dynamic_subview = riscv.li 48 : !riscv.reg
-// CHECK-NEXT:    %dynamic_subview_1 = riscv.mul %1, %dynamic_subview : (!riscv.reg, !riscv.reg) -> !riscv.reg
-// CHECK-NEXT:    %dynamic_subview_2 = riscv.add %0, %dynamic_subview_1 : (!riscv.reg, !riscv.reg) -> !riscv.reg
-// CHECK-NEXT:    %dynamic_subview_3 = builtin.unrealized_conversion_cast %dynamic_subview_2 : !riscv.reg to memref<3x2xf64, strided<[2, 1], offset: ?>>
+// CHECK-NEXT:    %dynamic_subview = builtin.unrealized_conversion_cast %original : memref<4x3x2xf64> to !riscv.reg
+// CHECK-NEXT:    %subview_dim_index = builtin.unrealized_conversion_cast %offset : index to !riscv.reg
+// CHECK-NEXT:    %subview_dim_index_1 = riscv.li 0 : !riscv.reg
+// CHECK-NEXT:    %subview_dim_index_2 = riscv.li 0 : !riscv.reg
+// CHECK-NEXT:    %pointer_dim_stride = riscv.li 6 : !riscv.reg
+// CHECK-NEXT:    %pointer_dim_offset = riscv.mul %subview_dim_index, %pointer_dim_stride : (!riscv.reg, !riscv.reg) -> !riscv.reg
+// CHECK-NEXT:    %pointer_dim_stride_1 = riscv.li 2 : !riscv.reg
+// CHECK-NEXT:    %pointer_dim_offset_1 = riscv.mul %subview_dim_index_1, %pointer_dim_stride_1 : (!riscv.reg, !riscv.reg) -> !riscv.reg
+// CHECK-NEXT:    %pointer_offset = riscv.add %pointer_dim_offset, %pointer_dim_offset_1 : (!riscv.reg, !riscv.reg) -> !riscv.reg
+// CHECK-NEXT:    %pointer_offset_1 = riscv.add %pointer_offset, %subview_dim_index_2 : (!riscv.reg, !riscv.reg) -> !riscv.reg
+// CHECK-NEXT:    %bytes_per_element = riscv.li 8 : !riscv.reg
+// CHECK-NEXT:    %scaled_pointer_offset = riscv.mul %pointer_offset_1, %bytes_per_element {"comment" = "multiply by element size"} : (!riscv.reg, !riscv.reg) -> !riscv.reg
+// CHECK-NEXT:    %offset_pointer = riscv.add %dynamic_subview, %scaled_pointer_offset : (!riscv.reg, !riscv.reg) -> !riscv.reg
+// CHECK-NEXT:    %dynamic_subview_1 = builtin.unrealized_conversion_cast %offset_pointer : !riscv.reg to memref<3x2xf64, strided<[2, 1], offset: ?>>
 %dynamic_subview = memref.subview %original[%offset, 0, 0][1, 3, 2][1, 1, 1] :
   memref<4x3x2xf64> to memref<3x2xf64, strided<[2, 1], offset: ?>>
 
 // CHECK-NEXT:    %larger_original = "test.op"() : () -> memref<5x4x3x2xf64>
 %larger_original = "test.op"() : () -> memref<5x4x3x2xf64>
-// CHECK-NEXT:    %2 = builtin.unrealized_conversion_cast %larger_original : memref<5x4x3x2xf64> to !riscv.reg
-// CHECK-NEXT:    %3 = builtin.unrealized_conversion_cast %offset : index to !riscv.reg
-// CHECK-NEXT:    %4 = builtin.unrealized_conversion_cast %offset : index to !riscv.reg
-// CHECK-NEXT:    %larger_dynamic_subview = riscv.li 192 : !riscv.reg
-// CHECK-NEXT:    %larger_dynamic_subview_1 = riscv.mul %3, %larger_dynamic_subview : (!riscv.reg, !riscv.reg) -> !riscv.reg
-// CHECK-NEXT:    %larger_dynamic_subview_2 = riscv.add %2, %larger_dynamic_subview_1 : (!riscv.reg, !riscv.reg) -> !riscv.reg
-// CHECK-NEXT:    %larger_dynamic_subview_3 = riscv.li 48 : !riscv.reg
-// CHECK-NEXT:    %larger_dynamic_subview_4 = riscv.mul %4, %larger_dynamic_subview_3 : (!riscv.reg, !riscv.reg) -> !riscv.reg
-// CHECK-NEXT:    %larger_dynamic_subview_5 = riscv.add %larger_dynamic_subview_2, %larger_dynamic_subview_4 : (!riscv.reg, !riscv.reg) -> !riscv.reg
-// CHECK-NEXT:    %larger_dynamic_subview_6 = builtin.unrealized_conversion_cast %larger_dynamic_subview_5 : !riscv.reg to memref<3x2xf64, strided<[2, 1], offset: ?>>
+// CHECK-NEXT:    %larger_dynamic_subview = builtin.unrealized_conversion_cast %larger_original : memref<5x4x3x2xf64> to !riscv.reg
+// CHECK-NEXT:    %subview_dim_index_3 = builtin.unrealized_conversion_cast %offset : index to !riscv.reg
+// CHECK-NEXT:    %subview_dim_index_4 = builtin.unrealized_conversion_cast %offset : index to !riscv.reg
+// CHECK-NEXT:    %subview_dim_index_5 = riscv.li 0 : !riscv.reg
+// CHECK-NEXT:    %subview_dim_index_6 = riscv.li 0 : !riscv.reg
+// CHECK-NEXT:    %pointer_dim_stride_2 = riscv.li 24 : !riscv.reg
+// CHECK-NEXT:    %pointer_dim_offset_2 = riscv.mul %subview_dim_index_3, %pointer_dim_stride_2 : (!riscv.reg, !riscv.reg) -> !riscv.reg
+// CHECK-NEXT:    %pointer_dim_stride_3 = riscv.li 6 : !riscv.reg
+// CHECK-NEXT:    %pointer_dim_offset_3 = riscv.mul %subview_dim_index_4, %pointer_dim_stride_3 : (!riscv.reg, !riscv.reg) -> !riscv.reg
+// CHECK-NEXT:    %pointer_offset_2 = riscv.add %pointer_dim_offset_2, %pointer_dim_offset_3 : (!riscv.reg, !riscv.reg) -> !riscv.reg
+// CHECK-NEXT:    %pointer_dim_stride_4 = riscv.li 2 : !riscv.reg
+// CHECK-NEXT:    %pointer_dim_offset_4 = riscv.mul %subview_dim_index_5, %pointer_dim_stride_4 : (!riscv.reg, !riscv.reg) -> !riscv.reg
+// CHECK-NEXT:    %pointer_offset_3 = riscv.add %pointer_offset_2, %pointer_dim_offset_4 : (!riscv.reg, !riscv.reg) -> !riscv.reg
+// CHECK-NEXT:    %pointer_offset_4 = riscv.add %pointer_offset_3, %subview_dim_index_6 : (!riscv.reg, !riscv.reg) -> !riscv.reg
+// CHECK-NEXT:    %bytes_per_element_1 = riscv.li 8 : !riscv.reg
+// CHECK-NEXT:    %scaled_pointer_offset_1 = riscv.mul %pointer_offset_4, %bytes_per_element_1 {"comment" = "multiply by element size"} : (!riscv.reg, !riscv.reg) -> !riscv.reg
+// CHECK-NEXT:    %offset_pointer_1 = riscv.add %larger_dynamic_subview, %scaled_pointer_offset_1 : (!riscv.reg, !riscv.reg) -> !riscv.reg
+// CHECK-NEXT:    %larger_dynamic_subview_1 = builtin.unrealized_conversion_cast %offset_pointer_1 : !riscv.reg to memref<3x2xf64, strided<[2, 1], offset: ?>>
 %larger_dynamic_subview = memref.subview %larger_original[%offset, %offset, 0, 0][1, 1, 3, 2][1, 1, 1, 1] :
   memref<5x4x3x2xf64> to memref<3x2xf64, strided<[2, 1], offset: ?>>
 
@@ -246,38 +261,20 @@
 
 // -----
 
-%m = "test.op"() : () -> memref<2x3xf64, strided<[1, 2], offset: ?>>
-%i0, %i1 = "test.op"() : () -> (index, index)
-
-%v = memref.load %m[%i0, %i1] : memref<2x3xf64, strided<[1, 2], offset: ?>>
-
-// CHECK:      Cannot lower load from memref type with non-contiguous layout memref<2x3xf64, strided<[1, 2], offset: ?>>
-
-// -----
-
-
-%m = "test.op"() : () -> memref<2x3xf64, strided<[1, 2], offset: ?>>
-%v = "test.op"() : () -> f64
-%i0, %i1 = "test.op"() : () -> (index, index)
-
-memref.store %v, %m[%i0, %i1] : memref<2x3xf64, strided<[1, 2], offset: ?>>
-
-// CHECK:      Cannot lower store to memref type with non-contiguous layout memref<2x3xf64, strided<[1, 2], offset: ?>>
-=======
 %m = "test.op"() : () -> memref<2x3xf64, strided<[6, 1], offset: ?>>
 %i0, %i1 = "test.op"() : () -> (index, index)
 
-// CHECK: %0 = builtin.unrealized_conversion_cast %m : memref<2x3xf64, strided<[6, 1], offset: ?>> to !riscv.reg
-// CHECK-NEXT: %1 = builtin.unrealized_conversion_cast %i0 : index to !riscv.reg
-// CHECK-NEXT: %2 = builtin.unrealized_conversion_cast %i1 : index to !riscv.reg
-// CHECK-NEXT: %3 = riscv.li 6
-// CHECK-NEXT: %4 = riscv.mul %1, %3
-// CHECK-NEXT: %5 = riscv.add %4, %2
-// CHECK-NEXT: %6 = riscv.li 8
-// CHECK-NEXT: %7 = riscv.mul %5, %6
-// CHECK-NEXT: %8 = riscv.add %0, %7
-// CHECK-NEXT: %v = riscv.fld %8, 0
-// CHECK-NEXT: %v_1 = builtin.unrealized_conversion_cast %v : !riscv.freg to f64
+// CHECK:         %m_1 = builtin.unrealized_conversion_cast %m : memref<2x3xf64, strided<[6, 1], offset: ?>> to !riscv.reg
+// CHECK-NEXT:    %i0_1 = builtin.unrealized_conversion_cast %i0 : index to !riscv.reg
+// CHECK-NEXT:    %i1_1 = builtin.unrealized_conversion_cast %i1 : index to !riscv.reg
+// CHECK-NEXT:    %pointer_dim_stride = riscv.li 6
+// CHECK-NEXT:    %pointer_dim_offset = riscv.mul %i0_1, %pointer_dim_stride
+// CHECK-NEXT:    %pointer_offset = riscv.add %pointer_dim_offset, %i1_1
+// CHECK-NEXT:    %bytes_per_element = riscv.li 8
+// CHECK-NEXT:    %scaled_pointer_offset = riscv.mul %pointer_offset, %bytes_per_element
+// CHECK-NEXT:    %offset_pointer = riscv.add %m_1, %scaled_pointer_offset
+// CHECK-NEXT:    %v = riscv.fld %offset_pointer, 0
+// CHECK-NEXT:    %v_1 = builtin.unrealized_conversion_cast %v : !riscv.freg to f64
 %v = memref.load %m[%i0, %i1] : memref<2x3xf64, strided<[6, 1], offset: ?>>
 
 // -----
@@ -286,19 +283,18 @@
 %v = "test.op"() : () -> f64
 %i0, %i1 = "test.op"() : () -> (index, index)
 
+// CHECK:         %v_1 = builtin.unrealized_conversion_cast %v : f64 to !riscv.freg
+// CHECK-NEXT:    %m_1 = builtin.unrealized_conversion_cast %m : memref<2x3xf64, strided<[6, 1], offset: ?>> to !riscv.reg
+// CHECK-NEXT:    %i0_1 = builtin.unrealized_conversion_cast %i0 : index to !riscv.reg
+// CHECK-NEXT:    %i1_1 = builtin.unrealized_conversion_cast %i1 : index to !riscv.reg
+// CHECK-NEXT:    %pointer_dim_stride = riscv.li 6
+// CHECK-NEXT:    %pointer_dim_offset = riscv.mul %i0_1, %pointer_dim_stride
+// CHECK-NEXT:    %pointer_offset = riscv.add %pointer_dim_offset, %i1_1
+// CHECK-NEXT:    %bytes_per_element = riscv.li 8
+// CHECK-NEXT:    %scaled_pointer_offset = riscv.mul %pointer_offset, %bytes_per_element
+// CHECK-NEXT:    %offset_pointer = riscv.add %m_1, %scaled_pointer_offset
+// CHECK-NEXT:    riscv.fsd %offset_pointer, %v_1, 0
 memref.store %v, %m[%i0, %i1] : memref<2x3xf64, strided<[6, 1], offset: ?>>
-
-// CHECK: %0 = builtin.unrealized_conversion_cast %v : f64 to !riscv.freg
-// CHECK-NEXT: %1 = builtin.unrealized_conversion_cast %m : memref<2x3xf64, strided<[6, 1], offset: ?>> to !riscv.reg
-// CHECK-NEXT: %2 = builtin.unrealized_conversion_cast %i0 : index to !riscv.reg
-// CHECK-NEXT: %3 = builtin.unrealized_conversion_cast %i1 : index to !riscv.reg
-// CHECK-NEXT: %4 = riscv.li 6
-// CHECK-NEXT: %5 = riscv.mul %2, %4
-// CHECK-NEXT: %6 = riscv.add %5, %3
-// CHECK-NEXT: %7 = riscv.li 8
-// CHECK-NEXT: %8 = riscv.mul %6, %7
-// CHECK-NEXT: %9 = riscv.add %1, %8
-// CHECK-NEXT: riscv.fsd %9, %0, 0
 
 // -----
 
@@ -306,5 +302,4 @@
 %i0 = "test.op"() : () -> index
 %v = memref.load %m[%i0] : memref<2xf64, strided<[?]>>
 
-// CHECK: MemRef memref<2xf64, strided<[?]>> with dynamic stride is not yet implemented
->>>>>>> 5526dbbe
+// CHECK: MemRef memref<2xf64, strided<[?]>> with dynamic stride is not yet implemented