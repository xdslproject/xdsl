// RUN: XDSL_ROUNDTRIP
// RUN: XDSL_GENERIC_ROUNDTRIP

riscv_func.func @xfrep() {
  %0 = riscv.get_register : () -> !riscv.reg
  %1 = riscv.get_register : () -> !riscv.reg

  // RISC-V extensions
  %scfgw = riscv_snitch.scfgw %0, %1 : (!riscv.reg, !riscv.reg) -> !riscv.reg<zero>
  // CHECK: %scfgw = riscv_snitch.scfgw %0, %1 : (!riscv.reg, !riscv.reg) -> !riscv.reg<zero>
  %scfgwi_zero = riscv_snitch.scfgwi %0, 42 : (!riscv.reg) -> !riscv.reg<zero>
  // CHECK-NEXT: %scfgwi_zero = riscv_snitch.scfgwi %0, 42 : (!riscv.reg) -> !riscv.reg<zero>

  riscv_snitch.frep_outer %0 {
    %add_o = riscv.add %0, %1 : (!riscv.reg, !riscv.reg) -> !riscv.reg
  }
  // CHECK-NEXT:  riscv_snitch.frep_outer %0 {
  // CHECK-NEXT:    %{{.*}} = riscv.add %{{.*}}, %{{.*}} : (!riscv.reg, !riscv.reg) -> !riscv.reg
  // CHECK-NEXT:  }

  riscv_snitch.frep_inner %0 {
    %add_i = riscv.add %0, %1 : (!riscv.reg, !riscv.reg) -> !riscv.reg
  }
  // CHECK-NEXT:  riscv_snitch.frep_inner %0 {
  // CHECK-NEXT:    %{{.*}} = riscv.add %{{.*}}, %{{.*}} : (!riscv.reg, !riscv.reg) -> !riscv.reg
  // CHECK-NEXT:  }

  %readable = riscv_snitch.get_stream : !stream.readable<!riscv.freg<ft0>>
  %writable = riscv_snitch.get_stream : !stream.writable<!riscv.freg<ft1>>
  riscv_snitch.frep_outer %0 {
    %val0 = riscv_snitch.read from %readable : !riscv.freg<ft0>
    %val1 = riscv.fmv.d %val0 : (!riscv.freg<ft0>) -> !riscv.freg<ft1>
    riscv_snitch.write %val1 to %writable : !riscv.freg<ft1>
  }
  // CHECK-NEXT:  %readable = riscv_snitch.get_stream : !stream.readable<!riscv.freg<ft0>>
  // CHECK-NEXT:  %writable = riscv_snitch.get_stream : !stream.writable<!riscv.freg<ft1>>
  // CHECK-NEXT:  riscv_snitch.frep_outer %0 {
  // CHECK-NEXT:    %val0 = riscv_snitch.read from %readable : !riscv.freg<ft0>
  // CHECK-NEXT:    %val1 = riscv.fmv.d %val0 : (!riscv.freg<ft0>) -> !riscv.freg<ft1>
  // CHECK-NEXT:    riscv_snitch.write %val1 to %writable : !riscv.freg<ft1>
  // CHECK-NEXT:  }

  %init = "test.op"() : () -> (!riscv.freg<ft3>)
  %z = riscv_snitch.frep_outer %0 iter_args(%acc = %init) -> (!riscv.freg<ft3>) {
    %res = riscv.fadd.d %acc, %acc : (!riscv.freg<ft3>, !riscv.freg<ft3>) -> !riscv.freg<ft3>
    riscv_snitch.frep_yield %res : !riscv.freg<ft3>
  }

  // CHECK-NEXT:  %init = "test.op"() : () -> !riscv.freg<ft3>
  // CHECK-NEXT:    %z = riscv_snitch.frep_outer %0 iter_args(%acc = %init) -> (!riscv.freg<ft3>) {
  // CHECK-NEXT:      %res = riscv.fadd.d %acc, %acc : (!riscv.freg<ft3>, !riscv.freg<ft3>) -> !riscv.freg<ft3>
  // CHECK-NEXT:      riscv_snitch.frep_yield %res : !riscv.freg<ft3>
  // CHECK-NEXT:    }

  // Terminate block
  riscv_func.return
}

riscv_func.func @xdma() {
  %reg = riscv.get_register : () -> !riscv.reg
  // CHECK: %reg = riscv.get_register : () -> !riscv.reg


  riscv_snitch.dmsrc %reg, %reg : (!riscv.reg, !riscv.reg) -> ()
  // CHECK-NEXT: riscv_snitch.dmsrc %reg, %reg : (!riscv.reg, !riscv.reg) -> ()

  riscv_snitch.dmdst %reg, %reg : (!riscv.reg, !riscv.reg) -> ()
  // CHECK-NEXT: riscv_snitch.dmdst %reg, %reg : (!riscv.reg, !riscv.reg) -> ()

  riscv_snitch.dmstr %reg, %reg : (!riscv.reg, !riscv.reg) -> ()
  // CHECK-NEXT: riscv_snitch.dmstr %reg, %reg : (!riscv.reg, !riscv.reg) -> ()
  riscv_snitch.dmrep %reg : (!riscv.reg) -> ()
  // CHECK-NEXT: riscv_snitch.dmrep %reg : (!riscv.reg) -> ()

  %0 = riscv_snitch.dmcpy %reg, %reg : (!riscv.reg, !riscv.reg) -> !riscv.reg
  // CHECK-NEXT: %{{\d+}} = riscv_snitch.dmcpy %reg, %reg : (!riscv.reg, !riscv.reg) -> !riscv.reg
  %1 = riscv_snitch.dmstat %reg : (!riscv.reg) -> !riscv.reg
  // CHECK-NEXT: %{{\d+}} = riscv_snitch.dmstat %reg : (!riscv.reg) -> !riscv.reg

  %2 = riscv_snitch.dmcpyi %reg, 0 : (!riscv.reg) -> !riscv.reg
  // CHECK-NEXT: %{{\d+}} = riscv_snitch.dmcpyi %reg, 0 : (!riscv.reg) -> !riscv.reg
  %3 = riscv_snitch.dmstati 0 : () -> !riscv.reg
  // CHECK-NEXT: %{{\d+}} = riscv_snitch.dmstati 0 : () -> !riscv.reg


  riscv_func.return
}


// CHECK-GENERIC-NEXT: "builtin.module"() ({
// CHECK-GENERIC-NEXT:   "riscv_func.func"() ({
<<<<<<< HEAD
// CHECK-GENERIC-NEXT:     %0 = "riscv.get_register"() : () -> !riscv.reg
// CHECK-GENERIC-NEXT:     %1 = "riscv.get_register"() : () -> !riscv.reg
// CHECK-GENERIC-NEXT:     %scfgw = "riscv_snitch.scfgw"(%0, %1) : (!riscv.reg, !riscv.reg) -> !riscv.reg<zero>
// CHECK-GENERIC-NEXT:     %scfgwi_zero = "riscv_snitch.scfgwi"(%0) {"immediate" = 42 : i12} : (!riscv.reg) -> !riscv.reg<zero>
=======
// CHECK-GENERIC-NEXT:     %0 = "riscv.get_register"() : () -> !riscv.reg<>
// CHECK-GENERIC-NEXT:     %1 = "riscv.get_register"() : () -> !riscv.reg<>
// CHECK-GENERIC-NEXT:     %scfgw = "riscv_snitch.scfgw"(%0, %1) : (!riscv.reg<>, !riscv.reg<>) -> !riscv.reg<zero>
// CHECK-GENERIC-NEXT:     %scfgwi_zero = "riscv_snitch.scfgwi"(%0) {"immediate" = 42 : si12} : (!riscv.reg<>) -> !riscv.reg<zero>
>>>>>>> 17ec8ba2
// CHECK-GENERIC-NEXT:    "riscv_snitch.frep_outer"(%{{.*}}) ({
// CHECK-GENERIC-NEXT:      %{{.*}} = "riscv.add"(%{{.*}}, %{{.*}}) : (!riscv.reg, !riscv.reg) -> !riscv.reg
// CHECK-GENERIC-NEXT:      "riscv_snitch.frep_yield"() : () -> ()
// CHECK-GENERIC-NEXT:    }) {"stagger_mask" = #builtin.int<0>, "stagger_count" = #builtin.int<0>} : (!riscv.reg) -> ()
// CHECK-GENERIC-NEXT:    "riscv_snitch.frep_inner"(%{{.*}}) ({
// CHECK-GENERIC-NEXT:      %{{.*}} = "riscv.add"(%{{.*}}, %{{.*}}) : (!riscv.reg, !riscv.reg) -> !riscv.reg
// CHECK-GENERIC-NEXT:      "riscv_snitch.frep_yield"() : () -> ()
// CHECK-GENERIC-NEXT:    }) {"stagger_mask" = #builtin.int<0>, "stagger_count" = #builtin.int<0>} : (!riscv.reg) -> ()
// CHECK-GENERIC-NEXT:        %readable = "riscv_snitch.get_stream"() : () -> !stream.readable<!riscv.freg<ft0>>
// CHECK-GENERIC-NEXT:        %writable = "riscv_snitch.get_stream"() : () -> !stream.writable<!riscv.freg<ft1>>
// CHECK-GENERIC-NEXT:        "riscv_snitch.frep_outer"(%0) ({
// CHECK-GENERIC-NEXT:          %val0 = "riscv_snitch.read"(%readable) : (!stream.readable<!riscv.freg<ft0>>) -> !riscv.freg<ft0>
// CHECK-GENERIC-NEXT:          %val1 = "riscv.fmv.d"(%val0) : (!riscv.freg<ft0>) -> !riscv.freg<ft1>
// CHECK-GENERIC-NEXT:          "riscv_snitch.write"(%val1, %writable) : (!riscv.freg<ft1>, !stream.writable<!riscv.freg<ft1>>) -> ()
// CHECK-GENERIC-NEXT:          "riscv_snitch.frep_yield"() : () -> ()
// CHECK-GENERIC-NEXT:        }) {"stagger_mask" = #builtin.int<0>, "stagger_count" = #builtin.int<0>} : (!riscv.reg) -> ()
// CHECK-GENERIC-NEXT:    %init = "test.op"() : () -> !riscv.freg<ft3>
// CHECK-GENERIC-NEXT:    %z = "riscv_snitch.frep_outer"(%0, %init) ({
// CHECK-GENERIC-NEXT:    ^0(%acc : !riscv.freg<ft3>):
// CHECK-GENERIC-NEXT:      %res = "riscv.fadd.d"(%acc, %acc) {"fastmath" = #riscv.fastmath<none>} : (!riscv.freg<ft3>, !riscv.freg<ft3>) -> !riscv.freg<ft3>
// CHECK-GENERIC-NEXT:      "riscv_snitch.frep_yield"(%res) : (!riscv.freg<ft3>) -> ()
// CHECK-GENERIC-NEXT:    }) {"stagger_mask" = #builtin.int<0>, "stagger_count" = #builtin.int<0>} : (!riscv.reg, !riscv.freg<ft3>) -> !riscv.freg<ft3>
// CHECK-GENERIC-NEXT:     "riscv_func.return"() : () -> ()
// CHECK-GENERIC-NEXT:   }) {"sym_name" = "xfrep", "function_type" = () -> ()} : () -> ()
// CHECK-GENERIC-NEXT:   "riscv_func.func"() ({
// CHECK-GENERIC-NEXT:     %reg = "riscv.get_register"() : () -> !riscv.reg
// CHECK-GENERIC-NEXT:     "riscv_snitch.dmsrc"(%reg, %reg) : (!riscv.reg, !riscv.reg) -> ()
// CHECK-GENERIC-NEXT:     "riscv_snitch.dmdst"(%reg, %reg) : (!riscv.reg, !riscv.reg) -> ()
// CHECK-GENERIC-NEXT:     "riscv_snitch.dmstr"(%reg, %reg) : (!riscv.reg, !riscv.reg) -> ()
// CHECK-GENERIC-NEXT:     "riscv_snitch.dmrep"(%reg) : (!riscv.reg) -> ()
// CHECK-GENERIC-NEXT:     %{{.*}} = "riscv_snitch.dmcpy"(%reg, %reg) : (!riscv.reg, !riscv.reg) -> !riscv.reg
// CHECK-GENERIC-NEXT:     %{{.*}} = "riscv_snitch.dmstat"(%reg) : (!riscv.reg) -> !riscv.reg
// CHECK-GENERIC-NEXT:     %{{.*}} = "riscv_snitch.dmcpyi"(%reg) <{"config" = 0 : ui5}> : (!riscv.reg) -> !riscv.reg
// CHECK-GENERIC-NEXT:     %{{.*}} = "riscv_snitch.dmstati"() <{"status" = 0 : ui5}> : () -> !riscv.reg
// CHECK-GENERIC-NEXT:     "riscv_func.return"() : () -> ()
// CHECK-GENERIC-NEXT:   }) {"sym_name" = "xdma", "function_type" = () -> ()} : () -> ()
// CHECK-GENERIC-NEXT: }) : () -> ()

<|MERGE_RESOLUTION|>--- conflicted
+++ resolved
@@ -89,17 +89,10 @@
 
 // CHECK-GENERIC-NEXT: "builtin.module"() ({
 // CHECK-GENERIC-NEXT:   "riscv_func.func"() ({
-<<<<<<< HEAD
 // CHECK-GENERIC-NEXT:     %0 = "riscv.get_register"() : () -> !riscv.reg
 // CHECK-GENERIC-NEXT:     %1 = "riscv.get_register"() : () -> !riscv.reg
 // CHECK-GENERIC-NEXT:     %scfgw = "riscv_snitch.scfgw"(%0, %1) : (!riscv.reg, !riscv.reg) -> !riscv.reg<zero>
-// CHECK-GENERIC-NEXT:     %scfgwi_zero = "riscv_snitch.scfgwi"(%0) {"immediate" = 42 : i12} : (!riscv.reg) -> !riscv.reg<zero>
-=======
-// CHECK-GENERIC-NEXT:     %0 = "riscv.get_register"() : () -> !riscv.reg<>
-// CHECK-GENERIC-NEXT:     %1 = "riscv.get_register"() : () -> !riscv.reg<>
-// CHECK-GENERIC-NEXT:     %scfgw = "riscv_snitch.scfgw"(%0, %1) : (!riscv.reg<>, !riscv.reg<>) -> !riscv.reg<zero>
-// CHECK-GENERIC-NEXT:     %scfgwi_zero = "riscv_snitch.scfgwi"(%0) {"immediate" = 42 : si12} : (!riscv.reg<>) -> !riscv.reg<zero>
->>>>>>> 17ec8ba2
+// CHECK-GENERIC-NEXT:     %scfgwi_zero = "riscv_snitch.scfgwi"(%0) {"immediate" = 42 : si12} : (!riscv.reg) -> !riscv.reg<zero>
 // CHECK-GENERIC-NEXT:    "riscv_snitch.frep_outer"(%{{.*}}) ({
 // CHECK-GENERIC-NEXT:      %{{.*}} = "riscv.add"(%{{.*}}, %{{.*}}) : (!riscv.reg, !riscv.reg) -> !riscv.reg
 // CHECK-GENERIC-NEXT:      "riscv_snitch.frep_yield"() : () -> ()
