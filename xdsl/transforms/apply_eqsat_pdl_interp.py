--- conflicted
+++ resolved
@@ -3,7 +3,6 @@
 
 from xdsl.context import Context
 from xdsl.dialects import builtin, pdl_interp
-from xdsl.dialects.eqsat import EClassOp
 from xdsl.interpreter import Interpreter
 from xdsl.interpreters.eqsat_pdl_interp import EqsatPDLInterpFunctions
 from xdsl.parser import Parser
@@ -11,8 +10,6 @@
 from xdsl.pattern_rewriter import PatternRewriterListener, PatternRewriteWalker
 from xdsl.traits import SymbolTable
 from xdsl.transforms.apply_pdl_interp import PDLInterpRewritePattern
-<<<<<<< HEAD
-=======
 
 _DEFAULT_MAX_ITERATIONS = 20
 """Default number of times to iterate over the module."""
@@ -25,13 +22,17 @@
     max_iterations: int = _DEFAULT_MAX_ITERATIONS,
 ):
     matcher = SymbolTable.lookup_symbol(pdl_interp_module, "matcher")
-    assert isinstance(matcher, pdl_interp.FuncOp)
-    assert matcher is not None, "matcher function not found"
+    assert isinstance(matcher, pdl_interp.FuncOp), "matcher not found"
+    rewriters_module = SymbolTable.lookup_symbol(
+        pdl_interp_module, builtin.SymbolRefAttr("rewriters")
+    )
+    assert isinstance(rewriters_module, builtin.ModuleOp), "rewriters not found"
 
     # Initialize interpreter and implementations once
     interpreter = Interpreter(pdl_interp_module)
     implementations = EqsatPDLInterpFunctions(ctx)
     implementations.populate_known_ops(op)
+    implementations.initialize_reachable_rules(rewriters_module)
     interpreter.register_implementations(implementations)
     rewrite_pattern = PDLInterpRewritePattern(matcher, interpreter, implementations)
 
@@ -50,7 +51,6 @@
             break
 
         implementations.rebuild()
->>>>>>> f3464fda
 
 
 @dataclass(frozen=True)
@@ -70,46 +70,5 @@
                 pdl_interp_module = parser.parse_module()
         else:
             pdl_interp_module = op
-<<<<<<< HEAD
-        matcher = SymbolTable.lookup_symbol(
-            pdl_interp_module, builtin.SymbolRefAttr("matcher")
-        )
-        assert isinstance(matcher, pdl_interp.FuncOp), "matcher function not found"
-        rewriters_module = SymbolTable.lookup_symbol(
-            pdl_interp_module, builtin.SymbolRefAttr("rewriters")
-        )
-        assert isinstance(rewriters_module, builtin.ModuleOp), "rewriters not found"
 
-        # Initialize interpreter and implementations once
-        interpreter = Interpreter(pdl_interp_module)
-        implementations = EqsatPDLInterpFunctions(ctx)
-        implementations.populate_known_ops(op)
-        implementations.initialize_reachable_rules(rewriters_module)
-        interpreter.register_implementations(implementations)
-        rewrite_pattern = PDLInterpRewritePattern(matcher, interpreter, implementations)
-
-        listener = PatternRewriterListener()
-        listener.operation_modification_handler.append(
-            implementations.modification_handler
-        )
-        walker = PatternRewriteWalker(rewrite_pattern, apply_recursively=False)
-        walker.listener = listener
-
-        for _i in range(self.max_iterations):
-            # Register matches by walking the module
-            walker.rewrite_module(op)
-            for eclass in op.walk():
-                if isinstance(eclass, EClassOp):
-                    op.verify()
-
-            if not implementations.merge_list:
-                break
-
-            implementations.apply_matches()
-            for eclass in op.walk():
-                if isinstance(eclass, EClassOp):
-                    op.verify()
-=======
-
-        apply_eqsat_pdl_interp(op, ctx, pdl_interp_module, self.max_iterations)
->>>>>>> f3464fda
+        apply_eqsat_pdl_interp(op, ctx, pdl_interp_module, self.max_iterations)