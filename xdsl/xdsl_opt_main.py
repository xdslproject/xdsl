--- conflicted
+++ resolved
@@ -7,12 +7,7 @@
 from xdsl.dialects.builtin import ModuleOp
 from xdsl.dialects.riscv import print_assembly, riscv_code
 from xdsl.ir import MLContext
-<<<<<<< HEAD
-from xdsl.parser import XDSLParser, MLIRParser, ParseError
-from xdsl.passes.pdl_analysis import pdl_analysis_pass
-=======
 from xdsl.passes import ModulePass, PipelinePass
->>>>>>> 79341eff
 from xdsl.printer import Printer
 from xdsl.tools.command_line_tool import CommandLineTool, get_all_passes
 from xdsl.utils.exceptions import DiagnosticException
@@ -167,15 +162,8 @@
 
         Add other/additional passes by overloading this function.
         """
-<<<<<<< HEAD
-        self.available_passes['lower-mpi'] = lower_mpi
-        self.available_passes[
-            'convert-stencil-to-ll-mlir'] = ConvertStencilToLLMLIR
-        self.available_passes['pdl-analysis'] = pdl_analysis_pass
-=======
         for pass_ in get_all_passes():
             self.register_pass(pass_)
->>>>>>> 79341eff
 
     def register_all_targets(self):
         """
