"""
An interactive command-line tool to explore compilation pipeline construction.

Execute `xdsl-gui` in your terminal to run it.

Run `textual run xdsl.interactive.app:InputApp --dev` to run in development mode. Please
be sure to install `textual-dev` to run this command.
"""

from io import StringIO

from rich.style import Style
from textual import events, on
from textual.app import App, ComposeResult
from textual.containers import Horizontal, ScrollableContainer, Vertical
from textual.reactive import reactive
from textual.widgets import Button, Footer, Label, ListItem, ListView, TextArea
from textual.widgets.text_area import TextAreaTheme

from xdsl.dialects import builtin
from xdsl.dialects.builtin import ModuleOp
from xdsl.ir import MLContext
from xdsl.parser import Parser
from xdsl.passes import ModulePass, PipelinePass
from xdsl.printer import Printer
from xdsl.tools.command_line_tool import get_all_dialects, get_all_passes

from ._pasteboard import pyclip_copy

ALL_PASSES = tuple(sorted((p.name, p) for p in get_all_passes()))
"""Contains the list of xDSL passes."""


def condensed_pass_list(input: builtin.ModuleOp) -> tuple[type[ModulePass], ...]:
    """Returns a tuple of passes (pass name and pass instance) that modify the IR."""

    ctx = MLContext(True)

    for dialect in get_all_dialects():
        ctx.load_dialect(dialect)

    selections: tuple[type[ModulePass], ...] = ()
    for _, value in ALL_PASSES:
        try:
            cloned_module = input.clone()
            cloned_ctx = ctx.clone()
            value().apply(cloned_ctx, cloned_module)
            if not input.is_structurally_equivalent(cloned_module):
                rhs = (*selections, value)
                selections = tuple(rhs)
        except Exception:
            selections = tuple((*selections, value))

    return selections


class OutputTextArea(TextArea):
    """Used to prevent users from being able to alter the Output TextArea."""

    async def _on_key(self, event: events.Key) -> None:
        event.prevent_default()


class InputApp(App[None]):
    """
    Interactive application for constructing compiler pipelines.
    """

    CSS_PATH = "app.tcss"

    BINDINGS = [
        ("d", "toggle_dark", "Toggle dark mode"),
        ("q", "quit_app", "Quit"),
    ]

    # defines a theme for the Input/Output TextArea
    _DEFAULT_THEME = TextAreaTheme(
        name="my_theme_design",
        base_style=Style(bgcolor="white"),
        syntax_styles={
            "string": Style(color="red"),
            "comment": Style(color="magenta"),
        },
    )

    current_module = reactive[ModuleOp | Exception | None](None)
    """
    Reactive variable used to save the current state of the modified Input TextArea
    (i.e. is the Output TextArea).
    """
    pass_pipeline = reactive(tuple[type[ModulePass], ...])
    """Reactive variable that saves the list of selected passes."""

    condense_mode = reactive(False, always_update=True)
    """Reactive boolean."""
    available_pass_list = reactive(tuple[type[ModulePass], ...])
    """Reactive variable that saves the list of passes that have an effect on current_module."""

    input_text_area: TextArea
    """Input TextArea."""
    output_text_area: OutputTextArea
    """Output TextArea."""
    selected_query_label: Label
    """Display selected passes."""
    passes_list_view: ListView
    """ListView displaying the passes available to apply."""

    def __init__(self):
        self.input_text_area = TextArea(id="input")
        self.output_text_area = OutputTextArea(id="output")
        self.passes_list_view = ListView(id="passes_list_view")
        self.selected_query_label = Label("", id="selected_passes_label")

        super().__init__()

    def compose(self) -> ComposeResult:
        """
        Creates the required widgets, events, etc.
        """

        with Horizontal(id="top_container"):
            yield self.passes_list_view
            with Horizontal(id="button_and_selected_horziontal"):
                with Vertical(id="buttons"):
                    yield Button("Copy Query", id="copy_query_button")
                    yield Button("Clear Passes", id="clear_passes_button")
                    yield Button("Condense", id="condense_button")
                    yield Button("Uncondense", id="uncondense_button")
                with ScrollableContainer(id="selected_passes"):
                    yield self.selected_query_label
        with Horizontal(id="bottom_container"):
            with Vertical(id="input_container"):
                yield self.input_text_area
                yield Button("Clear Input", id="clear_input_button")
            with Vertical(id="output_container"):
                yield self.output_text_area
                yield Button("Copy Output", id="copy_output_button")
        yield Footer()

    def on_mount(self) -> None:
        """Configure widgets in this application before it is first shown."""

        # register the theme for the Input/Output TextAreas
        self.input_text_area.register_theme(InputApp._DEFAULT_THEME)
        self.output_text_area.register_theme(InputApp._DEFAULT_THEME)
        self.input_text_area.theme = "my_theme_design"
        self.output_text_area.theme = "my_theme_design"

        self.query_one("#input_container").border_title = "Input xDSL IR"
        self.query_one("#output_container").border_title = "Output xDSL IR"
        self.query_one(
            "#passes_list_view"
        ).border_title = """Choose a pass or multiple
        passes to be applied."""
        self.query_one("#selected_passes").border_title = "Selected passes/query"

        for n, _ in ALL_PASSES:
            self.passes_list_view.append(ListItem(Label(n), name=n))

<<<<<<< HEAD
        # initialize gui to inital state - uncondensed mode.
        self.condense_mode = False
=======
    def compute_available_pass_list(self) -> tuple[type[ModulePass], ...]:
        match self.current_module:
            case None:
                return tuple(p for _, p in ALL_PASSES)
            case Exception():
                return ()
            case ModuleOp():
                if self.condense_mode:
                    return condensed_pass_list(self.current_module)
                else:
                    return tuple(p for _, p in ALL_PASSES)

    def watch_available_pass_list(
        self,
        old_pass_list: tuple[type[ModulePass], ...],
        new_pass_list: tuple[type[ModulePass], ...],
    ) -> None:
        if old_pass_list != new_pass_list:
            self.passes_list_view.clear()
            for value in new_pass_list:
                self.passes_list_view.append(
                    ListItem(Label(value.name), name=value.name)
                )
>>>>>>> f404c797

    @on(ListView.Selected)
    def update_pass_pipeline(self, event: ListView.Selected) -> None:
        """
        When a new selection is made, the reactive variable storing the list of selected
        passes is updated.
        """
        selected_pass = event.item.name
        for name, value in ALL_PASSES:
            if name == selected_pass:
                self.pass_pipeline = tuple((*self.pass_pipeline, value))
                return

    def watch_pass_pipeline(self) -> None:
        """
        When the reactive variable pass_pipeline changes, this function
        is called and updates the label to show the respective generated query in the Label.
        """
        new_passes = "\n" + (", " + "\n").join(p.name for p in self.pass_pipeline)
        new_label = f"xdsl-opt -p {new_passes}"
        self.selected_query_label.update(new_label)
        self.update_current_module()

    @on(TextArea.Changed, "#input")
    def update_current_module(self) -> None:
        """
        Function to parse the input and to apply the list of selected passes to it.
        """
        input_text = self.input_text_area.text
        if (input_text) == "":
            self.current_module = None
            self.current_condensed_pass_list = ()
            return
        try:
            ctx = MLContext(True)
            for dialect in get_all_dialects():
                ctx.load_dialect(dialect)
            parser = Parser(ctx, input_text)
            module = parser.parse_module()
            pipeline = PipelinePass([p() for p in self.pass_pipeline])
            pipeline.apply(ctx, module)
            self.current_module = module
        except Exception as e:
            self.current_module = e
<<<<<<< HEAD
            self.current_condensed_pass_list = ()
            self.trigger()
=======
>>>>>>> f404c797

    def watch_current_module(self):
        """
        Function to update the Output TextArea.
        """
        match self.current_module:
            case None:
                output_text = "No input"
            case Exception() as e:
                output_stream = StringIO()
                Printer(output_stream).print(e)
                output_text = output_stream.getvalue()
            case ModuleOp():
                output_stream = StringIO()
                Printer(output_stream).print(self.current_module)
                output_text = output_stream.getvalue()

        self.output_text_area.load_text(output_text)

<<<<<<< HEAD
    def trigger(self):
        """
        Function re-updates reactive condense_mode variable, which triggers reactivity
        properties to recalculate current_condensed_pass_list.
        """
        if self.condense_mode is True:
            self.condense_mode = True
        else:
            self.condense_mode = False

    def watch_condense_mode(
        self, old_condense_mode: bool, new_condense_mode: bool
    ) -> None:
        if old_condense_mode is False and new_condense_mode is False:
            return
        elif old_condense_mode is True and new_condense_mode is False:
            self.passes_list_view.clear()
            for n, _ in ALL_PASSES:
                self.passes_list_view.append(ListItem(Label(n), name=n))
        else:
            self.passes_list_view.clear()
            for value in self.current_condensed_pass_list:
                self.passes_list_view.append(
                    ListItem(Label(value.name), name=value.name)
                )

=======
>>>>>>> f404c797
    def action_toggle_dark(self) -> None:
        """An action to toggle dark mode."""
        self.dark = not self.dark

    def action_quit_app(self) -> None:
        """An action to quit the app."""
        self.exit()

    @on(Button.Pressed, "#clear_input_button")
    def clear_input(self, event: Button.Pressed) -> None:
        """Input TextArea is cleared when "Clear Input" button is pressed."""
        self.input_text_area.clear()

    @on(Button.Pressed, "#copy_output_button")
    def copy_output(self, event: Button.Pressed) -> None:
        """Output TextArea is copied when "Copy Output" button is pressed."""
        pyclip_copy(self.output_text_area.text)

    @on(Button.Pressed, "#copy_query_button")
    def copy_query(self, event: Button.Pressed) -> None:
        """Selected passes/query Label is copied when "Copy Query" button is pressed."""
        selected_passes = "\n" + (", " + "\n").join(p.name for p in self.pass_pipeline)
        query = f"xdsl-opt -p {selected_passes}"
        pyclip_copy(query)

    @on(Button.Pressed, "#clear_passes_button")
    def clear_passes(self, event: Button.Pressed) -> None:
        """Selected passes cleared when "Clear Passes" button is pressed."""
        self.pass_pipeline = ()

    @on(Button.Pressed, "#condense_button")
    def condense(self, event: Button.Pressed) -> None:
        self.condense_mode = True
        self.add_class("condensed")

    @on(Button.Pressed, "#uncondense_button")
    def uncondense(self, event: Button.Pressed) -> None:
        self.condense_mode = False
        self.remove_class("condensed")


def main():
    return InputApp().run()


if __name__ == "__main__":
    main()<|MERGE_RESOLUTION|>--- conflicted
+++ resolved
@@ -157,10 +157,6 @@
         for n, _ in ALL_PASSES:
             self.passes_list_view.append(ListItem(Label(n), name=n))
 
-<<<<<<< HEAD
-        # initialize gui to inital state - uncondensed mode.
-        self.condense_mode = False
-=======
     def compute_available_pass_list(self) -> tuple[type[ModulePass], ...]:
         match self.current_module:
             case None:
@@ -184,7 +180,6 @@
                 self.passes_list_view.append(
                     ListItem(Label(value.name), name=value.name)
                 )
->>>>>>> f404c797
 
     @on(ListView.Selected)
     def update_pass_pipeline(self, event: ListView.Selected) -> None:
@@ -229,11 +224,6 @@
             self.current_module = module
         except Exception as e:
             self.current_module = e
-<<<<<<< HEAD
-            self.current_condensed_pass_list = ()
-            self.trigger()
-=======
->>>>>>> f404c797
 
     def watch_current_module(self):
         """
@@ -253,35 +243,6 @@
 
         self.output_text_area.load_text(output_text)
 
-<<<<<<< HEAD
-    def trigger(self):
-        """
-        Function re-updates reactive condense_mode variable, which triggers reactivity
-        properties to recalculate current_condensed_pass_list.
-        """
-        if self.condense_mode is True:
-            self.condense_mode = True
-        else:
-            self.condense_mode = False
-
-    def watch_condense_mode(
-        self, old_condense_mode: bool, new_condense_mode: bool
-    ) -> None:
-        if old_condense_mode is False and new_condense_mode is False:
-            return
-        elif old_condense_mode is True and new_condense_mode is False:
-            self.passes_list_view.clear()
-            for n, _ in ALL_PASSES:
-                self.passes_list_view.append(ListItem(Label(n), name=n))
-        else:
-            self.passes_list_view.clear()
-            for value in self.current_condensed_pass_list:
-                self.passes_list_view.append(
-                    ListItem(Label(value.name), name=value.name)
-                )
-
-=======
->>>>>>> f404c797
     def action_toggle_dark(self) -> None:
         """An action to toggle dark mode."""
         self.dark = not self.dark
