--- conflicted
+++ resolved
@@ -91,12 +91,9 @@
     """
     pass_pipeline = reactive(tuple[type[ModulePass], ...])
     """Reactive variable that saves the list of selected passes."""
-<<<<<<< HEAD
 
     condense_mode = reactive(bool, always_update=True)
     current_condensed_pass_list = reactive(tuple[type[ModulePass], ...])
-=======
->>>>>>> 5afe543c
 
     input_text_area: TextArea
     """Input TextArea."""
@@ -126,10 +123,7 @@
                 with Vertical(id="buttons"):
                     yield Button("Copy Query", id="copy_query_button")
                     yield Button("Clear Passes", id="clear_passes_button")
-<<<<<<< HEAD
                     yield Button("Condense", id="condense_button")
-=======
->>>>>>> 5afe543c
                 with ScrollableContainer(id="selected_passes"):
                     yield self.selected_query_label
         with Horizontal(id="bottom_container"):
@@ -141,7 +135,7 @@
                 yield Button("Copy Output", id="copy_output_button")
         yield Footer()
 
-<<<<<<< HEAD
+
     def on_mount(self) -> None:
         """Configure widgets in this application before it is first shown."""
 
@@ -163,8 +157,7 @@
 
         self.condense_mode = False
 
-=======
->>>>>>> 5afe543c
+
     @on(ListView.Selected)
     def update_pass_pipeline(self, event: ListView.Selected) -> None:
         """
@@ -231,7 +224,7 @@
 
         self.output_text_area.load_text(output_text)
 
-<<<<<<< HEAD
+
     def trigger(self):
         """
         Function re-updates reactive condense_mode variable, which triggers reactivity
@@ -257,27 +250,7 @@
                 self.passes_list_view.append(
                     ListItem(Label(value.name), name=value.name)
                 )
-=======
-    def on_mount(self) -> None:
-        """Configure widgets in this application before it is first shown."""
-
-        # register's the theme for the Input/Output TextArea's
-        self.input_text_area.register_theme(InputApp._DEFAULT_THEME)
-        self.output_text_area.register_theme(InputApp._DEFAULT_THEME)
-        self.input_text_area.theme = "my_theme_design"
-        self.output_text_area.theme = "my_theme_design"
-
-        self.query_one("#input_container").border_title = "Input xDSL IR"
-        self.query_one("#output_container").border_title = "Output xDSL IR"
-        self.query_one(
-            "#passes_list_view"
-        ).border_title = "Choose a pass or multiple passes to be applied."
-        self.query_one("#selected_passes").border_title = "Selected passes/query"
-
-        for n, _ in ALL_PASSES:
-            self.passes_list_view.append(ListItem(Label(n), name=n))
->>>>>>> 5afe543c
-
+                
     def action_toggle_dark(self) -> None:
         """An action to toggle dark mode."""
         self.dark = not self.dark
@@ -308,13 +281,10 @@
         """Selected passes cleared when "Clear Passes" button is pressed."""
         self.pass_pipeline = ()
 
-<<<<<<< HEAD
     @on(Button.Pressed, "#condense_button")
     def condense(self, event: Button.Pressed) -> None:
         self.condense_mode = True
 
-=======
->>>>>>> 5afe543c
 
 def main():
     return InputApp().run()
