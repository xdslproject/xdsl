--- conflicted
+++ resolved
@@ -53,12 +53,7 @@
     assert r.name_ == StringAttr("r")
     assert r.external_args == (type_val, attr_val)
     assert len(r.results) == 0
-<<<<<<< HEAD
-    assert isinstance(r.body, Region)
-    assert not r.body.block.ops
-=======
     assert r.body.is_structurally_equivalent(Region(Block()))
->>>>>>> 355dca94
 
     r1 = pdl.RewriteOp(name="r", root=None, external_args=[type_val, attr_val])
 
