--- conflicted
+++ resolved
@@ -94,11 +94,7 @@
     label_str = "mylabel"
     label_op = riscv.LabelOp(label_str)
 
-<<<<<<< HEAD
-    assert label_op.label.data == f"{label_str}"
-=======
     assert label_op.label.data == label_str
->>>>>>> fa25a79e
 
     code = riscv_code(ModuleOp([label_op]))
     assert code == f"{label_str}:\n"
@@ -108,18 +104,10 @@
     label_str = "mylabel"
     label_op = riscv.LabelOp(f"{label_str}", comment="my label")
 
-<<<<<<< HEAD
-    assert label_op.label.data == "mylabel"
-    assert label_op.label.data == f"{label_str}"
-
-    code = riscv_code(ModuleOp([label_op]))
-    assert code == f"{label_str}:    # my label\n"
-=======
     assert label_op.label.data == label_str
 
     code = riscv_code(ModuleOp([label_op]))
     assert code == f"{label_str}:                                         # my label\n"
->>>>>>> fa25a79e
 
 
 def test_label_op_with_region():
@@ -132,11 +120,7 @@
     label_str = "mylabel"
     label_op = riscv.LabelOp(f"{label_str}", region=label_region)
 
-<<<<<<< HEAD
-    assert label_op.label.data == f"{label_str}"
-=======
     assert label_op.label.data == label_str
->>>>>>> fa25a79e
 
     code = riscv_code(ModuleOp([label_op]))
     assert code == f"{label_str}:\n    add a0, a1, a2\n"
