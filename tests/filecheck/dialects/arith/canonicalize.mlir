--- conflicted
+++ resolved
@@ -109,7 +109,6 @@
 %foldable_times = arith.muli %c2, %c2 : i32
 "test.op"(%foldable_times) : (i32) -> ()
 
-<<<<<<< HEAD
 %c0 = arith.constant 0 : i32
 
 %zero_plus = arith.addi %c0, %a : i32
@@ -125,7 +124,7 @@
 // CHECK: %foldable_plus = arith.constant 4 : i32
 %foldable_plus = arith.addi %c2, %c2 : i32
 "test.op"(%foldable_plus) : (i32) -> ()
-=======
+
 // CHECK: %int = "test.op"() : () -> i32
 %int = "test.op"() : () -> i32
 // CHECK-NEXT: %{{.*}} = arith.constant true
@@ -149,5 +148,4 @@
 // CHECK-NEXT: %{{.*}} = arith.constant true
 %9 = arith.cmpi uge, %int, %int : i32
 
-"test.op"(%0, %1, %2, %3, %4, %5, %6, %7, %8, %9, %int) : (i1, i1, i1, i1, i1, i1, i1, i1, i1, i1, i32) -> ()
->>>>>>> d81d66da
+"test.op"(%0, %1, %2, %3, %4, %5, %6, %7, %8, %9, %int) : (i1, i1, i1, i1, i1, i1, i1, i1, i1, i1, i32) -> ()