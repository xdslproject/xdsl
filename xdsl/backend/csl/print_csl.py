from __future__ import annotations

import warnings
from collections.abc import Iterable
from contextlib import contextmanager
from dataclasses import dataclass, field
from typing import IO, Literal, cast

from xdsl.dialects import arith, csl, memref, scf
from xdsl.dialects.builtin import (
    ArrayAttr,
    ContainerType,
    DenseIntOrFPElementsAttr,
    DictionaryAttr,
    Float16Type,
    Float32Type,
    FloatAttr,
    FunctionType,
    IndexType,
    IntAttr,
    IntegerAttr,
    IntegerType,
    MemRefType,
    ModuleOp,
    Signedness,
    SignednessAttr,
    StringAttr,
    TypeAttribute,
    UnitAttr,
)
from xdsl.ir import Attribute, Block, Operation, OpResult, Region, SSAValue
from xdsl.irdl import Operand
from xdsl.traits import is_side_effect_free


@dataclass
class CslPrintContext:
    _INDEX = "i32"
    _INDENT = "  "
    output: IO[str]

    variables: dict[SSAValue, str] = field(default_factory=dict)

    _counter: int = field(default=0)

    _prefix: str = field(default="")
    _symbols_to_export: dict[str, tuple[TypeAttribute, bool | None]] = field(
        default_factory=dict
    )

    _binops: dict[str, str] = field(default_factory=dict)
    """
    Maps operation name => operand for binary operands
    """

    def register_binops(self):
        self._binops.update(
            {
                arith.Addf.name: "+",
                arith.Addi.name: "+",
                arith.Mulf.name: "*",
                arith.Muli.name: "*",
                arith.Divf.name: "/",
                arith.DivSI.name: "/",
                arith.DivUI.name: "/",
                arith.Subf.name: "-",
                arith.Subi.name: "-",
                arith.RemSI.name: "%",
                arith.RemUI.name: "%",
                arith.ShLI.name: "<<",
            }
        )

    def _binop_value_expr(self, op: Operation):
        assert len(op.operands) == 2, "binops must have exactly two operands"
        assert op.name in self._binops, "unknown binop"
        a, b = map(self._get_variable_name_for, op.operands)

        return f"{a} {self._binops[op.name]} {b}"

    def print(self, text: str, prefix: str = "", end: str = "\n"):
        """
        Print `text` line by line, prefixed by self._prefix and prefix.
        """
        for l in text.split("\n"):
            print(self._prefix + prefix + l, file=self.output, end=end)

    def _print_task_or_fn(
        self,
        kind: Literal["fn", "task"],
        name: StringAttr,
        bdy: Region,
        ftyp: FunctionType,
    ):
        """
        Shared printing logic for printing tasks and functions.
        """
        args = ", ".join(
            f"{self._get_variable_name_for(arg)} : {self.mlir_type_to_csl_type(arg.type)}"
            for arg in bdy.block.args
        )
        ret = (
            "void"
            if len(ftyp.outputs) == 0
            else self.mlir_type_to_csl_type(ftyp.outputs.data[0])
        )
        signature = f"\n{kind} {name.data}({args}) {ret}"
        with self.descend(signature) as inner:
            inner.print_block(bdy.block)

    def _wrap_task_id(self, kind: csl.TaskKind, id: int) -> str:
        """
        When using `@get_<kind>_tadk_id`, data task IDs have to be wrapped in
        `@get_color`. Local and control task IDs  just get passed directly.

        Returns wrapped ID as a string.
        """
        if kind == csl.TaskKind.DATA:
            return f"@get_color({id})"
        return str(id)

    def _print_bind_task(
        self, name: str, kind: csl.TaskKind, id: csl.ColorIdAttr | None
    ):
        """
        Generate a call to `@bind_<kind>_task` if task ID was specified as a
        property of the task. Otherwise we assume binding will be done at runtime.
        """
        if id is None:
            return
        with self.descend("comptime") as inner:
            inner.print(
                f"@bind_{kind.value}_task({name}, @get_{kind.value}_task_id({self._wrap_task_id(kind, id.value.data)}));"
            )

    def _memref_global_init(self, init: Attribute, type: str) -> str:
        """
        Generate an initialisation expression (@constants) for global arrays.
        Expects the memref.global initial_value property.
        """
        match init:
            case UnitAttr():
                return ""
            case DenseIntOrFPElementsAttr():
                data = init.data.data
                assert (
                    len(data) == 1
                ), f"Memref global initialiser has to have 1 value, got {len(data)}"
                return f" = @constants({type}, {self.attribute_value_to_str(data[0])})"
            case other:
                return f"<unknown memref.global init type {other}>"

    def _print_binop(self, lhs: Operand, rhs: Operand, res: SSAValue, op: str):
        """
        Prints statement of the form `res = lhs op rhs;`

        Used to print various binary operations.
        """
        name_lhs = self._get_variable_name_for(lhs)
        name_rhs = self._get_variable_name_for(rhs)
        self.print(f"{self._var_use(res)} = {name_lhs} {op} {name_rhs};")

    def _var_use(
        self, val: SSAValue, intro: Literal["const"] | Literal["var"] = "const"
    ):
        """
        Automates delcaration and use of variables.

        If a variable has not been declared (i.e. it's associated ssa value is
        not in self.variables), declare it with an approptiate name and type.
        Otherwise, just use the variable name.

        Optionally, introducer can be specified as var or const (const by default).
        """
        if val in self.variables:
            return f"{self._get_variable_name_for(val)}"
        else:
            return f"{intro} {self._get_variable_name_for(val)} : {self.mlir_type_to_csl_type(val.type)}"

    def _export_sym_constness(self, ty: FunctionType | csl.PtrType) -> bool | None:
        """
        Derive host-mutability for symbol exporting from MLIR type.

        When exporting symbols we have to specify if they can be modified by the
        host (true for mutable, false for immutable).

        This is only true for pointer types, function types are always immutable
        so their mutability cannot be specified (it's a compiler error to do so).
        We represent this by returning None.
        """
        if isinstance(ty, FunctionType):
            return None
        match ty.constness.data:
            case csl.PtrConst.VAR:
                return True
            case csl.PtrConst.CONST:
                return False

    def _get_variable_name_for(self, val: SSAValue, hint: str | None = None) -> str:
        """
        Get an assigned variable name for a given SSA Value
        """
        if val in self.variables:
            return self.variables[val]

        taken_names = set(self.variables.values())

        if hint is None:
            hint = val.name_hint

        if hint is not None and hint not in taken_names:
            name = hint
        else:
            prefix = "v" if val.name_hint is None else val.name_hint

            name = f"{prefix}{self._counter}"
            self._counter += 1

            while name in taken_names:
                name = f"{prefix}{self._counter}"
                self._counter += 1

        self.variables[val] = name
        return name

    def mlir_type_to_csl_type(self, type_attr: Attribute) -> str:
        """
        Convert an MLR type to a csl type. CSL supports a very limited set of types:

        - integer types: i16, u16, i32, u32
        - float types: f16, f32
        - pointers: [*]f32
        - arrays: [64]f32
        - function: fn(i32) f16
        - color
        - comptime_struct
        - imported_module
        - type
        - comptime_string

        This method supports all of these except type and comptime_string
        """
        match type_attr:
            case csl.ComptimeStructType():
                return "comptime_struct"
            case csl.ImportedModuleType():
                return "imported_module"
            case Float16Type():
                return "f16"
            case Float32Type():
                return "f32"
            case IndexType():
                return self._INDEX
            case IntegerType(width=IntAttr(1)):
                return "bool"
            case IntegerType(
                width=IntAttr(data=width),
                signedness=SignednessAttr(data=Signedness.UNSIGNED),
            ):
                return f"u{width}"
            case IntegerType(width=IntAttr(data=width)):
                return f"i{width}"
            case MemRefType():
                t: ContainerType[TypeAttribute] = type_attr
                shape = ", ".join(str(s) for s in t.get_shape())
                type = self.mlir_type_to_csl_type(t.get_element_type())
                return f"[{shape}]{type}"
            case csl.PtrType(type=ty, kind=kind, constness=const):
                match kind.data:
                    case csl.PtrKind.SINGLE:
                        sym = "*"
                    case csl.PtrKind.MANY:
                        sym = "[*]"
                match const.data:
                    case csl.PtrConst.CONST:
                        mut = "const "
                    case csl.PtrConst.VAR:
                        mut = ""
                ty = self.mlir_type_to_csl_type(ty)
                return f"{sym}{mut}{ty}"
            case FunctionType(inputs=inp, outputs=out) if len(out) <= 1:
                args = map(self.mlir_type_to_csl_type, inp)
                ret = self.mlir_type_to_csl_type(out.data[0]) if len(out) else "void"
                return f"fn({', '.join(args)}) {ret}"
            case csl.ColorType():
                return "color"
            case csl.DsdType() as dsd:
                return dsd.data
            case _:
                return f"<!unknown type {type_attr}>"

    def attribute_value_to_str(self, attr: Attribute) -> str:
        """
        Takes a value-carrying attribute (IntegerAttr, FloatAttr, etc.)
        and converts it to a csl expression representing that value literal (0, 3.14, ...)
        """
        match attr:
            case IntAttr(data=val):
                return str(val)
            case IntegerAttr(
                value=val, type=IntegerType(width=IntAttr(data=width))
            ) if width == 1:
                return str(bool(val.data)).lower()
            case IntegerAttr(value=val):
                return str(val.data)
            case FloatAttr(value=val):
                return str(val.data)
            case StringAttr() as s:
                return f'"{s.data}"'
            case _:
                return f"<!unknown value {attr}>"

    def _can_promote_result_to_inline_expr(self, var: OpResult):
        """
        Check if a result can be promoted to an immediate. This is only the case if:

        - The variable is not already assigned to a variable name (then we expect that results be assigned there)
          This happens for example for loop carried variables.
        - The operation itself is side effect free (e.g. not a load/store)
        - At least one result is used somewhere (if there are no uses of it, promoting to immediate would erase it)
        - The variable that would be created isn't used by an AddressOf operation.
        """
        return (
            var not in self.variables
            and is_side_effect_free(var.owner)
            and any(res.uses for res in var.owner.results)
            and not any(
                isinstance(use.operation, csl.AddressOfOp)
                for res in var.owner.results
                for use in res.uses
            )
        )

    def _print_or_promote_to_inline_expr(
        self, var: OpResult, value_expr: str, brackets: bool = False
    ):
        """
        Given an SSA value (op result) and a string representing its value.

        Check that the result can be promoted to an expression, or if not
        assign it to a new variable.

        Optionally adds brackets around the value when promoting to expression.
        """
        # prevent exploding expression sizes
        # also check that the expression is safe to promote
        if len(value_expr) < 50 and self._can_promote_result_to_inline_expr(var):
            if brackets:
                value_expr = f"({value_expr})"
            self.variables[var] = value_expr
        else:
            self.print(f"{self._var_use(var)} = {value_expr};")

    def print_block(self, body: Block):
        """
        Walks over a block and prints every operation in the block.
        """
        for op in body.ops:
            match op:
                # handle all binary ops at once:
                case Operation() if op.name in self._binops:
                    self._print_or_promote_to_inline_expr(
                        op.results[0], self._binop_value_expr(op), brackets=True
                    )
                case arith.Constant(value=v, result=r):
                    self._print_or_promote_to_inline_expr(
                        r, self.attribute_value_to_str(v)
                    )
                case csl.ImportModuleConstOp(module=module, params=params, result=res):
                    name = self._get_variable_name_for(res)

                    params_str = ""
                    if params is not None:
                        params_str = f", {self._get_variable_name_for(params)}"

                    res_type = self.mlir_type_to_csl_type(res.type)

                    self.print(
                        f'const {name} : {res_type} = @import_module("{module.data}"{params_str});'
                    )
                case csl.MemberCallOp(
                    struct=struct, field=field, args=args, result=res
                ):
                    args = ", ".join(self._get_variable_name_for(arg) for arg in args)
                    struct_var = self._get_variable_name_for(struct)

                    var = f"{self._var_use(res)} = " if res is not None else ""
                    self.print(f"{var}{struct_var}.{field.data}({args});")
                case csl.CallOp(callee=callee, args=args, result=res):
                    args = ", ".join(map(self._get_variable_name_for, args))
                    var = f"{self._var_use(res)} = " if res is not None else ""
                    self.print(f"{var}{callee.string_value()}({args});")
                case csl.MemberAccessOp(struct=struct, field=field, result=res):
                    struct_var = self._get_variable_name_for(struct)
                    self._print_or_promote_to_inline_expr(
                        res, f"{struct_var}.{field.data}"
                    )
                case csl.TaskOp(
                    sym_name=name, body=bdy, function_type=ftyp, kind=kind, id=id
                ):
                    self._print_task_or_fn("task", name, bdy, ftyp)
                    self._print_bind_task(name.data, kind.data, id)
                case csl.FuncOp(sym_name=name, body=bdy, function_type=ftyp):
                    self._print_task_or_fn("fn", name, bdy, ftyp)
                case csl.ReturnOp(ret_val=None):
                    self.print("return;")
                case csl.ReturnOp(ret_val=val) if val is not None:
                    self.print(f"return {self._get_variable_name_for(val)};")
                case scf.If(
                    cond=cond,
                    output=outputs,
                    true_region=true_region,
                    false_region=false_region,
                ):
                    for o in outputs:
                        self.print(f"{self._var_use(o, 'var')};")
                    # Search for all yield operations and match yield argument names to for argument names
                    for blk in [true_region, false_region]:
                        if isinstance(blk.block.last_op, scf.Yield):
                            for yield_arg, o in zip(
                                blk.block.last_op.arguments, outputs
                            ):
                                self.variables[yield_arg] = self.variables[o]
                    with self.descend(
                        f"if ({self._get_variable_name_for(cond)})"
                    ) as inner:
                        inner.print_block(true_region.block)
                    if false_region:
                        if len(outputs) > 0 or not (
                            len(false_region.block.ops) == 1
                            and isinstance(false_region.block.first_op, scf.Yield)
                        ):
                            with self.descend("else") as inner:
                                inner.print_block(false_region.block)
                case scf.For(
                    lb=lower, ub=upper, step=stp, body=bdy, res=results, iter_args=iters
                ):
                    idx, *args = bdy.block.args
                    # declare for loop iterators as mutable variables and match their names to for result names
                    for result, iter, arg in zip(results, iters, args):
                        iter_name = self._get_variable_name_for(iter)
                        self.print(f"{self._var_use(result, 'var')} = {iter_name};")
                        self.variables[arg] = self.variables[result]
                    # Search for all yield operations and match yield argument names to for argument names
                    if isinstance(bdy.block.last_op, scf.Yield):
                        for yield_arg, arg in zip(bdy.block.last_op.arguments, args):
                            self.variables[yield_arg] = self.variables[arg]

                    idx_type = self.mlir_type_to_csl_type(idx.type)
                    lower_name, upper_name, stp_name, idx_name = map(
                        self._get_variable_name_for, (lower, upper, stp, idx)
                    )
                    loop_definition = f"\nfor(@range({idx_type}, {lower_name}, {upper_name}, {stp_name})) |{idx_name}|"
                    with self.descend(loop_definition) as inner:
                        inner.print_block(bdy.block)
                case scf.Yield():
                    pass
                case (
                    arith.IndexCastOp(input=inp, result=res)
                    | arith.SIToFPOp(input=inp, result=res)
                    | arith.FPToSIOp(input=inp, result=res)
                    | arith.ExtFOp(input=inp, result=res)
                    | arith.TruncFOp(input=inp, result=res)
                    | arith.TruncIOp(input=inp, result=res)
                    | arith.ExtSIOp(input=inp, result=res)
                    | arith.ExtUIOp(input=inp, result=res)
                    | csl.SignednessCastOp(inp=inp, result=res)
                ):
                    name_in = self._get_variable_name_for(inp)
                    type_out = self.mlir_type_to_csl_type(res.type)
<<<<<<< HEAD
                    self.print(f"{self._var_use(res)} = @as({type_out}, {name_in});")
                case arith.Muli(lhs=lhs, rhs=rhs, result=res) | arith.Mulf(
                    lhs=lhs, rhs=rhs, result=res
                ):
                    self._print_binop(lhs, rhs, res, "*")
                case arith.Addi(lhs=lhs, rhs=rhs, result=res) | arith.Addf(
                    lhs=lhs, rhs=rhs, result=res
                ):
                    self._print_binop(lhs, rhs, res, "+")
                case csl.ConcatStructOp(this_struct=a, another_struct=b, result=res):
                    a_var = self._get_variable_name_for(a)
                    b_var = self._get_variable_name_for(b)
                    self.print(
                        f"{self._var_use(res)} = @concat_structs({a_var}, {b_var});"
=======
                    value_str = f"@as({type_out}, {name_in})"
                    self._print_or_promote_to_inline_expr(res, value_str)
                case csl.ConcatStructOp(this_struct=a, another_struct=b, result=res):
                    a_var = self._get_variable_name_for(a)
                    b_var = self._get_variable_name_for(b)
                    self._print_or_promote_to_inline_expr(
                        res, f"@concat_structs({a_var}, {b_var})"
>>>>>>> 06e19734
                    )
                case memref.Global(
                    sym_name=name, type=ty, initial_value=init, constant=const
                ):
                    name = name.data
                    ty = self.mlir_type_to_csl_type(ty)
                    init = self._memref_global_init(init, ty)
                    var = "var" if const is None else "const"
                    self.print(f"{var} {name} : {ty}{init};")
                case memref.GetGlobal(name_=name, memref=res):
                    # We print the array definition when the global is defined
                    self.variables[res] = name.string_value()
                case memref.Store(value=val, memref=arr, indices=idxs):
                    arr_name = self._get_variable_name_for(arr)
                    idx_args = ", ".join(map(self._get_variable_name_for, idxs))
                    val_name = self._get_variable_name_for(val)
                    self.print(f"{arr_name}[{idx_args}] = {val_name};")
                case memref.Load(memref=arr, indices=idxs, res=res):
                    arr_name = self._get_variable_name_for(arr)
                    idx_args = ", ".join(map(self._get_variable_name_for, idxs))
                    # Use the array access syntax instead of copying the value out
                    self.variables[res] = f"({arr_name}[{idx_args}])"
                case csl.AddressOfOp(value=val, res=res):
                    val_name = self._get_variable_name_for(val)
                    ty = cast(csl.PtrType, res.type)
                    use = self._var_use(res, ty.constness.data.value)
                    self.print(f"{use} = &{val_name};")
                case csl.SymbolExportOp(value=val, type=ty) as exp:
                    name = exp.get_name()
                    q_name = f'"{name}"'
                    self._symbols_to_export[name] = (ty, self._export_sym_constness(ty))
                    ty = self.attribute_value_to_str(ty)
                    if val is not None:
                        export_val = self._get_variable_name_for(val)
                    else:
                        # Use symbol ref name if operand not provided
                        export_val = name
                    with self.descend("comptime") as inner:
                        inner.print(f"@export_symbol({export_val}, {q_name});")
                case csl.LayoutOp(body=bdy):
                    with self.descend("layout") as inner:
                        inner.print_block(bdy.block)
                        for name, val in inner._symbols_to_export.items():
                            ty = inner.mlir_type_to_csl_type(val[0])
                            # If specified, get mutability as true/false from python bool
                            mut = str(val[1]).lower() if val[1] is not None else ""
                            inner.print(f'@export_name("{name}", {ty}, {mut});')
                case csl.ParamOp(init_value=init, param_name=name, res=res):
                    if init is None:
                        init = ""
                    else:
                        init = f" = { self._get_variable_name_for(init)}"
                    ty = self.mlir_type_to_csl_type(res.type)
                    self.print(f"param {name.data} : {ty}{init};")
                case csl.ConstStructOp(
                    items=items, ssa_fields=fields, ssa_values=values, res=res
                ):
                    items = items or DictionaryAttr({})
                    fields = fields or ArrayAttr([])
                    # First print the fields defined by attributes
                    self.print(f"{self._var_use(res)} = .{{")
                    for k, v in items.data.items():
                        v = self.attribute_value_to_str(v)
                        self.print(f".{k} = {v},", prefix=self._INDENT)
                    # Then the fields defined by operands, with their corresponding names
                    for k, v in zip(fields.data, values):
                        v = self._get_variable_name_for(v)
                        self.print(f".{k.data} = {v},", prefix=self._INDENT)
                    self.print("};")
                case csl.SetTileCodeOp(
                    file=file, x_coord=x_coord, y_coord=y_coord, params=params
                ):
                    file = self.attribute_value_to_str(file)
                    x = self._get_variable_name_for(x_coord)
                    y = self._get_variable_name_for(y_coord)
                    params = self._get_variable_name_for(params) if params else ""
                    self.print(f"@set_tile_code({x}, {y}, {file}, {params});")
                case csl.SetRectangleOp(x_dim=x_dim, y_dim=y_dim):
                    x = self._get_variable_name_for(x_dim)
                    y = self._get_variable_name_for(y_dim)
                    self.print(f"@set_rectangle({x}, {y});")
                case csl.GetColorOp(id=id, res=res):
                    id = self._get_variable_name_for(id)
                    self._print_or_promote_to_inline_expr(res, f"@get_color({id})")
                case csl.RpcOp(id=id):
                    id = self._get_variable_name_for(id)
                    with self.descend("comptime") as inner:
                        inner.print(f"@rpc(@get_data_task_id({id}));")
                case csl.GetMemDsdOp(
                    base_addr=base_addr,
                    offsets=offsets,
                    strides=strides,
                    sizes=sizes,
                    result=result,
                ):
                    sizes_str = ", ".join(
                        self._get_variable_name_for(size) for size in sizes
                    )
                    ind_vars = ["d" + str(i) for i in range(len(sizes))]
                    ind_vars_str = ", ".join(ind_vars)
                    accesses = [
                        (f"{str(strides.data[i].value.data)} * " if strides else "")
                        + ind_vars[i]
                        + (f" + {str(offsets.data[i].value.data)}" if offsets else "")
                        for i in range(len(ind_vars))
                    ]
                    accesses_str = ", ".join(accesses)
                    self.print(
                        f"{self._var_use(result)} = @get_dsd( {self.mlir_type_to_csl_type(result.type)} .{{"
                    )
                    self.print(
                        f"  .tensor_access = | {ind_vars_str} | {{ {sizes_str} }} -> {base_addr.name_hint}[ {accesses_str} ]"
                    )
                    self.print("});")
                case csl.GetFabDsdOp(
                    sizes=extent,
                    fabric_color=fabric_color,
                    queue_id=queue_id,
                    control=control,
                    wavelet_index_offset=wavelet_index_offset,
                    result=result,
                ):
                    self.print(
                        f"{self._var_use(result)} = @get_dsd({self.mlir_type_to_csl_type(result.type)}, .{{ "
                    )
                    self.print(f"  .extent = {self._get_variable_name_for(extent[0])},")
                    q_type = (
                        "input"
                        if result.type == csl.DsdType(csl.DsdKind.fabin_dsd)
                        else "output"
                    )
                    self.print(
                        f"  .{q_type}_queue = @get_{q_type}_queue({queue_id.value.data}),"
                    )
                    self.print(f"  .fabric_color = {fabric_color},")
                    if wavelet_index_offset:
                        self.print(f"  .wavelet_index_offset = {wavelet_index_offset},")
                    if control:
                        self.print(f"  .control = {control},")
                    self.print("}});")
                case csl.SetDsdBaseAddrOp(
                    op=input_dsd, base_addr=base_addr, result=result
                ):
                    self.print(
                        f"{self._var_use(result)} = @set_dsd_base_addr({self._get_variable_name_for(input_dsd)}, {self._get_variable_name_for(base_addr)});"
                    )
                case csl.IncrementDsdOffsetOp(
                    op=input_dsd, offset=offset, elem_type=elem_type, result=result
                ):
                    self.print(
                        f"{self._var_use(result)} = @increment_dsd_offset({self._get_variable_name_for(input_dsd)}, {self._get_variable_name_for(offset)}, {self.mlir_type_to_csl_type(elem_type)});"
                    )
                case csl.SetDsdLengthOp(op=input_dsd, length=length, result=result):
                    self.print(
                        f"{self._var_use(result)} = @set_dsd_length({self._get_variable_name_for(input_dsd)}, {self._get_variable_name_for(length)});"
                    )
                case csl.SetDsdStrideOp(op=input_dsd, stride=stride, result=result):
                    self.print(
                        f"{self._var_use(result)} = @set_dsd_stride({self._get_variable_name_for(input_dsd)}, {self._get_variable_name_for(stride)});"
                    )
                case csl.BuiltinDsdOp(ops=ops):
                    self.print(
                        f"@{op.name.removeprefix('csl.')}({', '.join(map(self._get_variable_name_for, ops))});"
                    )
                case anyop:
                    self.print(f"unknown op {anyop}", prefix="//")

    @contextmanager
    def descend(self, block_start: str = ""):
        """
        Get a sub-context for descending into nested structures.

        Variables defined outside are valid inside, but inside varaibles will be
        available outside.

        The code printed in this context will be surrounded by curly braces and
        can optionally start with a `block_start` statement (e.g. function
        siganture or the `comptime` keyword).

        To be used in a `with` statement like so:
        ```
        with self.descend() as inner_context:
            inner_context.print()
        ```

        NOTE: `_symbols_to_export` is passed as a reference, so the sub-context
        could in theory modify the parent's list of exported symbols, in
        practice this should not happen as `SymbolExportOp` has been verified to
        only be present at module scope.
        """
        if block_start != "":
            block_start = f"{block_start} "
        self.print(f"{block_start}{{")
        yield CslPrintContext(
            output=self.output,
            variables=self.variables.copy(),
            _symbols_to_export=self._symbols_to_export,
            _binops=self._binops,
            _counter=self._counter,
            _prefix=self._prefix + self._INDENT,
        )
        self.print("}")


def get_csl_modules_in_module_op(module: ModuleOp) -> Iterable[csl.CslModuleOp]:
    layouts: list[csl.CslModuleOp] = []
    for op in module.body.ops:
        if isinstance(op, csl.CslModuleOp):
            if op.kind == csl.ModuleKind.LAYOUT:
                layouts.append(op)
                continue
            yield op
        else:
            warnings.warn("Expected all top-level operations to be `csl.module` ops!")
    yield from layouts


def print_to_csl(prog: ModuleOp, output: IO[str]):
    """
    Takes a module op and prints it to the given output stream.
    """
    ctx = CslPrintContext(output)
    ctx.register_binops()

    divider = False
    for module in get_csl_modules_in_module_op(prog):
        if divider:
            ctx.print("// -----")
        divider = True
        ctx.print("// FILE: " + module.sym_name.data)
        ctx.print_block(module.body.block)<|MERGE_RESOLUTION|>--- conflicted
+++ resolved
@@ -468,22 +468,6 @@
                 ):
                     name_in = self._get_variable_name_for(inp)
                     type_out = self.mlir_type_to_csl_type(res.type)
-<<<<<<< HEAD
-                    self.print(f"{self._var_use(res)} = @as({type_out}, {name_in});")
-                case arith.Muli(lhs=lhs, rhs=rhs, result=res) | arith.Mulf(
-                    lhs=lhs, rhs=rhs, result=res
-                ):
-                    self._print_binop(lhs, rhs, res, "*")
-                case arith.Addi(lhs=lhs, rhs=rhs, result=res) | arith.Addf(
-                    lhs=lhs, rhs=rhs, result=res
-                ):
-                    self._print_binop(lhs, rhs, res, "+")
-                case csl.ConcatStructOp(this_struct=a, another_struct=b, result=res):
-                    a_var = self._get_variable_name_for(a)
-                    b_var = self._get_variable_name_for(b)
-                    self.print(
-                        f"{self._var_use(res)} = @concat_structs({a_var}, {b_var});"
-=======
                     value_str = f"@as({type_out}, {name_in})"
                     self._print_or_promote_to_inline_expr(res, value_str)
                 case csl.ConcatStructOp(this_struct=a, another_struct=b, result=res):
@@ -491,7 +475,6 @@
                     b_var = self._get_variable_name_for(b)
                     self._print_or_promote_to_inline_expr(
                         res, f"@concat_structs({a_var}, {b_var})"
->>>>>>> 06e19734
                     )
                 case memref.Global(
                     sym_name=name, type=ty, initial_value=init, constant=const
