import argparse
import os
import sys
from collections.abc import Callable
from typing import IO

from xdsl.backend.riscv import riscv_scf_to_asm
from xdsl.backend.riscv.lowering import (
    convert_arith_to_riscv,
    convert_func_to_riscv_func,
    convert_memref_to_riscv,
    convert_scf_to_riscv_scf,
    convert_snitch_stream_to_snitch,
    reduce_register_pressure,
)
from xdsl.dialects.affine import Affine
from xdsl.dialects.arith import Arith
from xdsl.dialects.builtin import Builtin, ModuleOp
from xdsl.dialects.cf import Cf
from xdsl.dialects.cmath import CMath
from xdsl.dialects.comb import Comb
from xdsl.dialects.experimental.dmp import DMP
from xdsl.dialects.experimental.fir import FIR
from xdsl.dialects.experimental.hls import HLS
from xdsl.dialects.experimental.math import Math
from xdsl.dialects.fsm import FSM
from xdsl.dialects.func import Func
from xdsl.dialects.gpu import GPU
from xdsl.dialects.hw import HW
from xdsl.dialects.irdl.irdl import IRDL
from xdsl.dialects.linalg import Linalg
from xdsl.dialects.llvm import LLVM
from xdsl.dialects.ltl import LTL
from xdsl.dialects.memref import MemRef
from xdsl.dialects.mpi import MPI
from xdsl.dialects.omp import OMP
from xdsl.dialects.pdl import PDL
from xdsl.dialects.printf import Printf
from xdsl.dialects.riscv import RISCV
from xdsl.dialects.riscv_func import RISCV_Func
from xdsl.dialects.riscv_scf import RISCV_Scf
from xdsl.dialects.riscv_snitch import RISCV_Snitch
from xdsl.dialects.scf import Scf
from xdsl.dialects.seq import Seq
from xdsl.dialects.snitch import Snitch
from xdsl.dialects.snitch_runtime import SnitchRuntime
from xdsl.dialects.snitch_stream import SnitchStream
from xdsl.dialects.stencil import Stencil
from xdsl.dialects.stream import Stream
from xdsl.dialects.test import Test
from xdsl.dialects.vector import Vector
from xdsl.frontend.passes.desymref import DesymrefyPass
from xdsl.frontend.symref import Symref
from xdsl.ir import Dialect, MLContext
from xdsl.parser import Parser
from xdsl.passes import ModulePass
from xdsl.transforms import (
    canonicalize,
    canonicalize_dmp,
<<<<<<< HEAD
    constant_fold_interp,
=======
    convert_scf_to_openmp,
>>>>>>> 80e678d8
    dead_code_elimination,
    lower_affine,
    lower_mpi,
    lower_riscv_func,
    lower_snitch,
    mlir_opt,
    printf_to_llvm,
    printf_to_putchar,
    reconcile_unrealized_casts,
    riscv_register_allocation,
    riscv_scf_loop_range_folding,
    snitch_register_allocation,
)
from xdsl.transforms.experimental import (
    convert_stencil_to_ll_mlir,
    hls_convert_stencil_to_ll_mlir,
    lower_hls,
    replace_incompatible_fpga,
    stencil_shape_inference,
    stencil_storage_materialization,
)
from xdsl.transforms.experimental.dmp import stencil_global_to_local
from xdsl.utils.exceptions import ParseError


def get_all_dialects() -> list[Dialect]:
    """Return the list of all available dialects."""
    return [
        Affine,
        Arith,
        Builtin,
        Cf,
        CMath,
        Comb,
        DMP,
        FIR,
        FSM,
        Func,
        GPU,
        HLS,
        HW,
        Linalg,
        IRDL,
        LLVM,
        LTL,
        Math,
        MemRef,
        MPI,
        OMP,
        PDL,
        Printf,
        RISCV,
        RISCV_Func,
        RISCV_Scf,
        RISCV_Snitch,
        Scf,
        Seq,
        Snitch,
        SnitchRuntime,
        SnitchStream,
        Stencil,
        Stream,
        Symref,
        Test,
        Vector,
    ]


def get_all_passes() -> list[type[ModulePass]]:
    """Return the list of all available passes."""
    return [
        canonicalize.CanonicalizePass,
        canonicalize_dmp.CanonicalizeDmpPass,
<<<<<<< HEAD
        constant_fold_interp.ConstantFoldInterpPass,
=======
        convert_scf_to_openmp.ConvertScfToOpenMPPass,
        convert_snitch_stream_to_snitch.ConvertSnitchStreamToSnitch,
>>>>>>> 80e678d8
        convert_stencil_to_ll_mlir.ConvertStencilToLLMLIRPass,
        dead_code_elimination.DeadCodeElimination,
        DesymrefyPass,
        stencil_global_to_local.DistributeStencilPass,
        stencil_global_to_local.LowerHaloToMPI,
        lower_affine.LowerAffinePass,
        lower_mpi.LowerMPIPass,
        lower_riscv_func.LowerRISCVFunc,
        lower_snitch.LowerSnitchPass,
        mlir_opt.MLIROptPass,
        printf_to_llvm.PrintfToLLVM,
        printf_to_putchar.PrintfToPutcharPass,
        reduce_register_pressure.RiscvReduceRegisterPressurePass,
        riscv_register_allocation.RISCVRegisterAllocation,
        riscv_scf_loop_range_folding.RiscvScfLoopRangeFoldingPass,
        snitch_register_allocation.SnitchRegisterAllocation,
        convert_arith_to_riscv.ConvertArithToRiscvPass,
        convert_func_to_riscv_func.ConvertFuncToRiscvFuncPass,
        convert_memref_to_riscv.ConvertMemrefToRiscvPass,
        convert_scf_to_riscv_scf.ConvertScfToRiscvPass,
        riscv_scf_to_asm.LowerScfForToLabels,
        stencil_shape_inference.StencilShapeInferencePass,
        stencil_storage_materialization.StencilStorageMaterializationPass,
        reconcile_unrealized_casts.ReconcileUnrealizedCastsPass,
        hls_convert_stencil_to_ll_mlir.HLSConvertStencilToLLMLIRPass,
        lower_hls.LowerHLSPass,
        replace_incompatible_fpga.ReplaceIncompatibleFPGA,
    ]


class CommandLineTool:
    ctx: MLContext
    args: argparse.Namespace
    """
    The argument parsers namespace which holds the parsed commandline
    attributes.
    """

    available_frontends: dict[str, Callable[[IO[str]], ModuleOp]]
    """
    A mapping from file extension to a frontend that can handle this
    file type.
    """

    def register_all_arguments(self, arg_parser: argparse.ArgumentParser):
        arg_parser.add_argument(
            "input_file", type=str, nargs="?", help="path to input file"
        )

        frontends = [name for name in self.available_frontends]
        arg_parser.add_argument(
            "-f",
            "--frontend",
            type=str,
            required=False,
            choices=frontends,
            help="Frontend to be used for the input. If not set, "
            "the xdsl frontend or the one for the file extension "
            "is used.",
        )
        arg_parser.add_argument("--disable-verify", default=False, action="store_true")

        arg_parser.add_argument(
            "--allow-unregistered-dialect",
            default=False,
            action="store_true",
            help="Allow the parsing of unregistered dialects.",
        )

        arg_parser.add_argument(
            "--no-implicit-module",
            default=False,
            action="store_true",
            help="Disable implicit addition of a top-level module op during parsing.",
        )

    def get_input_stream(self) -> tuple[IO[str], str]:
        """
        Get the input stream to parse from, along with the file extension.
        """
        if self.args.input_file is None:
            f = sys.stdin
            file_extension = "mlir"
        else:
            f = open(self.args.input_file)
            _, file_extension = os.path.splitext(self.args.input_file)
            file_extension = file_extension.replace(".", "")
        return f, file_extension

    def get_input_name(self):
        return self.args.input_file or "stdin"

    def register_all_dialects(self):
        """
        Register all dialects that can be used.

        Add other/additional dialects by overloading this function.
        """
        for dialect in get_all_dialects():
            self.ctx.load_dialect(dialect)

    def register_all_frontends(self):
        """
        Register all frontends that can be used.

        Add other/additional frontends by overloading this function.
        """

        def parse_mlir(io: IO[str]):
            return Parser(
                self.ctx,
                io.read(),
                self.get_input_name(),
            ).parse_module(not self.args.no_implicit_module)

        self.available_frontends["mlir"] = parse_mlir

    def parse_chunk(self, chunk: IO[str], file_extension: str) -> ModuleOp | None:
        """
        Parse the input file by invoking the parser specified by the `parser`
        argument. If not set, the parser registered for this file extension
        is used.
        """

        try:
            return self.available_frontends[file_extension](chunk)
        except ParseError as e:
            if "parsing_diagnostics" in self.args and self.args.parsing_diagnostics:
                print(e.with_context())
            else:
                raise Exception("Failed to parse:\n" + e.with_context()) from e
        finally:
            chunk.close()<|MERGE_RESOLUTION|>--- conflicted
+++ resolved
@@ -57,11 +57,8 @@
 from xdsl.transforms import (
     canonicalize,
     canonicalize_dmp,
-<<<<<<< HEAD
     constant_fold_interp,
-=======
     convert_scf_to_openmp,
->>>>>>> 80e678d8
     dead_code_elimination,
     lower_affine,
     lower_mpi,
@@ -135,12 +132,9 @@
     return [
         canonicalize.CanonicalizePass,
         canonicalize_dmp.CanonicalizeDmpPass,
-<<<<<<< HEAD
-        constant_fold_interp.ConstantFoldInterpPass,
-=======
         convert_scf_to_openmp.ConvertScfToOpenMPPass,
         convert_snitch_stream_to_snitch.ConvertSnitchStreamToSnitch,
->>>>>>> 80e678d8
+        constant_fold_interp.ConstantFoldInterpPass,
         convert_stencil_to_ll_mlir.ConvertStencilToLLMLIRPass,
         dead_code_elimination.DeadCodeElimination,
         DesymrefyPass,
