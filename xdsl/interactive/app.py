--- conflicted
+++ resolved
@@ -114,13 +114,8 @@
     """Output TextArea."""
     selected_passes_list_view: ListView
     """"ListView displaying the selected passes."""
-<<<<<<< HEAD
-    passes_list_view: ListView
-    """ListView displaying the passes available to apply."""
-=======
     passes_tree: Tree[tuple[type[ModulePass], PipelinePassSpec | None]]
     """Tree displaying the passes available to apply."""
->>>>>>> ae2054d7
 
     input_operation_count_tuple = reactive(tuple[tuple[str, int], ...])
     """
@@ -172,11 +167,7 @@
         self.input_text_area = TextArea(id="input")
         self.output_text_area = OutputTextArea(id="output")
         self.selected_passes_list_view = ListView(id="selected_passes_list_view")
-<<<<<<< HEAD
-        self.passes_list_view = ListView(id="passes_list_view")
-=======
         self.passes_tree = Tree(label=".", id="passes_tree")
->>>>>>> ae2054d7
         self.input_operation_count_datatable = DataTable(
             id="input_operation_count_datatable"
         )
@@ -185,24 +176,6 @@
         )
 
         with Horizontal(id="top_container"):
-<<<<<<< HEAD
-            yield self.passes_list_view
-            with Horizontal(id="button_and_selected_horziontal"):
-                with ScrollableContainer(id="selected_passes"):
-                    yield self.selected_passes_list_view
-                with ScrollableContainer(id="buttons"):
-                    yield Button("Copy Query", id="copy_query_button")
-                    yield Button("Clear Passes", id="clear_passes_button")
-                    yield Button("Condense", id="condense_button")
-                    yield Button("Uncondense", id="uncondense_button")
-                    yield Button("Remove Last Pass", id="remove_last_pass_button")
-                    yield Button(
-                        "Show Operation Count", id="show_operation_count_button"
-                    )
-                    yield Button(
-                        "Remove Operation Count", id="remove_operation_count_button"
-                    )
-=======
             with Vertical(id="veritcal_tree_selected_passes_list_view"):
                 yield self.selected_passes_list_view
                 yield self.passes_tree
@@ -216,7 +189,6 @@
                 yield Button(
                     "Remove Operation Count", id="remove_operation_count_button"
                 )
->>>>>>> ae2054d7
         with Horizontal(id="bottom_container"):
             with Horizontal(id="input_horizontal_container"):
                 with Vertical(id="input_container"):
@@ -316,8 +288,6 @@
                 )
             )
 
-<<<<<<< HEAD
-=======
     def expand_node(
         self,
         expanded_pass: TreeNode[tuple[type[ModulePass], PipelinePassSpec | None]],
@@ -351,7 +321,6 @@
         # expand the node
         self.expand_node(self.passes_tree.root, self.available_pass_list)
 
->>>>>>> ae2054d7
     def get_pass_arguments(
         self,
         selected_pass_value: type[ModulePass],
@@ -386,31 +355,6 @@
                 screen = AddArguments(TextArea(res, id="argument_text_area"))
                 self.push_screen(screen, add_pass_with_arguments_to_pass_pipeline)
 
-<<<<<<< HEAD
-        # if selected_pass_value has arguments, push screen
-        if fields(selected_pass_value) and selected_pass_spec is None:
-            # generates a string containing the concatenated_arg_val and types of the selected pass and initializes the AddArguments Screen to contain the string
-            self.push_screen(
-                AddArguments(
-                    TextArea(
-                        get_pass_argument_names_and_types(selected_pass_value),
-                        id="argument_text_area",
-                    )
-                ),
-                add_pass_with_arguments_to_pass_pipeline,
-            )
-        else:
-            # add the selected pass to pass_pipeline
-            if selected_pass_spec is None:
-                selected_pass_spec = selected_pass_value().pipeline_pass_spec()
-            self.pass_pipeline = (
-                *self.pass_pipeline,
-                (selected_pass_value, selected_pass_spec),
-            )
-
-    @on(ListView.Selected, "#passes_list_view")
-    def update_pass_pipeline(self, event: ListView.Selected) -> None:
-=======
         # generates a string containing the concatenated_arg_val and types of the selected pass and initializes the AddArguments Screen to contain the string
         self.push_screen(
             AddArguments(
@@ -426,16 +370,10 @@
     def update_pass_pipeline(
         self, event: Tree.NodeSelected[tuple[type[ModulePass], PipelinePassSpec | None]]
     ) -> None:
->>>>>>> ae2054d7
         """
         When a new selection is made, the reactive variable storing the list of selected
         passes is updated.
         """
-<<<<<<< HEAD
-        list_item = event.item
-        assert isinstance(list_item, PassListItem)
-        self.get_pass_arguments(list_item.module_pass, list_item.pass_spec)
-=======
         selected_pass = event.node
         if selected_pass.data is None:
             return
@@ -455,28 +393,14 @@
                 *self.pass_pipeline,
                 (selected_pass_value, selected_pass_spec),
             )
->>>>>>> ae2054d7
 
     def watch_pass_pipeline(self) -> None:
         """
         Function called when the reactive variable pass_pipeline changes - updates the
         label to display the respective generated query in the Label.
         """
-<<<<<<< HEAD
-        self.selected_passes_list_view.clear()
-        for pass_value, value_spec in self.pass_pipeline:
-            self.selected_passes_list_view.append(
-                PassListItem(
-                    Label(pass_value.name),
-                    module_pass=pass_value,
-                    pass_spec=value_spec,
-                    name=pass_value.name,
-                )
-            )
-=======
         self.update_selected_passes_list_view()
         self.update_root_of_passes_tree()
->>>>>>> ae2054d7
         self.update_current_module()
 
     @on(TextArea.Changed, "#input")
