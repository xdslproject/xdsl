--- conflicted
+++ resolved
@@ -43,10 +43,6 @@
             cloned_module = input.clone()
             cloned_ctx = ctx.clone()
             value().apply(cloned_ctx, cloned_module)
-<<<<<<< HEAD
-=======
-
->>>>>>> fb57655a
             if not input.is_structurally_equivalent(cloned_module):
                 rhs = (*selections, value)
                 selections = tuple(rhs)
@@ -75,19 +71,6 @@
         ("q", "quit_app", "Quit"),
     ]
 
-<<<<<<< HEAD
-    # defines a theme for the Input/Output TextArea
-    _DEFAULT_THEME = TextAreaTheme(
-        name="my_theme_design",
-        base_style=Style(bgcolor="white"),
-        syntax_styles={
-            "string": Style(color="red"),
-            "comment": Style(color="magenta"),
-        },
-    )
-
-=======
->>>>>>> fb57655a
     current_module = reactive[ModuleOp | Exception | None](None)
     """
     Reactive variable used to save the current state of the modified Input TextArea
@@ -130,10 +113,6 @@
                     yield Button("Copy Query", id="copy_query_button")
                     yield Button("Clear Passes", id="clear_passes_button")
                     yield Button("Condense", id="condense_button")
-<<<<<<< HEAD
-                    yield Button("Uncondense", id="uncondense_button")
-=======
->>>>>>> fb57655a
                 with ScrollableContainer(id="selected_passes"):
                     yield self.selected_query_label
         with Horizontal(id="bottom_container"):
@@ -147,29 +126,17 @@
 
     def on_mount(self) -> None:
         """Configure widgets in this application before it is first shown."""
-
-<<<<<<< HEAD
-        # register the theme for the Input/Output TextAreas
-        self.input_text_area.register_theme(InputApp._DEFAULT_THEME)
-        self.output_text_area.register_theme(InputApp._DEFAULT_THEME)
-        self.input_text_area.theme = "my_theme_design"
-        self.output_text_area.theme = "my_theme_design"
-=======
         # register's the theme for the Input/Output TextArea's
         self.input_text_area.theme = "vscode_dark"
         self.output_text_area.theme = "vscode_dark"
->>>>>>> fb57655a
+
 
         self.query_one("#input_container").border_title = "Input xDSL IR"
         self.query_one("#output_container").border_title = "Output xDSL IR"
         self.query_one(
             "#passes_list_view"
-<<<<<<< HEAD
-        ).border_title = """Choose a pass or multiple
-        passes to be applied."""
-=======
         ).border_title = "Choose a pass or multiple passes to be applied."
->>>>>>> fb57655a
+
         self.query_one("#selected_passes").border_title = "Selected passes/query"
 
         for n, _ in ALL_PASSES:
@@ -294,15 +261,13 @@
     @on(Button.Pressed, "#condense_button")
     def condense(self, event: Button.Pressed) -> None:
         self.condense_mode = True
-<<<<<<< HEAD
         self.add_class("condensed")
 
     @on(Button.Pressed, "#uncondense_button")
     def uncondense(self, event: Button.Pressed) -> None:
         self.condense_mode = False
         self.remove_class("condensed")
-=======
->>>>>>> fb57655a
+
 
 
 def main():
