version = 1
revision = 1
requires-python = ">=3.10"
resolution-markers = [
    "python_full_version >= '3.13'",
    "python_full_version == '3.12.*'",
    "python_full_version == '3.11.*'",
    "python_full_version < '3.11'",
]

[[package]]
name = "aiohappyeyeballs"
<<<<<<< HEAD
version = "2.6.0"
source = { registry = "https://pypi.org/simple" }
sdist = { url = "https://files.pythonhosted.org/packages/e2/cf/c977f2160d746b12828a9266b56ad3037475e21d6e75c41199014292b5cd/aiohappyeyeballs-2.6.0.tar.gz", hash = "sha256:27d9b0502cb854b379200a357cf8924340457cadd170bfff6ab7380fbfa905dc", size = 22493 }
wheels = [
    { url = "https://files.pythonhosted.org/packages/9b/41/31311f6928f238a30f50c691cc7d72e49965672277c5423990224bfd10ef/aiohappyeyeballs-2.6.0-py3-none-any.whl", hash = "sha256:bd426b701502752ccba9be65a75b5f136b14a210aa275410ce24094e9495d1ab", size = 15129 },
=======
version = "2.6.1"
source = { registry = "https://pypi.org/simple" }
sdist = { url = "https://files.pythonhosted.org/packages/26/30/f84a107a9c4331c14b2b586036f40965c128aa4fee4dda5d3d51cb14ad54/aiohappyeyeballs-2.6.1.tar.gz", hash = "sha256:c3f9d0113123803ccadfdf3f0faa505bc78e6a72d1cc4806cbd719826e943558", size = 22760 }
wheels = [
    { url = "https://files.pythonhosted.org/packages/0f/15/5bf3b99495fb160b63f95972b81750f18f7f4e02ad051373b669d17d44f2/aiohappyeyeballs-2.6.1-py3-none-any.whl", hash = "sha256:f349ba8f4b75cb25c99c5c2d84e997e485204d2902a9597802b0371f09331fb8", size = 15265 },
>>>>>>> ddb0bead
]

[[package]]
name = "aiohttp"
version = "3.11.14"
source = { registry = "https://pypi.org/simple" }
dependencies = [
    { name = "aiohappyeyeballs" },
    { name = "aiosignal" },
    { name = "async-timeout", marker = "python_full_version < '3.11'" },
    { name = "attrs" },
    { name = "frozenlist" },
    { name = "multidict" },
    { name = "propcache" },
    { name = "yarl" },
]
sdist = { url = "https://files.pythonhosted.org/packages/6c/96/91e93ae5fd04d428c101cdbabce6c820d284d61d2614d00518f4fa52ea24/aiohttp-3.11.14.tar.gz", hash = "sha256:d6edc538c7480fa0a3b2bdd705f8010062d74700198da55d16498e1b49549b9c", size = 7676994 }
wheels = [
    { url = "https://files.pythonhosted.org/packages/6a/e1/f1ccc6cf29a31fb33e4eaa07a9d8e4dff00e23b32423b679cdb89536fe71/aiohttp-3.11.14-cp310-cp310-macosx_10_9_universal2.whl", hash = "sha256:e2bc827c01f75803de77b134afdbf74fa74b62970eafdf190f3244931d7a5c0d", size = 709390 },
    { url = "https://files.pythonhosted.org/packages/80/7d/195965f183a724d0470560b097543e96dc4a672fc2714012d1be87d6775c/aiohttp-3.11.14-cp310-cp310-macosx_10_9_x86_64.whl", hash = "sha256:e365034c5cf6cf74f57420b57682ea79e19eb29033399dd3f40de4d0171998fa", size = 469246 },
    { url = "https://files.pythonhosted.org/packages/46/02/3a4f05e966c2edeace5103f40d296ba0159cee633ab0f162fbea579653e3/aiohttp-3.11.14-cp310-cp310-macosx_11_0_arm64.whl", hash = "sha256:c32593ead1a8c6aabd58f9d7ee706e48beac796bb0cb71d6b60f2c1056f0a65f", size = 456384 },
    { url = "https://files.pythonhosted.org/packages/68/a6/c96cd5452af267fdda1cf46accc356d1295fb14da4a7a0e081567ea297af/aiohttp-3.11.14-cp310-cp310-manylinux_2_17_aarch64.manylinux2014_aarch64.whl", hash = "sha256:b4e7c7ec4146a94a307ca4f112802a8e26d969018fabed526efc340d21d3e7d0", size = 1589803 },
    { url = "https://files.pythonhosted.org/packages/7f/f4/e50ef78483485bcdae9cf29c9144af2b42457e18175a6ace7c560d89325e/aiohttp-3.11.14-cp310-cp310-manylinux_2_17_ppc64le.manylinux2014_ppc64le.whl", hash = "sha256:c8b2df9feac55043759aa89f722a967d977d80f8b5865a4153fc41c93b957efc", size = 1632525 },
    { url = "https://files.pythonhosted.org/packages/8b/92/b6bd4b89304eee827cf07a40b98af171342cddfa1f8b02b55cd0485b9d4f/aiohttp-3.11.14-cp310-cp310-manylinux_2_17_s390x.manylinux2014_s390x.whl", hash = "sha256:c7571f99525c76a6280f5fe8e194eeb8cb4da55586c3c61c59c33a33f10cfce7", size = 1666839 },
    { url = "https://files.pythonhosted.org/packages/c7/21/f3230a9f78bb4a4c4462040bf8425ebb673e3773dd17fd9d06d1af43a955/aiohttp-3.11.14-cp310-cp310-manylinux_2_17_x86_64.manylinux2014_x86_64.whl", hash = "sha256:b59d096b5537ec7c85954cb97d821aae35cfccce3357a2cafe85660cc6295628", size = 1590572 },
    { url = "https://files.pythonhosted.org/packages/8e/12/e4fd2616950a39425b739476c3eccc820061ea5f892815566d27282e7825/aiohttp-3.11.14-cp310-cp310-manylinux_2_5_i686.manylinux1_i686.manylinux_2_17_i686.manylinux2014_i686.whl", hash = "sha256:b42dbd097abb44b3f1156b4bf978ec5853840802d6eee2784857be11ee82c6a0", size = 1543380 },
    { url = "https://files.pythonhosted.org/packages/6a/7c/3f82c2fdcca53cc8732fa342abbe0372bbbd8af3162d6629ac0a7dc8b281/aiohttp-3.11.14-cp310-cp310-musllinux_1_2_aarch64.whl", hash = "sha256:b05774864c87210c531b48dfeb2f7659407c2dda8643104fb4ae5e2c311d12d9", size = 1530160 },
    { url = "https://files.pythonhosted.org/packages/aa/3e/60af2d40f78612062788c2bf6be38738f9525750d3a7678d31f950047536/aiohttp-3.11.14-cp310-cp310-musllinux_1_2_armv7l.whl", hash = "sha256:4e2e8ef37d4bc110917d038807ee3af82700a93ab2ba5687afae5271b8bc50ff", size = 1558543 },
    { url = "https://files.pythonhosted.org/packages/08/71/93e11c4ef9a72f5f26d7e9f92294707437fae8de49c2019ed713dea7625b/aiohttp-3.11.14-cp310-cp310-musllinux_1_2_i686.whl", hash = "sha256:e9faafa74dbb906b2b6f3eb9942352e9e9db8d583ffed4be618a89bd71a4e914", size = 1536286 },
    { url = "https://files.pythonhosted.org/packages/da/4b/77b170ae7eb9859d80b9648a7439991425663f66422f3ef0b27f29bde9d0/aiohttp-3.11.14-cp310-cp310-musllinux_1_2_ppc64le.whl", hash = "sha256:7e7abe865504f41b10777ac162c727af14e9f4db9262e3ed8254179053f63e6d", size = 1608387 },
    { url = "https://files.pythonhosted.org/packages/02/0b/5fcad20243799e9a3f326140d3d767884449e293fb5d8fca10f83001787c/aiohttp-3.11.14-cp310-cp310-musllinux_1_2_s390x.whl", hash = "sha256:4848ae31ad44330b30f16c71e4f586cd5402a846b11264c412de99fa768f00f3", size = 1629633 },
    { url = "https://files.pythonhosted.org/packages/3f/e3/bb454add253f939c7331794b2619c156ef5a108403000221ff2dc01f9072/aiohttp-3.11.14-cp310-cp310-musllinux_1_2_x86_64.whl", hash = "sha256:2d0b46abee5b5737cb479cc9139b29f010a37b1875ee56d142aefc10686a390b", size = 1565329 },
    { url = "https://files.pythonhosted.org/packages/6f/08/6b061de352a614461a4a19e60a87e578fe28e1d3fca38315484a17ff484f/aiohttp-3.11.14-cp310-cp310-win32.whl", hash = "sha256:a0d2c04a623ab83963576548ce098baf711a18e2c32c542b62322a0b4584b990", size = 417394 },
    { url = "https://files.pythonhosted.org/packages/91/f7/533384607d35a8c7a9dbe4497cee7899aa7c3b29c14cd83373c0f415bdcf/aiohttp-3.11.14-cp310-cp310-win_amd64.whl", hash = "sha256:5409a59d5057f2386bb8b8f8bbcfb6e15505cedd8b2445db510563b5d7ea1186", size = 442856 },
    { url = "https://files.pythonhosted.org/packages/b3/f5/5e2ae82822b1781f828bb9285fb585a4ac028cfd329788caf073bde45706/aiohttp-3.11.14-cp311-cp311-macosx_10_9_universal2.whl", hash = "sha256:f296d637a50bb15fb6a229fbb0eb053080e703b53dbfe55b1e4bb1c5ed25d325", size = 709382 },
    { url = "https://files.pythonhosted.org/packages/2f/eb/a0e118c54eb9f897e13e7a357b2ef9b8d0ca438060a9db8ad4af4561aab4/aiohttp-3.11.14-cp311-cp311-macosx_10_9_x86_64.whl", hash = "sha256:ec6cd1954ca2bbf0970f531a628da1b1338f594bf5da7e361e19ba163ecc4f3b", size = 469254 },
    { url = "https://files.pythonhosted.org/packages/ea/3f/03c2f177536ad6ab4d3052e21fb67ce430d0257b3c61a0ef6b91b7b12cb4/aiohttp-3.11.14-cp311-cp311-macosx_11_0_arm64.whl", hash = "sha256:572def4aad0a4775af66d5a2b5923c7de0820ecaeeb7987dcbccda2a735a993f", size = 456342 },
    { url = "https://files.pythonhosted.org/packages/d8/fe/849c000be857f60e36d2ce0a8c3d1ad34f8ea64b0ff119ecdafbc94cddfb/aiohttp-3.11.14-cp311-cp311-manylinux_2_17_aarch64.manylinux2014_aarch64.whl", hash = "sha256:1c68e41c4d576cd6aa6c6d2eddfb32b2acfb07ebfbb4f9da991da26633a3db1a", size = 1686573 },
    { url = "https://files.pythonhosted.org/packages/a8/e9/737aef162bf618f3b3e0f4a6ed03b5baca5e2a9ffabdab4be1b756ca1061/aiohttp-3.11.14-cp311-cp311-manylinux_2_17_ppc64le.manylinux2014_ppc64le.whl", hash = "sha256:99b8bbfc8111826aa8363442c0fc1f5751456b008737ff053570f06a151650b3", size = 1747903 },
    { url = "https://files.pythonhosted.org/packages/15/19/a510c51e5a383ad804e51040819898d074106dc297adf0e2c78dccc8ab47/aiohttp-3.11.14-cp311-cp311-manylinux_2_17_s390x.manylinux2014_s390x.whl", hash = "sha256:4b0a200e85da5c966277a402736a96457b882360aa15416bf104ca81e6f5807b", size = 1788922 },
    { url = "https://files.pythonhosted.org/packages/51/66/30b217d0de5584650340025a285f1d0abf2039e5a683342891e84f250da9/aiohttp-3.11.14-cp311-cp311-manylinux_2_17_x86_64.manylinux2014_x86_64.whl", hash = "sha256:d173c0ac508a2175f7c9a115a50db5fd3e35190d96fdd1a17f9cb10a6ab09aa1", size = 1676062 },
    { url = "https://files.pythonhosted.org/packages/27/90/9f61d0c7b185e5a413ae7a3e206e7759ea1b208fff420b380ab205ab82b5/aiohttp-3.11.14-cp311-cp311-manylinux_2_5_i686.manylinux1_i686.manylinux_2_17_i686.manylinux2014_i686.whl", hash = "sha256:413fe39fd929329f697f41ad67936f379cba06fcd4c462b62e5b0f8061ee4a77", size = 1620750 },
    { url = "https://files.pythonhosted.org/packages/c9/5a/455a6b8aea18ec8590f0a5642caf6d0494152de09579a4fd4f9530a4a111/aiohttp-3.11.14-cp311-cp311-musllinux_1_2_aarch64.whl", hash = "sha256:65c75b14ee74e8eeff2886321e76188cbe938d18c85cff349d948430179ad02c", size = 1655093 },
    { url = "https://files.pythonhosted.org/packages/f5/4b/b369e5e809bdb46a306df7b22e611dc8622ebb5313498c11f6e1cb986408/aiohttp-3.11.14-cp311-cp311-musllinux_1_2_armv7l.whl", hash = "sha256:321238a42ed463848f06e291c4bbfb3d15ba5a79221a82c502da3e23d7525d06", size = 1661318 },
    { url = "https://files.pythonhosted.org/packages/25/ac/a211dd149485e7c518481b08d7c13e7acd32090daf1e396aaea6b9f2eea9/aiohttp-3.11.14-cp311-cp311-musllinux_1_2_i686.whl", hash = "sha256:59a05cdc636431f7ce843c7c2f04772437dd816a5289f16440b19441be6511f1", size = 1650991 },
    { url = "https://files.pythonhosted.org/packages/74/c4/8b1d41853f1ccd4cb66edc909ccc2a95b332081661f04324f7064cc200d8/aiohttp-3.11.14-cp311-cp311-musllinux_1_2_ppc64le.whl", hash = "sha256:daf20d9c3b12ae0fdf15ed92235e190f8284945563c4b8ad95b2d7a31f331cd3", size = 1734371 },
    { url = "https://files.pythonhosted.org/packages/d9/e2/e244684266722d819f41d7e798ce8bbee3b72420eb684193a076ea1bf18f/aiohttp-3.11.14-cp311-cp311-musllinux_1_2_s390x.whl", hash = "sha256:05582cb2d156ac7506e68b5eac83179faedad74522ed88f88e5861b78740dc0e", size = 1756128 },
    { url = "https://files.pythonhosted.org/packages/e9/59/79d37f2badafbe229c7654dbf631b38419fcaa979a45c04941397ad7251c/aiohttp-3.11.14-cp311-cp311-musllinux_1_2_x86_64.whl", hash = "sha256:12c5869e7ddf6b4b1f2109702b3cd7515667b437da90a5a4a50ba1354fe41881", size = 1694370 },
    { url = "https://files.pythonhosted.org/packages/04/0f/aaaf3fc8533f65eba4572a79a935b9033e663f67f763b10db16f1c40a067/aiohttp-3.11.14-cp311-cp311-win32.whl", hash = "sha256:92868f6512714efd4a6d6cb2bfc4903b997b36b97baea85f744229f18d12755e", size = 417192 },
    { url = "https://files.pythonhosted.org/packages/07/3c/aa468550b7fcd0c634d4aa8192f33ce32a179ecba08b908a0ed272194f87/aiohttp-3.11.14-cp311-cp311-win_amd64.whl", hash = "sha256:bccd2cb7aa5a3bfada72681bdb91637094d81639e116eac368f8b3874620a654", size = 443590 },
    { url = "https://files.pythonhosted.org/packages/9c/ca/e4acb3b41f9e176f50960f7162d656e79bed151b1f911173b2c4a6c0a9d2/aiohttp-3.11.14-cp312-cp312-macosx_10_13_universal2.whl", hash = "sha256:70ab0f61c1a73d3e0342cedd9a7321425c27a7067bebeeacd509f96695b875fc", size = 705489 },
    { url = "https://files.pythonhosted.org/packages/84/d5/dcf870e0b11f0c1e3065b7f17673485afa1ddb3d630ccd8f328bccfb459f/aiohttp-3.11.14-cp312-cp312-macosx_10_13_x86_64.whl", hash = "sha256:602d4db80daf4497de93cb1ce00b8fc79969c0a7cf5b67bec96fa939268d806a", size = 464807 },
    { url = "https://files.pythonhosted.org/packages/7c/f0/dc417d819ae26be6abcd72c28af99d285887fddbf76d4bbe46346f201870/aiohttp-3.11.14-cp312-cp312-macosx_11_0_arm64.whl", hash = "sha256:3a8a0d127c10b8d89e69bbd3430da0f73946d839e65fec00ae48ca7916a31948", size = 456819 },
    { url = "https://files.pythonhosted.org/packages/28/db/f7deb0862ebb821aa3829db20081a122ba67ffd149303f2d5202e30f20cd/aiohttp-3.11.14-cp312-cp312-manylinux_2_17_aarch64.manylinux2014_aarch64.whl", hash = "sha256:ca9f835cdfedcb3f5947304e85b8ca3ace31eef6346d8027a97f4de5fb687534", size = 1683536 },
    { url = "https://files.pythonhosted.org/packages/5e/0d/8bf0619e21c6714902c44ab53e275deb543d4d2e68ab2b7b8fe5ba267506/aiohttp-3.11.14-cp312-cp312-manylinux_2_17_ppc64le.manylinux2014_ppc64le.whl", hash = "sha256:8aa5c68e1e68fff7cd3142288101deb4316b51f03d50c92de6ea5ce646e6c71f", size = 1738111 },
    { url = "https://files.pythonhosted.org/packages/f5/10/204b3700bb57b30b9e759d453fcfb3ad79a3eb18ece4e298aaf7917757dd/aiohttp-3.11.14-cp312-cp312-manylinux_2_17_s390x.manylinux2014_s390x.whl", hash = "sha256:3b512f1de1c688f88dbe1b8bb1283f7fbeb7a2b2b26e743bb2193cbadfa6f307", size = 1794508 },
    { url = "https://files.pythonhosted.org/packages/cc/39/3f65072614c62a315a951fda737e4d9e6e2703f1da0cd2f2d8f629e6092e/aiohttp-3.11.14-cp312-cp312-manylinux_2_17_x86_64.manylinux2014_x86_64.whl", hash = "sha256:cc9253069158d57e27d47a8453d8a2c5a370dc461374111b5184cf2f147a3cc3", size = 1692006 },
    { url = "https://files.pythonhosted.org/packages/73/77/cc06ecea173f9bee2f20c8e32e2cf4c8e03909a707183cdf95434db4993e/aiohttp-3.11.14-cp312-cp312-manylinux_2_5_i686.manylinux1_i686.manylinux_2_17_i686.manylinux2014_i686.whl", hash = "sha256:0b2501f1b981e70932b4a552fc9b3c942991c7ae429ea117e8fba57718cdeed0", size = 1620369 },
    { url = "https://files.pythonhosted.org/packages/87/75/5bd424bcd90c7eb2f50fd752d013db4cefb447deeecfc5bc4e8e0b1c74dd/aiohttp-3.11.14-cp312-cp312-musllinux_1_2_aarch64.whl", hash = "sha256:28a3d083819741592685762d51d789e6155411277050d08066537c5edc4066e6", size = 1642508 },
    { url = "https://files.pythonhosted.org/packages/81/f0/ce936ec575e0569f91e5c8374086a6f7760926f16c3b95428fb55d6bfe91/aiohttp-3.11.14-cp312-cp312-musllinux_1_2_armv7l.whl", hash = "sha256:0df3788187559c262922846087e36228b75987f3ae31dd0a1e5ee1034090d42f", size = 1685771 },
    { url = "https://files.pythonhosted.org/packages/68/b7/5216590b99b5b1f18989221c25ac9d9a14a7b0c3c4ae1ff728e906c36430/aiohttp-3.11.14-cp312-cp312-musllinux_1_2_i686.whl", hash = "sha256:9e73fa341d8b308bb799cf0ab6f55fc0461d27a9fa3e4582755a3d81a6af8c09", size = 1648318 },
    { url = "https://files.pythonhosted.org/packages/a5/c2/c27061c4ab93fa25f925c7ebddc10c20d992dbbc329e89d493811299dc93/aiohttp-3.11.14-cp312-cp312-musllinux_1_2_ppc64le.whl", hash = "sha256:51ba80d473eb780a329d73ac8afa44aa71dfb521693ccea1dea8b9b5c4df45ce", size = 1704545 },
    { url = "https://files.pythonhosted.org/packages/09/f5/11b2da82f2c52365a5b760a4e944ae50a89cf5fb207024b7853615254584/aiohttp-3.11.14-cp312-cp312-musllinux_1_2_s390x.whl", hash = "sha256:8d1dd75aa4d855c7debaf1ef830ff2dfcc33f893c7db0af2423ee761ebffd22b", size = 1737839 },
    { url = "https://files.pythonhosted.org/packages/03/7f/145e23fe0a4c45b256f14c3268ada5497d487786334721ae8a0c818ee516/aiohttp-3.11.14-cp312-cp312-musllinux_1_2_x86_64.whl", hash = "sha256:41cf0cefd9e7b5c646c2ef529c8335e7eafd326f444cc1cdb0c47b6bc836f9be", size = 1695833 },
    { url = "https://files.pythonhosted.org/packages/1c/78/627dba6ee9fb9439e2e29b521adb1135877a9c7b54811fec5c46e59f2fc8/aiohttp-3.11.14-cp312-cp312-win32.whl", hash = "sha256:948abc8952aff63de7b2c83bfe3f211c727da3a33c3a5866a0e2cf1ee1aa950f", size = 412185 },
    { url = "https://files.pythonhosted.org/packages/3f/5f/1737cf6fcf0524693a4aeff8746530b65422236761e7bfdd79c6d2ce2e1c/aiohttp-3.11.14-cp312-cp312-win_amd64.whl", hash = "sha256:3b420d076a46f41ea48e5fcccb996f517af0d406267e31e6716f480a3d50d65c", size = 438526 },
    { url = "https://files.pythonhosted.org/packages/c5/8e/d7f353c5aaf9f868ab382c3d3320dc6efaa639b6b30d5a686bed83196115/aiohttp-3.11.14-cp313-cp313-macosx_10_13_universal2.whl", hash = "sha256:8d14e274828561db91e4178f0057a915f3af1757b94c2ca283cb34cbb6e00b50", size = 698774 },
    { url = "https://files.pythonhosted.org/packages/d5/52/097b98d50f8550883f7d360c6cd4e77668c7442038671bb4b349ced95066/aiohttp-3.11.14-cp313-cp313-macosx_10_13_x86_64.whl", hash = "sha256:f30fc72daf85486cdcdfc3f5e0aea9255493ef499e31582b34abadbfaafb0965", size = 461443 },
    { url = "https://files.pythonhosted.org/packages/2b/5c/19c84bb5796be6ca4fd1432012cfd5f88ec02c8b9e0357cdecc48ff2c4fd/aiohttp-3.11.14-cp313-cp313-macosx_11_0_arm64.whl", hash = "sha256:4edcbe34e6dba0136e4cabf7568f5a434d89cc9de5d5155371acda275353d228", size = 453717 },
    { url = "https://files.pythonhosted.org/packages/6d/08/61c2b6f04a4e1329c82ffda53dd0ac4b434681dc003578a1237d318be885/aiohttp-3.11.14-cp313-cp313-manylinux_2_17_aarch64.manylinux2014_aarch64.whl", hash = "sha256:1a7169ded15505f55a87f8f0812c94c9412623c744227b9e51083a72a48b68a5", size = 1666559 },
    { url = "https://files.pythonhosted.org/packages/7c/22/913ad5b4b979ecf69300869551c210b2eb8c22ca4cd472824a1425479775/aiohttp-3.11.14-cp313-cp313-manylinux_2_17_ppc64le.manylinux2014_ppc64le.whl", hash = "sha256:ad1f2fb9fe9b585ea4b436d6e998e71b50d2b087b694ab277b30e060c434e5db", size = 1721701 },
    { url = "https://files.pythonhosted.org/packages/5b/ea/0ee73ea764b2e1f769c1caf59f299ac017b50632ceaa809960385b68e735/aiohttp-3.11.14-cp313-cp313-manylinux_2_17_s390x.manylinux2014_s390x.whl", hash = "sha256:20412c7cc3720e47a47e63c0005f78c0c2370020f9f4770d7fc0075f397a9fb0", size = 1779094 },
    { url = "https://files.pythonhosted.org/packages/e6/ca/6ce3da7c3295e0655b3404a309c7002099ca3619aeb04d305cedc77a0a14/aiohttp-3.11.14-cp313-cp313-manylinux_2_17_x86_64.manylinux2014_x86_64.whl", hash = "sha256:6dd9766da617855f7e85f27d2bf9a565ace04ba7c387323cd3e651ac4329db91", size = 1678406 },
    { url = "https://files.pythonhosted.org/packages/b1/b1/3a13ed54dc6bb57057cc94fec2a742f24a89885cfa84b71930826af40f5f/aiohttp-3.11.14-cp313-cp313-manylinux_2_5_i686.manylinux1_i686.manylinux_2_17_i686.manylinux2014_i686.whl", hash = "sha256:599b66582f7276ebefbaa38adf37585e636b6a7a73382eb412f7bc0fc55fb73d", size = 1604446 },
    { url = "https://files.pythonhosted.org/packages/00/21/fc9f327a121ff0be32ed4ec3ccca65f420549bf3a646b02f8534ba5fe86d/aiohttp-3.11.14-cp313-cp313-musllinux_1_2_aarch64.whl", hash = "sha256:b41693b7388324b80f9acfabd479bd1c84f0bc7e8f17bab4ecd9675e9ff9c734", size = 1619129 },
    { url = "https://files.pythonhosted.org/packages/56/5b/1a4a45b1f6f95b998c49d3d1e7763a75eeff29f2f5ec7e06d94a359e7d97/aiohttp-3.11.14-cp313-cp313-musllinux_1_2_armv7l.whl", hash = "sha256:86135c32d06927339c8c5e64f96e4eee8825d928374b9b71a3c42379d7437058", size = 1657924 },
    { url = "https://files.pythonhosted.org/packages/2f/2d/b6211aa0664b87c93fda2f2f60d5211be514a2d5b4935e1286d54b8aa28d/aiohttp-3.11.14-cp313-cp313-musllinux_1_2_i686.whl", hash = "sha256:04eb541ce1e03edc1e3be1917a0f45ac703e913c21a940111df73a2c2db11d73", size = 1617501 },
    { url = "https://files.pythonhosted.org/packages/fa/3d/d46ccb1f361a1275a078bfc1509bcd6dc6873e22306d10baa61bc77a0dfc/aiohttp-3.11.14-cp313-cp313-musllinux_1_2_ppc64le.whl", hash = "sha256:dc311634f6f28661a76cbc1c28ecf3b3a70a8edd67b69288ab7ca91058eb5a33", size = 1684211 },
    { url = "https://files.pythonhosted.org/packages/2d/e2/71d12ee6268ad3bf4ee82a4f2fc7f0b943f480296cb6f61af1afe05b8d24/aiohttp-3.11.14-cp313-cp313-musllinux_1_2_s390x.whl", hash = "sha256:69bb252bfdca385ccabfd55f4cd740d421dd8c8ad438ded9637d81c228d0da49", size = 1715797 },
    { url = "https://files.pythonhosted.org/packages/8d/a7/d0de521dc5ca6e8c766f8d1f373c859925f10b2a96455b16107c1e9b2d60/aiohttp-3.11.14-cp313-cp313-musllinux_1_2_x86_64.whl", hash = "sha256:2b86efe23684b58a88e530c4ab5b20145f102916bbb2d82942cafec7bd36a647", size = 1673682 },
    { url = "https://files.pythonhosted.org/packages/f0/86/5c075ebeca7063a49a0da65a4e0aa9e49d741aca9a2fe9552d86906e159b/aiohttp-3.11.14-cp313-cp313-win32.whl", hash = "sha256:b9c60d1de973ca94af02053d9b5111c4fbf97158e139b14f1be68337be267be6", size = 411014 },
    { url = "https://files.pythonhosted.org/packages/4a/e0/2f9e77ef2d4a1dbf05f40b7edf1e1ce9be72bdbe6037cf1db1712b455e3e/aiohttp-3.11.14-cp313-cp313-win_amd64.whl", hash = "sha256:0a29be28e60e5610d2437b5b2fed61d6f3dcde898b57fb048aa5079271e7f6f3", size = 436964 },
]

[[package]]
name = "aiohttp-jinja2"
version = "1.6"
source = { registry = "https://pypi.org/simple" }
dependencies = [
    { name = "aiohttp" },
    { name = "jinja2" },
]
sdist = { url = "https://files.pythonhosted.org/packages/e6/39/da5a94dd89b1af7241fb7fc99ae4e73505b5f898b540b6aba6dc7afe600e/aiohttp-jinja2-1.6.tar.gz", hash = "sha256:a3a7ff5264e5bca52e8ae547bbfd0761b72495230d438d05b6c0915be619b0e2", size = 53057 }
wheels = [
    { url = "https://files.pythonhosted.org/packages/eb/90/65238d4246307195411b87a07d03539049819b022c01bcc773826f600138/aiohttp_jinja2-1.6-py3-none-any.whl", hash = "sha256:0df405ee6ad1b58e5a068a105407dc7dcc1704544c559f1938babde954f945c7", size = 11736 },
]

[[package]]
name = "aiosignal"
version = "1.3.2"
source = { registry = "https://pypi.org/simple" }
dependencies = [
    { name = "frozenlist" },
]
sdist = { url = "https://files.pythonhosted.org/packages/ba/b5/6d55e80f6d8a08ce22b982eafa278d823b541c925f11ee774b0b9c43473d/aiosignal-1.3.2.tar.gz", hash = "sha256:a8c255c66fafb1e499c9351d0bf32ff2d8a0321595ebac3b93713656d2436f54", size = 19424 }
wheels = [
    { url = "https://files.pythonhosted.org/packages/ec/6a/bc7e17a3e87a2985d3e8f4da4cd0f481060eb78fb08596c42be62c90a4d9/aiosignal-1.3.2-py2.py3-none-any.whl", hash = "sha256:45cde58e409a301715980c2b01d0c28bdde3770d8290b5eb2173759d9acb31a5", size = 7597 },
]

[[package]]
name = "anyio"
version = "4.9.0"
source = { registry = "https://pypi.org/simple" }
dependencies = [
    { name = "exceptiongroup", marker = "python_full_version < '3.11'" },
    { name = "idna" },
    { name = "sniffio" },
    { name = "typing-extensions", marker = "python_full_version < '3.13'" },
]
sdist = { url = "https://files.pythonhosted.org/packages/95/7d/4c1bd541d4dffa1b52bd83fb8527089e097a106fc90b467a7313b105f840/anyio-4.9.0.tar.gz", hash = "sha256:673c0c244e15788651a4ff38710fea9675823028a6f08a5eda409e0c9840a028", size = 190949 }
wheels = [
    { url = "https://files.pythonhosted.org/packages/a1/ee/48ca1a7c89ffec8b6a0c5d02b89c305671d5ffd8d3c94acf8b8c408575bb/anyio-4.9.0-py3-none-any.whl", hash = "sha256:9f76d541cad6e36af7beb62e978876f3b41e3e04f2c1fbf0884604c0a9c4d93c", size = 100916 },
]

[[package]]
name = "appnope"
version = "0.1.4"
source = { registry = "https://pypi.org/simple" }
sdist = { url = "https://files.pythonhosted.org/packages/35/5d/752690df9ef5b76e169e68d6a129fa6d08a7100ca7f754c89495db3c6019/appnope-0.1.4.tar.gz", hash = "sha256:1de3860566df9caf38f01f86f65e0e13e379af54f9e4bee1e66b48f2efffd1ee", size = 4170 }
wheels = [
    { url = "https://files.pythonhosted.org/packages/81/29/5ecc3a15d5a33e31b26c11426c45c501e439cb865d0bff96315d86443b78/appnope-0.1.4-py2.py3-none-any.whl", hash = "sha256:502575ee11cd7a28c0205f379b525beefebab9d161b7c964670864014ed7213c", size = 4321 },
]

[[package]]
name = "asttokens"
version = "3.0.0"
source = { registry = "https://pypi.org/simple" }
sdist = { url = "https://files.pythonhosted.org/packages/4a/e7/82da0a03e7ba5141f05cce0d302e6eed121ae055e0456ca228bf693984bc/asttokens-3.0.0.tar.gz", hash = "sha256:0dcd8baa8d62b0c1d118b399b2ddba3c4aff271d0d7a9e0d4c1681c79035bbc7", size = 61978 }
wheels = [
    { url = "https://files.pythonhosted.org/packages/25/8a/c46dcc25341b5bce5472c718902eb3d38600a903b14fa6aeecef3f21a46f/asttokens-3.0.0-py3-none-any.whl", hash = "sha256:e3078351a059199dd5138cb1c706e6430c05eff2ff136af5eb4790f9d28932e2", size = 26918 },
]

[[package]]
name = "asv"
version = "0.6.4"
source = { registry = "https://pypi.org/simple" }
dependencies = [
    { name = "asv-runner" },
    { name = "build" },
    { name = "colorama", marker = "sys_platform == 'win32'" },
    { name = "json5" },
    { name = "pympler", marker = "platform_python_implementation != 'PyPy'" },
    { name = "pyyaml", marker = "platform_python_implementation != 'PyPy'" },
    { name = "tabulate" },
    { name = "tomli", marker = "python_full_version < '3.11'" },
    { name = "virtualenv" },
]
sdist = { url = "https://files.pythonhosted.org/packages/75/0c/31fe4135b378ee17131a804b11380a1ec1406c3925cb24ecdff5b86e673c/asv-0.6.4.tar.gz", hash = "sha256:1d124184171cfe106e3e57ac04e3221b8d4571c9bd6ca2c6498a8c7407339df1", size = 389611 }
wheels = [
    { url = "https://files.pythonhosted.org/packages/85/54/de33292ea7ce15613bdd9a6e51fac47878ce80f293157c9116c23387a1e5/asv-0.6.4-cp310-cp310-macosx_10_9_x86_64.whl", hash = "sha256:e32b4cc435bdb6f2ef83d8092e977962f6fa20471542d6341e596324d350cbea", size = 185448 },
    { url = "https://files.pythonhosted.org/packages/a9/14/fc30a590333a1021b28f9f2aaab009d3bb7c277cc1decadfcc86b74108de/asv-0.6.4-cp310-cp310-macosx_11_0_arm64.whl", hash = "sha256:fdfb9090623fc45cbeb77ab40b394779794083c155128e3d320fa06af2e0fdf5", size = 185245 },
    { url = "https://files.pythonhosted.org/packages/c3/72/87296f54fbf876fd8e0ad744e0c9322dee6f6f631a8d9f14b9b48008b51c/asv-0.6.4-cp310-cp310-manylinux_2_17_x86_64.manylinux2014_x86_64.whl", hash = "sha256:5dfee8a415f4b5da0be4bedf4c9cb3b041c2148d28d2327cf3b54f9cb565cefd", size = 259330 },
    { url = "https://files.pythonhosted.org/packages/bf/77/26cb95b1f1751706352e9924388732dc9fe4cc9e60153098407974d72b89/asv-0.6.4-cp310-cp310-manylinux_2_5_i686.manylinux1_i686.manylinux_2_17_i686.manylinux2014_i686.whl", hash = "sha256:abc13331bb8bb1880dbc33e75175ae90bca439038a1f7e246528481ecebd15dd", size = 261036 },
    { url = "https://files.pythonhosted.org/packages/ca/c6/c6f40902933b87f41e1ded3065eae526d29a40fbb84a69e2e61e151b217e/asv-0.6.4-cp310-cp310-musllinux_1_1_i686.whl", hash = "sha256:b67eec004f8218bba25dcdbdda2e6676dd6c4ac3e97a80b691b27dcfbfbda38d", size = 866515 },
    { url = "https://files.pythonhosted.org/packages/ae/00/7fa5a7c695ee49e11765956123407f868cefbf481b7c4177feba6e0646e9/asv-0.6.4-cp310-cp310-musllinux_1_1_x86_64.whl", hash = "sha256:aef14496a34552308d054db71181bfb1ca45d7ef29028747d388be9f00a5b45c", size = 812157 },
    { url = "https://files.pythonhosted.org/packages/4f/97/f09925683128f9bce9a7bfbcecb22334cec988fdb139a9959c2d22f39f19/asv-0.6.4-cp310-cp310-win_amd64.whl", hash = "sha256:0c8931e7a8aeda75f90b3ac422cbb7c46a5ce50d8c0a8e821cdf3e4d0705dd76", size = 188022 },
    { url = "https://files.pythonhosted.org/packages/b0/39/8532a88cde13dca8d9dcfeb2ba48d92beaef8919fbfc2d428cbfa5a1bbb9/asv-0.6.4-cp311-cp311-macosx_10_9_x86_64.whl", hash = "sha256:74666c5896b4aec92b4a12cf9aa7494dec3398bb9ea602a9f8dc1656b53e8e10", size = 185462 },
    { url = "https://files.pythonhosted.org/packages/9b/a6/b0133d083ac4c979f16e9bd887427c141306e3779505941ccf25341c0384/asv-0.6.4-cp311-cp311-macosx_11_0_arm64.whl", hash = "sha256:26166a7bd7fe05b5a8507247d1a7ab1dfc4256414b0505d124a7b9d46a618a1c", size = 185242 },
    { url = "https://files.pythonhosted.org/packages/ba/5c/0726b4925163c12e842e306267c0e702fb694b85f34b62240f687208091c/asv-0.6.4-cp311-cp311-manylinux_2_17_x86_64.manylinux2014_x86_64.whl", hash = "sha256:fe6161c5616f5aed936947866b6376e09c937d628aa81115b3c72e90a151c1f9", size = 259959 },
    { url = "https://files.pythonhosted.org/packages/e0/6d/944b4fc935b6c6874a17413159aa19701b80052d29c80efe6a9afbcec3b5/asv-0.6.4-cp311-cp311-manylinux_2_5_i686.manylinux1_i686.manylinux_2_17_i686.manylinux2014_i686.whl", hash = "sha256:4d6122b5e86bf9071b9ff7136672d50da0d460dfc958f43429843f7a3cd3e86a", size = 261620 },
    { url = "https://files.pythonhosted.org/packages/eb/24/b6169229108e1a1d6506fbd2bfad5ecede34df5e03020b16c627e44411b8/asv-0.6.4-cp311-cp311-musllinux_1_1_i686.whl", hash = "sha256:79554f125033ecbcb599cd704b4b5b525d254e5e05b1dd24bab3bbd83ae5502e", size = 867864 },
    { url = "https://files.pythonhosted.org/packages/4a/a2/b9e5be144fd0c7072637f50c98bdf615d83165244849473e2b9f262ea24b/asv-0.6.4-cp311-cp311-musllinux_1_1_x86_64.whl", hash = "sha256:2e80f39501628fd4cac972f08fa4c9b8e211a86fc43dd6e58c95d106cbaf54e7", size = 813539 },
    { url = "https://files.pythonhosted.org/packages/2a/d7/ea92fc7155a5cd7aa1903dd74096a91a8851355423bf8f09d6e3a96ccc21/asv-0.6.4-cp311-cp311-win_amd64.whl", hash = "sha256:363dfdee98cc072e6a1468137eed640985e48ccbb11c175d04ee420f05459872", size = 188025 },
    { url = "https://files.pythonhosted.org/packages/42/5f/f6ac7c787cde901d694b9355d9cd9227b907b313b3f1ed2b006668104e5f/asv-0.6.4-cp312-cp312-macosx_10_9_x86_64.whl", hash = "sha256:244b71778f91aa6672e1f16feb9eecac78ef7cee95228ef8f0315a2e2deecfed", size = 185442 },
    { url = "https://files.pythonhosted.org/packages/b2/c0/339bf20ad132b85376aa4ddc6d17e0ee704846a856a84eb59609df6ca4ef/asv-0.6.4-cp312-cp312-macosx_11_0_arm64.whl", hash = "sha256:3e798b275de2889748d43d42305bfce68c015a3e38ae935d231835cb836fef73", size = 185225 },
    { url = "https://files.pythonhosted.org/packages/3d/3e/1019cb8cb54bc6cf28799c49b86a67b4713082d1e857eac8ec9e34d8ed83/asv-0.6.4-cp312-cp312-manylinux_2_17_x86_64.manylinux2014_x86_64.whl", hash = "sha256:d064c5ac1ab18efc62467f65ed4989a2e2ac1a4d21886119fa0ef0f91d548438", size = 260431 },
    { url = "https://files.pythonhosted.org/packages/a5/80/fd70dba7f524a95a2d9e8f976cfc891d570f3ccdd9201c1f0c3bc2dfea74/asv-0.6.4-cp312-cp312-manylinux_2_5_i686.manylinux1_i686.manylinux_2_17_i686.manylinux2014_i686.whl", hash = "sha256:c51e5862bdac0f1fe11886bdd40b30a9691a65cb7feac40f0676fe9206d5bb43", size = 261970 },
    { url = "https://files.pythonhosted.org/packages/6a/bf/5af517bef47eb92eca0016b33334f77760a4f4f7acd3022b1d00dfe576fa/asv-0.6.4-cp312-cp312-musllinux_1_1_i686.whl", hash = "sha256:46a7ca838e8c49109c43b1cda0eb64abc5e0a045538da718abe981d115ed47aa", size = 867717 },
    { url = "https://files.pythonhosted.org/packages/98/71/f205a3122f8aa7889a4691384c6b01bea4805b5982d47ccdaa189296d53a/asv-0.6.4-cp312-cp312-musllinux_1_1_x86_64.whl", hash = "sha256:f5f722178c7e36b797f764c837fc03c462f68c8f2cba5145b2e64119e46231ff", size = 813322 },
    { url = "https://files.pythonhosted.org/packages/1f/7b/a2001b35bc1fbaa7cbf763f8cff4ad64af849fd59ef26a3f4e32ee211e63/asv-0.6.4-cp312-cp312-win_amd64.whl", hash = "sha256:f972ca71316d46a0242eb69e53dadfeab1e4d0546773b0f722462f97b3e5fbd9", size = 188022 },
    { url = "https://files.pythonhosted.org/packages/67/c2/0808a237f90189f8fcfd6be4b77a8e1f19d0b8813d947a816f2bf9514809/asv-0.6.4-pp310-pypy310_pp73-macosx_10_9_x86_64.whl", hash = "sha256:0305e9eee21f71c3d3f8b046beb35e571f6dd7ed2fcd0e8405f8a208bcd3228a", size = 184577 },
    { url = "https://files.pythonhosted.org/packages/7b/c7/171341cc046f570b32fc4da70e80f800470301df3d67301e71b9c6f68a43/asv-0.6.4-pp310-pypy310_pp73-manylinux_2_17_x86_64.manylinux2014_x86_64.whl", hash = "sha256:e6cd23fa20edf8cb30354fda3388a8835a15158e21559c86f0d997e5d30dbf91", size = 185004 },
    { url = "https://files.pythonhosted.org/packages/8f/c6/df037423144a902cd2cbcdb9cbcdee567f7ba35be4f470f2a09ffba1e2fd/asv-0.6.4-pp310-pypy310_pp73-manylinux_2_5_i686.manylinux1_i686.manylinux_2_17_i686.manylinux2014_i686.whl", hash = "sha256:b7424d2dbfcb98aa3c099311100ceb9aabfd83fed0b41420f70f142852ed392a", size = 185767 },
    { url = "https://files.pythonhosted.org/packages/36/09/8ec4eb06432ccd13a346fb4db1e9ee67589c65731bc7a5c59c347eab5581/asv-0.6.4-pp310-pypy310_pp73-win_amd64.whl", hash = "sha256:e7f4b95583cf379015d35b747a1bb4df99c05dd4107d6081b2cf4a577f4caeca", size = 188103 },
]

[[package]]
name = "asv-runner"
version = "0.2.1"
source = { registry = "https://pypi.org/simple" }
dependencies = [
    { name = "importlib-metadata" },
]
sdist = { url = "https://files.pythonhosted.org/packages/32/4b/da5ae9c35e0b9f793d07d4939ad99e1d2ba7c9c502fd6074af5ff4554b03/asv_runner-0.2.1.tar.gz", hash = "sha256:945dd301a06fa9102f221b1e9ddd048f5ecd863796d4c8cd487f5577fe0db66d", size = 39518 }
wheels = [
    { url = "https://files.pythonhosted.org/packages/54/9a/6872af94fc8e8072723946651e65f66e16a0ca0efec7806bce8c2e2483d1/asv_runner-0.2.1-py3-none-any.whl", hash = "sha256:655d466208ce311768071f5003a61611481b24b3ad5ac41fb8a6374197e647e9", size = 47660 },
]

[[package]]
name = "async-timeout"
version = "5.0.1"
source = { registry = "https://pypi.org/simple" }
sdist = { url = "https://files.pythonhosted.org/packages/a5/ae/136395dfbfe00dfc94da3f3e136d0b13f394cba8f4841120e34226265780/async_timeout-5.0.1.tar.gz", hash = "sha256:d9321a7a3d5a6a5e187e824d2fa0793ce379a202935782d555d6e9d2735677d3", size = 9274 }
wheels = [
    { url = "https://files.pythonhosted.org/packages/fe/ba/e2081de779ca30d473f21f5b30e0e737c438205440784c7dfc81efc2b029/async_timeout-5.0.1-py3-none-any.whl", hash = "sha256:39e3809566ff85354557ec2398b55e096c8364bacac9405a7a1fa429e77fe76c", size = 6233 },
]

[[package]]
name = "attrs"
version = "25.3.0"
source = { registry = "https://pypi.org/simple" }
sdist = { url = "https://files.pythonhosted.org/packages/5a/b0/1367933a8532ee6ff8d63537de4f1177af4bff9f3e829baf7331f595bb24/attrs-25.3.0.tar.gz", hash = "sha256:75d7cefc7fb576747b2c81b4442d4d4a1ce0900973527c011d1030fd3bf4af1b", size = 812032 }
wheels = [
    { url = "https://files.pythonhosted.org/packages/77/06/bb80f5f86020c4551da315d78b3ab75e8228f89f0162f2c3a819e407941a/attrs-25.3.0-py3-none-any.whl", hash = "sha256:427318ce031701fea540783410126f03899a97ffc6f61596ad581ac2e40e3bc3", size = 63815 },
]

[[package]]
name = "babel"
version = "2.17.0"
source = { registry = "https://pypi.org/simple" }
sdist = { url = "https://files.pythonhosted.org/packages/7d/6b/d52e42361e1aa00709585ecc30b3f9684b3ab62530771402248b1b1d6240/babel-2.17.0.tar.gz", hash = "sha256:0c54cffb19f690cdcc52a3b50bcbf71e07a808d1c80d549f2459b9d2cf0afb9d", size = 9951852 }
wheels = [
    { url = "https://files.pythonhosted.org/packages/b7/b8/3fe70c75fe32afc4bb507f75563d39bc5642255d1d94f1f23604725780bf/babel-2.17.0-py3-none-any.whl", hash = "sha256:4d0b53093fdfb4b21c92b5213dba5a1b23885afa8383709427046b21c366e5f2", size = 10182537 },
]

[[package]]
name = "backrefs"
version = "5.8"
source = { registry = "https://pypi.org/simple" }
sdist = { url = "https://files.pythonhosted.org/packages/6c/46/caba1eb32fa5784428ab401a5487f73db4104590ecd939ed9daaf18b47e0/backrefs-5.8.tar.gz", hash = "sha256:2cab642a205ce966af3dd4b38ee36009b31fa9502a35fd61d59ccc116e40a6bd", size = 6773994 }
wheels = [
    { url = "https://files.pythonhosted.org/packages/bf/cb/d019ab87fe70e0fe3946196d50d6a4428623dc0c38a6669c8cae0320fbf3/backrefs-5.8-py310-none-any.whl", hash = "sha256:c67f6638a34a5b8730812f5101376f9d41dc38c43f1fdc35cb54700f6ed4465d", size = 380337 },
    { url = "https://files.pythonhosted.org/packages/a9/86/abd17f50ee21b2248075cb6924c6e7f9d23b4925ca64ec660e869c2633f1/backrefs-5.8-py311-none-any.whl", hash = "sha256:2e1c15e4af0e12e45c8701bd5da0902d326b2e200cafcd25e49d9f06d44bb61b", size = 392142 },
    { url = "https://files.pythonhosted.org/packages/b3/04/7b415bd75c8ab3268cc138c76fa648c19495fcc7d155508a0e62f3f82308/backrefs-5.8-py312-none-any.whl", hash = "sha256:bbef7169a33811080d67cdf1538c8289f76f0942ff971222a16034da88a73486", size = 398021 },
    { url = "https://files.pythonhosted.org/packages/04/b8/60dcfb90eb03a06e883a92abbc2ab95c71f0d8c9dd0af76ab1d5ce0b1402/backrefs-5.8-py313-none-any.whl", hash = "sha256:e3a63b073867dbefd0536425f43db618578528e3896fb77be7141328642a1585", size = 399915 },
    { url = "https://files.pythonhosted.org/packages/0c/37/fb6973edeb700f6e3d6ff222400602ab1830446c25c7b4676d8de93e65b8/backrefs-5.8-py39-none-any.whl", hash = "sha256:a66851e4533fb5b371aa0628e1fee1af05135616b86140c9d787a2ffdf4b8fdc", size = 380336 },
]

[[package]]
name = "beautifulsoup4"
version = "4.13.3"
source = { registry = "https://pypi.org/simple" }
dependencies = [
    { name = "soupsieve" },
    { name = "typing-extensions" },
]
sdist = { url = "https://files.pythonhosted.org/packages/f0/3c/adaf39ce1fb4afdd21b611e3d530b183bb7759c9b673d60db0e347fd4439/beautifulsoup4-4.13.3.tar.gz", hash = "sha256:1bd32405dacc920b42b83ba01644747ed77456a65760e285fbc47633ceddaf8b", size = 619516 }
wheels = [
    { url = "https://files.pythonhosted.org/packages/f9/49/6abb616eb3cbab6a7cca303dc02fdf3836de2e0b834bf966a7f5271a34d8/beautifulsoup4-4.13.3-py3-none-any.whl", hash = "sha256:99045d7d3f08f91f0d656bc9b7efbae189426cd913d830294a15eefa0ea4df16", size = 186015 },
]

[[package]]
name = "bleach"
version = "6.2.0"
source = { registry = "https://pypi.org/simple" }
dependencies = [
    { name = "webencodings" },
]
sdist = { url = "https://files.pythonhosted.org/packages/76/9a/0e33f5054c54d349ea62c277191c020c2d6ef1d65ab2cb1993f91ec846d1/bleach-6.2.0.tar.gz", hash = "sha256:123e894118b8a599fd80d3ec1a6d4cc7ce4e5882b1317a7e1ba69b56e95f991f", size = 203083 }
wheels = [
    { url = "https://files.pythonhosted.org/packages/fc/55/96142937f66150805c25c4d0f31ee4132fd33497753400734f9dfdcbdc66/bleach-6.2.0-py3-none-any.whl", hash = "sha256:117d9c6097a7c3d22fd578fcd8d35ff1e125df6736f554da4e432fdd63f31e5e", size = 163406 },
]

[package.optional-dependencies]
css = [
    { name = "tinycss2" },
]

[[package]]
name = "build"
version = "1.2.2.post1"
source = { registry = "https://pypi.org/simple" }
dependencies = [
    { name = "colorama", marker = "os_name == 'nt'" },
    { name = "importlib-metadata", marker = "python_full_version < '3.10.2'" },
    { name = "packaging" },
    { name = "pyproject-hooks" },
    { name = "tomli", marker = "python_full_version < '3.11'" },
]
sdist = { url = "https://files.pythonhosted.org/packages/7d/46/aeab111f8e06793e4f0e421fcad593d547fb8313b50990f31681ee2fb1ad/build-1.2.2.post1.tar.gz", hash = "sha256:b36993e92ca9375a219c99e606a122ff365a760a2d4bba0caa09bd5278b608b7", size = 46701 }
wheels = [
    { url = "https://files.pythonhosted.org/packages/84/c2/80633736cd183ee4a62107413def345f7e6e3c01563dbca1417363cf957e/build-1.2.2.post1-py3-none-any.whl", hash = "sha256:1d61c0887fa860c01971625baae8bdd338e517b836a2f70dd1f7aa3a6b2fc5b5", size = 22950 },
]

[[package]]
name = "certifi"
version = "2025.1.31"
source = { registry = "https://pypi.org/simple" }
sdist = { url = "https://files.pythonhosted.org/packages/1c/ab/c9f1e32b7b1bf505bf26f0ef697775960db7932abeb7b516de930ba2705f/certifi-2025.1.31.tar.gz", hash = "sha256:3d5da6925056f6f18f119200434a4780a94263f10d1c21d032a6f6b2baa20651", size = 167577 }
wheels = [
    { url = "https://files.pythonhosted.org/packages/38/fc/bce832fd4fd99766c04d1ee0eead6b0ec6486fb100ae5e74c1d91292b982/certifi-2025.1.31-py3-none-any.whl", hash = "sha256:ca78db4565a652026a4db2bcdf68f2fb589ea80d0be70e03929ed730746b84fe", size = 166393 },
]

[[package]]
name = "cffi"
version = "1.17.1"
source = { registry = "https://pypi.org/simple" }
dependencies = [
    { name = "pycparser" },
]
sdist = { url = "https://files.pythonhosted.org/packages/fc/97/c783634659c2920c3fc70419e3af40972dbaf758daa229a7d6ea6135c90d/cffi-1.17.1.tar.gz", hash = "sha256:1c39c6016c32bc48dd54561950ebd6836e1670f2ae46128f67cf49e789c52824", size = 516621 }
wheels = [
    { url = "https://files.pythonhosted.org/packages/90/07/f44ca684db4e4f08a3fdc6eeb9a0d15dc6883efc7b8c90357fdbf74e186c/cffi-1.17.1-cp310-cp310-macosx_10_9_x86_64.whl", hash = "sha256:df8b1c11f177bc2313ec4b2d46baec87a5f3e71fc8b45dab2ee7cae86d9aba14", size = 182191 },
    { url = "https://files.pythonhosted.org/packages/08/fd/cc2fedbd887223f9f5d170c96e57cbf655df9831a6546c1727ae13fa977a/cffi-1.17.1-cp310-cp310-macosx_11_0_arm64.whl", hash = "sha256:8f2cdc858323644ab277e9bb925ad72ae0e67f69e804f4898c070998d50b1a67", size = 178592 },
    { url = "https://files.pythonhosted.org/packages/de/cc/4635c320081c78d6ffc2cab0a76025b691a91204f4aa317d568ff9280a2d/cffi-1.17.1-cp310-cp310-manylinux_2_12_i686.manylinux2010_i686.manylinux_2_17_i686.manylinux2014_i686.whl", hash = "sha256:edae79245293e15384b51f88b00613ba9f7198016a5948b5dddf4917d4d26382", size = 426024 },
    { url = "https://files.pythonhosted.org/packages/b6/7b/3b2b250f3aab91abe5f8a51ada1b717935fdaec53f790ad4100fe2ec64d1/cffi-1.17.1-cp310-cp310-manylinux_2_17_aarch64.manylinux2014_aarch64.whl", hash = "sha256:45398b671ac6d70e67da8e4224a065cec6a93541bb7aebe1b198a61b58c7b702", size = 448188 },
    { url = "https://files.pythonhosted.org/packages/d3/48/1b9283ebbf0ec065148d8de05d647a986c5f22586b18120020452fff8f5d/cffi-1.17.1-cp310-cp310-manylinux_2_17_ppc64le.manylinux2014_ppc64le.whl", hash = "sha256:ad9413ccdeda48c5afdae7e4fa2192157e991ff761e7ab8fdd8926f40b160cc3", size = 455571 },
    { url = "https://files.pythonhosted.org/packages/40/87/3b8452525437b40f39ca7ff70276679772ee7e8b394934ff60e63b7b090c/cffi-1.17.1-cp310-cp310-manylinux_2_17_s390x.manylinux2014_s390x.whl", hash = "sha256:5da5719280082ac6bd9aa7becb3938dc9f9cbd57fac7d2871717b1feb0902ab6", size = 436687 },
    { url = "https://files.pythonhosted.org/packages/8d/fb/4da72871d177d63649ac449aec2e8a29efe0274035880c7af59101ca2232/cffi-1.17.1-cp310-cp310-manylinux_2_17_x86_64.manylinux2014_x86_64.whl", hash = "sha256:2bb1a08b8008b281856e5971307cc386a8e9c5b625ac297e853d36da6efe9c17", size = 446211 },
    { url = "https://files.pythonhosted.org/packages/ab/a0/62f00bcb411332106c02b663b26f3545a9ef136f80d5df746c05878f8c4b/cffi-1.17.1-cp310-cp310-musllinux_1_1_aarch64.whl", hash = "sha256:045d61c734659cc045141be4bae381a41d89b741f795af1dd018bfb532fd0df8", size = 461325 },
    { url = "https://files.pythonhosted.org/packages/36/83/76127035ed2e7e27b0787604d99da630ac3123bfb02d8e80c633f218a11d/cffi-1.17.1-cp310-cp310-musllinux_1_1_i686.whl", hash = "sha256:6883e737d7d9e4899a8a695e00ec36bd4e5e4f18fabe0aca0efe0a4b44cdb13e", size = 438784 },
    { url = "https://files.pythonhosted.org/packages/21/81/a6cd025db2f08ac88b901b745c163d884641909641f9b826e8cb87645942/cffi-1.17.1-cp310-cp310-musllinux_1_1_x86_64.whl", hash = "sha256:6b8b4a92e1c65048ff98cfe1f735ef8f1ceb72e3d5f0c25fdb12087a23da22be", size = 461564 },
    { url = "https://files.pythonhosted.org/packages/f8/fe/4d41c2f200c4a457933dbd98d3cf4e911870877bd94d9656cc0fcb390681/cffi-1.17.1-cp310-cp310-win32.whl", hash = "sha256:c9c3d058ebabb74db66e431095118094d06abf53284d9c81f27300d0e0d8bc7c", size = 171804 },
    { url = "https://files.pythonhosted.org/packages/d1/b6/0b0f5ab93b0df4acc49cae758c81fe4e5ef26c3ae2e10cc69249dfd8b3ab/cffi-1.17.1-cp310-cp310-win_amd64.whl", hash = "sha256:0f048dcf80db46f0098ccac01132761580d28e28bc0f78ae0d58048063317e15", size = 181299 },
    { url = "https://files.pythonhosted.org/packages/6b/f4/927e3a8899e52a27fa57a48607ff7dc91a9ebe97399b357b85a0c7892e00/cffi-1.17.1-cp311-cp311-macosx_10_9_x86_64.whl", hash = "sha256:a45e3c6913c5b87b3ff120dcdc03f6131fa0065027d0ed7ee6190736a74cd401", size = 182264 },
    { url = "https://files.pythonhosted.org/packages/6c/f5/6c3a8efe5f503175aaddcbea6ad0d2c96dad6f5abb205750d1b3df44ef29/cffi-1.17.1-cp311-cp311-macosx_11_0_arm64.whl", hash = "sha256:30c5e0cb5ae493c04c8b42916e52ca38079f1b235c2f8ae5f4527b963c401caf", size = 178651 },
    { url = "https://files.pythonhosted.org/packages/94/dd/a3f0118e688d1b1a57553da23b16bdade96d2f9bcda4d32e7d2838047ff7/cffi-1.17.1-cp311-cp311-manylinux_2_12_i686.manylinux2010_i686.manylinux_2_17_i686.manylinux2014_i686.whl", hash = "sha256:f75c7ab1f9e4aca5414ed4d8e5c0e303a34f4421f8a0d47a4d019ceff0ab6af4", size = 445259 },
    { url = "https://files.pythonhosted.org/packages/2e/ea/70ce63780f096e16ce8588efe039d3c4f91deb1dc01e9c73a287939c79a6/cffi-1.17.1-cp311-cp311-manylinux_2_17_aarch64.manylinux2014_aarch64.whl", hash = "sha256:a1ed2dd2972641495a3ec98445e09766f077aee98a1c896dcb4ad0d303628e41", size = 469200 },
    { url = "https://files.pythonhosted.org/packages/1c/a0/a4fa9f4f781bda074c3ddd57a572b060fa0df7655d2a4247bbe277200146/cffi-1.17.1-cp311-cp311-manylinux_2_17_ppc64le.manylinux2014_ppc64le.whl", hash = "sha256:46bf43160c1a35f7ec506d254e5c890f3c03648a4dbac12d624e4490a7046cd1", size = 477235 },
    { url = "https://files.pythonhosted.org/packages/62/12/ce8710b5b8affbcdd5c6e367217c242524ad17a02fe5beec3ee339f69f85/cffi-1.17.1-cp311-cp311-manylinux_2_17_s390x.manylinux2014_s390x.whl", hash = "sha256:a24ed04c8ffd54b0729c07cee15a81d964e6fee0e3d4d342a27b020d22959dc6", size = 459721 },
    { url = "https://files.pythonhosted.org/packages/ff/6b/d45873c5e0242196f042d555526f92aa9e0c32355a1be1ff8c27f077fd37/cffi-1.17.1-cp311-cp311-manylinux_2_17_x86_64.manylinux2014_x86_64.whl", hash = "sha256:610faea79c43e44c71e1ec53a554553fa22321b65fae24889706c0a84d4ad86d", size = 467242 },
    { url = "https://files.pythonhosted.org/packages/1a/52/d9a0e523a572fbccf2955f5abe883cfa8bcc570d7faeee06336fbd50c9fc/cffi-1.17.1-cp311-cp311-musllinux_1_1_aarch64.whl", hash = "sha256:a9b15d491f3ad5d692e11f6b71f7857e7835eb677955c00cc0aefcd0669adaf6", size = 477999 },
    { url = "https://files.pythonhosted.org/packages/44/74/f2a2460684a1a2d00ca799ad880d54652841a780c4c97b87754f660c7603/cffi-1.17.1-cp311-cp311-musllinux_1_1_i686.whl", hash = "sha256:de2ea4b5833625383e464549fec1bc395c1bdeeb5f25c4a3a82b5a8c756ec22f", size = 454242 },
    { url = "https://files.pythonhosted.org/packages/f8/4a/34599cac7dfcd888ff54e801afe06a19c17787dfd94495ab0c8d35fe99fb/cffi-1.17.1-cp311-cp311-musllinux_1_1_x86_64.whl", hash = "sha256:fc48c783f9c87e60831201f2cce7f3b2e4846bf4d8728eabe54d60700b318a0b", size = 478604 },
    { url = "https://files.pythonhosted.org/packages/34/33/e1b8a1ba29025adbdcda5fb3a36f94c03d771c1b7b12f726ff7fef2ebe36/cffi-1.17.1-cp311-cp311-win32.whl", hash = "sha256:85a950a4ac9c359340d5963966e3e0a94a676bd6245a4b55bc43949eee26a655", size = 171727 },
    { url = "https://files.pythonhosted.org/packages/3d/97/50228be003bb2802627d28ec0627837ac0bf35c90cf769812056f235b2d1/cffi-1.17.1-cp311-cp311-win_amd64.whl", hash = "sha256:caaf0640ef5f5517f49bc275eca1406b0ffa6aa184892812030f04c2abf589a0", size = 181400 },
    { url = "https://files.pythonhosted.org/packages/5a/84/e94227139ee5fb4d600a7a4927f322e1d4aea6fdc50bd3fca8493caba23f/cffi-1.17.1-cp312-cp312-macosx_10_9_x86_64.whl", hash = "sha256:805b4371bf7197c329fcb3ead37e710d1bca9da5d583f5073b799d5c5bd1eee4", size = 183178 },
    { url = "https://files.pythonhosted.org/packages/da/ee/fb72c2b48656111c4ef27f0f91da355e130a923473bf5ee75c5643d00cca/cffi-1.17.1-cp312-cp312-macosx_11_0_arm64.whl", hash = "sha256:733e99bc2df47476e3848417c5a4540522f234dfd4ef3ab7fafdf555b082ec0c", size = 178840 },
    { url = "https://files.pythonhosted.org/packages/cc/b6/db007700f67d151abadf508cbfd6a1884f57eab90b1bb985c4c8c02b0f28/cffi-1.17.1-cp312-cp312-manylinux_2_12_i686.manylinux2010_i686.manylinux_2_17_i686.manylinux2014_i686.whl", hash = "sha256:1257bdabf294dceb59f5e70c64a3e2f462c30c7ad68092d01bbbfb1c16b1ba36", size = 454803 },
    { url = "https://files.pythonhosted.org/packages/1a/df/f8d151540d8c200eb1c6fba8cd0dfd40904f1b0682ea705c36e6c2e97ab3/cffi-1.17.1-cp312-cp312-manylinux_2_17_aarch64.manylinux2014_aarch64.whl", hash = "sha256:da95af8214998d77a98cc14e3a3bd00aa191526343078b530ceb0bd710fb48a5", size = 478850 },
    { url = "https://files.pythonhosted.org/packages/28/c0/b31116332a547fd2677ae5b78a2ef662dfc8023d67f41b2a83f7c2aa78b1/cffi-1.17.1-cp312-cp312-manylinux_2_17_ppc64le.manylinux2014_ppc64le.whl", hash = "sha256:d63afe322132c194cf832bfec0dc69a99fb9bb6bbd550f161a49e9e855cc78ff", size = 485729 },
    { url = "https://files.pythonhosted.org/packages/91/2b/9a1ddfa5c7f13cab007a2c9cc295b70fbbda7cb10a286aa6810338e60ea1/cffi-1.17.1-cp312-cp312-manylinux_2_17_s390x.manylinux2014_s390x.whl", hash = "sha256:f79fc4fc25f1c8698ff97788206bb3c2598949bfe0fef03d299eb1b5356ada99", size = 471256 },
    { url = "https://files.pythonhosted.org/packages/b2/d5/da47df7004cb17e4955df6a43d14b3b4ae77737dff8bf7f8f333196717bf/cffi-1.17.1-cp312-cp312-manylinux_2_17_x86_64.manylinux2014_x86_64.whl", hash = "sha256:b62ce867176a75d03a665bad002af8e6d54644fad99a3c70905c543130e39d93", size = 479424 },
    { url = "https://files.pythonhosted.org/packages/0b/ac/2a28bcf513e93a219c8a4e8e125534f4f6db03e3179ba1c45e949b76212c/cffi-1.17.1-cp312-cp312-musllinux_1_1_aarch64.whl", hash = "sha256:386c8bf53c502fff58903061338ce4f4950cbdcb23e2902d86c0f722b786bbe3", size = 484568 },
    { url = "https://files.pythonhosted.org/packages/d4/38/ca8a4f639065f14ae0f1d9751e70447a261f1a30fa7547a828ae08142465/cffi-1.17.1-cp312-cp312-musllinux_1_1_x86_64.whl", hash = "sha256:4ceb10419a9adf4460ea14cfd6bc43d08701f0835e979bf821052f1805850fe8", size = 488736 },
    { url = "https://files.pythonhosted.org/packages/86/c5/28b2d6f799ec0bdecf44dced2ec5ed43e0eb63097b0f58c293583b406582/cffi-1.17.1-cp312-cp312-win32.whl", hash = "sha256:a08d7e755f8ed21095a310a693525137cfe756ce62d066e53f502a83dc550f65", size = 172448 },
    { url = "https://files.pythonhosted.org/packages/50/b9/db34c4755a7bd1cb2d1603ac3863f22bcecbd1ba29e5ee841a4bc510b294/cffi-1.17.1-cp312-cp312-win_amd64.whl", hash = "sha256:51392eae71afec0d0c8fb1a53b204dbb3bcabcb3c9b807eedf3e1e6ccf2de903", size = 181976 },
    { url = "https://files.pythonhosted.org/packages/8d/f8/dd6c246b148639254dad4d6803eb6a54e8c85c6e11ec9df2cffa87571dbe/cffi-1.17.1-cp313-cp313-macosx_10_13_x86_64.whl", hash = "sha256:f3a2b4222ce6b60e2e8b337bb9596923045681d71e5a082783484d845390938e", size = 182989 },
    { url = "https://files.pythonhosted.org/packages/8b/f1/672d303ddf17c24fc83afd712316fda78dc6fce1cd53011b839483e1ecc8/cffi-1.17.1-cp313-cp313-macosx_11_0_arm64.whl", hash = "sha256:0984a4925a435b1da406122d4d7968dd861c1385afe3b45ba82b750f229811e2", size = 178802 },
    { url = "https://files.pythonhosted.org/packages/0e/2d/eab2e858a91fdff70533cab61dcff4a1f55ec60425832ddfdc9cd36bc8af/cffi-1.17.1-cp313-cp313-manylinux_2_12_i686.manylinux2010_i686.manylinux_2_17_i686.manylinux2014_i686.whl", hash = "sha256:d01b12eeeb4427d3110de311e1774046ad344f5b1a7403101878976ecd7a10f3", size = 454792 },
    { url = "https://files.pythonhosted.org/packages/75/b2/fbaec7c4455c604e29388d55599b99ebcc250a60050610fadde58932b7ee/cffi-1.17.1-cp313-cp313-manylinux_2_17_aarch64.manylinux2014_aarch64.whl", hash = "sha256:706510fe141c86a69c8ddc029c7910003a17353970cff3b904ff0686a5927683", size = 478893 },
    { url = "https://files.pythonhosted.org/packages/4f/b7/6e4a2162178bf1935c336d4da8a9352cccab4d3a5d7914065490f08c0690/cffi-1.17.1-cp313-cp313-manylinux_2_17_ppc64le.manylinux2014_ppc64le.whl", hash = "sha256:de55b766c7aa2e2a3092c51e0483d700341182f08e67c63630d5b6f200bb28e5", size = 485810 },
    { url = "https://files.pythonhosted.org/packages/c7/8a/1d0e4a9c26e54746dc08c2c6c037889124d4f59dffd853a659fa545f1b40/cffi-1.17.1-cp313-cp313-manylinux_2_17_s390x.manylinux2014_s390x.whl", hash = "sha256:c59d6e989d07460165cc5ad3c61f9fd8f1b4796eacbd81cee78957842b834af4", size = 471200 },
    { url = "https://files.pythonhosted.org/packages/26/9f/1aab65a6c0db35f43c4d1b4f580e8df53914310afc10ae0397d29d697af4/cffi-1.17.1-cp313-cp313-manylinux_2_17_x86_64.manylinux2014_x86_64.whl", hash = "sha256:dd398dbc6773384a17fe0d3e7eeb8d1a21c2200473ee6806bb5e6a8e62bb73dd", size = 479447 },
    { url = "https://files.pythonhosted.org/packages/5f/e4/fb8b3dd8dc0e98edf1135ff067ae070bb32ef9d509d6cb0f538cd6f7483f/cffi-1.17.1-cp313-cp313-musllinux_1_1_aarch64.whl", hash = "sha256:3edc8d958eb099c634dace3c7e16560ae474aa3803a5df240542b305d14e14ed", size = 484358 },
    { url = "https://files.pythonhosted.org/packages/f1/47/d7145bf2dc04684935d57d67dff9d6d795b2ba2796806bb109864be3a151/cffi-1.17.1-cp313-cp313-musllinux_1_1_x86_64.whl", hash = "sha256:72e72408cad3d5419375fc87d289076ee319835bdfa2caad331e377589aebba9", size = 488469 },
    { url = "https://files.pythonhosted.org/packages/bf/ee/f94057fa6426481d663b88637a9a10e859e492c73d0384514a17d78ee205/cffi-1.17.1-cp313-cp313-win32.whl", hash = "sha256:e03eab0a8677fa80d646b5ddece1cbeaf556c313dcfac435ba11f107ba117b5d", size = 172475 },
    { url = "https://files.pythonhosted.org/packages/7c/fc/6a8cb64e5f0324877d503c854da15d76c1e50eb722e320b15345c4d0c6de/cffi-1.17.1-cp313-cp313-win_amd64.whl", hash = "sha256:f6a16c31041f09ead72d69f583767292f750d24913dadacf5756b966aacb3f1a", size = 182009 },
]

[[package]]
name = "cfgv"
version = "3.4.0"
source = { registry = "https://pypi.org/simple" }
sdist = { url = "https://files.pythonhosted.org/packages/11/74/539e56497d9bd1d484fd863dd69cbbfa653cd2aa27abfe35653494d85e94/cfgv-3.4.0.tar.gz", hash = "sha256:e52591d4c5f5dead8e0f673fb16db7949d2cfb3f7da4582893288f0ded8fe560", size = 7114 }
wheels = [
    { url = "https://files.pythonhosted.org/packages/c5/55/51844dd50c4fc7a33b653bfaba4c2456f06955289ca770a5dbd5fd267374/cfgv-3.4.0-py2.py3-none-any.whl", hash = "sha256:b7265b1f29fd3316bfcd2b330d63d024f2bfd8bcb8b0272f8e19a504856c48f9", size = 7249 },
]

[[package]]
name = "charset-normalizer"
version = "3.4.1"
source = { registry = "https://pypi.org/simple" }
sdist = { url = "https://files.pythonhosted.org/packages/16/b0/572805e227f01586461c80e0fd25d65a2115599cc9dad142fee4b747c357/charset_normalizer-3.4.1.tar.gz", hash = "sha256:44251f18cd68a75b56585dd00dae26183e102cd5e0f9f1466e6df5da2ed64ea3", size = 123188 }
wheels = [
    { url = "https://files.pythonhosted.org/packages/0d/58/5580c1716040bc89206c77d8f74418caf82ce519aae06450393ca73475d1/charset_normalizer-3.4.1-cp310-cp310-macosx_10_9_universal2.whl", hash = "sha256:91b36a978b5ae0ee86c394f5a54d6ef44db1de0815eb43de826d41d21e4af3de", size = 198013 },
    { url = "https://files.pythonhosted.org/packages/d0/11/00341177ae71c6f5159a08168bcb98c6e6d196d372c94511f9f6c9afe0c6/charset_normalizer-3.4.1-cp310-cp310-manylinux_2_17_aarch64.manylinux2014_aarch64.whl", hash = "sha256:7461baadb4dc00fd9e0acbe254e3d7d2112e7f92ced2adc96e54ef6501c5f176", size = 141285 },
    { url = "https://files.pythonhosted.org/packages/01/09/11d684ea5819e5a8f5100fb0b38cf8d02b514746607934134d31233e02c8/charset_normalizer-3.4.1-cp310-cp310-manylinux_2_17_ppc64le.manylinux2014_ppc64le.whl", hash = "sha256:e218488cd232553829be0664c2292d3af2eeeb94b32bea483cf79ac6a694e037", size = 151449 },
    { url = "https://files.pythonhosted.org/packages/08/06/9f5a12939db324d905dc1f70591ae7d7898d030d7662f0d426e2286f68c9/charset_normalizer-3.4.1-cp310-cp310-manylinux_2_17_s390x.manylinux2014_s390x.whl", hash = "sha256:80ed5e856eb7f30115aaf94e4a08114ccc8813e6ed1b5efa74f9f82e8509858f", size = 143892 },
    { url = "https://files.pythonhosted.org/packages/93/62/5e89cdfe04584cb7f4d36003ffa2936681b03ecc0754f8e969c2becb7e24/charset_normalizer-3.4.1-cp310-cp310-manylinux_2_17_x86_64.manylinux2014_x86_64.whl", hash = "sha256:b010a7a4fd316c3c484d482922d13044979e78d1861f0e0650423144c616a46a", size = 146123 },
    { url = "https://files.pythonhosted.org/packages/a9/ac/ab729a15c516da2ab70a05f8722ecfccc3f04ed7a18e45c75bbbaa347d61/charset_normalizer-3.4.1-cp310-cp310-manylinux_2_5_i686.manylinux1_i686.manylinux_2_17_i686.manylinux2014_i686.whl", hash = "sha256:4532bff1b8421fd0a320463030c7520f56a79c9024a4e88f01c537316019005a", size = 147943 },
    { url = "https://files.pythonhosted.org/packages/03/d2/3f392f23f042615689456e9a274640c1d2e5dd1d52de36ab8f7955f8f050/charset_normalizer-3.4.1-cp310-cp310-musllinux_1_2_aarch64.whl", hash = "sha256:d973f03c0cb71c5ed99037b870f2be986c3c05e63622c017ea9816881d2dd247", size = 142063 },
    { url = "https://files.pythonhosted.org/packages/f2/e3/e20aae5e1039a2cd9b08d9205f52142329f887f8cf70da3650326670bddf/charset_normalizer-3.4.1-cp310-cp310-musllinux_1_2_i686.whl", hash = "sha256:3a3bd0dcd373514dcec91c411ddb9632c0d7d92aed7093b8c3bbb6d69ca74408", size = 150578 },
    { url = "https://files.pythonhosted.org/packages/8d/af/779ad72a4da0aed925e1139d458adc486e61076d7ecdcc09e610ea8678db/charset_normalizer-3.4.1-cp310-cp310-musllinux_1_2_ppc64le.whl", hash = "sha256:d9c3cdf5390dcd29aa8056d13e8e99526cda0305acc038b96b30352aff5ff2bb", size = 153629 },
    { url = "https://files.pythonhosted.org/packages/c2/b6/7aa450b278e7aa92cf7732140bfd8be21f5f29d5bf334ae987c945276639/charset_normalizer-3.4.1-cp310-cp310-musllinux_1_2_s390x.whl", hash = "sha256:2bdfe3ac2e1bbe5b59a1a63721eb3b95fc9b6817ae4a46debbb4e11f6232428d", size = 150778 },
    { url = "https://files.pythonhosted.org/packages/39/f4/d9f4f712d0951dcbfd42920d3db81b00dd23b6ab520419626f4023334056/charset_normalizer-3.4.1-cp310-cp310-musllinux_1_2_x86_64.whl", hash = "sha256:eab677309cdb30d047996b36d34caeda1dc91149e4fdca0b1a039b3f79d9a807", size = 146453 },
    { url = "https://files.pythonhosted.org/packages/49/2b/999d0314e4ee0cff3cb83e6bc9aeddd397eeed693edb4facb901eb8fbb69/charset_normalizer-3.4.1-cp310-cp310-win32.whl", hash = "sha256:c0429126cf75e16c4f0ad00ee0eae4242dc652290f940152ca8c75c3a4b6ee8f", size = 95479 },
    { url = "https://files.pythonhosted.org/packages/2d/ce/3cbed41cff67e455a386fb5e5dd8906cdda2ed92fbc6297921f2e4419309/charset_normalizer-3.4.1-cp310-cp310-win_amd64.whl", hash = "sha256:9f0b8b1c6d84c8034a44893aba5e767bf9c7a211e313a9605d9c617d7083829f", size = 102790 },
    { url = "https://files.pythonhosted.org/packages/72/80/41ef5d5a7935d2d3a773e3eaebf0a9350542f2cab4eac59a7a4741fbbbbe/charset_normalizer-3.4.1-cp311-cp311-macosx_10_9_universal2.whl", hash = "sha256:8bfa33f4f2672964266e940dd22a195989ba31669bd84629f05fab3ef4e2d125", size = 194995 },
    { url = "https://files.pythonhosted.org/packages/7a/28/0b9fefa7b8b080ec492110af6d88aa3dea91c464b17d53474b6e9ba5d2c5/charset_normalizer-3.4.1-cp311-cp311-manylinux_2_17_aarch64.manylinux2014_aarch64.whl", hash = "sha256:28bf57629c75e810b6ae989f03c0828d64d6b26a5e205535585f96093e405ed1", size = 139471 },
    { url = "https://files.pythonhosted.org/packages/71/64/d24ab1a997efb06402e3fc07317e94da358e2585165930d9d59ad45fcae2/charset_normalizer-3.4.1-cp311-cp311-manylinux_2_17_ppc64le.manylinux2014_ppc64le.whl", hash = "sha256:f08ff5e948271dc7e18a35641d2f11a4cd8dfd5634f55228b691e62b37125eb3", size = 149831 },
    { url = "https://files.pythonhosted.org/packages/37/ed/be39e5258e198655240db5e19e0b11379163ad7070962d6b0c87ed2c4d39/charset_normalizer-3.4.1-cp311-cp311-manylinux_2_17_s390x.manylinux2014_s390x.whl", hash = "sha256:234ac59ea147c59ee4da87a0c0f098e9c8d169f4dc2a159ef720f1a61bbe27cd", size = 142335 },
    { url = "https://files.pythonhosted.org/packages/88/83/489e9504711fa05d8dde1574996408026bdbdbd938f23be67deebb5eca92/charset_normalizer-3.4.1-cp311-cp311-manylinux_2_17_x86_64.manylinux2014_x86_64.whl", hash = "sha256:fd4ec41f914fa74ad1b8304bbc634b3de73d2a0889bd32076342a573e0779e00", size = 143862 },
    { url = "https://files.pythonhosted.org/packages/c6/c7/32da20821cf387b759ad24627a9aca289d2822de929b8a41b6241767b461/charset_normalizer-3.4.1-cp311-cp311-manylinux_2_5_i686.manylinux1_i686.manylinux_2_17_i686.manylinux2014_i686.whl", hash = "sha256:eea6ee1db730b3483adf394ea72f808b6e18cf3cb6454b4d86e04fa8c4327a12", size = 145673 },
    { url = "https://files.pythonhosted.org/packages/68/85/f4288e96039abdd5aeb5c546fa20a37b50da71b5cf01e75e87f16cd43304/charset_normalizer-3.4.1-cp311-cp311-musllinux_1_2_aarch64.whl", hash = "sha256:c96836c97b1238e9c9e3fe90844c947d5afbf4f4c92762679acfe19927d81d77", size = 140211 },
    { url = "https://files.pythonhosted.org/packages/28/a3/a42e70d03cbdabc18997baf4f0227c73591a08041c149e710045c281f97b/charset_normalizer-3.4.1-cp311-cp311-musllinux_1_2_i686.whl", hash = "sha256:4d86f7aff21ee58f26dcf5ae81a9addbd914115cdebcbb2217e4f0ed8982e146", size = 148039 },
    { url = "https://files.pythonhosted.org/packages/85/e4/65699e8ab3014ecbe6f5c71d1a55d810fb716bbfd74f6283d5c2aa87febf/charset_normalizer-3.4.1-cp311-cp311-musllinux_1_2_ppc64le.whl", hash = "sha256:09b5e6733cbd160dcc09589227187e242a30a49ca5cefa5a7edd3f9d19ed53fd", size = 151939 },
    { url = "https://files.pythonhosted.org/packages/b1/82/8e9fe624cc5374193de6860aba3ea8070f584c8565ee77c168ec13274bd2/charset_normalizer-3.4.1-cp311-cp311-musllinux_1_2_s390x.whl", hash = "sha256:5777ee0881f9499ed0f71cc82cf873d9a0ca8af166dfa0af8ec4e675b7df48e6", size = 149075 },
    { url = "https://files.pythonhosted.org/packages/3d/7b/82865ba54c765560c8433f65e8acb9217cb839a9e32b42af4aa8e945870f/charset_normalizer-3.4.1-cp311-cp311-musllinux_1_2_x86_64.whl", hash = "sha256:237bdbe6159cff53b4f24f397d43c6336c6b0b42affbe857970cefbb620911c8", size = 144340 },
    { url = "https://files.pythonhosted.org/packages/b5/b6/9674a4b7d4d99a0d2df9b215da766ee682718f88055751e1e5e753c82db0/charset_normalizer-3.4.1-cp311-cp311-win32.whl", hash = "sha256:8417cb1f36cc0bc7eaba8ccb0e04d55f0ee52df06df3ad55259b9a323555fc8b", size = 95205 },
    { url = "https://files.pythonhosted.org/packages/1e/ab/45b180e175de4402dcf7547e4fb617283bae54ce35c27930a6f35b6bef15/charset_normalizer-3.4.1-cp311-cp311-win_amd64.whl", hash = "sha256:d7f50a1f8c450f3925cb367d011448c39239bb3eb4117c36a6d354794de4ce76", size = 102441 },
    { url = "https://files.pythonhosted.org/packages/0a/9a/dd1e1cdceb841925b7798369a09279bd1cf183cef0f9ddf15a3a6502ee45/charset_normalizer-3.4.1-cp312-cp312-macosx_10_13_universal2.whl", hash = "sha256:73d94b58ec7fecbc7366247d3b0b10a21681004153238750bb67bd9012414545", size = 196105 },
    { url = "https://files.pythonhosted.org/packages/d3/8c/90bfabf8c4809ecb648f39794cf2a84ff2e7d2a6cf159fe68d9a26160467/charset_normalizer-3.4.1-cp312-cp312-manylinux_2_17_aarch64.manylinux2014_aarch64.whl", hash = "sha256:dad3e487649f498dd991eeb901125411559b22e8d7ab25d3aeb1af367df5efd7", size = 140404 },
    { url = "https://files.pythonhosted.org/packages/ad/8f/e410d57c721945ea3b4f1a04b74f70ce8fa800d393d72899f0a40526401f/charset_normalizer-3.4.1-cp312-cp312-manylinux_2_17_ppc64le.manylinux2014_ppc64le.whl", hash = "sha256:c30197aa96e8eed02200a83fba2657b4c3acd0f0aa4bdc9f6c1af8e8962e0757", size = 150423 },
    { url = "https://files.pythonhosted.org/packages/f0/b8/e6825e25deb691ff98cf5c9072ee0605dc2acfca98af70c2d1b1bc75190d/charset_normalizer-3.4.1-cp312-cp312-manylinux_2_17_s390x.manylinux2014_s390x.whl", hash = "sha256:2369eea1ee4a7610a860d88f268eb39b95cb588acd7235e02fd5a5601773d4fa", size = 143184 },
    { url = "https://files.pythonhosted.org/packages/3e/a2/513f6cbe752421f16d969e32f3583762bfd583848b763913ddab8d9bfd4f/charset_normalizer-3.4.1-cp312-cp312-manylinux_2_17_x86_64.manylinux2014_x86_64.whl", hash = "sha256:bc2722592d8998c870fa4e290c2eec2c1569b87fe58618e67d38b4665dfa680d", size = 145268 },
    { url = "https://files.pythonhosted.org/packages/74/94/8a5277664f27c3c438546f3eb53b33f5b19568eb7424736bdc440a88a31f/charset_normalizer-3.4.1-cp312-cp312-manylinux_2_5_i686.manylinux1_i686.manylinux_2_17_i686.manylinux2014_i686.whl", hash = "sha256:ffc9202a29ab3920fa812879e95a9e78b2465fd10be7fcbd042899695d75e616", size = 147601 },
    { url = "https://files.pythonhosted.org/packages/7c/5f/6d352c51ee763623a98e31194823518e09bfa48be2a7e8383cf691bbb3d0/charset_normalizer-3.4.1-cp312-cp312-musllinux_1_2_aarch64.whl", hash = "sha256:804a4d582ba6e5b747c625bf1255e6b1507465494a40a2130978bda7b932c90b", size = 141098 },
    { url = "https://files.pythonhosted.org/packages/78/d4/f5704cb629ba5ab16d1d3d741396aec6dc3ca2b67757c45b0599bb010478/charset_normalizer-3.4.1-cp312-cp312-musllinux_1_2_i686.whl", hash = "sha256:0f55e69f030f7163dffe9fd0752b32f070566451afe180f99dbeeb81f511ad8d", size = 149520 },
    { url = "https://files.pythonhosted.org/packages/c5/96/64120b1d02b81785f222b976c0fb79a35875457fa9bb40827678e54d1bc8/charset_normalizer-3.4.1-cp312-cp312-musllinux_1_2_ppc64le.whl", hash = "sha256:c4c3e6da02df6fa1410a7680bd3f63d4f710232d3139089536310d027950696a", size = 152852 },
    { url = "https://files.pythonhosted.org/packages/84/c9/98e3732278a99f47d487fd3468bc60b882920cef29d1fa6ca460a1fdf4e6/charset_normalizer-3.4.1-cp312-cp312-musllinux_1_2_s390x.whl", hash = "sha256:5df196eb874dae23dcfb968c83d4f8fdccb333330fe1fc278ac5ceeb101003a9", size = 150488 },
    { url = "https://files.pythonhosted.org/packages/13/0e/9c8d4cb99c98c1007cc11eda969ebfe837bbbd0acdb4736d228ccaabcd22/charset_normalizer-3.4.1-cp312-cp312-musllinux_1_2_x86_64.whl", hash = "sha256:e358e64305fe12299a08e08978f51fc21fac060dcfcddd95453eabe5b93ed0e1", size = 146192 },
    { url = "https://files.pythonhosted.org/packages/b2/21/2b6b5b860781a0b49427309cb8670785aa543fb2178de875b87b9cc97746/charset_normalizer-3.4.1-cp312-cp312-win32.whl", hash = "sha256:9b23ca7ef998bc739bf6ffc077c2116917eabcc901f88da1b9856b210ef63f35", size = 95550 },
    { url = "https://files.pythonhosted.org/packages/21/5b/1b390b03b1d16c7e382b561c5329f83cc06623916aab983e8ab9239c7d5c/charset_normalizer-3.4.1-cp312-cp312-win_amd64.whl", hash = "sha256:6ff8a4a60c227ad87030d76e99cd1698345d4491638dfa6673027c48b3cd395f", size = 102785 },
    { url = "https://files.pythonhosted.org/packages/38/94/ce8e6f63d18049672c76d07d119304e1e2d7c6098f0841b51c666e9f44a0/charset_normalizer-3.4.1-cp313-cp313-macosx_10_13_universal2.whl", hash = "sha256:aabfa34badd18f1da5ec1bc2715cadc8dca465868a4e73a0173466b688f29dda", size = 195698 },
    { url = "https://files.pythonhosted.org/packages/24/2e/dfdd9770664aae179a96561cc6952ff08f9a8cd09a908f259a9dfa063568/charset_normalizer-3.4.1-cp313-cp313-manylinux_2_17_aarch64.manylinux2014_aarch64.whl", hash = "sha256:22e14b5d70560b8dd51ec22863f370d1e595ac3d024cb8ad7d308b4cd95f8313", size = 140162 },
    { url = "https://files.pythonhosted.org/packages/24/4e/f646b9093cff8fc86f2d60af2de4dc17c759de9d554f130b140ea4738ca6/charset_normalizer-3.4.1-cp313-cp313-manylinux_2_17_ppc64le.manylinux2014_ppc64le.whl", hash = "sha256:8436c508b408b82d87dc5f62496973a1805cd46727c34440b0d29d8a2f50a6c9", size = 150263 },
    { url = "https://files.pythonhosted.org/packages/5e/67/2937f8d548c3ef6e2f9aab0f6e21001056f692d43282b165e7c56023e6dd/charset_normalizer-3.4.1-cp313-cp313-manylinux_2_17_s390x.manylinux2014_s390x.whl", hash = "sha256:2d074908e1aecee37a7635990b2c6d504cd4766c7bc9fc86d63f9c09af3fa11b", size = 142966 },
    { url = "https://files.pythonhosted.org/packages/52/ed/b7f4f07de100bdb95c1756d3a4d17b90c1a3c53715c1a476f8738058e0fa/charset_normalizer-3.4.1-cp313-cp313-manylinux_2_17_x86_64.manylinux2014_x86_64.whl", hash = "sha256:955f8851919303c92343d2f66165294848d57e9bba6cf6e3625485a70a038d11", size = 144992 },
    { url = "https://files.pythonhosted.org/packages/96/2c/d49710a6dbcd3776265f4c923bb73ebe83933dfbaa841c5da850fe0fd20b/charset_normalizer-3.4.1-cp313-cp313-manylinux_2_5_i686.manylinux1_i686.manylinux_2_17_i686.manylinux2014_i686.whl", hash = "sha256:44ecbf16649486d4aebafeaa7ec4c9fed8b88101f4dd612dcaf65d5e815f837f", size = 147162 },
    { url = "https://files.pythonhosted.org/packages/b4/41/35ff1f9a6bd380303dea55e44c4933b4cc3c4850988927d4082ada230273/charset_normalizer-3.4.1-cp313-cp313-musllinux_1_2_aarch64.whl", hash = "sha256:0924e81d3d5e70f8126529951dac65c1010cdf117bb75eb02dd12339b57749dd", size = 140972 },
    { url = "https://files.pythonhosted.org/packages/fb/43/c6a0b685fe6910d08ba971f62cd9c3e862a85770395ba5d9cad4fede33ab/charset_normalizer-3.4.1-cp313-cp313-musllinux_1_2_i686.whl", hash = "sha256:2967f74ad52c3b98de4c3b32e1a44e32975e008a9cd2a8cc8966d6a5218c5cb2", size = 149095 },
    { url = "https://files.pythonhosted.org/packages/4c/ff/a9a504662452e2d2878512115638966e75633519ec11f25fca3d2049a94a/charset_normalizer-3.4.1-cp313-cp313-musllinux_1_2_ppc64le.whl", hash = "sha256:c75cb2a3e389853835e84a2d8fb2b81a10645b503eca9bcb98df6b5a43eb8886", size = 152668 },
    { url = "https://files.pythonhosted.org/packages/6c/71/189996b6d9a4b932564701628af5cee6716733e9165af1d5e1b285c530ed/charset_normalizer-3.4.1-cp313-cp313-musllinux_1_2_s390x.whl", hash = "sha256:09b26ae6b1abf0d27570633b2b078a2a20419c99d66fb2823173d73f188ce601", size = 150073 },
    { url = "https://files.pythonhosted.org/packages/e4/93/946a86ce20790e11312c87c75ba68d5f6ad2208cfb52b2d6a2c32840d922/charset_normalizer-3.4.1-cp313-cp313-musllinux_1_2_x86_64.whl", hash = "sha256:fa88b843d6e211393a37219e6a1c1df99d35e8fd90446f1118f4216e307e48cd", size = 145732 },
    { url = "https://files.pythonhosted.org/packages/cd/e5/131d2fb1b0dddafc37be4f3a2fa79aa4c037368be9423061dccadfd90091/charset_normalizer-3.4.1-cp313-cp313-win32.whl", hash = "sha256:eb8178fe3dba6450a3e024e95ac49ed3400e506fd4e9e5c32d30adda88cbd407", size = 95391 },
    { url = "https://files.pythonhosted.org/packages/27/f2/4f9a69cc7712b9b5ad8fdb87039fd89abba997ad5cbe690d1835d40405b0/charset_normalizer-3.4.1-cp313-cp313-win_amd64.whl", hash = "sha256:b1ac5992a838106edb89654e0aebfc24f5848ae2547d22c2c3f66454daa11971", size = 102702 },
    { url = "https://files.pythonhosted.org/packages/0e/f6/65ecc6878a89bb1c23a086ea335ad4bf21a588990c3f535a227b9eea9108/charset_normalizer-3.4.1-py3-none-any.whl", hash = "sha256:d98b1668f06378c6dbefec3b92299716b931cd4e6061f3c875a71ced1780ab85", size = 49767 },
]

[[package]]
name = "click"
version = "8.1.8"
source = { registry = "https://pypi.org/simple" }
dependencies = [
    { name = "colorama", marker = "sys_platform == 'win32'" },
]
sdist = { url = "https://files.pythonhosted.org/packages/b9/2e/0090cbf739cee7d23781ad4b89a9894a41538e4fcf4c31dcdd705b78eb8b/click-8.1.8.tar.gz", hash = "sha256:ed53c9d8990d83c2a27deae68e4ee337473f6330c040a31d4225c9574d16096a", size = 226593 }
wheels = [
    { url = "https://files.pythonhosted.org/packages/7e/d4/7ebdbd03970677812aac39c869717059dbb71a4cfc033ca6e5221787892c/click-8.1.8-py3-none-any.whl", hash = "sha256:63c132bbbed01578a06712a2d1f497bb62d9c1c0d329b7903a866228027263b2", size = 98188 },
]

[[package]]
name = "colorama"
version = "0.4.6"
source = { registry = "https://pypi.org/simple" }
sdist = { url = "https://files.pythonhosted.org/packages/d8/53/6f443c9a4a8358a93a6792e2acffb9d9d5cb0a5cfd8802644b7b1c9a02e4/colorama-0.4.6.tar.gz", hash = "sha256:08695f5cb7ed6e0531a20572697297273c47b8cae5a63ffc6d6ed5c201be6e44", size = 27697 }
wheels = [
    { url = "https://files.pythonhosted.org/packages/d1/d6/3965ed04c63042e047cb6a3e6ed1a63a35087b6a609aa3a15ed8ac56c221/colorama-0.4.6-py2.py3-none-any.whl", hash = "sha256:4f1d9991f5acc0ca119f9d443620b77f9d6b33703e51011c16baf57afb285fc6", size = 25335 },
]

[[package]]
name = "comm"
version = "0.2.2"
source = { registry = "https://pypi.org/simple" }
dependencies = [
    { name = "traitlets" },
]
sdist = { url = "https://files.pythonhosted.org/packages/e9/a8/fb783cb0abe2b5fded9f55e5703015cdf1c9c85b3669087c538dd15a6a86/comm-0.2.2.tar.gz", hash = "sha256:3fd7a84065306e07bea1773df6eb8282de51ba82f77c72f9c85716ab11fe980e", size = 6210 }
wheels = [
    { url = "https://files.pythonhosted.org/packages/e6/75/49e5bfe642f71f272236b5b2d2691cf915a7283cc0ceda56357b61daa538/comm-0.2.2-py3-none-any.whl", hash = "sha256:e6fb86cb70ff661ee8c9c14e7d36d6de3b4066f1441be4063df9c5009f0a64d3", size = 7180 },
]

[[package]]
name = "coverage"
version = "7.7.0"
source = { registry = "https://pypi.org/simple" }
sdist = { url = "https://files.pythonhosted.org/packages/02/36/465f5492443265e1278f9a82ffe6aeed3f1db779da0d6e7d4611a5cfb6af/coverage-7.7.0.tar.gz", hash = "sha256:cd879d4646055a573775a1cec863d00c9ff8c55860f8b17f6d8eee9140c06166", size = 809969 }
wheels = [
    { url = "https://files.pythonhosted.org/packages/10/f5/2b801fe88f199707cf9ec66dcee036e7073b5a208a4a161b64371b3f1e35/coverage-7.7.0-cp310-cp310-macosx_10_9_x86_64.whl", hash = "sha256:a538a23119d1e2e2ce077e902d02ea3d8e0641786ef6e0faf11ce82324743944", size = 210608 },
    { url = "https://files.pythonhosted.org/packages/07/44/bcc030cf977d1069a28742c0a67284c6e831ef172f914055b3d45da83f89/coverage-7.7.0-cp310-cp310-macosx_11_0_arm64.whl", hash = "sha256:1586ad158523f4133499a4f322b230e2cfef9cc724820dbd58595a5a236186f4", size = 211042 },
    { url = "https://files.pythonhosted.org/packages/2c/3f/b427f17e1bcf3e1f5ac42fc0b6cb623616f2aedcfc7fde17a058afb62568/coverage-7.7.0-cp310-cp310-manylinux_2_17_aarch64.manylinux2014_aarch64.whl", hash = "sha256:7b6c96d69928a3a6767fab8dc1ce8a02cf0156836ccb1e820c7f45a423570d98", size = 240168 },
    { url = "https://files.pythonhosted.org/packages/58/92/6e8d71c5e651f152ffc518ec4cd7add87035533e88af29e233635c0f0dfb/coverage-7.7.0-cp310-cp310-manylinux_2_5_i686.manylinux1_i686.manylinux_2_17_i686.manylinux2014_i686.whl", hash = "sha256:7f18d47641282664276977c604b5a261e51fefc2980f5271d547d706b06a837f", size = 238079 },
    { url = "https://files.pythonhosted.org/packages/40/33/1c25ae35c16972dc379c24cd7dde20359d076dee00687825c92a53e43b02/coverage-7.7.0-cp310-cp310-manylinux_2_5_x86_64.manylinux1_x86_64.manylinux_2_17_x86_64.manylinux2014_x86_64.whl", hash = "sha256:f2a1e18a85bd066c7c556d85277a7adf4651f259b2579113844835ba1a74aafd", size = 239216 },
    { url = "https://files.pythonhosted.org/packages/4d/3d/adf40bdd07a49e1880632c1bc6b31f42d32cf0bfe6b4d294a8f706d70078/coverage-7.7.0-cp310-cp310-musllinux_1_2_aarch64.whl", hash = "sha256:70f0925c4e2bfc965369f417e7cc72538fd1ba91639cf1e4ef4b1a6b50439b3b", size = 239126 },
    { url = "https://files.pythonhosted.org/packages/72/a5/51e39811cd0ec0569a25fe8e6bac0a00efa222a3e49d51d64f5ba0dce24a/coverage-7.7.0-cp310-cp310-musllinux_1_2_i686.whl", hash = "sha256:b0fac2088ec4aaeb5468b814bd3ff5e5978364bfbce5e567c44c9e2854469f6c", size = 237842 },
    { url = "https://files.pythonhosted.org/packages/ab/b7/c5796906cd9eed6d258138f1fddc8d6af01b6d07b3c183bac4a9731ac383/coverage-7.7.0-cp310-cp310-musllinux_1_2_x86_64.whl", hash = "sha256:b3e212a894d8ae07fde2ca8b43d666a6d49bbbddb10da0f6a74ca7bd31f20054", size = 238136 },
    { url = "https://files.pythonhosted.org/packages/d7/8a/bd34ea3c602b3ef323a001d375f9b1d663e901079bb26b5f9b8f96fae32b/coverage-7.7.0-cp310-cp310-win32.whl", hash = "sha256:f32b165bf6dfea0846a9c9c38b7e1d68f313956d60a15cde5d1709fddcaf3bee", size = 213320 },
    { url = "https://files.pythonhosted.org/packages/94/60/6e7efe849e305a233623a80aaeba7ebb02809fa63ab8a1e49c4323b8083b/coverage-7.7.0-cp310-cp310-win_amd64.whl", hash = "sha256:a2454b12a3f12cc4698f3508912e6225ec63682e2ca5a96f80a2b93cef9e63f3", size = 214219 },
    { url = "https://files.pythonhosted.org/packages/e8/ec/9e0c9358a3bd56b1ddbf266b889ea9d51ee29e58fb72712d5600663fa806/coverage-7.7.0-cp311-cp311-macosx_10_9_x86_64.whl", hash = "sha256:a0a207c87a9f743c8072d059b4711f8d13c456eb42dac778a7d2e5d4f3c253a7", size = 210722 },
    { url = "https://files.pythonhosted.org/packages/be/bd/7b47a4302423a13960ee30682900d7ca20cee15c978b1d9ea9594d59d352/coverage-7.7.0-cp311-cp311-macosx_11_0_arm64.whl", hash = "sha256:2d673e3add00048215c2cc507f1228a7523fd8bf34f279ac98334c9b07bd2656", size = 211154 },
    { url = "https://files.pythonhosted.org/packages/c6/7c/ae54d9022440196bf9f3fad535388678a3db186980ff58a4956ddeb849a2/coverage-7.7.0-cp311-cp311-manylinux_2_17_aarch64.manylinux2014_aarch64.whl", hash = "sha256:f81fe93dc1b8e5673f33443c0786c14b77e36f1025973b85e07c70353e46882b", size = 243787 },
    { url = "https://files.pythonhosted.org/packages/2d/21/913a2a2d89a2221f4410fbea4ff84e64ddf4367a4b9eb2c328bd01a1a401/coverage-7.7.0-cp311-cp311-manylinux_2_5_i686.manylinux1_i686.manylinux_2_17_i686.manylinux2014_i686.whl", hash = "sha256:d8c7524779003d59948c51b4fcbf1ca4e27c26a7d75984f63488f3625c328b9b", size = 241473 },
    { url = "https://files.pythonhosted.org/packages/40/f1/5ae36fffd542fb86ab3b2d5e012af0840265f3dd001ad0ffabe9e4dbdcf6/coverage-7.7.0-cp311-cp311-manylinux_2_5_x86_64.manylinux1_x86_64.manylinux_2_17_x86_64.manylinux2014_x86_64.whl", hash = "sha256:4c124025430249118d018dcedc8b7426f39373527c845093132196f2a483b6dd", size = 243259 },
    { url = "https://files.pythonhosted.org/packages/47/1b/abc87bad7f606a4df321bd8300413fe13700099a163e7d63453c7c70c1b2/coverage-7.7.0-cp311-cp311-musllinux_1_2_aarch64.whl", hash = "sha256:e7f559c36d5cdc448ee13e7e56ed7b6b5d44a40a511d584d388a0f5d940977ba", size = 242904 },
    { url = "https://files.pythonhosted.org/packages/e0/b3/ff0cf15f5709996727dda2fa00af6f4da92ea3e16168400346f2f742341a/coverage-7.7.0-cp311-cp311-musllinux_1_2_i686.whl", hash = "sha256:37cbc7b0d93dfd133e33c7ec01123fbb90401dce174c3b6661d8d36fb1e30608", size = 241079 },
    { url = "https://files.pythonhosted.org/packages/05/c9/fcad82aad05b1eb8040e6c25ae7a1303716cc05718d4dd326e0fab31aa14/coverage-7.7.0-cp311-cp311-musllinux_1_2_x86_64.whl", hash = "sha256:7d2a65876274acf544703e943c010b60bd79404e3623a1e5d52b64a6e2728de5", size = 241617 },
    { url = "https://files.pythonhosted.org/packages/59/9f/d1efe149afa5c3a459c08bf04f7e6917ef4ee8e3440df5c3e87d6b972870/coverage-7.7.0-cp311-cp311-win32.whl", hash = "sha256:f5a2f71d6a91238e7628f23538c26aa464d390cbdedf12ee2a7a0fb92a24482a", size = 213372 },
    { url = "https://files.pythonhosted.org/packages/88/d2/4b58f03e399185b01fb3168d4b870882de9c7a10e273f99c8f25ec690302/coverage-7.7.0-cp311-cp311-win_amd64.whl", hash = "sha256:ae8006772c6b0fa53c33747913473e064985dac4d65f77fd2fdc6474e7cd54e4", size = 214285 },
    { url = "https://files.pythonhosted.org/packages/b7/47/f7b870caa26082ff8033be074ac61dc175a6b0c965adf7b910f92a6d7cfe/coverage-7.7.0-cp312-cp312-macosx_10_13_x86_64.whl", hash = "sha256:056d3017ed67e7ddf266e6f57378ece543755a4c9231e997789ab3bd11392c94", size = 210907 },
    { url = "https://files.pythonhosted.org/packages/ea/eb/40b39bdc6c1da403257f0fcb2c1b2fd81ff9f66c13abbe3862f42780e1c1/coverage-7.7.0-cp312-cp312-macosx_11_0_arm64.whl", hash = "sha256:33c1394d8407e2771547583b66a85d07ed441ff8fae5a4adb4237ad39ece60db", size = 211162 },
    { url = "https://files.pythonhosted.org/packages/53/08/42a2db41b4646d6261122773e222dd7105e2306526f2d7846de6fee808ec/coverage-7.7.0-cp312-cp312-manylinux_2_17_aarch64.manylinux2014_aarch64.whl", hash = "sha256:4fbb7a0c3c21908520149d7751cf5b74eb9b38b54d62997b1e9b3ac19a8ee2fe", size = 245223 },
    { url = "https://files.pythonhosted.org/packages/78/2a/0ceb328a7e67e8639d5c7800b8161d4b5f489073ac8d5ac33b11eadee218/coverage-7.7.0-cp312-cp312-manylinux_2_5_i686.manylinux1_i686.manylinux_2_17_i686.manylinux2014_i686.whl", hash = "sha256:bb356e7ae7c2da13f404bf8f75be90f743c6df8d4607022e759f5d7d89fe83f8", size = 242114 },
    { url = "https://files.pythonhosted.org/packages/ba/68/42b13b849d40af1581830ff06c60f4ec84649764f4a58d5c6e20ae11cbd4/coverage-7.7.0-cp312-cp312-manylinux_2_5_x86_64.manylinux1_x86_64.manylinux_2_17_x86_64.manylinux2014_x86_64.whl", hash = "sha256:bce730d484038e97f27ea2dbe5d392ec5c2261f28c319a3bb266f6b213650135", size = 244371 },
    { url = "https://files.pythonhosted.org/packages/68/66/ab7c3b9fdbeb8bdd322f5b67b1886463834dba2014a534caba60fb0075ea/coverage-7.7.0-cp312-cp312-musllinux_1_2_aarch64.whl", hash = "sha256:aa4dff57fc21a575672176d5ab0ef15a927199e775c5e8a3d75162ab2b0c7705", size = 244134 },
    { url = "https://files.pythonhosted.org/packages/01/74/b833d299a479681957d6b238e16a0725586e1d56ec1e43658f3184550bb0/coverage-7.7.0-cp312-cp312-musllinux_1_2_i686.whl", hash = "sha256:b667b91f4f714b17af2a18e220015c941d1cf8b07c17f2160033dbe1e64149f0", size = 242353 },
    { url = "https://files.pythonhosted.org/packages/f9/c5/0ed656d65da39bbab8e8fc367dc3d465a7501fea0f2b1caccfb4f6361c9f/coverage-7.7.0-cp312-cp312-musllinux_1_2_x86_64.whl", hash = "sha256:693d921621a0c8043bfdc61f7d4df5ea6d22165fe8b807cac21eb80dd94e4bbd", size = 243543 },
    { url = "https://files.pythonhosted.org/packages/87/b5/142bcff3828e4cce5d4c9ddc9222de1664464263acca09638e4eb0dbda7c/coverage-7.7.0-cp312-cp312-win32.whl", hash = "sha256:52fc89602cde411a4196c8c6894afb384f2125f34c031774f82a4f2608c59d7d", size = 213543 },
    { url = "https://files.pythonhosted.org/packages/29/74/99d226985def03284bad6a9aff27a1079a8881ec7523b5980b00a5260527/coverage-7.7.0-cp312-cp312-win_amd64.whl", hash = "sha256:0ce8cf59e09d31a4915ff4c3b94c6514af4c84b22c4cc8ad7c3c546a86150a92", size = 214344 },
    { url = "https://files.pythonhosted.org/packages/45/2f/df6235ec963b9eb6b6b2f3c24f70448f1ffa13b9a481c155a6caff176395/coverage-7.7.0-cp313-cp313-macosx_10_13_x86_64.whl", hash = "sha256:4545485fef7a8a2d8f30e6f79ce719eb154aab7e44217eb444c1d38239af2072", size = 210934 },
    { url = "https://files.pythonhosted.org/packages/f3/85/ff19510bf642e334845318ddb73a550d2b17082831fa9ae053ce72288be7/coverage-7.7.0-cp313-cp313-macosx_11_0_arm64.whl", hash = "sha256:1393e5aa9441dafb0162c36c8506c648b89aea9565b31f6bfa351e66c11bcd82", size = 211212 },
    { url = "https://files.pythonhosted.org/packages/2d/6a/af6582a419550d35eacc3e1bf9f4a936dda0ae559632a0bc4e3aef694ac8/coverage-7.7.0-cp313-cp313-manylinux_2_17_aarch64.manylinux2014_aarch64.whl", hash = "sha256:316f29cc3392fa3912493ee4c83afa4a0e2db04ff69600711f8c03997c39baaa", size = 244727 },
    { url = "https://files.pythonhosted.org/packages/55/62/7c49526111c91f3d7d27e111c22c8d08722f5b661c3f031b625b4d7bc4d9/coverage-7.7.0-cp313-cp313-manylinux_2_5_i686.manylinux1_i686.manylinux_2_17_i686.manylinux2014_i686.whl", hash = "sha256:e1ffde1d6bc2a92f9c9207d1ad808550873748ac2d4d923c815b866baa343b3f", size = 241768 },
    { url = "https://files.pythonhosted.org/packages/62/4b/2dc27700782be9795cbbbe98394dd19ef74815d78d5027ed894972cd1b4a/coverage-7.7.0-cp313-cp313-manylinux_2_5_x86_64.manylinux1_x86_64.manylinux_2_17_x86_64.manylinux2014_x86_64.whl", hash = "sha256:416e2a8845eaff288f97eaf76ab40367deafb9073ffc47bf2a583f26b05e5265", size = 243790 },
    { url = "https://files.pythonhosted.org/packages/d3/11/9cc1ae56d3015edca69437f3121c2b44de309f6828980b29e4cc9b13246d/coverage-7.7.0-cp313-cp313-musllinux_1_2_aarch64.whl", hash = "sha256:5efdeff5f353ed3352c04e6b318ab05c6ce9249c25ed3c2090c6e9cadda1e3b2", size = 243861 },
    { url = "https://files.pythonhosted.org/packages/db/e4/2398ed93edcf42ff43002d91c37be11514d825cec382606654fd44f4b8fa/coverage-7.7.0-cp313-cp313-musllinux_1_2_i686.whl", hash = "sha256:57f3bd0d29bf2bd9325c0ff9cc532a175110c4bf8f412c05b2405fd35745266d", size = 241942 },
    { url = "https://files.pythonhosted.org/packages/ec/fe/b6bd35b17a2b8d26bdb21d5ea4351a837ec01edf552655e833629af05b90/coverage-7.7.0-cp313-cp313-musllinux_1_2_x86_64.whl", hash = "sha256:3ab7090f04b12dc6469882ce81244572779d3a4b67eea1c96fb9ecc8c607ef39", size = 243228 },
    { url = "https://files.pythonhosted.org/packages/6d/06/d8701bae1e5d865edeb00a6c2a71bd7659ca6af349789271c6fd16a57909/coverage-7.7.0-cp313-cp313-win32.whl", hash = "sha256:180e3fc68ee4dc5af8b33b6ca4e3bb8aa1abe25eedcb958ba5cff7123071af68", size = 213572 },
    { url = "https://files.pythonhosted.org/packages/d7/c1/7e67780bfcaed6bed20100c9e1b2645e3414577b4bdad169578325249045/coverage-7.7.0-cp313-cp313-win_amd64.whl", hash = "sha256:55143aa13c49491f5606f05b49ed88663446dce3a4d3c5d77baa4e36a16d3573", size = 214372 },
    { url = "https://files.pythonhosted.org/packages/ed/25/50b0447442a415ad3da33093c589d9ef945dd6933225f1ce0ac97476397e/coverage-7.7.0-cp313-cp313t-macosx_10_13_x86_64.whl", hash = "sha256:cc41374d2f27d81d6558f8a24e5c114580ffefc197fd43eabd7058182f743322", size = 211774 },
    { url = "https://files.pythonhosted.org/packages/13/cc/3daddc707e934d3c0aafaa4a9b217f53fcf4133d4e40cc6ae63aa51243b8/coverage-7.7.0-cp313-cp313t-macosx_11_0_arm64.whl", hash = "sha256:89078312f06237417adda7c021c33f80f7a6d2db8572a5f6c330d89b080061ce", size = 211995 },
    { url = "https://files.pythonhosted.org/packages/98/99/c92f43355d3d67f6bf8c946a350f2174e18f9ea7c8a1e36c9eb84ab7d20b/coverage-7.7.0-cp313-cp313t-manylinux_2_17_aarch64.manylinux2014_aarch64.whl", hash = "sha256:5b2f144444879363ea8834cd7b6869d79ac796cb8f864b0cfdde50296cd95816", size = 256226 },
    { url = "https://files.pythonhosted.org/packages/25/62/65f0f33c08e0a1632f1e487b9c2d252e8bad6a77a942836043972b0ba6d2/coverage-7.7.0-cp313-cp313t-manylinux_2_5_i686.manylinux1_i686.manylinux_2_17_i686.manylinux2014_i686.whl", hash = "sha256:60e6347d1ed882b1159ffea172cb8466ee46c665af4ca397edbf10ff53e9ffaf", size = 251937 },
    { url = "https://files.pythonhosted.org/packages/b2/10/99a9565aaeb159aade178c6509c8324a9c9e825b01f02242a37c2a8869f8/coverage-7.7.0-cp313-cp313t-manylinux_2_5_x86_64.manylinux1_x86_64.manylinux_2_17_x86_64.manylinux2014_x86_64.whl", hash = "sha256:cb203c0afffaf1a8f5b9659a013f8f16a1b2cad3a80a8733ceedc968c0cf4c57", size = 254276 },
    { url = "https://files.pythonhosted.org/packages/a7/12/206196edbf0b82250b11bf5c252fe25ebaa2b7c8d66edb0c194e7b3403fe/coverage-7.7.0-cp313-cp313t-musllinux_1_2_aarch64.whl", hash = "sha256:ad0edaa97cb983d9f2ff48cadddc3e1fb09f24aa558abeb4dc9a0dbacd12cbb4", size = 255366 },
    { url = "https://files.pythonhosted.org/packages/a5/82/a2abb8d4cdd99c6a443ab6682c0eee5797490a2113a45ffaa8b6b31c5dcc/coverage-7.7.0-cp313-cp313t-musllinux_1_2_i686.whl", hash = "sha256:c5f8a5364fc37b2f172c26a038bc7ec4885f429de4a05fc10fdcb53fb5834c5c", size = 253536 },
    { url = "https://files.pythonhosted.org/packages/4d/7d/3747e000e60ad5dd8157bd978f99979967d56cb35c55235980c85305db86/coverage-7.7.0-cp313-cp313t-musllinux_1_2_x86_64.whl", hash = "sha256:c4e09534037933bf6eb31d804e72c52ec23219b32c1730f9152feabbd7499463", size = 254344 },
    { url = "https://files.pythonhosted.org/packages/45/56/7c33f8a6de1b3b079374d2ae490ccf76fb7c094a23f72d10f071989fc3ef/coverage-7.7.0-cp313-cp313t-win32.whl", hash = "sha256:1b336d06af14f8da5b1f391e8dec03634daf54dfcb4d1c4fb6d04c09d83cef90", size = 214284 },
    { url = "https://files.pythonhosted.org/packages/95/ab/657bfa6171800a67bd1c005402f06d6b78610820ef1364ea4f85b04bbb5b/coverage-7.7.0-cp313-cp313t-win_amd64.whl", hash = "sha256:b54a1ee4c6f1905a436cbaa04b26626d27925a41cbc3a337e2d3ff7038187f07", size = 215445 },
    { url = "https://files.pythonhosted.org/packages/cb/69/6a5eac32d2e8721274ef75df1b9fd6a8f7e8231e41ff7bc5501f19835f25/coverage-7.7.0-pp39.pp310.pp311-none-any.whl", hash = "sha256:3b0e6e54591ae0d7427def8a4d40fca99df6b899d10354bab73cd5609807261c", size = 202813 },
    { url = "https://files.pythonhosted.org/packages/2a/ac/60f409a448e5b0e9b8539716f683568aa5848c1be903cdbbc805a552cdf8/coverage-7.7.0-py3-none-any.whl", hash = "sha256:708f0a1105ef2b11c79ed54ed31f17e6325ac936501fc373f24be3e6a578146a", size = 202803 },
]

[package.optional-dependencies]
toml = [
    { name = "tomli", marker = "python_full_version <= '3.11'" },
]

[[package]]
name = "debugpy"
version = "1.8.13"
source = { registry = "https://pypi.org/simple" }
sdist = { url = "https://files.pythonhosted.org/packages/51/d4/f35f539e11c9344652f362c22413ec5078f677ac71229dc9b4f6f85ccaa3/debugpy-1.8.13.tar.gz", hash = "sha256:837e7bef95bdefba426ae38b9a94821ebdc5bea55627879cd48165c90b9e50ce", size = 1641193 }
wheels = [
    { url = "https://files.pythonhosted.org/packages/3f/32/901c7204cceb3262fdf38f4c25c9a46372c11661e8490e9ea702bc4ff448/debugpy-1.8.13-cp310-cp310-macosx_14_0_x86_64.whl", hash = "sha256:06859f68e817966723ffe046b896b1bd75c665996a77313370336ee9e1de3e90", size = 2076250 },
    { url = "https://files.pythonhosted.org/packages/95/10/77fe746851c8d84838a807da60c7bd0ac8627a6107d6917dd3293bf8628c/debugpy-1.8.13-cp310-cp310-manylinux_2_5_x86_64.manylinux1_x86_64.manylinux_2_17_x86_64.manylinux2014_x86_64.whl", hash = "sha256:cb56c2db69fb8df3168bc857d7b7d2494fed295dfdbde9a45f27b4b152f37520", size = 3560883 },
    { url = "https://files.pythonhosted.org/packages/a1/ef/28f8db2070e453dda0e49b356e339d0b4e1d38058d4c4ea9e88cdc8ee8e7/debugpy-1.8.13-cp310-cp310-win32.whl", hash = "sha256:46abe0b821cad751fc1fb9f860fb2e68d75e2c5d360986d0136cd1db8cad4428", size = 5180149 },
    { url = "https://files.pythonhosted.org/packages/89/16/1d53a80caf5862627d3eaffb217d4079d7e4a1df6729a2d5153733661efd/debugpy-1.8.13-cp310-cp310-win_amd64.whl", hash = "sha256:dc7b77f5d32674686a5f06955e4b18c0e41fb5a605f5b33cf225790f114cfeec", size = 5212540 },
    { url = "https://files.pythonhosted.org/packages/31/90/dd2fcad8364f0964f476537481985198ce6e879760281ad1cec289f1aa71/debugpy-1.8.13-cp311-cp311-macosx_14_0_universal2.whl", hash = "sha256:eee02b2ed52a563126c97bf04194af48f2fe1f68bb522a312b05935798e922ff", size = 2174802 },
    { url = "https://files.pythonhosted.org/packages/5c/c9/06ff65f15eb30dbdafd45d1575770b842ce3869ad5580a77f4e5590f1be7/debugpy-1.8.13-cp311-cp311-manylinux_2_5_x86_64.manylinux1_x86_64.manylinux_2_17_x86_64.manylinux2014_x86_64.whl", hash = "sha256:4caca674206e97c85c034c1efab4483f33971d4e02e73081265ecb612af65377", size = 3133620 },
    { url = "https://files.pythonhosted.org/packages/3b/49/798a4092bde16a4650f17ac5f2301d4d37e1972d65462fb25c80a83b4790/debugpy-1.8.13-cp311-cp311-win32.whl", hash = "sha256:7d9a05efc6973b5aaf076d779cf3a6bbb1199e059a17738a2aa9d27a53bcc888", size = 5104764 },
    { url = "https://files.pythonhosted.org/packages/cd/d5/3684d7561c8ba2797305cf8259619acccb8d6ebe2117bb33a6897c235eee/debugpy-1.8.13-cp311-cp311-win_amd64.whl", hash = "sha256:62f9b4a861c256f37e163ada8cf5a81f4c8d5148fc17ee31fb46813bd658cdcc", size = 5129670 },
    { url = "https://files.pythonhosted.org/packages/79/ad/dff929b6b5403feaab0af0e5bb460fd723f9c62538b718a9af819b8fff20/debugpy-1.8.13-cp312-cp312-macosx_14_0_universal2.whl", hash = "sha256:2b8de94c5c78aa0d0ed79023eb27c7c56a64c68217d881bee2ffbcb13951d0c1", size = 2501004 },
    { url = "https://files.pythonhosted.org/packages/d6/4f/b7d42e6679f0bb525888c278b0c0d2b6dff26ed42795230bb46eaae4f9b3/debugpy-1.8.13-cp312-cp312-manylinux_2_5_x86_64.manylinux1_x86_64.manylinux_2_17_x86_64.manylinux2014_x86_64.whl", hash = "sha256:887d54276cefbe7290a754424b077e41efa405a3e07122d8897de54709dbe522", size = 4222346 },
    { url = "https://files.pythonhosted.org/packages/ec/18/d9b3e88e85d41f68f77235112adc31012a784e45a3fcdbb039777d570a0f/debugpy-1.8.13-cp312-cp312-win32.whl", hash = "sha256:3872ce5453b17837ef47fb9f3edc25085ff998ce63543f45ba7af41e7f7d370f", size = 5226639 },
    { url = "https://files.pythonhosted.org/packages/c9/f7/0df18a4f530ed3cc06f0060f548efe9e3316102101e311739d906f5650be/debugpy-1.8.13-cp312-cp312-win_amd64.whl", hash = "sha256:63ca7670563c320503fea26ac688988d9d6b9c6a12abc8a8cf2e7dd8e5f6b6ea", size = 5268735 },
    { url = "https://files.pythonhosted.org/packages/b1/db/ae7cd645c1826aae557cebccbc448f0cc9a818d364efb88f8d80e7a03f41/debugpy-1.8.13-cp313-cp313-macosx_14_0_universal2.whl", hash = "sha256:31abc9618be4edad0b3e3a85277bc9ab51a2d9f708ead0d99ffb5bb750e18503", size = 2485416 },
    { url = "https://files.pythonhosted.org/packages/ec/ed/db4b10ff3b5bb30fe41d9e86444a08bb6448e4d8265e7768450b8408dd36/debugpy-1.8.13-cp313-cp313-manylinux_2_5_x86_64.manylinux1_x86_64.manylinux_2_17_x86_64.manylinux2014_x86_64.whl", hash = "sha256:a0bd87557f97bced5513a74088af0b84982b6ccb2e254b9312e29e8a5c4270eb", size = 4218784 },
    { url = "https://files.pythonhosted.org/packages/82/82/ed81852a8d94086f51664d032d83c7f87cd2b087c6ea70dabec7c1ba813d/debugpy-1.8.13-cp313-cp313-win32.whl", hash = "sha256:5268ae7fdca75f526d04465931cb0bd24577477ff50e8bb03dab90983f4ebd02", size = 5226270 },
    { url = "https://files.pythonhosted.org/packages/15/63/aa92fb341a78ec40f1c414ec7a7885c2ee17032eee00d12cee0cdc502af4/debugpy-1.8.13-cp313-cp313-win_amd64.whl", hash = "sha256:79ce4ed40966c4c1631d0131606b055a5a2f8e430e3f7bf8fd3744b09943e8e8", size = 5268621 },
    { url = "https://files.pythonhosted.org/packages/37/4f/0b65410a08b6452bfd3f7ed6f3610f1a31fb127f46836e82d31797065dcb/debugpy-1.8.13-py2.py3-none-any.whl", hash = "sha256:d4ba115cdd0e3a70942bd562adba9ec8c651fe69ddde2298a1be296fc331906f", size = 5229306 },
]

[[package]]
name = "decorator"
version = "5.2.1"
source = { registry = "https://pypi.org/simple" }
sdist = { url = "https://files.pythonhosted.org/packages/43/fa/6d96a0978d19e17b68d634497769987b16c8f4cd0a7a05048bec693caa6b/decorator-5.2.1.tar.gz", hash = "sha256:65f266143752f734b0a7cc83c46f4618af75b8c5911b00ccb61d0ac9b6da0360", size = 56711 }
wheels = [
    { url = "https://files.pythonhosted.org/packages/4e/8c/f3147f5c4b73e7550fe5f9352eaa956ae838d5c51eb58e7a25b9f3e2643b/decorator-5.2.1-py3-none-any.whl", hash = "sha256:d316bb415a2d9e2d2b3abcc4084c6502fc09240e292cd76a76afc106a1c8e04a", size = 9190 },
]

[[package]]
name = "defusedxml"
version = "0.7.1"
source = { registry = "https://pypi.org/simple" }
sdist = { url = "https://files.pythonhosted.org/packages/0f/d5/c66da9b79e5bdb124974bfe172b4daf3c984ebd9c2a06e2b8a4dc7331c72/defusedxml-0.7.1.tar.gz", hash = "sha256:1bb3032db185915b62d7c6209c5a8792be6a32ab2fedacc84e01b52c51aa3e69", size = 75520 }
wheels = [
    { url = "https://files.pythonhosted.org/packages/07/6c/aa3f2f849e01cb6a001cd8554a88d4c77c5c1a31c95bdf1cf9301e6d9ef4/defusedxml-0.7.1-py2.py3-none-any.whl", hash = "sha256:a352e7e428770286cc899e2542b6cdaedb2b4953ff269a210103ec58f6198a61", size = 25604 },
]

[[package]]
name = "distlib"
version = "0.3.9"
source = { registry = "https://pypi.org/simple" }
sdist = { url = "https://files.pythonhosted.org/packages/0d/dd/1bec4c5ddb504ca60fc29472f3d27e8d4da1257a854e1d96742f15c1d02d/distlib-0.3.9.tar.gz", hash = "sha256:a60f20dea646b8a33f3e7772f74dc0b2d0772d2837ee1342a00645c81edf9403", size = 613923 }
wheels = [
    { url = "https://files.pythonhosted.org/packages/91/a1/cf2472db20f7ce4a6be1253a81cfdf85ad9c7885ffbed7047fb72c24cf87/distlib-0.3.9-py2.py3-none-any.whl", hash = "sha256:47f8c22fd27c27e25a65601af709b38e4f0a45ea4fc2e710f65755fa8caaaf87", size = 468973 },
]

[[package]]
name = "docutils"
version = "0.21.2"
source = { registry = "https://pypi.org/simple" }
sdist = { url = "https://files.pythonhosted.org/packages/ae/ed/aefcc8cd0ba62a0560c3c18c33925362d46c6075480bfa4df87b28e169a9/docutils-0.21.2.tar.gz", hash = "sha256:3a6b18732edf182daa3cd12775bbb338cf5691468f91eeeb109deff6ebfa986f", size = 2204444 }
wheels = [
    { url = "https://files.pythonhosted.org/packages/8f/d7/9322c609343d929e75e7e5e6255e614fcc67572cfd083959cdef3b7aad79/docutils-0.21.2-py3-none-any.whl", hash = "sha256:dafca5b9e384f0e419294eb4d2ff9fa826435bf15f15b7bd45723e8ad76811b2", size = 587408 },
]

[[package]]
name = "exceptiongroup"
version = "1.2.2"
source = { registry = "https://pypi.org/simple" }
sdist = { url = "https://files.pythonhosted.org/packages/09/35/2495c4ac46b980e4ca1f6ad6db102322ef3ad2410b79fdde159a4b0f3b92/exceptiongroup-1.2.2.tar.gz", hash = "sha256:47c2edf7c6738fafb49fd34290706d1a1a2f4d1c6df275526b62cbb4aa5393cc", size = 28883 }
wheels = [
    { url = "https://files.pythonhosted.org/packages/02/cc/b7e31358aac6ed1ef2bb790a9746ac2c69bcb3c8588b41616914eb106eaf/exceptiongroup-1.2.2-py3-none-any.whl", hash = "sha256:3111b9d131c238bec2f8f516e123e14ba243563fb135d3fe885990585aa7795b", size = 16453 },
]

[[package]]
name = "executing"
version = "2.2.0"
source = { registry = "https://pypi.org/simple" }
sdist = { url = "https://files.pythonhosted.org/packages/91/50/a9d80c47ff289c611ff12e63f7c5d13942c65d68125160cefd768c73e6e4/executing-2.2.0.tar.gz", hash = "sha256:5d108c028108fe2551d1a7b2e8b713341e2cb4fc0aa7dcf966fa4327a5226755", size = 978693 }
wheels = [
    { url = "https://files.pythonhosted.org/packages/7b/8f/c4d9bafc34ad7ad5d8dc16dd1347ee0e507a52c3adb6bfa8887e1c6a26ba/executing-2.2.0-py2.py3-none-any.whl", hash = "sha256:11387150cad388d62750327a53d3339fad4888b39a6fe233c3afbb54ecffd3aa", size = 26702 },
]

[[package]]
name = "fastjsonschema"
version = "2.21.1"
source = { registry = "https://pypi.org/simple" }
sdist = { url = "https://files.pythonhosted.org/packages/8b/50/4b769ce1ac4071a1ef6d86b1a3fb56cdc3a37615e8c5519e1af96cdac366/fastjsonschema-2.21.1.tar.gz", hash = "sha256:794d4f0a58f848961ba16af7b9c85a3e88cd360df008c59aac6fc5ae9323b5d4", size = 373939 }
wheels = [
    { url = "https://files.pythonhosted.org/packages/90/2b/0817a2b257fe88725c25589d89aec060581aabf668707a8d03b2e9e0cb2a/fastjsonschema-2.21.1-py3-none-any.whl", hash = "sha256:c9e5b7e908310918cf494a434eeb31384dd84a98b57a30bcb1f535015b554667", size = 23924 },
]

[[package]]
name = "filecheck"
version = "1.0.1"
source = { registry = "https://pypi.org/simple" }
sdist = { url = "https://files.pythonhosted.org/packages/93/d2/7e8bf9acf2ccb522fef4845d940b7db14782e6a36929da0ca5a4791bc2b6/filecheck-1.0.1.tar.gz", hash = "sha256:bbc3c49c190bd3af2445426a193ff0b54e1fad5a81ea7c2116c4dc36f36614f2", size = 20480 }
wheels = [
    { url = "https://files.pythonhosted.org/packages/c7/29/827b9f240e03c2cc6a2fd534ac980a12b3c7e8d8aa71c2f1039a5f91e932/filecheck-1.0.1-py3-none-any.whl", hash = "sha256:2d1a0e8784b723a4b04a655cff3af09dd159a31f4e39d477186f5547553124ab", size = 23702 },
]

[[package]]
name = "filelock"
version = "3.18.0"
source = { registry = "https://pypi.org/simple" }
sdist = { url = "https://files.pythonhosted.org/packages/0a/10/c23352565a6544bdc5353e0b15fc1c563352101f30e24bf500207a54df9a/filelock-3.18.0.tar.gz", hash = "sha256:adbc88eabb99d2fec8c9c1b229b171f18afa655400173ddc653d5d01501fb9f2", size = 18075 }
wheels = [
    { url = "https://files.pythonhosted.org/packages/4d/36/2a115987e2d8c300a974597416d9de88f2444426de9571f4b59b2cca3acc/filelock-3.18.0-py3-none-any.whl", hash = "sha256:c401f4f8377c4464e6db25fff06205fd89bdd83b65eb0488ed1b160f780e21de", size = 16215 },
]

[[package]]
name = "flameprof"
version = "0.4"
source = { registry = "https://pypi.org/simple" }
sdist = { url = "https://files.pythonhosted.org/packages/c0/e7/114f6710d31854b694598f577f9eac49d7f38b7fb8a55e86e2d3f848fd1c/flameprof-0.4.tar.gz", hash = "sha256:dbc86d4190cbbba624f1e0a40f44d9db96138e27534d83c8ef42d420857875a3", size = 7865 }

[[package]]
name = "frozenlist"
version = "1.5.0"
source = { registry = "https://pypi.org/simple" }
sdist = { url = "https://files.pythonhosted.org/packages/8f/ed/0f4cec13a93c02c47ec32d81d11c0c1efbadf4a471e3f3ce7cad366cbbd3/frozenlist-1.5.0.tar.gz", hash = "sha256:81d5af29e61b9c8348e876d442253723928dce6433e0e76cd925cd83f1b4b817", size = 39930 }
wheels = [
    { url = "https://files.pythonhosted.org/packages/54/79/29d44c4af36b2b240725dce566b20f63f9b36ef267aaaa64ee7466f4f2f8/frozenlist-1.5.0-cp310-cp310-macosx_10_9_universal2.whl", hash = "sha256:5b6a66c18b5b9dd261ca98dffcb826a525334b2f29e7caa54e182255c5f6a65a", size = 94451 },
    { url = "https://files.pythonhosted.org/packages/47/47/0c999aeace6ead8a44441b4f4173e2261b18219e4ad1fe9a479871ca02fc/frozenlist-1.5.0-cp310-cp310-macosx_10_9_x86_64.whl", hash = "sha256:d1b3eb7b05ea246510b43a7e53ed1653e55c2121019a97e60cad7efb881a97bb", size = 54301 },
    { url = "https://files.pythonhosted.org/packages/8d/60/107a38c1e54176d12e06e9d4b5d755b677d71d1219217cee063911b1384f/frozenlist-1.5.0-cp310-cp310-macosx_11_0_arm64.whl", hash = "sha256:15538c0cbf0e4fa11d1e3a71f823524b0c46299aed6e10ebb4c2089abd8c3bec", size = 52213 },
    { url = "https://files.pythonhosted.org/packages/17/62/594a6829ac5679c25755362a9dc93486a8a45241394564309641425d3ff6/frozenlist-1.5.0-cp310-cp310-manylinux_2_17_aarch64.manylinux2014_aarch64.whl", hash = "sha256:e79225373c317ff1e35f210dd5f1344ff31066ba8067c307ab60254cd3a78ad5", size = 240946 },
    { url = "https://files.pythonhosted.org/packages/7e/75/6c8419d8f92c80dd0ee3f63bdde2702ce6398b0ac8410ff459f9b6f2f9cb/frozenlist-1.5.0-cp310-cp310-manylinux_2_17_ppc64le.manylinux2014_ppc64le.whl", hash = "sha256:9272fa73ca71266702c4c3e2d4a28553ea03418e591e377a03b8e3659d94fa76", size = 264608 },
    { url = "https://files.pythonhosted.org/packages/88/3e/82a6f0b84bc6fb7e0be240e52863c6d4ab6098cd62e4f5b972cd31e002e8/frozenlist-1.5.0-cp310-cp310-manylinux_2_17_s390x.manylinux2014_s390x.whl", hash = "sha256:498524025a5b8ba81695761d78c8dd7382ac0b052f34e66939c42df860b8ff17", size = 261361 },
    { url = "https://files.pythonhosted.org/packages/fd/85/14e5f9ccac1b64ff2f10c927b3ffdf88772aea875882406f9ba0cec8ad84/frozenlist-1.5.0-cp310-cp310-manylinux_2_5_i686.manylinux1_i686.manylinux_2_17_i686.manylinux2014_i686.whl", hash = "sha256:92b5278ed9d50fe610185ecd23c55d8b307d75ca18e94c0e7de328089ac5dcba", size = 231649 },
    { url = "https://files.pythonhosted.org/packages/ee/59/928322800306f6529d1852323014ee9008551e9bb027cc38d276cbc0b0e7/frozenlist-1.5.0-cp310-cp310-manylinux_2_5_x86_64.manylinux1_x86_64.manylinux_2_17_x86_64.manylinux2014_x86_64.whl", hash = "sha256:7f3c8c1dacd037df16e85227bac13cca58c30da836c6f936ba1df0c05d046d8d", size = 241853 },
    { url = "https://files.pythonhosted.org/packages/7d/bd/e01fa4f146a6f6c18c5d34cab8abdc4013774a26c4ff851128cd1bd3008e/frozenlist-1.5.0-cp310-cp310-musllinux_1_2_aarch64.whl", hash = "sha256:f2ac49a9bedb996086057b75bf93538240538c6d9b38e57c82d51f75a73409d2", size = 243652 },
    { url = "https://files.pythonhosted.org/packages/a5/bd/e4771fd18a8ec6757033f0fa903e447aecc3fbba54e3630397b61596acf0/frozenlist-1.5.0-cp310-cp310-musllinux_1_2_i686.whl", hash = "sha256:e66cc454f97053b79c2ab09c17fbe3c825ea6b4de20baf1be28919460dd7877f", size = 241734 },
    { url = "https://files.pythonhosted.org/packages/21/13/c83821fa5544af4f60c5d3a65d054af3213c26b14d3f5f48e43e5fb48556/frozenlist-1.5.0-cp310-cp310-musllinux_1_2_ppc64le.whl", hash = "sha256:5a3ba5f9a0dfed20337d3e966dc359784c9f96503674c2faf015f7fe8e96798c", size = 260959 },
    { url = "https://files.pythonhosted.org/packages/71/f3/1f91c9a9bf7ed0e8edcf52698d23f3c211d8d00291a53c9f115ceb977ab1/frozenlist-1.5.0-cp310-cp310-musllinux_1_2_s390x.whl", hash = "sha256:6321899477db90bdeb9299ac3627a6a53c7399c8cd58d25da094007402b039ab", size = 262706 },
    { url = "https://files.pythonhosted.org/packages/4c/22/4a256fdf5d9bcb3ae32622c796ee5ff9451b3a13a68cfe3f68e2c95588ce/frozenlist-1.5.0-cp310-cp310-musllinux_1_2_x86_64.whl", hash = "sha256:76e4753701248476e6286f2ef492af900ea67d9706a0155335a40ea21bf3b2f5", size = 250401 },
    { url = "https://files.pythonhosted.org/packages/af/89/c48ebe1f7991bd2be6d5f4ed202d94960c01b3017a03d6954dd5fa9ea1e8/frozenlist-1.5.0-cp310-cp310-win32.whl", hash = "sha256:977701c081c0241d0955c9586ffdd9ce44f7a7795df39b9151cd9a6fd0ce4cfb", size = 45498 },
    { url = "https://files.pythonhosted.org/packages/28/2f/cc27d5f43e023d21fe5c19538e08894db3d7e081cbf582ad5ed366c24446/frozenlist-1.5.0-cp310-cp310-win_amd64.whl", hash = "sha256:189f03b53e64144f90990d29a27ec4f7997d91ed3d01b51fa39d2dbe77540fd4", size = 51622 },
    { url = "https://files.pythonhosted.org/packages/79/43/0bed28bf5eb1c9e4301003b74453b8e7aa85fb293b31dde352aac528dafc/frozenlist-1.5.0-cp311-cp311-macosx_10_9_universal2.whl", hash = "sha256:fd74520371c3c4175142d02a976aee0b4cb4a7cc912a60586ffd8d5929979b30", size = 94987 },
    { url = "https://files.pythonhosted.org/packages/bb/bf/b74e38f09a246e8abbe1e90eb65787ed745ccab6eaa58b9c9308e052323d/frozenlist-1.5.0-cp311-cp311-macosx_10_9_x86_64.whl", hash = "sha256:2f3f7a0fbc219fb4455264cae4d9f01ad41ae6ee8524500f381de64ffaa077d5", size = 54584 },
    { url = "https://files.pythonhosted.org/packages/2c/31/ab01375682f14f7613a1ade30149f684c84f9b8823a4391ed950c8285656/frozenlist-1.5.0-cp311-cp311-macosx_11_0_arm64.whl", hash = "sha256:f47c9c9028f55a04ac254346e92977bf0f166c483c74b4232bee19a6697e4778", size = 52499 },
    { url = "https://files.pythonhosted.org/packages/98/a8/d0ac0b9276e1404f58fec3ab6e90a4f76b778a49373ccaf6a563f100dfbc/frozenlist-1.5.0-cp311-cp311-manylinux_2_17_aarch64.manylinux2014_aarch64.whl", hash = "sha256:0996c66760924da6e88922756d99b47512a71cfd45215f3570bf1e0b694c206a", size = 276357 },
    { url = "https://files.pythonhosted.org/packages/ad/c9/c7761084fa822f07dac38ac29f841d4587570dd211e2262544aa0b791d21/frozenlist-1.5.0-cp311-cp311-manylinux_2_17_ppc64le.manylinux2014_ppc64le.whl", hash = "sha256:a2fe128eb4edeabe11896cb6af88fca5346059f6c8d807e3b910069f39157869", size = 287516 },
    { url = "https://files.pythonhosted.org/packages/a1/ff/cd7479e703c39df7bdab431798cef89dc75010d8aa0ca2514c5b9321db27/frozenlist-1.5.0-cp311-cp311-manylinux_2_17_s390x.manylinux2014_s390x.whl", hash = "sha256:1a8ea951bbb6cacd492e3948b8da8c502a3f814f5d20935aae74b5df2b19cf3d", size = 283131 },
    { url = "https://files.pythonhosted.org/packages/59/a0/370941beb47d237eca4fbf27e4e91389fd68699e6f4b0ebcc95da463835b/frozenlist-1.5.0-cp311-cp311-manylinux_2_5_i686.manylinux1_i686.manylinux_2_17_i686.manylinux2014_i686.whl", hash = "sha256:de537c11e4aa01d37db0d403b57bd6f0546e71a82347a97c6a9f0dcc532b3a45", size = 261320 },
    { url = "https://files.pythonhosted.org/packages/b8/5f/c10123e8d64867bc9b4f2f510a32042a306ff5fcd7e2e09e5ae5100ee333/frozenlist-1.5.0-cp311-cp311-manylinux_2_5_x86_64.manylinux1_x86_64.manylinux_2_17_x86_64.manylinux2014_x86_64.whl", hash = "sha256:9c2623347b933fcb9095841f1cc5d4ff0b278addd743e0e966cb3d460278840d", size = 274877 },
    { url = "https://files.pythonhosted.org/packages/fa/79/38c505601ae29d4348f21706c5d89755ceded02a745016ba2f58bd5f1ea6/frozenlist-1.5.0-cp311-cp311-musllinux_1_2_aarch64.whl", hash = "sha256:cee6798eaf8b1416ef6909b06f7dc04b60755206bddc599f52232606e18179d3", size = 269592 },
    { url = "https://files.pythonhosted.org/packages/19/e2/39f3a53191b8204ba9f0bb574b926b73dd2efba2a2b9d2d730517e8f7622/frozenlist-1.5.0-cp311-cp311-musllinux_1_2_i686.whl", hash = "sha256:f5f9da7f5dbc00a604fe74aa02ae7c98bcede8a3b8b9666f9f86fc13993bc71a", size = 265934 },
    { url = "https://files.pythonhosted.org/packages/d5/c9/3075eb7f7f3a91f1a6b00284af4de0a65a9ae47084930916f5528144c9dd/frozenlist-1.5.0-cp311-cp311-musllinux_1_2_ppc64le.whl", hash = "sha256:90646abbc7a5d5c7c19461d2e3eeb76eb0b204919e6ece342feb6032c9325ae9", size = 283859 },
    { url = "https://files.pythonhosted.org/packages/05/f5/549f44d314c29408b962fa2b0e69a1a67c59379fb143b92a0a065ffd1f0f/frozenlist-1.5.0-cp311-cp311-musllinux_1_2_s390x.whl", hash = "sha256:bdac3c7d9b705d253b2ce370fde941836a5f8b3c5c2b8fd70940a3ea3af7f4f2", size = 287560 },
    { url = "https://files.pythonhosted.org/packages/9d/f8/cb09b3c24a3eac02c4c07a9558e11e9e244fb02bf62c85ac2106d1eb0c0b/frozenlist-1.5.0-cp311-cp311-musllinux_1_2_x86_64.whl", hash = "sha256:03d33c2ddbc1816237a67f66336616416e2bbb6beb306e5f890f2eb22b959cdf", size = 277150 },
    { url = "https://files.pythonhosted.org/packages/37/48/38c2db3f54d1501e692d6fe058f45b6ad1b358d82cd19436efab80cfc965/frozenlist-1.5.0-cp311-cp311-win32.whl", hash = "sha256:237f6b23ee0f44066219dae14c70ae38a63f0440ce6750f868ee08775073f942", size = 45244 },
    { url = "https://files.pythonhosted.org/packages/ca/8c/2ddffeb8b60a4bce3b196c32fcc30d8830d4615e7b492ec2071da801b8ad/frozenlist-1.5.0-cp311-cp311-win_amd64.whl", hash = "sha256:0cc974cc93d32c42e7b0f6cf242a6bd941c57c61b618e78b6c0a96cb72788c1d", size = 51634 },
    { url = "https://files.pythonhosted.org/packages/79/73/fa6d1a96ab7fd6e6d1c3500700963eab46813847f01ef0ccbaa726181dd5/frozenlist-1.5.0-cp312-cp312-macosx_10_13_universal2.whl", hash = "sha256:31115ba75889723431aa9a4e77d5f398f5cf976eea3bdf61749731f62d4a4a21", size = 94026 },
    { url = "https://files.pythonhosted.org/packages/ab/04/ea8bf62c8868b8eada363f20ff1b647cf2e93377a7b284d36062d21d81d1/frozenlist-1.5.0-cp312-cp312-macosx_10_13_x86_64.whl", hash = "sha256:7437601c4d89d070eac8323f121fcf25f88674627505334654fd027b091db09d", size = 54150 },
    { url = "https://files.pythonhosted.org/packages/d0/9a/8e479b482a6f2070b26bda572c5e6889bb3ba48977e81beea35b5ae13ece/frozenlist-1.5.0-cp312-cp312-macosx_11_0_arm64.whl", hash = "sha256:7948140d9f8ece1745be806f2bfdf390127cf1a763b925c4a805c603df5e697e", size = 51927 },
    { url = "https://files.pythonhosted.org/packages/e3/12/2aad87deb08a4e7ccfb33600871bbe8f0e08cb6d8224371387f3303654d7/frozenlist-1.5.0-cp312-cp312-manylinux_2_17_aarch64.manylinux2014_aarch64.whl", hash = "sha256:feeb64bc9bcc6b45c6311c9e9b99406660a9c05ca8a5b30d14a78555088b0b3a", size = 282647 },
    { url = "https://files.pythonhosted.org/packages/77/f2/07f06b05d8a427ea0060a9cef6e63405ea9e0d761846b95ef3fb3be57111/frozenlist-1.5.0-cp312-cp312-manylinux_2_17_ppc64le.manylinux2014_ppc64le.whl", hash = "sha256:683173d371daad49cffb8309779e886e59c2f369430ad28fe715f66d08d4ab1a", size = 289052 },
    { url = "https://files.pythonhosted.org/packages/bd/9f/8bf45a2f1cd4aa401acd271b077989c9267ae8463e7c8b1eb0d3f561b65e/frozenlist-1.5.0-cp312-cp312-manylinux_2_17_s390x.manylinux2014_s390x.whl", hash = "sha256:7d57d8f702221405a9d9b40f9da8ac2e4a1a8b5285aac6100f3393675f0a85ee", size = 291719 },
    { url = "https://files.pythonhosted.org/packages/41/d1/1f20fd05a6c42d3868709b7604c9f15538a29e4f734c694c6bcfc3d3b935/frozenlist-1.5.0-cp312-cp312-manylinux_2_5_i686.manylinux1_i686.manylinux_2_17_i686.manylinux2014_i686.whl", hash = "sha256:30c72000fbcc35b129cb09956836c7d7abf78ab5416595e4857d1cae8d6251a6", size = 267433 },
    { url = "https://files.pythonhosted.org/packages/af/f2/64b73a9bb86f5a89fb55450e97cd5c1f84a862d4ff90d9fd1a73ab0f64a5/frozenlist-1.5.0-cp312-cp312-manylinux_2_5_x86_64.manylinux1_x86_64.manylinux_2_17_x86_64.manylinux2014_x86_64.whl", hash = "sha256:000a77d6034fbad9b6bb880f7ec073027908f1b40254b5d6f26210d2dab1240e", size = 283591 },
    { url = "https://files.pythonhosted.org/packages/29/e2/ffbb1fae55a791fd6c2938dd9ea779509c977435ba3940b9f2e8dc9d5316/frozenlist-1.5.0-cp312-cp312-musllinux_1_2_aarch64.whl", hash = "sha256:5d7f5a50342475962eb18b740f3beecc685a15b52c91f7d975257e13e029eca9", size = 273249 },
    { url = "https://files.pythonhosted.org/packages/2e/6e/008136a30798bb63618a114b9321b5971172a5abddff44a100c7edc5ad4f/frozenlist-1.5.0-cp312-cp312-musllinux_1_2_i686.whl", hash = "sha256:87f724d055eb4785d9be84e9ebf0f24e392ddfad00b3fe036e43f489fafc9039", size = 271075 },
    { url = "https://files.pythonhosted.org/packages/ae/f0/4e71e54a026b06724cec9b6c54f0b13a4e9e298cc8db0f82ec70e151f5ce/frozenlist-1.5.0-cp312-cp312-musllinux_1_2_ppc64le.whl", hash = "sha256:6e9080bb2fb195a046e5177f10d9d82b8a204c0736a97a153c2466127de87784", size = 285398 },
    { url = "https://files.pythonhosted.org/packages/4d/36/70ec246851478b1c0b59f11ef8ade9c482ff447c1363c2bd5fad45098b12/frozenlist-1.5.0-cp312-cp312-musllinux_1_2_s390x.whl", hash = "sha256:9b93d7aaa36c966fa42efcaf716e6b3900438632a626fb09c049f6a2f09fc631", size = 294445 },
    { url = "https://files.pythonhosted.org/packages/37/e0/47f87544055b3349b633a03c4d94b405956cf2437f4ab46d0928b74b7526/frozenlist-1.5.0-cp312-cp312-musllinux_1_2_x86_64.whl", hash = "sha256:52ef692a4bc60a6dd57f507429636c2af8b6046db8b31b18dac02cbc8f507f7f", size = 280569 },
    { url = "https://files.pythonhosted.org/packages/f9/7c/490133c160fb6b84ed374c266f42800e33b50c3bbab1652764e6e1fc498a/frozenlist-1.5.0-cp312-cp312-win32.whl", hash = "sha256:29d94c256679247b33a3dc96cce0f93cbc69c23bf75ff715919332fdbb6a32b8", size = 44721 },
    { url = "https://files.pythonhosted.org/packages/b1/56/4e45136ffc6bdbfa68c29ca56ef53783ef4c2fd395f7cbf99a2624aa9aaa/frozenlist-1.5.0-cp312-cp312-win_amd64.whl", hash = "sha256:8969190d709e7c48ea386db202d708eb94bdb29207a1f269bab1196ce0dcca1f", size = 51329 },
    { url = "https://files.pythonhosted.org/packages/da/3b/915f0bca8a7ea04483622e84a9bd90033bab54bdf485479556c74fd5eaf5/frozenlist-1.5.0-cp313-cp313-macosx_10_13_universal2.whl", hash = "sha256:7a1a048f9215c90973402e26c01d1cff8a209e1f1b53f72b95c13db61b00f953", size = 91538 },
    { url = "https://files.pythonhosted.org/packages/c7/d1/a7c98aad7e44afe5306a2b068434a5830f1470675f0e715abb86eb15f15b/frozenlist-1.5.0-cp313-cp313-macosx_10_13_x86_64.whl", hash = "sha256:dd47a5181ce5fcb463b5d9e17ecfdb02b678cca31280639255ce9d0e5aa67af0", size = 52849 },
    { url = "https://files.pythonhosted.org/packages/3a/c8/76f23bf9ab15d5f760eb48701909645f686f9c64fbb8982674c241fbef14/frozenlist-1.5.0-cp313-cp313-macosx_11_0_arm64.whl", hash = "sha256:1431d60b36d15cda188ea222033eec8e0eab488f39a272461f2e6d9e1a8e63c2", size = 50583 },
    { url = "https://files.pythonhosted.org/packages/1f/22/462a3dd093d11df623179d7754a3b3269de3b42de2808cddef50ee0f4f48/frozenlist-1.5.0-cp313-cp313-manylinux_2_17_aarch64.manylinux2014_aarch64.whl", hash = "sha256:6482a5851f5d72767fbd0e507e80737f9c8646ae7fd303def99bfe813f76cf7f", size = 265636 },
    { url = "https://files.pythonhosted.org/packages/80/cf/e075e407fc2ae7328155a1cd7e22f932773c8073c1fc78016607d19cc3e5/frozenlist-1.5.0-cp313-cp313-manylinux_2_17_ppc64le.manylinux2014_ppc64le.whl", hash = "sha256:44c49271a937625619e862baacbd037a7ef86dd1ee215afc298a417ff3270608", size = 270214 },
    { url = "https://files.pythonhosted.org/packages/a1/58/0642d061d5de779f39c50cbb00df49682832923f3d2ebfb0fedf02d05f7f/frozenlist-1.5.0-cp313-cp313-manylinux_2_17_s390x.manylinux2014_s390x.whl", hash = "sha256:12f78f98c2f1c2429d42e6a485f433722b0061d5c0b0139efa64f396efb5886b", size = 273905 },
    { url = "https://files.pythonhosted.org/packages/ab/66/3fe0f5f8f2add5b4ab7aa4e199f767fd3b55da26e3ca4ce2cc36698e50c4/frozenlist-1.5.0-cp313-cp313-manylinux_2_5_i686.manylinux1_i686.manylinux_2_17_i686.manylinux2014_i686.whl", hash = "sha256:ce3aa154c452d2467487765e3adc730a8c153af77ad84096bc19ce19a2400840", size = 250542 },
    { url = "https://files.pythonhosted.org/packages/f6/b8/260791bde9198c87a465224e0e2bb62c4e716f5d198fc3a1dacc4895dbd1/frozenlist-1.5.0-cp313-cp313-manylinux_2_5_x86_64.manylinux1_x86_64.manylinux_2_17_x86_64.manylinux2014_x86_64.whl", hash = "sha256:9b7dc0c4338e6b8b091e8faf0db3168a37101943e687f373dce00959583f7439", size = 267026 },
    { url = "https://files.pythonhosted.org/packages/2e/a4/3d24f88c527f08f8d44ade24eaee83b2627793fa62fa07cbb7ff7a2f7d42/frozenlist-1.5.0-cp313-cp313-musllinux_1_2_aarch64.whl", hash = "sha256:45e0896250900b5aa25180f9aec243e84e92ac84bd4a74d9ad4138ef3f5c97de", size = 257690 },
    { url = "https://files.pythonhosted.org/packages/de/9a/d311d660420b2beeff3459b6626f2ab4fb236d07afbdac034a4371fe696e/frozenlist-1.5.0-cp313-cp313-musllinux_1_2_i686.whl", hash = "sha256:561eb1c9579d495fddb6da8959fd2a1fca2c6d060d4113f5844b433fc02f2641", size = 253893 },
    { url = "https://files.pythonhosted.org/packages/c6/23/e491aadc25b56eabd0f18c53bb19f3cdc6de30b2129ee0bc39cd387cd560/frozenlist-1.5.0-cp313-cp313-musllinux_1_2_ppc64le.whl", hash = "sha256:df6e2f325bfee1f49f81aaac97d2aa757c7646534a06f8f577ce184afe2f0a9e", size = 267006 },
    { url = "https://files.pythonhosted.org/packages/08/c4/ab918ce636a35fb974d13d666dcbe03969592aeca6c3ab3835acff01f79c/frozenlist-1.5.0-cp313-cp313-musllinux_1_2_s390x.whl", hash = "sha256:140228863501b44b809fb39ec56b5d4071f4d0aa6d216c19cbb08b8c5a7eadb9", size = 276157 },
    { url = "https://files.pythonhosted.org/packages/c0/29/3b7a0bbbbe5a34833ba26f686aabfe982924adbdcafdc294a7a129c31688/frozenlist-1.5.0-cp313-cp313-musllinux_1_2_x86_64.whl", hash = "sha256:7707a25d6a77f5d27ea7dc7d1fc608aa0a478193823f88511ef5e6b8a48f9d03", size = 264642 },
    { url = "https://files.pythonhosted.org/packages/ab/42/0595b3dbffc2e82d7fe658c12d5a5bafcd7516c6bf2d1d1feb5387caa9c1/frozenlist-1.5.0-cp313-cp313-win32.whl", hash = "sha256:31a9ac2b38ab9b5a8933b693db4939764ad3f299fcaa931a3e605bc3460e693c", size = 44914 },
    { url = "https://files.pythonhosted.org/packages/17/c4/b7db1206a3fea44bf3b838ca61deb6f74424a8a5db1dd53ecb21da669be6/frozenlist-1.5.0-cp313-cp313-win_amd64.whl", hash = "sha256:11aabdd62b8b9c4b84081a3c246506d1cddd2dd93ff0ad53ede5defec7886b28", size = 51167 },
    { url = "https://files.pythonhosted.org/packages/c6/c8/a5be5b7550c10858fcf9b0ea054baccab474da77d37f1e828ce043a3a5d4/frozenlist-1.5.0-py3-none-any.whl", hash = "sha256:d994863bba198a4a518b467bb971c56e1db3f180a25c6cf7bb1949c267f748c3", size = 11901 },
]

[[package]]
name = "ghp-import"
version = "2.1.0"
source = { registry = "https://pypi.org/simple" }
dependencies = [
    { name = "python-dateutil" },
]
sdist = { url = "https://files.pythonhosted.org/packages/d9/29/d40217cbe2f6b1359e00c6c307bb3fc876ba74068cbab3dde77f03ca0dc4/ghp-import-2.1.0.tar.gz", hash = "sha256:9c535c4c61193c2df8871222567d7fd7e5014d835f97dc7b7439069e2413d343", size = 10943 }
wheels = [
    { url = "https://files.pythonhosted.org/packages/f7/ec/67fbef5d497f86283db54c22eec6f6140243aae73265799baaaa19cd17fb/ghp_import-2.1.0-py3-none-any.whl", hash = "sha256:8337dd7b50877f163d4c0289bc1f1c7f127550241988d568c1db512c4324a619", size = 11034 },
]

[[package]]
name = "griffe"
version = "1.6.0"
source = { registry = "https://pypi.org/simple" }
dependencies = [
    { name = "colorama" },
]
sdist = { url = "https://files.pythonhosted.org/packages/a0/1a/d467b93f5e0ea4edf3c1caef44cfdd53a4a498cb3a6bb722df4dd0fdd66a/griffe-1.6.0.tar.gz", hash = "sha256:eb5758088b9c73ad61c7ac014f3cdfb4c57b5c2fcbfca69996584b702aefa354", size = 391819 }
wheels = [
    { url = "https://files.pythonhosted.org/packages/bf/02/5a22bc98d0aebb68c15ba70d2da1c84a5ef56048d79634e5f96cd2ba96e9/griffe-1.6.0-py3-none-any.whl", hash = "sha256:9f1dfe035d4715a244ed2050dfbceb05b1f470809ed4f6bb10ece5a7302f8dd1", size = 128470 },
]

[[package]]
name = "h11"
version = "0.14.0"
source = { registry = "https://pypi.org/simple" }
sdist = { url = "https://files.pythonhosted.org/packages/f5/38/3af3d3633a34a3316095b39c8e8fb4853a28a536e55d347bd8d8e9a14b03/h11-0.14.0.tar.gz", hash = "sha256:8f19fbbe99e72420ff35c00b27a34cb9937e902a8b810e2c88300c6f0a3b699d", size = 100418 }
wheels = [
    { url = "https://files.pythonhosted.org/packages/95/04/ff642e65ad6b90db43e668d70ffb6736436c7ce41fcc549f4e9472234127/h11-0.14.0-py3-none-any.whl", hash = "sha256:e3fe4ac4b851c468cc8363d500db52c2ead036020723024a109d37346efaa761", size = 58259 },
]

[[package]]
name = "identify"
version = "2.6.9"
source = { registry = "https://pypi.org/simple" }
sdist = { url = "https://files.pythonhosted.org/packages/9b/98/a71ab060daec766acc30fb47dfca219d03de34a70d616a79a38c6066c5bf/identify-2.6.9.tar.gz", hash = "sha256:d40dfe3142a1421d8518e3d3985ef5ac42890683e32306ad614a29490abeb6bf", size = 99249 }
wheels = [
    { url = "https://files.pythonhosted.org/packages/07/ce/0845144ed1f0e25db5e7a79c2354c1da4b5ce392b8966449d5db8dca18f1/identify-2.6.9-py2.py3-none-any.whl", hash = "sha256:c98b4322da415a8e5a70ff6e51fbc2d2932c015532d77e9f8537b4ba7813b150", size = 99101 },
]

[[package]]
name = "idna"
version = "3.10"
source = { registry = "https://pypi.org/simple" }
sdist = { url = "https://files.pythonhosted.org/packages/f1/70/7703c29685631f5a7590aa73f1f1d3fa9a380e654b86af429e0934a32f7d/idna-3.10.tar.gz", hash = "sha256:12f65c9b470abda6dc35cf8e63cc574b1c52b11df2c86030af0ac09b01b13ea9", size = 190490 }
wheels = [
    { url = "https://files.pythonhosted.org/packages/76/c6/c88e154df9c4e1a2a66ccf0005a88dfb2650c1dffb6f5ce603dfbd452ce3/idna-3.10-py3-none-any.whl", hash = "sha256:946d195a0d259cbba61165e88e65941f16e9b36ea6ddb97f00452bae8b1287d3", size = 70442 },
]

[[package]]
name = "immutabledict"
version = "4.2.1"
source = { registry = "https://pypi.org/simple" }
sdist = { url = "https://files.pythonhosted.org/packages/e0/c5/4240186fbabc58fba41bbe17c5f0cd37ffd4c0b85a5029ab104f946df175/immutabledict-4.2.1.tar.gz", hash = "sha256:d91017248981c72eb66c8ff9834e99c2f53562346f23e7f51e7a5ebcf66a3bcc", size = 6228 }
wheels = [
    { url = "https://files.pythonhosted.org/packages/59/56/25ca7b848164b7d93dbd5fc97dd7751700c93e324fe854afbeb562ee2f98/immutabledict-4.2.1-py3-none-any.whl", hash = "sha256:c56a26ced38c236f79e74af3ccce53772827cef5c3bce7cab33ff2060f756373", size = 4700 },
]

[[package]]
name = "importlib-metadata"
version = "8.6.1"
source = { registry = "https://pypi.org/simple" }
dependencies = [
    { name = "zipp" },
]
sdist = { url = "https://files.pythonhosted.org/packages/33/08/c1395a292bb23fd03bdf572a1357c5a733d3eecbab877641ceacab23db6e/importlib_metadata-8.6.1.tar.gz", hash = "sha256:310b41d755445d74569f993ccfc22838295d9fe005425094fad953d7f15c8580", size = 55767 }
wheels = [
    { url = "https://files.pythonhosted.org/packages/79/9d/0fb148dc4d6fa4a7dd1d8378168d9b4cd8d4560a6fbf6f0121c5fc34eb68/importlib_metadata-8.6.1-py3-none-any.whl", hash = "sha256:02a89390c1e15fdfdc0d7c6b25cb3e62650d0494005c97d6f148bf5b9787525e", size = 26971 },
]

[[package]]
name = "importlib-resources"
version = "6.5.2"
source = { registry = "https://pypi.org/simple" }
sdist = { url = "https://files.pythonhosted.org/packages/cf/8c/f834fbf984f691b4f7ff60f50b514cc3de5cc08abfc3295564dd89c5e2e7/importlib_resources-6.5.2.tar.gz", hash = "sha256:185f87adef5bcc288449d98fb4fba07cea78bc036455dd44c5fc4a2fe78fed2c", size = 44693 }
wheels = [
    { url = "https://files.pythonhosted.org/packages/a4/ed/1f1afb2e9e7f38a545d628f864d562a5ae64fe6f7a10e28ffb9b185b4e89/importlib_resources-6.5.2-py3-none-any.whl", hash = "sha256:789cfdc3ed28c78b67a06acb8126751ced69a3d5f79c095a98298cd8a760ccec", size = 37461 },
]

[[package]]
name = "iniconfig"
version = "2.0.0"
source = { registry = "https://pypi.org/simple" }
sdist = { url = "https://files.pythonhosted.org/packages/d7/4b/cbd8e699e64a6f16ca3a8220661b5f83792b3017d0f79807cb8708d33913/iniconfig-2.0.0.tar.gz", hash = "sha256:2d91e135bf72d31a410b17c16da610a82cb55f6b0477d1a902134b24a455b8b3", size = 4646 }
wheels = [
    { url = "https://files.pythonhosted.org/packages/ef/a6/62565a6e1cf69e10f5727360368e451d4b7f58beeac6173dc9db836a5b46/iniconfig-2.0.0-py3-none-any.whl", hash = "sha256:b6a85871a79d2e3b22d2d1b94ac2824226a63c6b741c88f7ae975f18b6778374", size = 5892 },
]

[[package]]
name = "ipykernel"
version = "6.29.5"
source = { registry = "https://pypi.org/simple" }
dependencies = [
    { name = "appnope", marker = "sys_platform == 'darwin'" },
    { name = "comm" },
    { name = "debugpy" },
    { name = "ipython", version = "8.34.0", source = { registry = "https://pypi.org/simple" }, marker = "python_full_version < '3.11'" },
    { name = "ipython", version = "9.0.2", source = { registry = "https://pypi.org/simple" }, marker = "python_full_version >= '3.11'" },
    { name = "jupyter-client" },
    { name = "jupyter-core" },
    { name = "matplotlib-inline" },
    { name = "nest-asyncio" },
    { name = "packaging" },
    { name = "psutil" },
    { name = "pyzmq" },
    { name = "tornado" },
    { name = "traitlets" },
]
sdist = { url = "https://files.pythonhosted.org/packages/e9/5c/67594cb0c7055dc50814b21731c22a601101ea3b1b50a9a1b090e11f5d0f/ipykernel-6.29.5.tar.gz", hash = "sha256:f093a22c4a40f8828f8e330a9c297cb93dcab13bd9678ded6de8e5cf81c56215", size = 163367 }
wheels = [
    { url = "https://files.pythonhosted.org/packages/94/5c/368ae6c01c7628438358e6d337c19b05425727fbb221d2a3c4303c372f42/ipykernel-6.29.5-py3-none-any.whl", hash = "sha256:afdb66ba5aa354b09b91379bac28ae4afebbb30e8b39510c9690afb7a10421b5", size = 117173 },
]

[[package]]
name = "ipython"
version = "8.34.0"
source = { registry = "https://pypi.org/simple" }
resolution-markers = [
    "python_full_version < '3.11'",
]
dependencies = [
    { name = "colorama", marker = "python_full_version < '3.11' and sys_platform == 'win32'" },
    { name = "decorator", marker = "python_full_version < '3.11'" },
    { name = "exceptiongroup", marker = "python_full_version < '3.11'" },
    { name = "jedi", marker = "python_full_version < '3.11'" },
    { name = "matplotlib-inline", marker = "python_full_version < '3.11'" },
    { name = "pexpect", marker = "python_full_version < '3.11' and sys_platform != 'emscripten' and sys_platform != 'win32'" },
    { name = "prompt-toolkit", marker = "python_full_version < '3.11'" },
    { name = "pygments", marker = "python_full_version < '3.11'" },
    { name = "stack-data", marker = "python_full_version < '3.11'" },
    { name = "traitlets", marker = "python_full_version < '3.11'" },
    { name = "typing-extensions", marker = "python_full_version < '3.11'" },
]
sdist = { url = "https://files.pythonhosted.org/packages/13/18/1a60aa62e9d272fcd7e658a89e1c148da10e1a5d38edcbcd834b52ca7492/ipython-8.34.0.tar.gz", hash = "sha256:c31d658e754673ecc6514583e7dda8069e47136eb62458816b7d1e6625948b5a", size = 5508477 }
wheels = [
    { url = "https://files.pythonhosted.org/packages/04/78/45615356bb973904856808183ae2a5fba1f360e9d682314d79766f4b88f2/ipython-8.34.0-py3-none-any.whl", hash = "sha256:0419883fa46e0baa182c5d50ebb8d6b49df1889fdb70750ad6d8cfe678eda6e3", size = 826731 },
]

[[package]]
name = "ipython"
version = "9.0.2"
source = { registry = "https://pypi.org/simple" }
resolution-markers = [
    "python_full_version >= '3.13'",
    "python_full_version == '3.12.*'",
    "python_full_version == '3.11.*'",
]
dependencies = [
    { name = "colorama", marker = "python_full_version >= '3.11' and sys_platform == 'win32'" },
    { name = "decorator", marker = "python_full_version >= '3.11'" },
    { name = "ipython-pygments-lexers", marker = "python_full_version >= '3.11'" },
    { name = "jedi", marker = "python_full_version >= '3.11'" },
    { name = "matplotlib-inline", marker = "python_full_version >= '3.11'" },
    { name = "pexpect", marker = "python_full_version >= '3.11' and sys_platform != 'emscripten' and sys_platform != 'win32'" },
    { name = "prompt-toolkit", marker = "python_full_version >= '3.11'" },
    { name = "pygments", marker = "python_full_version >= '3.11'" },
    { name = "stack-data", marker = "python_full_version >= '3.11'" },
    { name = "traitlets", marker = "python_full_version >= '3.11'" },
    { name = "typing-extensions", marker = "python_full_version == '3.11.*'" },
]
sdist = { url = "https://files.pythonhosted.org/packages/7d/ce/012a0f40ca58a966f87a6e894d6828e2817657cbdf522b02a5d3a87d92ce/ipython-9.0.2.tar.gz", hash = "sha256:ec7b479e3e5656bf4f58c652c120494df1820f4f28f522fb7ca09e213c2aab52", size = 4366102 }
wheels = [
    { url = "https://files.pythonhosted.org/packages/20/3a/917cb9e72f4e1a4ea13c862533205ae1319bd664119189ee5cc9e4e95ebf/ipython-9.0.2-py3-none-any.whl", hash = "sha256:143ef3ea6fb1e1bffb4c74b114051de653ffb7737a3f7ab1670e657ca6ae8c44", size = 600524 },
]

[[package]]
name = "ipython-pygments-lexers"
version = "1.1.1"
source = { registry = "https://pypi.org/simple" }
dependencies = [
    { name = "pygments", marker = "python_full_version >= '3.11'" },
]
sdist = { url = "https://files.pythonhosted.org/packages/ef/4c/5dd1d8af08107f88c7f741ead7a40854b8ac24ddf9ae850afbcf698aa552/ipython_pygments_lexers-1.1.1.tar.gz", hash = "sha256:09c0138009e56b6854f9535736f4171d855c8c08a563a0dcd8022f78355c7e81", size = 8393 }
wheels = [
    { url = "https://files.pythonhosted.org/packages/d9/33/1f075bf72b0b747cb3288d011319aaf64083cf2efef8354174e3ed4540e2/ipython_pygments_lexers-1.1.1-py3-none-any.whl", hash = "sha256:a9462224a505ade19a605f71f8fa63c2048833ce50abc86768a0d81d876dc81c", size = 8074 },
]

[[package]]
name = "itsdangerous"
version = "2.2.0"
source = { registry = "https://pypi.org/simple" }
sdist = { url = "https://files.pythonhosted.org/packages/9c/cb/8ac0172223afbccb63986cc25049b154ecfb5e85932587206f42317be31d/itsdangerous-2.2.0.tar.gz", hash = "sha256:e0050c0b7da1eea53ffaf149c0cfbb5c6e2e2b69c4bef22c81fa6eb73e5f6173", size = 54410 }
wheels = [
    { url = "https://files.pythonhosted.org/packages/04/96/92447566d16df59b2a776c0fb82dbc4d9e07cd95062562af01e408583fc4/itsdangerous-2.2.0-py3-none-any.whl", hash = "sha256:c6242fc49e35958c8b15141343aa660db5fc54d4f13a1db01a3f5891b98700ef", size = 16234 },
]

[[package]]
name = "jax"
version = "0.5.3"
source = { registry = "https://pypi.org/simple" }
dependencies = [
    { name = "jaxlib" },
    { name = "ml-dtypes" },
    { name = "numpy" },
    { name = "opt-einsum" },
    { name = "scipy" },
]
sdist = { url = "https://files.pythonhosted.org/packages/13/e5/dabb73ab10330e9535aba14fc668b04a46fcd8e78f06567c4f4f1adce340/jax-0.5.3.tar.gz", hash = "sha256:f17fcb0fd61dc289394af6ce4de2dada2312f2689bb0d73642c6f026a95fbb2c", size = 2072748 }
wheels = [
    { url = "https://files.pythonhosted.org/packages/86/bb/fdc6513a9aada13fd21e9860e2adee5f6eea2b4f0a145b219288875acb26/jax-0.5.3-py3-none-any.whl", hash = "sha256:1483dc237b4f47e41755d69429e8c3c138736716147cd43bb2b99b259d4e3c41", size = 2406371 },
]

[[package]]
name = "jaxlib"
version = "0.5.3"
source = { registry = "https://pypi.org/simple" }
dependencies = [
    { name = "ml-dtypes" },
    { name = "numpy" },
    { name = "scipy" },
]
wheels = [
    { url = "https://files.pythonhosted.org/packages/2e/12/b1da8468ad843b30976b0e87c6b344ee621fb75ef8bbd39156a303f59059/jaxlib-0.5.3-cp310-cp310-macosx_11_0_arm64.whl", hash = "sha256:48ff5c89fb8a0fe04d475e9ddc074b4879a91d7ab68a51cec5cd1e87f81e6c47", size = 63694868 },
    { url = "https://files.pythonhosted.org/packages/0e/a5/378d71e8bcffbb229a0952d713a2ed766c959a04777abc0ee01b5aac29b7/jaxlib-0.5.3-cp310-cp310-manylinux2014_aarch64.whl", hash = "sha256:972400db4af6e85270d81db5e6e620d31395f0472e510c50dfcd4cb3f72b7220", size = 95766664 },
    { url = "https://files.pythonhosted.org/packages/f1/86/1edf85f425532cbba0180d969f396590dd266909e4dfb0e95f8ee9a8e5fe/jaxlib-0.5.3-cp310-cp310-manylinux2014_x86_64.whl", hash = "sha256:52be6c9775aff738a61170d8c047505c75bb799a45518e66a7a0908127b11785", size = 105118562 },
    { url = "https://files.pythonhosted.org/packages/61/84/427cd89dd7904a4c923a3fc5494daec8d42d824c1a40d7a5d1c985e2f5ac/jaxlib-0.5.3-cp310-cp310-win_amd64.whl", hash = "sha256:b41a6fcaeb374fabc4ee7e74cfed60843bdab607cd54f60a68b7f7655cde2b66", size = 65766784 },
    { url = "https://files.pythonhosted.org/packages/c2/f2/d9397f264141f2289e229b2faf3b3ddb6397b014a09abe234367814f9697/jaxlib-0.5.3-cp311-cp311-macosx_11_0_arm64.whl", hash = "sha256:b62bd8b29e5a4f9bfaa57c8daf6e04820b2c994f448f3dec602d64255545e9f2", size = 63696815 },
    { url = "https://files.pythonhosted.org/packages/e8/91/04bf391a21ccfb299b9952f91d5c082e5f9877221e5d98592875af4a50e4/jaxlib-0.5.3-cp311-cp311-manylinux2014_aarch64.whl", hash = "sha256:a4666f81d72c060ed3e581ded116a9caa9b0a70a148a54cb12a1d3afca3624b5", size = 95770114 },
    { url = "https://files.pythonhosted.org/packages/67/de/50debb40944baa5ba459604578f8c721be9f38c78ef9e8902895566e6a66/jaxlib-0.5.3-cp311-cp311-manylinux2014_x86_64.whl", hash = "sha256:29e1530fc81833216f1e28b578d0c59697654f72ee31c7a44ed7753baf5ac466", size = 105119259 },
    { url = "https://files.pythonhosted.org/packages/20/91/d73c842d1e5cc6b914bb521006d668fbfda4c53cd4424ce9c3a097f6c071/jaxlib-0.5.3-cp311-cp311-win_amd64.whl", hash = "sha256:8eb54e38d789557579f900ea3d70f104a440f8555a9681ed45f4a122dcbfd92e", size = 65765739 },
    { url = "https://files.pythonhosted.org/packages/d5/a5/646af791ccf75641b4df84fb6cb6e3914b0df87ec5fa5f82397fd5dc30ee/jaxlib-0.5.3-cp312-cp312-macosx_11_0_arm64.whl", hash = "sha256:d394dbde4a1c6bd67501cfb29d3819a10b900cb534cc0fc603319f7092f24cfa", size = 63711839 },
    { url = "https://files.pythonhosted.org/packages/53/8c/cbd861e40f0efe7923962ade21919fddcea43fae2794634833e800009b14/jaxlib-0.5.3-cp312-cp312-manylinux2014_aarch64.whl", hash = "sha256:bddf6360377aa1c792e47fd87f307c342e331e5ff3582f940b1bca00f6b4bc73", size = 95764647 },
    { url = "https://files.pythonhosted.org/packages/3e/03/bace4acec295febca9329b3d2dd927b8ac74841e620e0d675f76109b805b/jaxlib-0.5.3-cp312-cp312-manylinux2014_x86_64.whl", hash = "sha256:5a5e88ab1cd6fdf78d69abe3544e8f09cce200dd339bb85fbe3c2ea67f2a5e68", size = 105132789 },
    { url = "https://files.pythonhosted.org/packages/79/f8/34568ec75f53d55b68649b6e1d6befd976fb9646e607954477264f5379ce/jaxlib-0.5.3-cp312-cp312-win_amd64.whl", hash = "sha256:520665929649f29f7d948d4070dbaf3e032a4c1f7c11f2863eac73320fcee784", size = 65789714 },
    { url = "https://files.pythonhosted.org/packages/b4/d0/ed6007cd17dc0f37f950f89e785092d9f0541f3fa6021d029657955206b5/jaxlib-0.5.3-cp313-cp313-macosx_11_0_arm64.whl", hash = "sha256:31321c25282a06a6dfc940507bc14d0a0ac838d8ced6c07aa00a7fae34ce7b3f", size = 63710483 },
    { url = "https://files.pythonhosted.org/packages/36/8f/cafdf24170084de897ffe2a030241c2ba72d12eede85b940a81a94cab156/jaxlib-0.5.3-cp313-cp313-manylinux2014_aarch64.whl", hash = "sha256:e904b92dedfbc7e545725a8d7676987030ae9c069001d94701bc109c6dab4100", size = 95765995 },
    { url = "https://files.pythonhosted.org/packages/86/c7/fc0755ebd999c7c66ac4203d99f958d5ffc0a34eb270f57932ca0213bb54/jaxlib-0.5.3-cp313-cp313-manylinux2014_x86_64.whl", hash = "sha256:bb7593cb7fffcb13963f22fa5229ed960b8fb4ae5ec3b0820048cbd67f1e8e31", size = 105130796 },
    { url = "https://files.pythonhosted.org/packages/83/98/e32da21a490dc408d172ba246d6c47428482fe50d771c3f813e5fc063781/jaxlib-0.5.3-cp313-cp313-win_amd64.whl", hash = "sha256:8019f73a10b1290f988dd3768c684f3a8a147239091c3b790ce7e47e3bbc00bd", size = 65792205 },
]

[[package]]
name = "jedi"
version = "0.19.2"
source = { registry = "https://pypi.org/simple" }
dependencies = [
    { name = "parso" },
]
sdist = { url = "https://files.pythonhosted.org/packages/72/3a/79a912fbd4d8dd6fbb02bf69afd3bb72cf0c729bb3063c6f4498603db17a/jedi-0.19.2.tar.gz", hash = "sha256:4770dc3de41bde3966b02eb84fbcf557fb33cce26ad23da12c742fb50ecb11f0", size = 1231287 }
wheels = [
    { url = "https://files.pythonhosted.org/packages/c0/5a/9cac0c82afec3d09ccd97c8b6502d48f165f9124db81b4bcb90b4af974ee/jedi-0.19.2-py2.py3-none-any.whl", hash = "sha256:a8ef22bde8490f57fe5c7681a3c83cb58874daf72b4784de3cce5b6ef6edb5b9", size = 1572278 },
]

[[package]]
name = "jinja2"
version = "3.1.6"
source = { registry = "https://pypi.org/simple" }
dependencies = [
    { name = "markupsafe" },
]
sdist = { url = "https://files.pythonhosted.org/packages/df/bf/f7da0350254c0ed7c72f3e33cef02e048281fec7ecec5f032d4aac52226b/jinja2-3.1.6.tar.gz", hash = "sha256:0137fb05990d35f1275a587e9aee6d56da821fc83491a0fb838183be43f66d6d", size = 245115 }
wheels = [
    { url = "https://files.pythonhosted.org/packages/62/a1/3d680cbfd5f4b8f15abc1d571870c5fc3e594bb582bc3b64ea099db13e56/jinja2-3.1.6-py3-none-any.whl", hash = "sha256:85ece4451f492d0c13c5dd7c13a64681a86afae63a5f347908daf103ce6d2f67", size = 134899 },
]

[[package]]
name = "json5"
version = "0.10.0"
source = { registry = "https://pypi.org/simple" }
sdist = { url = "https://files.pythonhosted.org/packages/85/3d/bbe62f3d0c05a689c711cff57b2e3ac3d3e526380adb7c781989f075115c/json5-0.10.0.tar.gz", hash = "sha256:e66941c8f0a02026943c52c2eb34ebeb2a6f819a0be05920a6f5243cd30fd559", size = 48202 }
wheels = [
    { url = "https://files.pythonhosted.org/packages/aa/42/797895b952b682c3dafe23b1834507ee7f02f4d6299b65aaa61425763278/json5-0.10.0-py3-none-any.whl", hash = "sha256:19b23410220a7271e8377f81ba8aacba2fdd56947fbb137ee5977cbe1f5e8dfa", size = 34049 },
]

[[package]]
name = "jsonschema"
version = "4.23.0"
source = { registry = "https://pypi.org/simple" }
dependencies = [
    { name = "attrs" },
    { name = "jsonschema-specifications" },
    { name = "referencing" },
    { name = "rpds-py" },
]
sdist = { url = "https://files.pythonhosted.org/packages/38/2e/03362ee4034a4c917f697890ccd4aec0800ccf9ded7f511971c75451deec/jsonschema-4.23.0.tar.gz", hash = "sha256:d71497fef26351a33265337fa77ffeb82423f3ea21283cd9467bb03999266bc4", size = 325778 }
wheels = [
    { url = "https://files.pythonhosted.org/packages/69/4a/4f9dbeb84e8850557c02365a0eee0649abe5eb1d84af92a25731c6c0f922/jsonschema-4.23.0-py3-none-any.whl", hash = "sha256:fbadb6f8b144a8f8cf9f0b89ba94501d143e50411a1278633f56a7acf7fd5566", size = 88462 },
]

[[package]]
name = "jsonschema-specifications"
version = "2024.10.1"
source = { registry = "https://pypi.org/simple" }
dependencies = [
    { name = "referencing" },
]
sdist = { url = "https://files.pythonhosted.org/packages/10/db/58f950c996c793472e336ff3655b13fbcf1e3b359dcf52dcf3ed3b52c352/jsonschema_specifications-2024.10.1.tar.gz", hash = "sha256:0f38b83639958ce1152d02a7f062902c41c8fd20d558b0c34344292d417ae272", size = 15561 }
wheels = [
    { url = "https://files.pythonhosted.org/packages/d1/0f/8910b19ac0670a0f80ce1008e5e751c4a57e14d2c4c13a482aa6079fa9d6/jsonschema_specifications-2024.10.1-py3-none-any.whl", hash = "sha256:a09a0680616357d9a0ecf05c12ad234479f549239d0f5b55f3deea67475da9bf", size = 18459 },
]

[[package]]
name = "jupyter-client"
version = "8.6.3"
source = { registry = "https://pypi.org/simple" }
dependencies = [
    { name = "jupyter-core" },
    { name = "python-dateutil" },
    { name = "pyzmq" },
    { name = "tornado" },
    { name = "traitlets" },
]
sdist = { url = "https://files.pythonhosted.org/packages/71/22/bf9f12fdaeae18019a468b68952a60fe6dbab5d67cd2a103cac7659b41ca/jupyter_client-8.6.3.tar.gz", hash = "sha256:35b3a0947c4a6e9d589eb97d7d4cd5e90f910ee73101611f01283732bd6d9419", size = 342019 }
wheels = [
    { url = "https://files.pythonhosted.org/packages/11/85/b0394e0b6fcccd2c1eeefc230978a6f8cb0c5df1e4cd3e7625735a0d7d1e/jupyter_client-8.6.3-py3-none-any.whl", hash = "sha256:e8a19cc986cc45905ac3362915f410f3af85424b4c0905e94fa5f2cb08e8f23f", size = 106105 },
]

[[package]]
name = "jupyter-core"
version = "5.7.2"
source = { registry = "https://pypi.org/simple" }
dependencies = [
    { name = "platformdirs" },
    { name = "pywin32", marker = "platform_python_implementation != 'PyPy' and sys_platform == 'win32'" },
    { name = "traitlets" },
]
sdist = { url = "https://files.pythonhosted.org/packages/00/11/b56381fa6c3f4cc5d2cf54a7dbf98ad9aa0b339ef7a601d6053538b079a7/jupyter_core-5.7.2.tar.gz", hash = "sha256:aa5f8d32bbf6b431ac830496da7392035d6f61b4f54872f15c4bd2a9c3f536d9", size = 87629 }
wheels = [
    { url = "https://files.pythonhosted.org/packages/c9/fb/108ecd1fe961941959ad0ee4e12ee7b8b1477247f30b1fdfd83ceaf017f0/jupyter_core-5.7.2-py3-none-any.whl", hash = "sha256:4f7315d2f6b4bcf2e3e7cb6e46772eba760ae459cd1f59d29eb57b0a01bd7409", size = 28965 },
]

[[package]]
name = "jupyterlab-pygments"
version = "0.3.0"
source = { registry = "https://pypi.org/simple" }
sdist = { url = "https://files.pythonhosted.org/packages/90/51/9187be60d989df97f5f0aba133fa54e7300f17616e065d1ada7d7646b6d6/jupyterlab_pygments-0.3.0.tar.gz", hash = "sha256:721aca4d9029252b11cfa9d185e5b5af4d54772bb8072f9b7036f4170054d35d", size = 512900 }
wheels = [
    { url = "https://files.pythonhosted.org/packages/b1/dd/ead9d8ea85bf202d90cc513b533f9c363121c7792674f78e0d8a854b63b4/jupyterlab_pygments-0.3.0-py3-none-any.whl", hash = "sha256:841a89020971da1d8693f1a99997aefc5dc424bb1b251fd6322462a1b8842780", size = 15884 },
]

[[package]]
name = "linkify-it-py"
version = "2.0.3"
source = { registry = "https://pypi.org/simple" }
dependencies = [
    { name = "uc-micro-py" },
]
sdist = { url = "https://files.pythonhosted.org/packages/2a/ae/bb56c6828e4797ba5a4821eec7c43b8bf40f69cda4d4f5f8c8a2810ec96a/linkify-it-py-2.0.3.tar.gz", hash = "sha256:68cda27e162e9215c17d786649d1da0021a451bdc436ef9e0fa0ba5234b9b048", size = 27946 }
wheels = [
    { url = "https://files.pythonhosted.org/packages/04/1e/b832de447dee8b582cac175871d2f6c3d5077cc56d5575cadba1fd1cccfa/linkify_it_py-2.0.3-py3-none-any.whl", hash = "sha256:6bcbc417b0ac14323382aef5c5192c0075bf8a9d6b41820a2b66371eac6b6d79", size = 19820 },
]

[[package]]
name = "lit"
version = "18.1.8"
source = { registry = "https://pypi.org/simple" }
sdist = { url = "https://files.pythonhosted.org/packages/47/b4/d7e210971494db7b9a9ac48ff37dfa59a8b14c773f9cf47e6bda58411c0d/lit-18.1.8.tar.gz", hash = "sha256:47c174a186941ae830f04ded76a3444600be67d5e5fb8282c3783fba671c4edb", size = 161127 }
wheels = [
    { url = "https://files.pythonhosted.org/packages/96/06/b36f150fa7c5bcc96a31a4d19a20fddbd1d965b6f02510b57a3bb8d4b930/lit-18.1.8-py3-none-any.whl", hash = "sha256:a873ff7acd76e746368da32eb7355625e2e55a2baaab884c9cc130f2ee0300f7", size = 96365 },
]

[[package]]
name = "marimo"
version = "0.11.22"
source = { registry = "https://pypi.org/simple" }
dependencies = [
    { name = "click" },
    { name = "docutils" },
    { name = "itsdangerous" },
    { name = "jedi" },
    { name = "markdown" },
    { name = "narwhals" },
    { name = "packaging" },
    { name = "psutil" },
    { name = "pycrdt" },
    { name = "pygments" },
    { name = "pymdown-extensions" },
    { name = "pyyaml" },
    { name = "ruff" },
    { name = "starlette" },
    { name = "tomlkit" },
    { name = "typing-extensions", marker = "python_full_version < '3.11'" },
    { name = "uvicorn" },
    { name = "websockets" },
]
sdist = { url = "https://files.pythonhosted.org/packages/29/64/a967c89f648b26ede672b662f348110eec055754b2693c480e6a8367b7aa/marimo-0.11.22.tar.gz", hash = "sha256:2379e685bed0807c98034adf39376025c8ec7971f9ab105cbf391f2b77c5627a", size = 10675029 }
wheels = [
    { url = "https://files.pythonhosted.org/packages/76/da/637a4432d23b259e5bdcd8680936b8bcd392b6a594f3b9801cd96b752a37/marimo-0.11.22-py3-none-any.whl", hash = "sha256:37cc815b975e98ab142ca8203d61cffdfb7959bd27ca59a833dc72fe0ec289b9", size = 11020271 },
]

[[package]]
name = "markdown"
version = "3.7"
source = { registry = "https://pypi.org/simple" }
sdist = { url = "https://files.pythonhosted.org/packages/54/28/3af612670f82f4c056911fbbbb42760255801b3068c48de792d354ff4472/markdown-3.7.tar.gz", hash = "sha256:2ae2471477cfd02dbbf038d5d9bc226d40def84b4fe2986e49b59b6b472bbed2", size = 357086 }
wheels = [
    { url = "https://files.pythonhosted.org/packages/3f/08/83871f3c50fc983b88547c196d11cf8c3340e37c32d2e9d6152abe2c61f7/Markdown-3.7-py3-none-any.whl", hash = "sha256:7eb6df5690b81a1d7942992c97fad2938e956e79df20cbc6186e9c3a77b1c803", size = 106349 },
]

[[package]]
name = "markdown-it-py"
version = "3.0.0"
source = { registry = "https://pypi.org/simple" }
dependencies = [
    { name = "mdurl" },
]
sdist = { url = "https://files.pythonhosted.org/packages/38/71/3b932df36c1a044d397a1f92d1cf91ee0a503d91e470cbd670aa66b07ed0/markdown-it-py-3.0.0.tar.gz", hash = "sha256:e3f60a94fa066dc52ec76661e37c851cb232d92f9886b15cb560aaada2df8feb", size = 74596 }
wheels = [
    { url = "https://files.pythonhosted.org/packages/42/d7/1ec15b46af6af88f19b8e5ffea08fa375d433c998b8a7639e76935c14f1f/markdown_it_py-3.0.0-py3-none-any.whl", hash = "sha256:355216845c60bd96232cd8d8c40e8f9765cc86f46880e43a8fd22dc1a1a8cab1", size = 87528 },
]

[package.optional-dependencies]
linkify = [
    { name = "linkify-it-py" },
]
plugins = [
    { name = "mdit-py-plugins" },
]

[[package]]
name = "markupsafe"
version = "3.0.2"
source = { registry = "https://pypi.org/simple" }
sdist = { url = "https://files.pythonhosted.org/packages/b2/97/5d42485e71dfc078108a86d6de8fa46db44a1a9295e89c5d6d4a06e23a62/markupsafe-3.0.2.tar.gz", hash = "sha256:ee55d3edf80167e48ea11a923c7386f4669df67d7994554387f84e7d8b0a2bf0", size = 20537 }
wheels = [
    { url = "https://files.pythonhosted.org/packages/04/90/d08277ce111dd22f77149fd1a5d4653eeb3b3eaacbdfcbae5afb2600eebd/MarkupSafe-3.0.2-cp310-cp310-macosx_10_9_universal2.whl", hash = "sha256:7e94c425039cde14257288fd61dcfb01963e658efbc0ff54f5306b06054700f8", size = 14357 },
    { url = "https://files.pythonhosted.org/packages/04/e1/6e2194baeae0bca1fae6629dc0cbbb968d4d941469cbab11a3872edff374/MarkupSafe-3.0.2-cp310-cp310-macosx_11_0_arm64.whl", hash = "sha256:9e2d922824181480953426608b81967de705c3cef4d1af983af849d7bd619158", size = 12393 },
    { url = "https://files.pythonhosted.org/packages/1d/69/35fa85a8ece0a437493dc61ce0bb6d459dcba482c34197e3efc829aa357f/MarkupSafe-3.0.2-cp310-cp310-manylinux_2_17_aarch64.manylinux2014_aarch64.whl", hash = "sha256:38a9ef736c01fccdd6600705b09dc574584b89bea478200c5fbf112a6b0d5579", size = 21732 },
    { url = "https://files.pythonhosted.org/packages/22/35/137da042dfb4720b638d2937c38a9c2df83fe32d20e8c8f3185dbfef05f7/MarkupSafe-3.0.2-cp310-cp310-manylinux_2_17_x86_64.manylinux2014_x86_64.whl", hash = "sha256:bbcb445fa71794da8f178f0f6d66789a28d7319071af7a496d4d507ed566270d", size = 20866 },
    { url = "https://files.pythonhosted.org/packages/29/28/6d029a903727a1b62edb51863232152fd335d602def598dade38996887f0/MarkupSafe-3.0.2-cp310-cp310-manylinux_2_5_i686.manylinux1_i686.manylinux_2_17_i686.manylinux2014_i686.whl", hash = "sha256:57cb5a3cf367aeb1d316576250f65edec5bb3be939e9247ae594b4bcbc317dfb", size = 20964 },
    { url = "https://files.pythonhosted.org/packages/cc/cd/07438f95f83e8bc028279909d9c9bd39e24149b0d60053a97b2bc4f8aa51/MarkupSafe-3.0.2-cp310-cp310-musllinux_1_2_aarch64.whl", hash = "sha256:3809ede931876f5b2ec92eef964286840ed3540dadf803dd570c3b7e13141a3b", size = 21977 },
    { url = "https://files.pythonhosted.org/packages/29/01/84b57395b4cc062f9c4c55ce0df7d3108ca32397299d9df00fedd9117d3d/MarkupSafe-3.0.2-cp310-cp310-musllinux_1_2_i686.whl", hash = "sha256:e07c3764494e3776c602c1e78e298937c3315ccc9043ead7e685b7f2b8d47b3c", size = 21366 },
    { url = "https://files.pythonhosted.org/packages/bd/6e/61ebf08d8940553afff20d1fb1ba7294b6f8d279df9fd0c0db911b4bbcfd/MarkupSafe-3.0.2-cp310-cp310-musllinux_1_2_x86_64.whl", hash = "sha256:b424c77b206d63d500bcb69fa55ed8d0e6a3774056bdc4839fc9298a7edca171", size = 21091 },
    { url = "https://files.pythonhosted.org/packages/11/23/ffbf53694e8c94ebd1e7e491de185124277964344733c45481f32ede2499/MarkupSafe-3.0.2-cp310-cp310-win32.whl", hash = "sha256:fcabf5ff6eea076f859677f5f0b6b5c1a51e70a376b0579e0eadef8db48c6b50", size = 15065 },
    { url = "https://files.pythonhosted.org/packages/44/06/e7175d06dd6e9172d4a69a72592cb3f7a996a9c396eee29082826449bbc3/MarkupSafe-3.0.2-cp310-cp310-win_amd64.whl", hash = "sha256:6af100e168aa82a50e186c82875a5893c5597a0c1ccdb0d8b40240b1f28b969a", size = 15514 },
    { url = "https://files.pythonhosted.org/packages/6b/28/bbf83e3f76936960b850435576dd5e67034e200469571be53f69174a2dfd/MarkupSafe-3.0.2-cp311-cp311-macosx_10_9_universal2.whl", hash = "sha256:9025b4018f3a1314059769c7bf15441064b2207cb3f065e6ea1e7359cb46db9d", size = 14353 },
    { url = "https://files.pythonhosted.org/packages/6c/30/316d194b093cde57d448a4c3209f22e3046c5bb2fb0820b118292b334be7/MarkupSafe-3.0.2-cp311-cp311-macosx_11_0_arm64.whl", hash = "sha256:93335ca3812df2f366e80509ae119189886b0f3c2b81325d39efdb84a1e2ae93", size = 12392 },
    { url = "https://files.pythonhosted.org/packages/f2/96/9cdafba8445d3a53cae530aaf83c38ec64c4d5427d975c974084af5bc5d2/MarkupSafe-3.0.2-cp311-cp311-manylinux_2_17_aarch64.manylinux2014_aarch64.whl", hash = "sha256:2cb8438c3cbb25e220c2ab33bb226559e7afb3baec11c4f218ffa7308603c832", size = 23984 },
    { url = "https://files.pythonhosted.org/packages/f1/a4/aefb044a2cd8d7334c8a47d3fb2c9f328ac48cb349468cc31c20b539305f/MarkupSafe-3.0.2-cp311-cp311-manylinux_2_17_x86_64.manylinux2014_x86_64.whl", hash = "sha256:a123e330ef0853c6e822384873bef7507557d8e4a082961e1defa947aa59ba84", size = 23120 },
    { url = "https://files.pythonhosted.org/packages/8d/21/5e4851379f88f3fad1de30361db501300d4f07bcad047d3cb0449fc51f8c/MarkupSafe-3.0.2-cp311-cp311-manylinux_2_5_i686.manylinux1_i686.manylinux_2_17_i686.manylinux2014_i686.whl", hash = "sha256:1e084f686b92e5b83186b07e8a17fc09e38fff551f3602b249881fec658d3eca", size = 23032 },
    { url = "https://files.pythonhosted.org/packages/00/7b/e92c64e079b2d0d7ddf69899c98842f3f9a60a1ae72657c89ce2655c999d/MarkupSafe-3.0.2-cp311-cp311-musllinux_1_2_aarch64.whl", hash = "sha256:d8213e09c917a951de9d09ecee036d5c7d36cb6cb7dbaece4c71a60d79fb9798", size = 24057 },
    { url = "https://files.pythonhosted.org/packages/f9/ac/46f960ca323037caa0a10662ef97d0a4728e890334fc156b9f9e52bcc4ca/MarkupSafe-3.0.2-cp311-cp311-musllinux_1_2_i686.whl", hash = "sha256:5b02fb34468b6aaa40dfc198d813a641e3a63b98c2b05a16b9f80b7ec314185e", size = 23359 },
    { url = "https://files.pythonhosted.org/packages/69/84/83439e16197337b8b14b6a5b9c2105fff81d42c2a7c5b58ac7b62ee2c3b1/MarkupSafe-3.0.2-cp311-cp311-musllinux_1_2_x86_64.whl", hash = "sha256:0bff5e0ae4ef2e1ae4fdf2dfd5b76c75e5c2fa4132d05fc1b0dabcd20c7e28c4", size = 23306 },
    { url = "https://files.pythonhosted.org/packages/9a/34/a15aa69f01e2181ed8d2b685c0d2f6655d5cca2c4db0ddea775e631918cd/MarkupSafe-3.0.2-cp311-cp311-win32.whl", hash = "sha256:6c89876f41da747c8d3677a2b540fb32ef5715f97b66eeb0c6b66f5e3ef6f59d", size = 15094 },
    { url = "https://files.pythonhosted.org/packages/da/b8/3a3bd761922d416f3dc5d00bfbed11f66b1ab89a0c2b6e887240a30b0f6b/MarkupSafe-3.0.2-cp311-cp311-win_amd64.whl", hash = "sha256:70a87b411535ccad5ef2f1df5136506a10775d267e197e4cf531ced10537bd6b", size = 15521 },
    { url = "https://files.pythonhosted.org/packages/22/09/d1f21434c97fc42f09d290cbb6350d44eb12f09cc62c9476effdb33a18aa/MarkupSafe-3.0.2-cp312-cp312-macosx_10_13_universal2.whl", hash = "sha256:9778bd8ab0a994ebf6f84c2b949e65736d5575320a17ae8984a77fab08db94cf", size = 14274 },
    { url = "https://files.pythonhosted.org/packages/6b/b0/18f76bba336fa5aecf79d45dcd6c806c280ec44538b3c13671d49099fdd0/MarkupSafe-3.0.2-cp312-cp312-macosx_11_0_arm64.whl", hash = "sha256:846ade7b71e3536c4e56b386c2a47adf5741d2d8b94ec9dc3e92e5e1ee1e2225", size = 12348 },
    { url = "https://files.pythonhosted.org/packages/e0/25/dd5c0f6ac1311e9b40f4af06c78efde0f3b5cbf02502f8ef9501294c425b/MarkupSafe-3.0.2-cp312-cp312-manylinux_2_17_aarch64.manylinux2014_aarch64.whl", hash = "sha256:1c99d261bd2d5f6b59325c92c73df481e05e57f19837bdca8413b9eac4bd8028", size = 24149 },
    { url = "https://files.pythonhosted.org/packages/f3/f0/89e7aadfb3749d0f52234a0c8c7867877876e0a20b60e2188e9850794c17/MarkupSafe-3.0.2-cp312-cp312-manylinux_2_17_x86_64.manylinux2014_x86_64.whl", hash = "sha256:e17c96c14e19278594aa4841ec148115f9c7615a47382ecb6b82bd8fea3ab0c8", size = 23118 },
    { url = "https://files.pythonhosted.org/packages/d5/da/f2eeb64c723f5e3777bc081da884b414671982008c47dcc1873d81f625b6/MarkupSafe-3.0.2-cp312-cp312-manylinux_2_5_i686.manylinux1_i686.manylinux_2_17_i686.manylinux2014_i686.whl", hash = "sha256:88416bd1e65dcea10bc7569faacb2c20ce071dd1f87539ca2ab364bf6231393c", size = 22993 },
    { url = "https://files.pythonhosted.org/packages/da/0e/1f32af846df486dce7c227fe0f2398dc7e2e51d4a370508281f3c1c5cddc/MarkupSafe-3.0.2-cp312-cp312-musllinux_1_2_aarch64.whl", hash = "sha256:2181e67807fc2fa785d0592dc2d6206c019b9502410671cc905d132a92866557", size = 24178 },
    { url = "https://files.pythonhosted.org/packages/c4/f6/bb3ca0532de8086cbff5f06d137064c8410d10779c4c127e0e47d17c0b71/MarkupSafe-3.0.2-cp312-cp312-musllinux_1_2_i686.whl", hash = "sha256:52305740fe773d09cffb16f8ed0427942901f00adedac82ec8b67752f58a1b22", size = 23319 },
    { url = "https://files.pythonhosted.org/packages/a2/82/8be4c96ffee03c5b4a034e60a31294daf481e12c7c43ab8e34a1453ee48b/MarkupSafe-3.0.2-cp312-cp312-musllinux_1_2_x86_64.whl", hash = "sha256:ad10d3ded218f1039f11a75f8091880239651b52e9bb592ca27de44eed242a48", size = 23352 },
    { url = "https://files.pythonhosted.org/packages/51/ae/97827349d3fcffee7e184bdf7f41cd6b88d9919c80f0263ba7acd1bbcb18/MarkupSafe-3.0.2-cp312-cp312-win32.whl", hash = "sha256:0f4ca02bea9a23221c0182836703cbf8930c5e9454bacce27e767509fa286a30", size = 15097 },
    { url = "https://files.pythonhosted.org/packages/c1/80/a61f99dc3a936413c3ee4e1eecac96c0da5ed07ad56fd975f1a9da5bc630/MarkupSafe-3.0.2-cp312-cp312-win_amd64.whl", hash = "sha256:8e06879fc22a25ca47312fbe7c8264eb0b662f6db27cb2d3bbbc74b1df4b9b87", size = 15601 },
    { url = "https://files.pythonhosted.org/packages/83/0e/67eb10a7ecc77a0c2bbe2b0235765b98d164d81600746914bebada795e97/MarkupSafe-3.0.2-cp313-cp313-macosx_10_13_universal2.whl", hash = "sha256:ba9527cdd4c926ed0760bc301f6728ef34d841f405abf9d4f959c478421e4efd", size = 14274 },
    { url = "https://files.pythonhosted.org/packages/2b/6d/9409f3684d3335375d04e5f05744dfe7e9f120062c9857df4ab490a1031a/MarkupSafe-3.0.2-cp313-cp313-macosx_11_0_arm64.whl", hash = "sha256:f8b3d067f2e40fe93e1ccdd6b2e1d16c43140e76f02fb1319a05cf2b79d99430", size = 12352 },
    { url = "https://files.pythonhosted.org/packages/d2/f5/6eadfcd3885ea85fe2a7c128315cc1bb7241e1987443d78c8fe712d03091/MarkupSafe-3.0.2-cp313-cp313-manylinux_2_17_aarch64.manylinux2014_aarch64.whl", hash = "sha256:569511d3b58c8791ab4c2e1285575265991e6d8f8700c7be0e88f86cb0672094", size = 24122 },
    { url = "https://files.pythonhosted.org/packages/0c/91/96cf928db8236f1bfab6ce15ad070dfdd02ed88261c2afafd4b43575e9e9/MarkupSafe-3.0.2-cp313-cp313-manylinux_2_17_x86_64.manylinux2014_x86_64.whl", hash = "sha256:15ab75ef81add55874e7ab7055e9c397312385bd9ced94920f2802310c930396", size = 23085 },
    { url = "https://files.pythonhosted.org/packages/c2/cf/c9d56af24d56ea04daae7ac0940232d31d5a8354f2b457c6d856b2057d69/MarkupSafe-3.0.2-cp313-cp313-manylinux_2_5_i686.manylinux1_i686.manylinux_2_17_i686.manylinux2014_i686.whl", hash = "sha256:f3818cb119498c0678015754eba762e0d61e5b52d34c8b13d770f0719f7b1d79", size = 22978 },
    { url = "https://files.pythonhosted.org/packages/2a/9f/8619835cd6a711d6272d62abb78c033bda638fdc54c4e7f4272cf1c0962b/MarkupSafe-3.0.2-cp313-cp313-musllinux_1_2_aarch64.whl", hash = "sha256:cdb82a876c47801bb54a690c5ae105a46b392ac6099881cdfb9f6e95e4014c6a", size = 24208 },
    { url = "https://files.pythonhosted.org/packages/f9/bf/176950a1792b2cd2102b8ffeb5133e1ed984547b75db47c25a67d3359f77/MarkupSafe-3.0.2-cp313-cp313-musllinux_1_2_i686.whl", hash = "sha256:cabc348d87e913db6ab4aa100f01b08f481097838bdddf7c7a84b7575b7309ca", size = 23357 },
    { url = "https://files.pythonhosted.org/packages/ce/4f/9a02c1d335caabe5c4efb90e1b6e8ee944aa245c1aaaab8e8a618987d816/MarkupSafe-3.0.2-cp313-cp313-musllinux_1_2_x86_64.whl", hash = "sha256:444dcda765c8a838eaae23112db52f1efaf750daddb2d9ca300bcae1039adc5c", size = 23344 },
    { url = "https://files.pythonhosted.org/packages/ee/55/c271b57db36f748f0e04a759ace9f8f759ccf22b4960c270c78a394f58be/MarkupSafe-3.0.2-cp313-cp313-win32.whl", hash = "sha256:bcf3e58998965654fdaff38e58584d8937aa3096ab5354d493c77d1fdd66d7a1", size = 15101 },
    { url = "https://files.pythonhosted.org/packages/29/88/07df22d2dd4df40aba9f3e402e6dc1b8ee86297dddbad4872bd5e7b0094f/MarkupSafe-3.0.2-cp313-cp313-win_amd64.whl", hash = "sha256:e6a2a455bd412959b57a172ce6328d2dd1f01cb2135efda2e4576e8a23fa3b0f", size = 15603 },
    { url = "https://files.pythonhosted.org/packages/62/6a/8b89d24db2d32d433dffcd6a8779159da109842434f1dd2f6e71f32f738c/MarkupSafe-3.0.2-cp313-cp313t-macosx_10_13_universal2.whl", hash = "sha256:b5a6b3ada725cea8a5e634536b1b01c30bcdcd7f9c6fff4151548d5bf6b3a36c", size = 14510 },
    { url = "https://files.pythonhosted.org/packages/7a/06/a10f955f70a2e5a9bf78d11a161029d278eeacbd35ef806c3fd17b13060d/MarkupSafe-3.0.2-cp313-cp313t-macosx_11_0_arm64.whl", hash = "sha256:a904af0a6162c73e3edcb969eeeb53a63ceeb5d8cf642fade7d39e7963a22ddb", size = 12486 },
    { url = "https://files.pythonhosted.org/packages/34/cf/65d4a571869a1a9078198ca28f39fba5fbb910f952f9dbc5220afff9f5e6/MarkupSafe-3.0.2-cp313-cp313t-manylinux_2_17_aarch64.manylinux2014_aarch64.whl", hash = "sha256:4aa4e5faecf353ed117801a068ebab7b7e09ffb6e1d5e412dc852e0da018126c", size = 25480 },
    { url = "https://files.pythonhosted.org/packages/0c/e3/90e9651924c430b885468b56b3d597cabf6d72be4b24a0acd1fa0e12af67/MarkupSafe-3.0.2-cp313-cp313t-manylinux_2_17_x86_64.manylinux2014_x86_64.whl", hash = "sha256:c0ef13eaeee5b615fb07c9a7dadb38eac06a0608b41570d8ade51c56539e509d", size = 23914 },
    { url = "https://files.pythonhosted.org/packages/66/8c/6c7cf61f95d63bb866db39085150df1f2a5bd3335298f14a66b48e92659c/MarkupSafe-3.0.2-cp313-cp313t-manylinux_2_5_i686.manylinux1_i686.manylinux_2_17_i686.manylinux2014_i686.whl", hash = "sha256:d16a81a06776313e817c951135cf7340a3e91e8c1ff2fac444cfd75fffa04afe", size = 23796 },
    { url = "https://files.pythonhosted.org/packages/bb/35/cbe9238ec3f47ac9a7c8b3df7a808e7cb50fe149dc7039f5f454b3fba218/MarkupSafe-3.0.2-cp313-cp313t-musllinux_1_2_aarch64.whl", hash = "sha256:6381026f158fdb7c72a168278597a5e3a5222e83ea18f543112b2662a9b699c5", size = 25473 },
    { url = "https://files.pythonhosted.org/packages/e6/32/7621a4382488aa283cc05e8984a9c219abad3bca087be9ec77e89939ded9/MarkupSafe-3.0.2-cp313-cp313t-musllinux_1_2_i686.whl", hash = "sha256:3d79d162e7be8f996986c064d1c7c817f6df3a77fe3d6859f6f9e7be4b8c213a", size = 24114 },
    { url = "https://files.pythonhosted.org/packages/0d/80/0985960e4b89922cb5a0bac0ed39c5b96cbc1a536a99f30e8c220a996ed9/MarkupSafe-3.0.2-cp313-cp313t-musllinux_1_2_x86_64.whl", hash = "sha256:131a3c7689c85f5ad20f9f6fb1b866f402c445b220c19fe4308c0b147ccd2ad9", size = 24098 },
    { url = "https://files.pythonhosted.org/packages/82/78/fedb03c7d5380df2427038ec8d973587e90561b2d90cd472ce9254cf348b/MarkupSafe-3.0.2-cp313-cp313t-win32.whl", hash = "sha256:ba8062ed2cf21c07a9e295d5b8a2a5ce678b913b45fdf68c32d95d6c1291e0b6", size = 15208 },
    { url = "https://files.pythonhosted.org/packages/4f/65/6079a46068dfceaeabb5dcad6d674f5f5c61a6fa5673746f42a9f4c233b3/MarkupSafe-3.0.2-cp313-cp313t-win_amd64.whl", hash = "sha256:e444a31f8db13eb18ada366ab3cf45fd4b31e4db1236a4448f68778c1d1a5a2f", size = 15739 },
]

[[package]]
name = "matplotlib-inline"
version = "0.1.7"
source = { registry = "https://pypi.org/simple" }
dependencies = [
    { name = "traitlets" },
]
sdist = { url = "https://files.pythonhosted.org/packages/99/5b/a36a337438a14116b16480db471ad061c36c3694df7c2084a0da7ba538b7/matplotlib_inline-0.1.7.tar.gz", hash = "sha256:8423b23ec666be3d16e16b60bdd8ac4e86e840ebd1dd11a30b9f117f2fa0ab90", size = 8159 }
wheels = [
    { url = "https://files.pythonhosted.org/packages/8f/8e/9ad090d3553c280a8060fbf6e24dc1c0c29704ee7d1c372f0c174aa59285/matplotlib_inline-0.1.7-py3-none-any.whl", hash = "sha256:df192d39a4ff8f21b1895d72e6a13f5fcc5099f00fa84384e0ea28c2cc0653ca", size = 9899 },
]

[[package]]
name = "mdit-py-plugins"
version = "0.4.2"
source = { registry = "https://pypi.org/simple" }
dependencies = [
    { name = "markdown-it-py" },
]
sdist = { url = "https://files.pythonhosted.org/packages/19/03/a2ecab526543b152300717cf232bb4bb8605b6edb946c845016fa9c9c9fd/mdit_py_plugins-0.4.2.tar.gz", hash = "sha256:5f2cd1fdb606ddf152d37ec30e46101a60512bc0e5fa1a7002c36647b09e26b5", size = 43542 }
wheels = [
    { url = "https://files.pythonhosted.org/packages/a7/f7/7782a043553ee469c1ff49cfa1cdace2d6bf99a1f333cf38676b3ddf30da/mdit_py_plugins-0.4.2-py3-none-any.whl", hash = "sha256:0c673c3f889399a33b95e88d2f0d111b4447bdfea7f237dab2d488f459835636", size = 55316 },
]

[[package]]
name = "mdurl"
version = "0.1.2"
source = { registry = "https://pypi.org/simple" }
sdist = { url = "https://files.pythonhosted.org/packages/d6/54/cfe61301667036ec958cb99bd3efefba235e65cdeb9c84d24a8293ba1d90/mdurl-0.1.2.tar.gz", hash = "sha256:bb413d29f5eea38f31dd4754dd7377d4465116fb207585f97bf925588687c1ba", size = 8729 }
wheels = [
    { url = "https://files.pythonhosted.org/packages/b3/38/89ba8ad64ae25be8de66a6d463314cf1eb366222074cfda9ee839c56a4b4/mdurl-0.1.2-py3-none-any.whl", hash = "sha256:84008a41e51615a49fc9966191ff91509e3c40b939176e643fd50a5c2196b8f8", size = 9979 },
]

[[package]]
name = "mergedeep"
version = "1.3.4"
source = { registry = "https://pypi.org/simple" }
sdist = { url = "https://files.pythonhosted.org/packages/3a/41/580bb4006e3ed0361b8151a01d324fb03f420815446c7def45d02f74c270/mergedeep-1.3.4.tar.gz", hash = "sha256:0096d52e9dad9939c3d975a774666af186eda617e6ca84df4c94dec30004f2a8", size = 4661 }
wheels = [
    { url = "https://files.pythonhosted.org/packages/2c/19/04f9b178c2d8a15b076c8b5140708fa6ffc5601fb6f1e975537072df5b2a/mergedeep-1.3.4-py3-none-any.whl", hash = "sha256:70775750742b25c0d8f36c55aed03d24c3384d17c951b3175d898bd778ef0307", size = 6354 },
]

[[package]]
name = "mistune"
version = "3.1.2"
source = { registry = "https://pypi.org/simple" }
dependencies = [
    { name = "typing-extensions", marker = "python_full_version < '3.11'" },
]
sdist = { url = "https://files.pythonhosted.org/packages/80/f7/f6d06304c61c2a73213c0a4815280f70d985429cda26272f490e42119c1a/mistune-3.1.2.tar.gz", hash = "sha256:733bf018ba007e8b5f2d3a9eb624034f6ee26c4ea769a98ec533ee111d504dff", size = 94613 }
wheels = [
    { url = "https://files.pythonhosted.org/packages/12/92/30b4e54c4d7c48c06db61595cffbbf4f19588ea177896f9b78f0fbe021fd/mistune-3.1.2-py3-none-any.whl", hash = "sha256:4b47731332315cdca99e0ded46fc0004001c1299ff773dfb48fbe1fd226de319", size = 53696 },
]

[[package]]
name = "mkdocs"
version = "1.6.1"
source = { registry = "https://pypi.org/simple" }
dependencies = [
    { name = "click" },
    { name = "colorama", marker = "sys_platform == 'win32'" },
    { name = "ghp-import" },
    { name = "jinja2" },
    { name = "markdown" },
    { name = "markupsafe" },
    { name = "mergedeep" },
    { name = "mkdocs-get-deps" },
    { name = "packaging" },
    { name = "pathspec" },
    { name = "pyyaml" },
    { name = "pyyaml-env-tag" },
    { name = "watchdog" },
]
sdist = { url = "https://files.pythonhosted.org/packages/bc/c6/bbd4f061bd16b378247f12953ffcb04786a618ce5e904b8c5a01a0309061/mkdocs-1.6.1.tar.gz", hash = "sha256:7b432f01d928c084353ab39c57282f29f92136665bdd6abf7c1ec8d822ef86f2", size = 3889159 }
wheels = [
    { url = "https://files.pythonhosted.org/packages/22/5b/dbc6a8cddc9cfa9c4971d59fb12bb8d42e161b7e7f8cc89e49137c5b279c/mkdocs-1.6.1-py3-none-any.whl", hash = "sha256:db91759624d1647f3f34aa0c3f327dd2601beae39a366d6e064c03468d35c20e", size = 3864451 },
]

[[package]]
name = "mkdocs-autorefs"
version = "1.4.1"
source = { registry = "https://pypi.org/simple" }
dependencies = [
    { name = "markdown" },
    { name = "markupsafe" },
    { name = "mkdocs" },
]
sdist = { url = "https://files.pythonhosted.org/packages/c2/44/140469d87379c02f1e1870315f3143718036a983dd0416650827b8883192/mkdocs_autorefs-1.4.1.tar.gz", hash = "sha256:4b5b6235a4becb2b10425c2fa191737e415b37aa3418919db33e5d774c9db079", size = 4131355 }
wheels = [
    { url = "https://files.pythonhosted.org/packages/f8/29/1125f7b11db63e8e32bcfa0752a4eea30abff3ebd0796f808e14571ddaa2/mkdocs_autorefs-1.4.1-py3-none-any.whl", hash = "sha256:9793c5ac06a6ebbe52ec0f8439256e66187badf4b5334b5fde0b128ec134df4f", size = 5782047 },
]

[[package]]
name = "mkdocs-gen-files"
version = "0.5.0"
source = { registry = "https://pypi.org/simple" }
dependencies = [
    { name = "mkdocs" },
]
sdist = { url = "https://files.pythonhosted.org/packages/48/85/2d634462fd59136197d3126ca431ffb666f412e3db38fd5ce3a60566303e/mkdocs_gen_files-0.5.0.tar.gz", hash = "sha256:4c7cf256b5d67062a788f6b1d035e157fc1a9498c2399be9af5257d4ff4d19bc", size = 7539 }
wheels = [
    { url = "https://files.pythonhosted.org/packages/e7/0f/1e55b3fd490ad2cecb6e7b31892d27cb9fc4218ec1dab780440ba8579e74/mkdocs_gen_files-0.5.0-py3-none-any.whl", hash = "sha256:7ac060096f3f40bd19039e7277dd3050be9a453c8ac578645844d4d91d7978ea", size = 8380 },
]

[[package]]
name = "mkdocs-get-deps"
version = "0.2.0"
source = { registry = "https://pypi.org/simple" }
dependencies = [
    { name = "mergedeep" },
    { name = "platformdirs" },
    { name = "pyyaml" },
]
sdist = { url = "https://files.pythonhosted.org/packages/98/f5/ed29cd50067784976f25ed0ed6fcd3c2ce9eb90650aa3b2796ddf7b6870b/mkdocs_get_deps-0.2.0.tar.gz", hash = "sha256:162b3d129c7fad9b19abfdcb9c1458a651628e4b1dea628ac68790fb3061c60c", size = 10239 }
wheels = [
    { url = "https://files.pythonhosted.org/packages/9f/d4/029f984e8d3f3b6b726bd33cafc473b75e9e44c0f7e80a5b29abc466bdea/mkdocs_get_deps-0.2.0-py3-none-any.whl", hash = "sha256:2bf11d0b133e77a0dd036abeeb06dec8775e46efa526dc70667d8863eefc6134", size = 9521 },
]

[[package]]
name = "mkdocs-material"
version = "9.6.8"
source = { registry = "https://pypi.org/simple" }
dependencies = [
    { name = "babel" },
    { name = "backrefs" },
    { name = "colorama" },
    { name = "jinja2" },
    { name = "markdown" },
    { name = "mkdocs" },
    { name = "mkdocs-material-extensions" },
    { name = "paginate" },
    { name = "pygments" },
    { name = "pymdown-extensions" },
    { name = "requests" },
]
sdist = { url = "https://files.pythonhosted.org/packages/10/0a/17557708cfc6a11a1a941199b6b54a8990b297d910db81a43f1082b11e1b/mkdocs_material-9.6.8.tar.gz", hash = "sha256:8de31bb7566379802532b248bd56d9c4bc834afc4625884bf5769f9412c6a354", size = 3948078 }
wheels = [
    { url = "https://files.pythonhosted.org/packages/18/fd/0e6aa44f5b4fb5a386f19c398222a6c75a313d52567ba992bad691cf0d80/mkdocs_material-9.6.8-py3-none-any.whl", hash = "sha256:0a51532dd8aa80b232546c073fe3ef60dfaef1b1b12196ac7191ee01702d1cf8", size = 8697857 },
]

[[package]]
name = "mkdocs-material-extensions"
version = "1.3.1"
source = { registry = "https://pypi.org/simple" }
sdist = { url = "https://files.pythonhosted.org/packages/79/9b/9b4c96d6593b2a541e1cb8b34899a6d021d208bb357042823d4d2cabdbe7/mkdocs_material_extensions-1.3.1.tar.gz", hash = "sha256:10c9511cea88f568257f960358a467d12b970e1f7b2c0e5fb2bb48cab1928443", size = 11847 }
wheels = [
    { url = "https://files.pythonhosted.org/packages/5b/54/662a4743aa81d9582ee9339d4ffa3c8fd40a4965e033d77b9da9774d3960/mkdocs_material_extensions-1.3.1-py3-none-any.whl", hash = "sha256:adff8b62700b25cb77b53358dad940f3ef973dd6db797907c49e3c2ef3ab4e31", size = 8728 },
]

[[package]]
name = "mkdocstrings"
version = "0.29.0"
source = { registry = "https://pypi.org/simple" }
dependencies = [
    { name = "jinja2" },
    { name = "markdown" },
    { name = "markupsafe" },
    { name = "mkdocs" },
    { name = "mkdocs-autorefs" },
    { name = "pymdown-extensions" },
]
sdist = { url = "https://files.pythonhosted.org/packages/8e/4d/a9484dc5d926295bdf308f1f6c4f07fcc99735b970591edc414d401fcc91/mkdocstrings-0.29.0.tar.gz", hash = "sha256:3657be1384543ce0ee82112c3e521bbf48e41303aa0c229b9ffcccba057d922e", size = 1212185 }
wheels = [
    { url = "https://files.pythonhosted.org/packages/15/47/eb876dfd84e48f31ff60897d161b309cf6a04ca270155b0662aae562b3fb/mkdocstrings-0.29.0-py3-none-any.whl", hash = "sha256:8ea98358d2006f60befa940fdebbbc88a26b37ecbcded10be726ba359284f73d", size = 1630824 },
]

[package.optional-dependencies]
python = [
    { name = "mkdocstrings-python" },
]

[[package]]
name = "mkdocstrings-python"
version = "1.16.5"
source = { registry = "https://pypi.org/simple" }
dependencies = [
    { name = "griffe" },
    { name = "mkdocs-autorefs" },
    { name = "mkdocstrings" },
    { name = "typing-extensions", marker = "python_full_version < '3.11'" },
]
sdist = { url = "https://files.pythonhosted.org/packages/a1/81/3575e451682e0ed3c39e9b57d1fd30590cd28a965131ead14bf2efe34a1b/mkdocstrings_python-1.16.5.tar.gz", hash = "sha256:706b28dd0f59249a7c22cc5d517c9521e06c030b57e2a5478e1928a58f900abb", size = 426979 }
wheels = [
    { url = "https://files.pythonhosted.org/packages/5c/27/42f8a520111a4dde9722f08ca75d761b68722158b2232b63def061de12a8/mkdocstrings_python-1.16.5-py3-none-any.whl", hash = "sha256:0899a12e356eab8e83720c63e15d0ff51cd96603216c837618de346e086b39ba", size = 451550 },
]

[[package]]
name = "ml-dtypes"
version = "0.5.1"
source = { registry = "https://pypi.org/simple" }
dependencies = [
    { name = "numpy" },
]
sdist = { url = "https://files.pythonhosted.org/packages/32/49/6e67c334872d2c114df3020e579f3718c333198f8312290e09ec0216703a/ml_dtypes-0.5.1.tar.gz", hash = "sha256:ac5b58559bb84a95848ed6984eb8013249f90b6bab62aa5acbad876e256002c9", size = 698772 }
wheels = [
    { url = "https://files.pythonhosted.org/packages/f4/88/11ebdbc75445eeb5b6869b708a0d787d1ed812ff86c2170bbfb95febdce1/ml_dtypes-0.5.1-cp310-cp310-macosx_10_9_universal2.whl", hash = "sha256:bd73f51957949069573ff783563486339a9285d72e2f36c18e0c1aa9ca7eb190", size = 671450 },
    { url = "https://files.pythonhosted.org/packages/a4/a4/9321cae435d6140f9b0e7af8334456a854b60e3a9c6101280a16e3594965/ml_dtypes-0.5.1-cp310-cp310-manylinux_2_17_aarch64.manylinux2014_aarch64.whl", hash = "sha256:810512e2eccdfc3b41eefa3a27402371a3411453a1efc7e9c000318196140fed", size = 4621075 },
    { url = "https://files.pythonhosted.org/packages/16/d8/4502e12c6a10d42e13a552e8d97f20198e3cf82a0d1411ad50be56a5077c/ml_dtypes-0.5.1-cp310-cp310-manylinux_2_17_x86_64.manylinux2014_x86_64.whl", hash = "sha256:141b2ea2f20bb10802ddca55d91fe21231ef49715cfc971998e8f2a9838f3dbe", size = 4738414 },
    { url = "https://files.pythonhosted.org/packages/6b/7e/bc54ae885e4d702e60a4bf50aa9066ff35e9c66b5213d11091f6bffb3036/ml_dtypes-0.5.1-cp310-cp310-win_amd64.whl", hash = "sha256:26ebcc69d7b779c8f129393e99732961b5cc33fcff84090451f448c89b0e01b4", size = 209718 },
    { url = "https://files.pythonhosted.org/packages/c9/fd/691335926126bb9beeb030b61a28f462773dcf16b8e8a2253b599013a303/ml_dtypes-0.5.1-cp311-cp311-macosx_10_9_universal2.whl", hash = "sha256:023ce2f502efd4d6c1e0472cc58ce3640d051d40e71e27386bed33901e201327", size = 671448 },
    { url = "https://files.pythonhosted.org/packages/ff/a6/63832d91f2feb250d865d069ba1a5d0c686b1f308d1c74ce9764472c5e22/ml_dtypes-0.5.1-cp311-cp311-manylinux_2_17_aarch64.manylinux2014_aarch64.whl", hash = "sha256:7000b6e4d8ef07542c05044ec5d8bbae1df083b3f56822c3da63993a113e716f", size = 4625792 },
    { url = "https://files.pythonhosted.org/packages/cc/2a/5421fd3dbe6eef9b844cc9d05f568b9fb568503a2e51cb1eb4443d9fc56b/ml_dtypes-0.5.1-cp311-cp311-manylinux_2_17_x86_64.manylinux2014_x86_64.whl", hash = "sha256:c09526488c3a9e8b7a23a388d4974b670a9a3dd40c5c8a61db5593ce9b725bab", size = 4743893 },
    { url = "https://files.pythonhosted.org/packages/60/30/d3f0fc9499a22801219679a7f3f8d59f1429943c6261f445fb4bfce20718/ml_dtypes-0.5.1-cp311-cp311-win_amd64.whl", hash = "sha256:15ad0f3b0323ce96c24637a88a6f44f6713c64032f27277b069f285c3cf66478", size = 209712 },
    { url = "https://files.pythonhosted.org/packages/47/56/1bb21218e1e692506c220ffabd456af9733fba7aa1b14f73899979f4cc20/ml_dtypes-0.5.1-cp312-cp312-macosx_10_9_universal2.whl", hash = "sha256:6f462f5eca22fb66d7ff9c4744a3db4463af06c49816c4b6ac89b16bfcdc592e", size = 670372 },
    { url = "https://files.pythonhosted.org/packages/20/95/d8bd96a3b60e00bf31bd78ca4bdd2d6bbaf5acb09b42844432d719d34061/ml_dtypes-0.5.1-cp312-cp312-manylinux_2_17_aarch64.manylinux2014_aarch64.whl", hash = "sha256:6f76232163b5b9c34291b54621ee60417601e2e4802a188a0ea7157cd9b323f4", size = 4635946 },
    { url = "https://files.pythonhosted.org/packages/08/57/5d58fad4124192b1be42f68bd0c0ddaa26e44a730ff8c9337adade2f5632/ml_dtypes-0.5.1-cp312-cp312-manylinux_2_17_x86_64.manylinux2014_x86_64.whl", hash = "sha256:ad4953c5eb9c25a56d11a913c2011d7e580a435ef5145f804d98efa14477d390", size = 4694804 },
    { url = "https://files.pythonhosted.org/packages/38/bc/c4260e4a6c6bf684d0313308de1c860467275221d5e7daf69b3fcddfdd0b/ml_dtypes-0.5.1-cp312-cp312-win_amd64.whl", hash = "sha256:9626d0bca1fb387d5791ca36bacbba298c5ef554747b7ebeafefb4564fc83566", size = 210853 },
    { url = "https://files.pythonhosted.org/packages/0f/92/bb6a3d18e16fddd18ce6d5f480e1919b33338c70e18cba831c6ae59812ee/ml_dtypes-0.5.1-cp313-cp313-macosx_10_13_universal2.whl", hash = "sha256:12651420130ee7cc13059fc56dac6ad300c3af3848b802d475148c9defd27c23", size = 667696 },
    { url = "https://files.pythonhosted.org/packages/6d/29/cfc89d842767e9a51146043b0fa18332c2b38f8831447e6cb1160e3c6102/ml_dtypes-0.5.1-cp313-cp313-manylinux_2_17_aarch64.manylinux2014_aarch64.whl", hash = "sha256:c9945669d3dadf8acb40ec2e57d38c985d8c285ea73af57fc5b09872c516106d", size = 4638365 },
    { url = "https://files.pythonhosted.org/packages/be/26/adc36e3ea09603d9f6d114894e1c1b7b8e8a9ef6d0b031cc270c6624a37c/ml_dtypes-0.5.1-cp313-cp313-manylinux_2_17_x86_64.manylinux2014_x86_64.whl", hash = "sha256:bf9975bda82a99dc935f2ae4c83846d86df8fd6ba179614acac8e686910851da", size = 4702722 },
    { url = "https://files.pythonhosted.org/packages/da/8a/a2b9375c94077e5a488a624a195621407846f504068ce22ccf805c674156/ml_dtypes-0.5.1-cp313-cp313-win_amd64.whl", hash = "sha256:fd918d4e6a4e0c110e2e05be7a7814d10dc1b95872accbf6512b80a109b71ae1", size = 210850 },
    { url = "https://files.pythonhosted.org/packages/52/38/703169100fdde27957f061d4d0ea3e00525775a09acaccf7e655d9609d55/ml_dtypes-0.5.1-cp313-cp313t-macosx_10_13_universal2.whl", hash = "sha256:05f23447a1c20ddf4dc7c2c661aa9ed93fcb2658f1017c204d1e758714dc28a8", size = 693043 },
    { url = "https://files.pythonhosted.org/packages/28/ff/4e234c9c23e0d456f5da5a326c103bf890c746d93351524d987e41f438b3/ml_dtypes-0.5.1-cp313-cp313t-manylinux_2_17_aarch64.manylinux2014_aarch64.whl", hash = "sha256:1b7fbe5571fdf28fd3aaab3ef4aafc847de9ebf263be959958c1ca58ec8eadf5", size = 4903946 },
    { url = "https://files.pythonhosted.org/packages/b7/45/c1a1ccfdd02bc4173ca0f4a2d327683a27df85797b885eb1da1ca325b85c/ml_dtypes-0.5.1-cp313-cp313t-manylinux_2_17_x86_64.manylinux2014_x86_64.whl", hash = "sha256:d13755f8e8445b3870114e5b6240facaa7cb0c3361e54beba3e07fa912a6e12b", size = 5052731 },
]

[[package]]
name = "mpmath"
version = "1.3.0"
source = { registry = "https://pypi.org/simple" }
sdist = { url = "https://files.pythonhosted.org/packages/e0/47/dd32fa426cc72114383ac549964eecb20ecfd886d1e5ccf5340b55b02f57/mpmath-1.3.0.tar.gz", hash = "sha256:7a28eb2a9774d00c7bc92411c19a89209d5da7c4c9a9e227be8330a23a25b91f", size = 508106 }
wheels = [
    { url = "https://files.pythonhosted.org/packages/43/e3/7d92a15f894aa0c9c4b49b8ee9ac9850d6e63b03c9c32c0367a13ae62209/mpmath-1.3.0-py3-none-any.whl", hash = "sha256:a0b2b9fe80bbcd81a6647ff13108738cfb482d481d826cc0e02f5b35e5c88d2c", size = 536198 },
]

[[package]]
name = "msgpack"
version = "1.1.0"
source = { registry = "https://pypi.org/simple" }
sdist = { url = "https://files.pythonhosted.org/packages/cb/d0/7555686ae7ff5731205df1012ede15dd9d927f6227ea151e901c7406af4f/msgpack-1.1.0.tar.gz", hash = "sha256:dd432ccc2c72b914e4cb77afce64aab761c1137cc698be3984eee260bcb2896e", size = 167260 }
wheels = [
    { url = "https://files.pythonhosted.org/packages/4b/f9/a892a6038c861fa849b11a2bb0502c07bc698ab6ea53359e5771397d883b/msgpack-1.1.0-cp310-cp310-macosx_10_9_universal2.whl", hash = "sha256:7ad442d527a7e358a469faf43fda45aaf4ac3249c8310a82f0ccff9164e5dccd", size = 150428 },
    { url = "https://files.pythonhosted.org/packages/df/7a/d174cc6a3b6bb85556e6a046d3193294a92f9a8e583cdbd46dc8a1d7e7f4/msgpack-1.1.0-cp310-cp310-macosx_10_9_x86_64.whl", hash = "sha256:74bed8f63f8f14d75eec75cf3d04ad581da6b914001b474a5d3cd3372c8cc27d", size = 84131 },
    { url = "https://files.pythonhosted.org/packages/08/52/bf4fbf72f897a23a56b822997a72c16de07d8d56d7bf273242f884055682/msgpack-1.1.0-cp310-cp310-macosx_11_0_arm64.whl", hash = "sha256:914571a2a5b4e7606997e169f64ce53a8b1e06f2cf2c3a7273aa106236d43dd5", size = 81215 },
    { url = "https://files.pythonhosted.org/packages/02/95/dc0044b439b518236aaf012da4677c1b8183ce388411ad1b1e63c32d8979/msgpack-1.1.0-cp310-cp310-manylinux_2_17_aarch64.manylinux2014_aarch64.whl", hash = "sha256:c921af52214dcbb75e6bdf6a661b23c3e6417f00c603dd2070bccb5c3ef499f5", size = 371229 },
    { url = "https://files.pythonhosted.org/packages/ff/75/09081792db60470bef19d9c2be89f024d366b1e1973c197bb59e6aabc647/msgpack-1.1.0-cp310-cp310-manylinux_2_17_x86_64.manylinux2014_x86_64.whl", hash = "sha256:d8ce0b22b890be5d252de90d0e0d119f363012027cf256185fc3d474c44b1b9e", size = 378034 },
    { url = "https://files.pythonhosted.org/packages/32/d3/c152e0c55fead87dd948d4b29879b0f14feeeec92ef1fd2ec21b107c3f49/msgpack-1.1.0-cp310-cp310-manylinux_2_5_i686.manylinux1_i686.manylinux_2_17_i686.manylinux2014_i686.whl", hash = "sha256:73322a6cc57fcee3c0c57c4463d828e9428275fb85a27aa2aa1a92fdc42afd7b", size = 363070 },
    { url = "https://files.pythonhosted.org/packages/d9/2c/82e73506dd55f9e43ac8aa007c9dd088c6f0de2aa19e8f7330e6a65879fc/msgpack-1.1.0-cp310-cp310-musllinux_1_2_aarch64.whl", hash = "sha256:e1f3c3d21f7cf67bcf2da8e494d30a75e4cf60041d98b3f79875afb5b96f3a3f", size = 359863 },
    { url = "https://files.pythonhosted.org/packages/cb/a0/3d093b248837094220e1edc9ec4337de3443b1cfeeb6e0896af8ccc4cc7a/msgpack-1.1.0-cp310-cp310-musllinux_1_2_i686.whl", hash = "sha256:64fc9068d701233effd61b19efb1485587560b66fe57b3e50d29c5d78e7fef68", size = 368166 },
    { url = "https://files.pythonhosted.org/packages/e4/13/7646f14f06838b406cf5a6ddbb7e8dc78b4996d891ab3b93c33d1ccc8678/msgpack-1.1.0-cp310-cp310-musllinux_1_2_x86_64.whl", hash = "sha256:42f754515e0f683f9c79210a5d1cad631ec3d06cea5172214d2176a42e67e19b", size = 370105 },
    { url = "https://files.pythonhosted.org/packages/67/fa/dbbd2443e4578e165192dabbc6a22c0812cda2649261b1264ff515f19f15/msgpack-1.1.0-cp310-cp310-win32.whl", hash = "sha256:3df7e6b05571b3814361e8464f9304c42d2196808e0119f55d0d3e62cd5ea044", size = 68513 },
    { url = "https://files.pythonhosted.org/packages/24/ce/c2c8fbf0ded750cb63cbcbb61bc1f2dfd69e16dca30a8af8ba80ec182dcd/msgpack-1.1.0-cp310-cp310-win_amd64.whl", hash = "sha256:685ec345eefc757a7c8af44a3032734a739f8c45d1b0ac45efc5d8977aa4720f", size = 74687 },
    { url = "https://files.pythonhosted.org/packages/b7/5e/a4c7154ba65d93be91f2f1e55f90e76c5f91ccadc7efc4341e6f04c8647f/msgpack-1.1.0-cp311-cp311-macosx_10_9_universal2.whl", hash = "sha256:3d364a55082fb2a7416f6c63ae383fbd903adb5a6cf78c5b96cc6316dc1cedc7", size = 150803 },
    { url = "https://files.pythonhosted.org/packages/60/c2/687684164698f1d51c41778c838d854965dd284a4b9d3a44beba9265c931/msgpack-1.1.0-cp311-cp311-macosx_10_9_x86_64.whl", hash = "sha256:79ec007767b9b56860e0372085f8504db5d06bd6a327a335449508bbee9648fa", size = 84343 },
    { url = "https://files.pythonhosted.org/packages/42/ae/d3adea9bb4a1342763556078b5765e666f8fdf242e00f3f6657380920972/msgpack-1.1.0-cp311-cp311-macosx_11_0_arm64.whl", hash = "sha256:6ad622bf7756d5a497d5b6836e7fc3752e2dd6f4c648e24b1803f6048596f701", size = 81408 },
    { url = "https://files.pythonhosted.org/packages/dc/17/6313325a6ff40ce9c3207293aee3ba50104aed6c2c1559d20d09e5c1ff54/msgpack-1.1.0-cp311-cp311-manylinux_2_17_aarch64.manylinux2014_aarch64.whl", hash = "sha256:8e59bca908d9ca0de3dc8684f21ebf9a690fe47b6be93236eb40b99af28b6ea6", size = 396096 },
    { url = "https://files.pythonhosted.org/packages/a8/a1/ad7b84b91ab5a324e707f4c9761633e357820b011a01e34ce658c1dda7cc/msgpack-1.1.0-cp311-cp311-manylinux_2_17_x86_64.manylinux2014_x86_64.whl", hash = "sha256:5e1da8f11a3dd397f0a32c76165cf0c4eb95b31013a94f6ecc0b280c05c91b59", size = 403671 },
    { url = "https://files.pythonhosted.org/packages/bb/0b/fd5b7c0b308bbf1831df0ca04ec76fe2f5bf6319833646b0a4bd5e9dc76d/msgpack-1.1.0-cp311-cp311-manylinux_2_5_i686.manylinux1_i686.manylinux_2_17_i686.manylinux2014_i686.whl", hash = "sha256:452aff037287acb1d70a804ffd022b21fa2bb7c46bee884dbc864cc9024128a0", size = 387414 },
    { url = "https://files.pythonhosted.org/packages/f0/03/ff8233b7c6e9929a1f5da3c7860eccd847e2523ca2de0d8ef4878d354cfa/msgpack-1.1.0-cp311-cp311-musllinux_1_2_aarch64.whl", hash = "sha256:8da4bf6d54ceed70e8861f833f83ce0814a2b72102e890cbdfe4b34764cdd66e", size = 383759 },
    { url = "https://files.pythonhosted.org/packages/1f/1b/eb82e1fed5a16dddd9bc75f0854b6e2fe86c0259c4353666d7fab37d39f4/msgpack-1.1.0-cp311-cp311-musllinux_1_2_i686.whl", hash = "sha256:41c991beebf175faf352fb940bf2af9ad1fb77fd25f38d9142053914947cdbf6", size = 394405 },
    { url = "https://files.pythonhosted.org/packages/90/2e/962c6004e373d54ecf33d695fb1402f99b51832631e37c49273cc564ffc5/msgpack-1.1.0-cp311-cp311-musllinux_1_2_x86_64.whl", hash = "sha256:a52a1f3a5af7ba1c9ace055b659189f6c669cf3657095b50f9602af3a3ba0fe5", size = 396041 },
    { url = "https://files.pythonhosted.org/packages/f8/20/6e03342f629474414860c48aeffcc2f7f50ddaf351d95f20c3f1c67399a8/msgpack-1.1.0-cp311-cp311-win32.whl", hash = "sha256:58638690ebd0a06427c5fe1a227bb6b8b9fdc2bd07701bec13c2335c82131a88", size = 68538 },
    { url = "https://files.pythonhosted.org/packages/aa/c4/5a582fc9a87991a3e6f6800e9bb2f3c82972912235eb9539954f3e9997c7/msgpack-1.1.0-cp311-cp311-win_amd64.whl", hash = "sha256:fd2906780f25c8ed5d7b323379f6138524ba793428db5d0e9d226d3fa6aa1788", size = 74871 },
    { url = "https://files.pythonhosted.org/packages/e1/d6/716b7ca1dbde63290d2973d22bbef1b5032ca634c3ff4384a958ec3f093a/msgpack-1.1.0-cp312-cp312-macosx_10_9_universal2.whl", hash = "sha256:d46cf9e3705ea9485687aa4001a76e44748b609d260af21c4ceea7f2212a501d", size = 152421 },
    { url = "https://files.pythonhosted.org/packages/70/da/5312b067f6773429cec2f8f08b021c06af416bba340c912c2ec778539ed6/msgpack-1.1.0-cp312-cp312-macosx_10_9_x86_64.whl", hash = "sha256:5dbad74103df937e1325cc4bfeaf57713be0b4f15e1c2da43ccdd836393e2ea2", size = 85277 },
    { url = "https://files.pythonhosted.org/packages/28/51/da7f3ae4462e8bb98af0d5bdf2707f1b8c65a0d4f496e46b6afb06cbc286/msgpack-1.1.0-cp312-cp312-macosx_11_0_arm64.whl", hash = "sha256:58dfc47f8b102da61e8949708b3eafc3504509a5728f8b4ddef84bd9e16ad420", size = 82222 },
    { url = "https://files.pythonhosted.org/packages/33/af/dc95c4b2a49cff17ce47611ca9ba218198806cad7796c0b01d1e332c86bb/msgpack-1.1.0-cp312-cp312-manylinux_2_17_aarch64.manylinux2014_aarch64.whl", hash = "sha256:4676e5be1b472909b2ee6356ff425ebedf5142427842aa06b4dfd5117d1ca8a2", size = 392971 },
    { url = "https://files.pythonhosted.org/packages/f1/54/65af8de681fa8255402c80eda2a501ba467921d5a7a028c9c22a2c2eedb5/msgpack-1.1.0-cp312-cp312-manylinux_2_17_x86_64.manylinux2014_x86_64.whl", hash = "sha256:17fb65dd0bec285907f68b15734a993ad3fc94332b5bb21b0435846228de1f39", size = 401403 },
    { url = "https://files.pythonhosted.org/packages/97/8c/e333690777bd33919ab7024269dc3c41c76ef5137b211d776fbb404bfead/msgpack-1.1.0-cp312-cp312-manylinux_2_5_i686.manylinux1_i686.manylinux_2_17_i686.manylinux2014_i686.whl", hash = "sha256:a51abd48c6d8ac89e0cfd4fe177c61481aca2d5e7ba42044fd218cfd8ea9899f", size = 385356 },
    { url = "https://files.pythonhosted.org/packages/57/52/406795ba478dc1c890559dd4e89280fa86506608a28ccf3a72fbf45df9f5/msgpack-1.1.0-cp312-cp312-musllinux_1_2_aarch64.whl", hash = "sha256:2137773500afa5494a61b1208619e3871f75f27b03bcfca7b3a7023284140247", size = 383028 },
    { url = "https://files.pythonhosted.org/packages/e7/69/053b6549bf90a3acadcd8232eae03e2fefc87f066a5b9fbb37e2e608859f/msgpack-1.1.0-cp312-cp312-musllinux_1_2_i686.whl", hash = "sha256:398b713459fea610861c8a7b62a6fec1882759f308ae0795b5413ff6a160cf3c", size = 391100 },
    { url = "https://files.pythonhosted.org/packages/23/f0/d4101d4da054f04274995ddc4086c2715d9b93111eb9ed49686c0f7ccc8a/msgpack-1.1.0-cp312-cp312-musllinux_1_2_x86_64.whl", hash = "sha256:06f5fd2f6bb2a7914922d935d3b8bb4a7fff3a9a91cfce6d06c13bc42bec975b", size = 394254 },
    { url = "https://files.pythonhosted.org/packages/1c/12/cf07458f35d0d775ff3a2dc5559fa2e1fcd06c46f1ef510e594ebefdca01/msgpack-1.1.0-cp312-cp312-win32.whl", hash = "sha256:ad33e8400e4ec17ba782f7b9cf868977d867ed784a1f5f2ab46e7ba53b6e1e1b", size = 69085 },
    { url = "https://files.pythonhosted.org/packages/73/80/2708a4641f7d553a63bc934a3eb7214806b5b39d200133ca7f7afb0a53e8/msgpack-1.1.0-cp312-cp312-win_amd64.whl", hash = "sha256:115a7af8ee9e8cddc10f87636767857e7e3717b7a2e97379dc2054712693e90f", size = 75347 },
    { url = "https://files.pythonhosted.org/packages/c8/b0/380f5f639543a4ac413e969109978feb1f3c66e931068f91ab6ab0f8be00/msgpack-1.1.0-cp313-cp313-macosx_10_13_universal2.whl", hash = "sha256:071603e2f0771c45ad9bc65719291c568d4edf120b44eb36324dcb02a13bfddf", size = 151142 },
    { url = "https://files.pythonhosted.org/packages/c8/ee/be57e9702400a6cb2606883d55b05784fada898dfc7fd12608ab1fdb054e/msgpack-1.1.0-cp313-cp313-macosx_10_13_x86_64.whl", hash = "sha256:0f92a83b84e7c0749e3f12821949d79485971f087604178026085f60ce109330", size = 84523 },
    { url = "https://files.pythonhosted.org/packages/7e/3a/2919f63acca3c119565449681ad08a2f84b2171ddfcff1dba6959db2cceb/msgpack-1.1.0-cp313-cp313-macosx_11_0_arm64.whl", hash = "sha256:4a1964df7b81285d00a84da4e70cb1383f2e665e0f1f2a7027e683956d04b734", size = 81556 },
    { url = "https://files.pythonhosted.org/packages/7c/43/a11113d9e5c1498c145a8925768ea2d5fce7cbab15c99cda655aa09947ed/msgpack-1.1.0-cp313-cp313-manylinux_2_17_aarch64.manylinux2014_aarch64.whl", hash = "sha256:59caf6a4ed0d164055ccff8fe31eddc0ebc07cf7326a2aaa0dbf7a4001cd823e", size = 392105 },
    { url = "https://files.pythonhosted.org/packages/2d/7b/2c1d74ca6c94f70a1add74a8393a0138172207dc5de6fc6269483519d048/msgpack-1.1.0-cp313-cp313-manylinux_2_17_x86_64.manylinux2014_x86_64.whl", hash = "sha256:0907e1a7119b337971a689153665764adc34e89175f9a34793307d9def08e6ca", size = 399979 },
    { url = "https://files.pythonhosted.org/packages/82/8c/cf64ae518c7b8efc763ca1f1348a96f0e37150061e777a8ea5430b413a74/msgpack-1.1.0-cp313-cp313-manylinux_2_5_i686.manylinux1_i686.manylinux_2_17_i686.manylinux2014_i686.whl", hash = "sha256:65553c9b6da8166e819a6aa90ad15288599b340f91d18f60b2061f402b9a4915", size = 383816 },
    { url = "https://files.pythonhosted.org/packages/69/86/a847ef7a0f5ef3fa94ae20f52a4cacf596a4e4a010197fbcc27744eb9a83/msgpack-1.1.0-cp313-cp313-musllinux_1_2_aarch64.whl", hash = "sha256:7a946a8992941fea80ed4beae6bff74ffd7ee129a90b4dd5cf9c476a30e9708d", size = 380973 },
    { url = "https://files.pythonhosted.org/packages/aa/90/c74cf6e1126faa93185d3b830ee97246ecc4fe12cf9d2d31318ee4246994/msgpack-1.1.0-cp313-cp313-musllinux_1_2_i686.whl", hash = "sha256:4b51405e36e075193bc051315dbf29168d6141ae2500ba8cd80a522964e31434", size = 387435 },
    { url = "https://files.pythonhosted.org/packages/7a/40/631c238f1f338eb09f4acb0f34ab5862c4e9d7eda11c1b685471a4c5ea37/msgpack-1.1.0-cp313-cp313-musllinux_1_2_x86_64.whl", hash = "sha256:b4c01941fd2ff87c2a934ee6055bda4ed353a7846b8d4f341c428109e9fcde8c", size = 399082 },
    { url = "https://files.pythonhosted.org/packages/e9/1b/fa8a952be252a1555ed39f97c06778e3aeb9123aa4cccc0fd2acd0b4e315/msgpack-1.1.0-cp313-cp313-win32.whl", hash = "sha256:7c9a35ce2c2573bada929e0b7b3576de647b0defbd25f5139dcdaba0ae35a4cc", size = 69037 },
    { url = "https://files.pythonhosted.org/packages/b6/bc/8bd826dd03e022153bfa1766dcdec4976d6c818865ed54223d71f07862b3/msgpack-1.1.0-cp313-cp313-win_amd64.whl", hash = "sha256:bce7d9e614a04d0883af0b3d4d501171fbfca038f12c77fa838d9f198147a23f", size = 75140 },
]

[[package]]
name = "multidict"
version = "6.1.0"
source = { registry = "https://pypi.org/simple" }
dependencies = [
    { name = "typing-extensions", marker = "python_full_version < '3.11'" },
]
sdist = { url = "https://files.pythonhosted.org/packages/d6/be/504b89a5e9ca731cd47487e91c469064f8ae5af93b7259758dcfc2b9c848/multidict-6.1.0.tar.gz", hash = "sha256:22ae2ebf9b0c69d206c003e2f6a914ea33f0a932d4aa16f236afc049d9958f4a", size = 64002 }
wheels = [
    { url = "https://files.pythonhosted.org/packages/29/68/259dee7fd14cf56a17c554125e534f6274c2860159692a414d0b402b9a6d/multidict-6.1.0-cp310-cp310-macosx_10_9_universal2.whl", hash = "sha256:3380252550e372e8511d49481bd836264c009adb826b23fefcc5dd3c69692f60", size = 48628 },
    { url = "https://files.pythonhosted.org/packages/50/79/53ba256069fe5386a4a9e80d4e12857ced9de295baf3e20c68cdda746e04/multidict-6.1.0-cp310-cp310-macosx_10_9_x86_64.whl", hash = "sha256:99f826cbf970077383d7de805c0681799491cb939c25450b9b5b3ced03ca99f1", size = 29327 },
    { url = "https://files.pythonhosted.org/packages/ff/10/71f1379b05b196dae749b5ac062e87273e3f11634f447ebac12a571d90ae/multidict-6.1.0-cp310-cp310-macosx_11_0_arm64.whl", hash = "sha256:a114d03b938376557927ab23f1e950827c3b893ccb94b62fd95d430fd0e5cf53", size = 29689 },
    { url = "https://files.pythonhosted.org/packages/71/45/70bac4f87438ded36ad4793793c0095de6572d433d98575a5752629ef549/multidict-6.1.0-cp310-cp310-manylinux_2_17_aarch64.manylinux2014_aarch64.whl", hash = "sha256:b1c416351ee6271b2f49b56ad7f308072f6f44b37118d69c2cad94f3fa8a40d5", size = 126639 },
    { url = "https://files.pythonhosted.org/packages/80/cf/17f35b3b9509b4959303c05379c4bfb0d7dd05c3306039fc79cf035bbac0/multidict-6.1.0-cp310-cp310-manylinux_2_17_ppc64le.manylinux2014_ppc64le.whl", hash = "sha256:6b5d83030255983181005e6cfbac1617ce9746b219bc2aad52201ad121226581", size = 134315 },
    { url = "https://files.pythonhosted.org/packages/ef/1f/652d70ab5effb33c031510a3503d4d6efc5ec93153562f1ee0acdc895a57/multidict-6.1.0-cp310-cp310-manylinux_2_17_s390x.manylinux2014_s390x.whl", hash = "sha256:3e97b5e938051226dc025ec80980c285b053ffb1e25a3db2a3aa3bc046bf7f56", size = 129471 },
    { url = "https://files.pythonhosted.org/packages/a6/64/2dd6c4c681688c0165dea3975a6a4eab4944ea30f35000f8b8af1df3148c/multidict-6.1.0-cp310-cp310-manylinux_2_17_x86_64.manylinux2014_x86_64.whl", hash = "sha256:d618649d4e70ac6efcbba75be98b26ef5078faad23592f9b51ca492953012429", size = 124585 },
    { url = "https://files.pythonhosted.org/packages/87/56/e6ee5459894c7e554b57ba88f7257dc3c3d2d379cb15baaa1e265b8c6165/multidict-6.1.0-cp310-cp310-manylinux_2_5_i686.manylinux1_i686.manylinux_2_17_i686.manylinux2014_i686.whl", hash = "sha256:10524ebd769727ac77ef2278390fb0068d83f3acb7773792a5080f2b0abf7748", size = 116957 },
    { url = "https://files.pythonhosted.org/packages/36/9e/616ce5e8d375c24b84f14fc263c7ef1d8d5e8ef529dbc0f1df8ce71bb5b8/multidict-6.1.0-cp310-cp310-musllinux_1_2_aarch64.whl", hash = "sha256:ff3827aef427c89a25cc96ded1759271a93603aba9fb977a6d264648ebf989db", size = 128609 },
    { url = "https://files.pythonhosted.org/packages/8c/4f/4783e48a38495d000f2124020dc96bacc806a4340345211b1ab6175a6cb4/multidict-6.1.0-cp310-cp310-musllinux_1_2_i686.whl", hash = "sha256:06809f4f0f7ab7ea2cabf9caca7d79c22c0758b58a71f9d32943ae13c7ace056", size = 123016 },
    { url = "https://files.pythonhosted.org/packages/3e/b3/4950551ab8fc39862ba5e9907dc821f896aa829b4524b4deefd3e12945ab/multidict-6.1.0-cp310-cp310-musllinux_1_2_ppc64le.whl", hash = "sha256:f179dee3b863ab1c59580ff60f9d99f632f34ccb38bf67a33ec6b3ecadd0fd76", size = 133542 },
    { url = "https://files.pythonhosted.org/packages/96/4d/f0ce6ac9914168a2a71df117935bb1f1781916acdecbb43285e225b484b8/multidict-6.1.0-cp310-cp310-musllinux_1_2_s390x.whl", hash = "sha256:aaed8b0562be4a0876ee3b6946f6869b7bcdb571a5d1496683505944e268b160", size = 130163 },
    { url = "https://files.pythonhosted.org/packages/be/72/17c9f67e7542a49dd252c5ae50248607dfb780bcc03035907dafefb067e3/multidict-6.1.0-cp310-cp310-musllinux_1_2_x86_64.whl", hash = "sha256:3c8b88a2ccf5493b6c8da9076fb151ba106960a2df90c2633f342f120751a9e7", size = 126832 },
    { url = "https://files.pythonhosted.org/packages/71/9f/72d719e248cbd755c8736c6d14780533a1606ffb3fbb0fbd77da9f0372da/multidict-6.1.0-cp310-cp310-win32.whl", hash = "sha256:4a9cb68166a34117d6646c0023c7b759bf197bee5ad4272f420a0141d7eb03a0", size = 26402 },
    { url = "https://files.pythonhosted.org/packages/04/5a/d88cd5d00a184e1ddffc82aa2e6e915164a6d2641ed3606e766b5d2f275a/multidict-6.1.0-cp310-cp310-win_amd64.whl", hash = "sha256:20b9b5fbe0b88d0bdef2012ef7dee867f874b72528cf1d08f1d59b0e3850129d", size = 28800 },
    { url = "https://files.pythonhosted.org/packages/93/13/df3505a46d0cd08428e4c8169a196131d1b0c4b515c3649829258843dde6/multidict-6.1.0-cp311-cp311-macosx_10_9_universal2.whl", hash = "sha256:3efe2c2cb5763f2f1b275ad2bf7a287d3f7ebbef35648a9726e3b69284a4f3d6", size = 48570 },
    { url = "https://files.pythonhosted.org/packages/f0/e1/a215908bfae1343cdb72f805366592bdd60487b4232d039c437fe8f5013d/multidict-6.1.0-cp311-cp311-macosx_10_9_x86_64.whl", hash = "sha256:c7053d3b0353a8b9de430a4f4b4268ac9a4fb3481af37dfe49825bf45ca24156", size = 29316 },
    { url = "https://files.pythonhosted.org/packages/70/0f/6dc70ddf5d442702ed74f298d69977f904960b82368532c88e854b79f72b/multidict-6.1.0-cp311-cp311-macosx_11_0_arm64.whl", hash = "sha256:27e5fc84ccef8dfaabb09d82b7d179c7cf1a3fbc8a966f8274fcb4ab2eb4cadb", size = 29640 },
    { url = "https://files.pythonhosted.org/packages/d8/6d/9c87b73a13d1cdea30b321ef4b3824449866bd7f7127eceed066ccb9b9ff/multidict-6.1.0-cp311-cp311-manylinux_2_17_aarch64.manylinux2014_aarch64.whl", hash = "sha256:0e2b90b43e696f25c62656389d32236e049568b39320e2735d51f08fd362761b", size = 131067 },
    { url = "https://files.pythonhosted.org/packages/cc/1e/1b34154fef373371fd6c65125b3d42ff5f56c7ccc6bfff91b9b3c60ae9e0/multidict-6.1.0-cp311-cp311-manylinux_2_17_ppc64le.manylinux2014_ppc64le.whl", hash = "sha256:d83a047959d38a7ff552ff94be767b7fd79b831ad1cd9920662db05fec24fe72", size = 138507 },
    { url = "https://files.pythonhosted.org/packages/fb/e0/0bc6b2bac6e461822b5f575eae85da6aae76d0e2a79b6665d6206b8e2e48/multidict-6.1.0-cp311-cp311-manylinux_2_17_s390x.manylinux2014_s390x.whl", hash = "sha256:d1a9dd711d0877a1ece3d2e4fea11a8e75741ca21954c919406b44e7cf971304", size = 133905 },
    { url = "https://files.pythonhosted.org/packages/ba/af/73d13b918071ff9b2205fcf773d316e0f8fefb4ec65354bbcf0b10908cc6/multidict-6.1.0-cp311-cp311-manylinux_2_17_x86_64.manylinux2014_x86_64.whl", hash = "sha256:ec2abea24d98246b94913b76a125e855eb5c434f7c46546046372fe60f666351", size = 129004 },
    { url = "https://files.pythonhosted.org/packages/74/21/23960627b00ed39643302d81bcda44c9444ebcdc04ee5bedd0757513f259/multidict-6.1.0-cp311-cp311-manylinux_2_5_i686.manylinux1_i686.manylinux_2_17_i686.manylinux2014_i686.whl", hash = "sha256:4867cafcbc6585e4b678876c489b9273b13e9fff9f6d6d66add5e15d11d926cb", size = 121308 },
    { url = "https://files.pythonhosted.org/packages/8b/5c/cf282263ffce4a596ed0bb2aa1a1dddfe1996d6a62d08842a8d4b33dca13/multidict-6.1.0-cp311-cp311-musllinux_1_2_aarch64.whl", hash = "sha256:5b48204e8d955c47c55b72779802b219a39acc3ee3d0116d5080c388970b76e3", size = 132608 },
    { url = "https://files.pythonhosted.org/packages/d7/3e/97e778c041c72063f42b290888daff008d3ab1427f5b09b714f5a8eff294/multidict-6.1.0-cp311-cp311-musllinux_1_2_i686.whl", hash = "sha256:d8fff389528cad1618fb4b26b95550327495462cd745d879a8c7c2115248e399", size = 127029 },
    { url = "https://files.pythonhosted.org/packages/47/ac/3efb7bfe2f3aefcf8d103e9a7162572f01936155ab2f7ebcc7c255a23212/multidict-6.1.0-cp311-cp311-musllinux_1_2_ppc64le.whl", hash = "sha256:a7a9541cd308eed5e30318430a9c74d2132e9a8cb46b901326272d780bf2d423", size = 137594 },
    { url = "https://files.pythonhosted.org/packages/42/9b/6c6e9e8dc4f915fc90a9b7798c44a30773dea2995fdcb619870e705afe2b/multidict-6.1.0-cp311-cp311-musllinux_1_2_s390x.whl", hash = "sha256:da1758c76f50c39a2efd5e9859ce7d776317eb1dd34317c8152ac9251fc574a3", size = 134556 },
    { url = "https://files.pythonhosted.org/packages/1d/10/8e881743b26aaf718379a14ac58572a240e8293a1c9d68e1418fb11c0f90/multidict-6.1.0-cp311-cp311-musllinux_1_2_x86_64.whl", hash = "sha256:c943a53e9186688b45b323602298ab727d8865d8c9ee0b17f8d62d14b56f0753", size = 130993 },
    { url = "https://files.pythonhosted.org/packages/45/84/3eb91b4b557442802d058a7579e864b329968c8d0ea57d907e7023c677f2/multidict-6.1.0-cp311-cp311-win32.whl", hash = "sha256:90f8717cb649eea3504091e640a1b8568faad18bd4b9fcd692853a04475a4b80", size = 26405 },
    { url = "https://files.pythonhosted.org/packages/9f/0b/ad879847ecbf6d27e90a6eabb7eff6b62c129eefe617ea45eae7c1f0aead/multidict-6.1.0-cp311-cp311-win_amd64.whl", hash = "sha256:82176036e65644a6cc5bd619f65f6f19781e8ec2e5330f51aa9ada7504cc1926", size = 28795 },
    { url = "https://files.pythonhosted.org/packages/fd/16/92057c74ba3b96d5e211b553895cd6dc7cc4d1e43d9ab8fafc727681ef71/multidict-6.1.0-cp312-cp312-macosx_10_9_universal2.whl", hash = "sha256:b04772ed465fa3cc947db808fa306d79b43e896beb677a56fb2347ca1a49c1fa", size = 48713 },
    { url = "https://files.pythonhosted.org/packages/94/3d/37d1b8893ae79716179540b89fc6a0ee56b4a65fcc0d63535c6f5d96f217/multidict-6.1.0-cp312-cp312-macosx_10_9_x86_64.whl", hash = "sha256:6180c0ae073bddeb5a97a38c03f30c233e0a4d39cd86166251617d1bbd0af436", size = 29516 },
    { url = "https://files.pythonhosted.org/packages/a2/12/adb6b3200c363062f805275b4c1e656be2b3681aada66c80129932ff0bae/multidict-6.1.0-cp312-cp312-macosx_11_0_arm64.whl", hash = "sha256:071120490b47aa997cca00666923a83f02c7fbb44f71cf7f136df753f7fa8761", size = 29557 },
    { url = "https://files.pythonhosted.org/packages/47/e9/604bb05e6e5bce1e6a5cf80a474e0f072e80d8ac105f1b994a53e0b28c42/multidict-6.1.0-cp312-cp312-manylinux_2_17_aarch64.manylinux2014_aarch64.whl", hash = "sha256:50b3a2710631848991d0bf7de077502e8994c804bb805aeb2925a981de58ec2e", size = 130170 },
    { url = "https://files.pythonhosted.org/packages/7e/13/9efa50801785eccbf7086b3c83b71a4fb501a4d43549c2f2f80b8787d69f/multidict-6.1.0-cp312-cp312-manylinux_2_17_ppc64le.manylinux2014_ppc64le.whl", hash = "sha256:b58c621844d55e71c1b7f7c498ce5aa6985d743a1a59034c57a905b3f153c1ef", size = 134836 },
    { url = "https://files.pythonhosted.org/packages/bf/0f/93808b765192780d117814a6dfcc2e75de6dcc610009ad408b8814dca3ba/multidict-6.1.0-cp312-cp312-manylinux_2_17_s390x.manylinux2014_s390x.whl", hash = "sha256:55b6d90641869892caa9ca42ff913f7ff1c5ece06474fbd32fb2cf6834726c95", size = 133475 },
    { url = "https://files.pythonhosted.org/packages/d3/c8/529101d7176fe7dfe1d99604e48d69c5dfdcadb4f06561f465c8ef12b4df/multidict-6.1.0-cp312-cp312-manylinux_2_17_x86_64.manylinux2014_x86_64.whl", hash = "sha256:4b820514bfc0b98a30e3d85462084779900347e4d49267f747ff54060cc33925", size = 131049 },
    { url = "https://files.pythonhosted.org/packages/ca/0c/fc85b439014d5a58063e19c3a158a889deec399d47b5269a0f3b6a2e28bc/multidict-6.1.0-cp312-cp312-manylinux_2_5_i686.manylinux1_i686.manylinux_2_17_i686.manylinux2014_i686.whl", hash = "sha256:10a9b09aba0c5b48c53761b7c720aaaf7cf236d5fe394cd399c7ba662d5f9966", size = 120370 },
    { url = "https://files.pythonhosted.org/packages/db/46/d4416eb20176492d2258fbd47b4abe729ff3b6e9c829ea4236f93c865089/multidict-6.1.0-cp312-cp312-musllinux_1_2_aarch64.whl", hash = "sha256:1e16bf3e5fc9f44632affb159d30a437bfe286ce9e02754759be5536b169b305", size = 125178 },
    { url = "https://files.pythonhosted.org/packages/5b/46/73697ad7ec521df7de5531a32780bbfd908ded0643cbe457f981a701457c/multidict-6.1.0-cp312-cp312-musllinux_1_2_i686.whl", hash = "sha256:76f364861c3bfc98cbbcbd402d83454ed9e01a5224bb3a28bf70002a230f73e2", size = 119567 },
    { url = "https://files.pythonhosted.org/packages/cd/ed/51f060e2cb0e7635329fa6ff930aa5cffa17f4c7f5c6c3ddc3500708e2f2/multidict-6.1.0-cp312-cp312-musllinux_1_2_ppc64le.whl", hash = "sha256:820c661588bd01a0aa62a1283f20d2be4281b086f80dad9e955e690c75fb54a2", size = 129822 },
    { url = "https://files.pythonhosted.org/packages/df/9e/ee7d1954b1331da3eddea0c4e08d9142da5f14b1321c7301f5014f49d492/multidict-6.1.0-cp312-cp312-musllinux_1_2_s390x.whl", hash = "sha256:0e5f362e895bc5b9e67fe6e4ded2492d8124bdf817827f33c5b46c2fe3ffaca6", size = 128656 },
    { url = "https://files.pythonhosted.org/packages/77/00/8538f11e3356b5d95fa4b024aa566cde7a38aa7a5f08f4912b32a037c5dc/multidict-6.1.0-cp312-cp312-musllinux_1_2_x86_64.whl", hash = "sha256:3ec660d19bbc671e3a6443325f07263be452c453ac9e512f5eb935e7d4ac28b3", size = 125360 },
    { url = "https://files.pythonhosted.org/packages/be/05/5d334c1f2462d43fec2363cd00b1c44c93a78c3925d952e9a71caf662e96/multidict-6.1.0-cp312-cp312-win32.whl", hash = "sha256:58130ecf8f7b8112cdb841486404f1282b9c86ccb30d3519faf301b2e5659133", size = 26382 },
    { url = "https://files.pythonhosted.org/packages/a3/bf/f332a13486b1ed0496d624bcc7e8357bb8053823e8cd4b9a18edc1d97e73/multidict-6.1.0-cp312-cp312-win_amd64.whl", hash = "sha256:188215fc0aafb8e03341995e7c4797860181562380f81ed0a87ff455b70bf1f1", size = 28529 },
    { url = "https://files.pythonhosted.org/packages/22/67/1c7c0f39fe069aa4e5d794f323be24bf4d33d62d2a348acdb7991f8f30db/multidict-6.1.0-cp313-cp313-macosx_10_13_universal2.whl", hash = "sha256:d569388c381b24671589335a3be6e1d45546c2988c2ebe30fdcada8457a31008", size = 48771 },
    { url = "https://files.pythonhosted.org/packages/3c/25/c186ee7b212bdf0df2519eacfb1981a017bda34392c67542c274651daf23/multidict-6.1.0-cp313-cp313-macosx_10_13_x86_64.whl", hash = "sha256:052e10d2d37810b99cc170b785945421141bf7bb7d2f8799d431e7db229c385f", size = 29533 },
    { url = "https://files.pythonhosted.org/packages/67/5e/04575fd837e0958e324ca035b339cea174554f6f641d3fb2b4f2e7ff44a2/multidict-6.1.0-cp313-cp313-macosx_11_0_arm64.whl", hash = "sha256:f90c822a402cb865e396a504f9fc8173ef34212a342d92e362ca498cad308e28", size = 29595 },
    { url = "https://files.pythonhosted.org/packages/d3/b2/e56388f86663810c07cfe4a3c3d87227f3811eeb2d08450b9e5d19d78876/multidict-6.1.0-cp313-cp313-manylinux_2_17_aarch64.manylinux2014_aarch64.whl", hash = "sha256:b225d95519a5bf73860323e633a664b0d85ad3d5bede6d30d95b35d4dfe8805b", size = 130094 },
    { url = "https://files.pythonhosted.org/packages/6c/ee/30ae9b4186a644d284543d55d491fbd4239b015d36b23fea43b4c94f7052/multidict-6.1.0-cp313-cp313-manylinux_2_17_ppc64le.manylinux2014_ppc64le.whl", hash = "sha256:23bfd518810af7de1116313ebd9092cb9aa629beb12f6ed631ad53356ed6b86c", size = 134876 },
    { url = "https://files.pythonhosted.org/packages/84/c7/70461c13ba8ce3c779503c70ec9d0345ae84de04521c1f45a04d5f48943d/multidict-6.1.0-cp313-cp313-manylinux_2_17_s390x.manylinux2014_s390x.whl", hash = "sha256:5c09fcfdccdd0b57867577b719c69e347a436b86cd83747f179dbf0cc0d4c1f3", size = 133500 },
    { url = "https://files.pythonhosted.org/packages/4a/9f/002af221253f10f99959561123fae676148dd730e2daa2cd053846a58507/multidict-6.1.0-cp313-cp313-manylinux_2_17_x86_64.manylinux2014_x86_64.whl", hash = "sha256:bf6bea52ec97e95560af5ae576bdac3aa3aae0b6758c6efa115236d9e07dae44", size = 131099 },
    { url = "https://files.pythonhosted.org/packages/82/42/d1c7a7301d52af79d88548a97e297f9d99c961ad76bbe6f67442bb77f097/multidict-6.1.0-cp313-cp313-manylinux_2_5_i686.manylinux1_i686.manylinux_2_17_i686.manylinux2014_i686.whl", hash = "sha256:57feec87371dbb3520da6192213c7d6fc892d5589a93db548331954de8248fd2", size = 120403 },
    { url = "https://files.pythonhosted.org/packages/68/f3/471985c2c7ac707547553e8f37cff5158030d36bdec4414cb825fbaa5327/multidict-6.1.0-cp313-cp313-musllinux_1_2_aarch64.whl", hash = "sha256:0c3f390dc53279cbc8ba976e5f8035eab997829066756d811616b652b00a23a3", size = 125348 },
    { url = "https://files.pythonhosted.org/packages/67/2c/e6df05c77e0e433c214ec1d21ddd203d9a4770a1f2866a8ca40a545869a0/multidict-6.1.0-cp313-cp313-musllinux_1_2_i686.whl", hash = "sha256:59bfeae4b25ec05b34f1956eaa1cb38032282cd4dfabc5056d0a1ec4d696d3aa", size = 119673 },
    { url = "https://files.pythonhosted.org/packages/c5/cd/bc8608fff06239c9fb333f9db7743a1b2eafe98c2666c9a196e867a3a0a4/multidict-6.1.0-cp313-cp313-musllinux_1_2_ppc64le.whl", hash = "sha256:b2f59caeaf7632cc633b5cf6fc449372b83bbdf0da4ae04d5be36118e46cc0aa", size = 129927 },
    { url = "https://files.pythonhosted.org/packages/44/8e/281b69b7bc84fc963a44dc6e0bbcc7150e517b91df368a27834299a526ac/multidict-6.1.0-cp313-cp313-musllinux_1_2_s390x.whl", hash = "sha256:37bb93b2178e02b7b618893990941900fd25b6b9ac0fa49931a40aecdf083fe4", size = 128711 },
    { url = "https://files.pythonhosted.org/packages/12/a4/63e7cd38ed29dd9f1881d5119f272c898ca92536cdb53ffe0843197f6c85/multidict-6.1.0-cp313-cp313-musllinux_1_2_x86_64.whl", hash = "sha256:4e9f48f58c2c523d5a06faea47866cd35b32655c46b443f163d08c6d0ddb17d6", size = 125519 },
    { url = "https://files.pythonhosted.org/packages/38/e0/4f5855037a72cd8a7a2f60a3952d9aa45feedb37ae7831642102604e8a37/multidict-6.1.0-cp313-cp313-win32.whl", hash = "sha256:3a37ffb35399029b45c6cc33640a92bef403c9fd388acce75cdc88f58bd19a81", size = 26426 },
    { url = "https://files.pythonhosted.org/packages/7e/a5/17ee3a4db1e310b7405f5d25834460073a8ccd86198ce044dfaf69eac073/multidict-6.1.0-cp313-cp313-win_amd64.whl", hash = "sha256:e9aa71e15d9d9beaad2c6b9319edcdc0a49a43ef5c0a4c8265ca9ee7d6c67774", size = 28531 },
    { url = "https://files.pythonhosted.org/packages/99/b7/b9e70fde2c0f0c9af4cc5277782a89b66d35948ea3369ec9f598358c3ac5/multidict-6.1.0-py3-none-any.whl", hash = "sha256:48e171e52d1c4d33888e529b999e5900356b9ae588c2f09a52dcefb158b27506", size = 10051 },
]

[[package]]
name = "narwhals"
version = "1.30.0"
source = { registry = "https://pypi.org/simple" }
sdist = { url = "https://files.pythonhosted.org/packages/c4/98/be6d35e8869ab9403fa25dc3458e7af6ce36dac2873c74c7274a59b21958/narwhals-1.30.0.tar.gz", hash = "sha256:0c50cc67a5404da501302882838ec17dce51703d22cd8ad89162d6f60ea0bb19", size = 253461 }
wheels = [
    { url = "https://files.pythonhosted.org/packages/e4/97/bde1e4cf1e0fe0d4c70f750b57d152c0ecb04bb35de7aa7950a5756a71d6/narwhals-1.30.0-py3-none-any.whl", hash = "sha256:443aa0a1abfae89bc65a6b888a7e310a03d1818bfb2ccd61c150199a5f954c17", size = 313611 },
]

[[package]]
name = "nbclient"
version = "0.10.2"
source = { registry = "https://pypi.org/simple" }
dependencies = [
    { name = "jupyter-client" },
    { name = "jupyter-core" },
    { name = "nbformat" },
    { name = "traitlets" },
]
sdist = { url = "https://files.pythonhosted.org/packages/87/66/7ffd18d58eae90d5721f9f39212327695b749e23ad44b3881744eaf4d9e8/nbclient-0.10.2.tar.gz", hash = "sha256:90b7fc6b810630db87a6d0c2250b1f0ab4cf4d3c27a299b0cde78a4ed3fd9193", size = 62424 }
wheels = [
    { url = "https://files.pythonhosted.org/packages/34/6d/e7fa07f03a4a7b221d94b4d586edb754a9b0dc3c9e2c93353e9fa4e0d117/nbclient-0.10.2-py3-none-any.whl", hash = "sha256:4ffee11e788b4a27fabeb7955547e4318a5298f34342a4bfd01f2e1faaeadc3d", size = 25434 },
]

[[package]]
name = "nbconvert"
version = "7.16.6"
source = { registry = "https://pypi.org/simple" }
dependencies = [
    { name = "beautifulsoup4" },
    { name = "bleach", extra = ["css"] },
    { name = "defusedxml" },
    { name = "jinja2" },
    { name = "jupyter-core" },
    { name = "jupyterlab-pygments" },
    { name = "markupsafe" },
    { name = "mistune" },
    { name = "nbclient" },
    { name = "nbformat" },
    { name = "packaging" },
    { name = "pandocfilters" },
    { name = "pygments" },
    { name = "traitlets" },
]
sdist = { url = "https://files.pythonhosted.org/packages/a3/59/f28e15fc47ffb73af68a8d9b47367a8630d76e97ae85ad18271b9db96fdf/nbconvert-7.16.6.tar.gz", hash = "sha256:576a7e37c6480da7b8465eefa66c17844243816ce1ccc372633c6b71c3c0f582", size = 857715 }
wheels = [
    { url = "https://files.pythonhosted.org/packages/cc/9a/cd673b2f773a12c992f41309ef81b99da1690426bd2f96957a7ade0d3ed7/nbconvert-7.16.6-py3-none-any.whl", hash = "sha256:1375a7b67e0c2883678c48e506dc320febb57685e5ee67faa51b18a90f3a712b", size = 258525 },
]

[[package]]
name = "nbformat"
version = "5.10.4"
source = { registry = "https://pypi.org/simple" }
dependencies = [
    { name = "fastjsonschema" },
    { name = "jsonschema" },
    { name = "jupyter-core" },
    { name = "traitlets" },
]
sdist = { url = "https://files.pythonhosted.org/packages/6d/fd/91545e604bc3dad7dca9ed03284086039b294c6b3d75c0d2fa45f9e9caf3/nbformat-5.10.4.tar.gz", hash = "sha256:322168b14f937a5d11362988ecac2a4952d3d8e3a2cbeb2319584631226d5b3a", size = 142749 }
wheels = [
    { url = "https://files.pythonhosted.org/packages/a9/82/0340caa499416c78e5d8f5f05947ae4bc3cba53c9f038ab6e9ed964e22f1/nbformat-5.10.4-py3-none-any.whl", hash = "sha256:3b48d6c8fbca4b299bf3982ea7db1af21580e4fec269ad087b9e81588891200b", size = 78454 },
]

[[package]]
name = "nbval"
version = "0.11.0"
source = { registry = "https://pypi.org/simple" }
dependencies = [
    { name = "coverage" },
    { name = "ipykernel" },
    { name = "jupyter-client" },
    { name = "nbformat" },
    { name = "pytest" },
]
sdist = { url = "https://files.pythonhosted.org/packages/28/be/22bd64d09e0cb53258f83b6fc455f05f18a78e3e5c109ccb6af42f1f49a2/nbval-0.11.0.tar.gz", hash = "sha256:77c95797607b0a968babd2597ee3494102d25c3ad37435debbdac0e46e379094", size = 62718 }
wheels = [
    { url = "https://files.pythonhosted.org/packages/2c/5c/eb1e3ce54c4e94c7734b3831756c63f21badb3de91a98d77b9e23c0ca76a/nbval-0.11.0-py2.py3-none-any.whl", hash = "sha256:307aecc866c9a1e8a13bb5bbb008a702bacfda2394dff6fe504a3108a58042a0", size = 24013 },
]

[[package]]
name = "nest-asyncio"
version = "1.6.0"
source = { registry = "https://pypi.org/simple" }
sdist = { url = "https://files.pythonhosted.org/packages/83/f8/51569ac65d696c8ecbee95938f89d4abf00f47d58d48f6fbabfe8f0baefe/nest_asyncio-1.6.0.tar.gz", hash = "sha256:6f172d5449aca15afd6c646851f4e31e02c598d553a667e38cafa997cfec55fe", size = 7418 }
wheels = [
    { url = "https://files.pythonhosted.org/packages/a0/c4/c2971a3ba4c6103a3d10c4b0f24f461ddc027f0f09763220cf35ca1401b3/nest_asyncio-1.6.0-py3-none-any.whl", hash = "sha256:87af6efd6b5e897c81050477ef65c62e2b2f35d51703cae01aff2905b1852e1c", size = 5195 },
]

[[package]]
name = "nodeenv"
version = "1.9.1"
source = { registry = "https://pypi.org/simple" }
sdist = { url = "https://files.pythonhosted.org/packages/43/16/fc88b08840de0e0a72a2f9d8c6bae36be573e475a6326ae854bcc549fc45/nodeenv-1.9.1.tar.gz", hash = "sha256:6ec12890a2dab7946721edbfbcd91f3319c6ccc9aec47be7c7e6b7011ee6645f", size = 47437 }
wheels = [
    { url = "https://files.pythonhosted.org/packages/d2/1d/1b658dbd2b9fa9c4c9f32accbfc0205d532c8c6194dc0f2a4c0428e7128a/nodeenv-1.9.1-py2.py3-none-any.whl", hash = "sha256:ba11c9782d29c27c70ffbdda2d7415098754709be8a7056d79a737cd901155c9", size = 22314 },
]

[[package]]
name = "numpy"
version = "2.2.4"
source = { registry = "https://pypi.org/simple" }
sdist = { url = "https://files.pythonhosted.org/packages/e1/78/31103410a57bc2c2b93a3597340a8119588571f6a4539067546cb9a0bfac/numpy-2.2.4.tar.gz", hash = "sha256:9ba03692a45d3eef66559efe1d1096c4b9b75c0986b5dff5530c378fb8331d4f", size = 20270701 }
wheels = [
    { url = "https://files.pythonhosted.org/packages/04/89/a79e86e5c1433926ed7d60cb267fb64aa578b6101ab645800fd43b4801de/numpy-2.2.4-cp310-cp310-macosx_10_9_x86_64.whl", hash = "sha256:8146f3550d627252269ac42ae660281d673eb6f8b32f113538e0cc2a9aed42b9", size = 21250661 },
    { url = "https://files.pythonhosted.org/packages/79/c2/f50921beb8afd60ed9589ad880332cfefdb805422210d327fb48f12b7a81/numpy-2.2.4-cp310-cp310-macosx_11_0_arm64.whl", hash = "sha256:e642d86b8f956098b564a45e6f6ce68a22c2c97a04f5acd3f221f57b8cb850ae", size = 14389926 },
    { url = "https://files.pythonhosted.org/packages/c7/b9/2c4e96130b0b0f97b0ef4a06d6dae3b39d058b21a5e2fa2decd7fd6b1c8f/numpy-2.2.4-cp310-cp310-macosx_14_0_arm64.whl", hash = "sha256:a84eda42bd12edc36eb5b53bbcc9b406820d3353f1994b6cfe453a33ff101775", size = 5428329 },
    { url = "https://files.pythonhosted.org/packages/7f/a5/3d7094aa898f4fc5c84cdfb26beeae780352d43f5d8bdec966c4393d644c/numpy-2.2.4-cp310-cp310-macosx_14_0_x86_64.whl", hash = "sha256:4ba5054787e89c59c593a4169830ab362ac2bee8a969249dc56e5d7d20ff8df9", size = 6963559 },
    { url = "https://files.pythonhosted.org/packages/4c/22/fb1be710a14434c09080dd4a0acc08939f612ec02efcb04b9e210474782d/numpy-2.2.4-cp310-cp310-manylinux_2_17_aarch64.manylinux2014_aarch64.whl", hash = "sha256:7716e4a9b7af82c06a2543c53ca476fa0b57e4d760481273e09da04b74ee6ee2", size = 14368066 },
    { url = "https://files.pythonhosted.org/packages/c2/07/2e5cc71193e3ef3a219ffcf6ca4858e46ea2be09c026ddd480d596b32867/numpy-2.2.4-cp310-cp310-manylinux_2_17_x86_64.manylinux2014_x86_64.whl", hash = "sha256:adf8c1d66f432ce577d0197dceaac2ac00c0759f573f28516246351c58a85020", size = 16417040 },
    { url = "https://files.pythonhosted.org/packages/1a/97/3b1537776ad9a6d1a41813818343745e8dd928a2916d4c9edcd9a8af1dac/numpy-2.2.4-cp310-cp310-musllinux_1_2_aarch64.whl", hash = "sha256:218f061d2faa73621fa23d6359442b0fc658d5b9a70801373625d958259eaca3", size = 15879862 },
    { url = "https://files.pythonhosted.org/packages/b0/b7/4472f603dd45ef36ff3d8e84e84fe02d9467c78f92cc121633dce6da307b/numpy-2.2.4-cp310-cp310-musllinux_1_2_x86_64.whl", hash = "sha256:df2f57871a96bbc1b69733cd4c51dc33bea66146b8c63cacbfed73eec0883017", size = 18206032 },
    { url = "https://files.pythonhosted.org/packages/0d/bd/6a092963fb82e6c5aa0d0440635827bbb2910da229545473bbb58c537ed3/numpy-2.2.4-cp310-cp310-win32.whl", hash = "sha256:a0258ad1f44f138b791327961caedffbf9612bfa504ab9597157806faa95194a", size = 6608517 },
    { url = "https://files.pythonhosted.org/packages/01/e3/cb04627bc2a1638948bc13e818df26495aa18e20d5be1ed95ab2b10b6847/numpy-2.2.4-cp310-cp310-win_amd64.whl", hash = "sha256:0d54974f9cf14acf49c60f0f7f4084b6579d24d439453d5fc5805d46a165b542", size = 12943498 },
    { url = "https://files.pythonhosted.org/packages/16/fb/09e778ee3a8ea0d4dc8329cca0a9c9e65fed847d08e37eba74cb7ed4b252/numpy-2.2.4-cp311-cp311-macosx_10_9_x86_64.whl", hash = "sha256:e9e0a277bb2eb5d8a7407e14688b85fd8ad628ee4e0c7930415687b6564207a4", size = 21254989 },
    { url = "https://files.pythonhosted.org/packages/a2/0a/1212befdbecab5d80eca3cde47d304cad986ad4eec7d85a42e0b6d2cc2ef/numpy-2.2.4-cp311-cp311-macosx_11_0_arm64.whl", hash = "sha256:9eeea959168ea555e556b8188da5fa7831e21d91ce031e95ce23747b7609f8a4", size = 14425910 },
    { url = "https://files.pythonhosted.org/packages/2b/3e/e7247c1d4f15086bb106c8d43c925b0b2ea20270224f5186fa48d4fb5cbd/numpy-2.2.4-cp311-cp311-macosx_14_0_arm64.whl", hash = "sha256:bd3ad3b0a40e713fc68f99ecfd07124195333f1e689387c180813f0e94309d6f", size = 5426490 },
    { url = "https://files.pythonhosted.org/packages/5d/fa/aa7cd6be51419b894c5787a8a93c3302a1ed4f82d35beb0613ec15bdd0e2/numpy-2.2.4-cp311-cp311-macosx_14_0_x86_64.whl", hash = "sha256:cf28633d64294969c019c6df4ff37f5698e8326db68cc2b66576a51fad634880", size = 6967754 },
    { url = "https://files.pythonhosted.org/packages/d5/ee/96457c943265de9fadeb3d2ffdbab003f7fba13d971084a9876affcda095/numpy-2.2.4-cp311-cp311-manylinux_2_17_aarch64.manylinux2014_aarch64.whl", hash = "sha256:2fa8fa7697ad1646b5c93de1719965844e004fcad23c91228aca1cf0800044a1", size = 14373079 },
    { url = "https://files.pythonhosted.org/packages/c5/5c/ceefca458559f0ccc7a982319f37ed07b0d7b526964ae6cc61f8ad1b6119/numpy-2.2.4-cp311-cp311-manylinux_2_17_x86_64.manylinux2014_x86_64.whl", hash = "sha256:f4162988a360a29af158aeb4a2f4f09ffed6a969c9776f8f3bdee9b06a8ab7e5", size = 16428819 },
    { url = "https://files.pythonhosted.org/packages/22/31/9b2ac8eee99e001eb6add9fa27514ef5e9faf176169057a12860af52704c/numpy-2.2.4-cp311-cp311-musllinux_1_2_aarch64.whl", hash = "sha256:892c10d6a73e0f14935c31229e03325a7b3093fafd6ce0af704be7f894d95687", size = 15881470 },
    { url = "https://files.pythonhosted.org/packages/f0/dc/8569b5f25ff30484b555ad8a3f537e0225d091abec386c9420cf5f7a2976/numpy-2.2.4-cp311-cp311-musllinux_1_2_x86_64.whl", hash = "sha256:db1f1c22173ac1c58db249ae48aa7ead29f534b9a948bc56828337aa84a32ed6", size = 18218144 },
    { url = "https://files.pythonhosted.org/packages/5e/05/463c023a39bdeb9bb43a99e7dee2c664cb68d5bb87d14f92482b9f6011cc/numpy-2.2.4-cp311-cp311-win32.whl", hash = "sha256:ea2bb7e2ae9e37d96835b3576a4fa4b3a97592fbea8ef7c3587078b0068b8f09", size = 6606368 },
    { url = "https://files.pythonhosted.org/packages/8b/72/10c1d2d82101c468a28adc35de6c77b308f288cfd0b88e1070f15b98e00c/numpy-2.2.4-cp311-cp311-win_amd64.whl", hash = "sha256:f7de08cbe5551911886d1ab60de58448c6df0f67d9feb7d1fb21e9875ef95e91", size = 12947526 },
    { url = "https://files.pythonhosted.org/packages/a2/30/182db21d4f2a95904cec1a6f779479ea1ac07c0647f064dea454ec650c42/numpy-2.2.4-cp312-cp312-macosx_10_13_x86_64.whl", hash = "sha256:a7b9084668aa0f64e64bd00d27ba5146ef1c3a8835f3bd912e7a9e01326804c4", size = 20947156 },
    { url = "https://files.pythonhosted.org/packages/24/6d/9483566acfbda6c62c6bc74b6e981c777229d2af93c8eb2469b26ac1b7bc/numpy-2.2.4-cp312-cp312-macosx_11_0_arm64.whl", hash = "sha256:dbe512c511956b893d2dacd007d955a3f03d555ae05cfa3ff1c1ff6df8851854", size = 14133092 },
    { url = "https://files.pythonhosted.org/packages/27/f6/dba8a258acbf9d2bed2525cdcbb9493ef9bae5199d7a9cb92ee7e9b2aea6/numpy-2.2.4-cp312-cp312-macosx_14_0_arm64.whl", hash = "sha256:bb649f8b207ab07caebba230d851b579a3c8711a851d29efe15008e31bb4de24", size = 5163515 },
    { url = "https://files.pythonhosted.org/packages/62/30/82116199d1c249446723c68f2c9da40d7f062551036f50b8c4caa42ae252/numpy-2.2.4-cp312-cp312-macosx_14_0_x86_64.whl", hash = "sha256:f34dc300df798742b3d06515aa2a0aee20941c13579d7a2f2e10af01ae4901ee", size = 6696558 },
    { url = "https://files.pythonhosted.org/packages/0e/b2/54122b3c6df5df3e87582b2e9430f1bdb63af4023c739ba300164c9ae503/numpy-2.2.4-cp312-cp312-manylinux_2_17_aarch64.manylinux2014_aarch64.whl", hash = "sha256:c3f7ac96b16955634e223b579a3e5798df59007ca43e8d451a0e6a50f6bfdfba", size = 14084742 },
    { url = "https://files.pythonhosted.org/packages/02/e2/e2cbb8d634151aab9528ef7b8bab52ee4ab10e076509285602c2a3a686e0/numpy-2.2.4-cp312-cp312-manylinux_2_17_x86_64.manylinux2014_x86_64.whl", hash = "sha256:4f92084defa704deadd4e0a5ab1dc52d8ac9e8a8ef617f3fbb853e79b0ea3592", size = 16134051 },
    { url = "https://files.pythonhosted.org/packages/8e/21/efd47800e4affc993e8be50c1b768de038363dd88865920439ef7b422c60/numpy-2.2.4-cp312-cp312-musllinux_1_2_aarch64.whl", hash = "sha256:7a4e84a6283b36632e2a5b56e121961f6542ab886bc9e12f8f9818b3c266bfbb", size = 15578972 },
    { url = "https://files.pythonhosted.org/packages/04/1e/f8bb88f6157045dd5d9b27ccf433d016981032690969aa5c19e332b138c0/numpy-2.2.4-cp312-cp312-musllinux_1_2_x86_64.whl", hash = "sha256:11c43995255eb4127115956495f43e9343736edb7fcdb0d973defd9de14cd84f", size = 17898106 },
    { url = "https://files.pythonhosted.org/packages/2b/93/df59a5a3897c1f036ae8ff845e45f4081bb06943039ae28a3c1c7c780f22/numpy-2.2.4-cp312-cp312-win32.whl", hash = "sha256:65ef3468b53269eb5fdb3a5c09508c032b793da03251d5f8722b1194f1790c00", size = 6311190 },
    { url = "https://files.pythonhosted.org/packages/46/69/8c4f928741c2a8efa255fdc7e9097527c6dc4e4df147e3cadc5d9357ce85/numpy-2.2.4-cp312-cp312-win_amd64.whl", hash = "sha256:2aad3c17ed2ff455b8eaafe06bcdae0062a1db77cb99f4b9cbb5f4ecb13c5146", size = 12644305 },
    { url = "https://files.pythonhosted.org/packages/2a/d0/bd5ad792e78017f5decfb2ecc947422a3669a34f775679a76317af671ffc/numpy-2.2.4-cp313-cp313-macosx_10_13_x86_64.whl", hash = "sha256:1cf4e5c6a278d620dee9ddeb487dc6a860f9b199eadeecc567f777daace1e9e7", size = 20933623 },
    { url = "https://files.pythonhosted.org/packages/c3/bc/2b3545766337b95409868f8e62053135bdc7fa2ce630aba983a2aa60b559/numpy-2.2.4-cp313-cp313-macosx_11_0_arm64.whl", hash = "sha256:1974afec0b479e50438fc3648974268f972e2d908ddb6d7fb634598cdb8260a0", size = 14148681 },
    { url = "https://files.pythonhosted.org/packages/6a/70/67b24d68a56551d43a6ec9fe8c5f91b526d4c1a46a6387b956bf2d64744e/numpy-2.2.4-cp313-cp313-macosx_14_0_arm64.whl", hash = "sha256:79bd5f0a02aa16808fcbc79a9a376a147cc1045f7dfe44c6e7d53fa8b8a79392", size = 5148759 },
    { url = "https://files.pythonhosted.org/packages/1c/8b/e2fc8a75fcb7be12d90b31477c9356c0cbb44abce7ffb36be39a0017afad/numpy-2.2.4-cp313-cp313-macosx_14_0_x86_64.whl", hash = "sha256:3387dd7232804b341165cedcb90694565a6015433ee076c6754775e85d86f1fc", size = 6683092 },
    { url = "https://files.pythonhosted.org/packages/13/73/41b7b27f169ecf368b52533edb72e56a133f9e86256e809e169362553b49/numpy-2.2.4-cp313-cp313-manylinux_2_17_aarch64.manylinux2014_aarch64.whl", hash = "sha256:6f527d8fdb0286fd2fd97a2a96c6be17ba4232da346931d967a0630050dfd298", size = 14081422 },
    { url = "https://files.pythonhosted.org/packages/4b/04/e208ff3ae3ddfbafc05910f89546382f15a3f10186b1f56bd99f159689c2/numpy-2.2.4-cp313-cp313-manylinux_2_17_x86_64.manylinux2014_x86_64.whl", hash = "sha256:bce43e386c16898b91e162e5baaad90c4b06f9dcbe36282490032cec98dc8ae7", size = 16132202 },
    { url = "https://files.pythonhosted.org/packages/fe/bc/2218160574d862d5e55f803d88ddcad88beff94791f9c5f86d67bd8fbf1c/numpy-2.2.4-cp313-cp313-musllinux_1_2_aarch64.whl", hash = "sha256:31504f970f563d99f71a3512d0c01a645b692b12a63630d6aafa0939e52361e6", size = 15573131 },
    { url = "https://files.pythonhosted.org/packages/a5/78/97c775bc4f05abc8a8426436b7cb1be806a02a2994b195945600855e3a25/numpy-2.2.4-cp313-cp313-musllinux_1_2_x86_64.whl", hash = "sha256:81413336ef121a6ba746892fad881a83351ee3e1e4011f52e97fba79233611fd", size = 17894270 },
    { url = "https://files.pythonhosted.org/packages/b9/eb/38c06217a5f6de27dcb41524ca95a44e395e6a1decdc0c99fec0832ce6ae/numpy-2.2.4-cp313-cp313-win32.whl", hash = "sha256:f486038e44caa08dbd97275a9a35a283a8f1d2f0ee60ac260a1790e76660833c", size = 6308141 },
    { url = "https://files.pythonhosted.org/packages/52/17/d0dd10ab6d125c6d11ffb6dfa3423c3571befab8358d4f85cd4471964fcd/numpy-2.2.4-cp313-cp313-win_amd64.whl", hash = "sha256:207a2b8441cc8b6a2a78c9ddc64d00d20c303d79fba08c577752f080c4007ee3", size = 12636885 },
    { url = "https://files.pythonhosted.org/packages/fa/e2/793288ede17a0fdc921172916efb40f3cbc2aa97e76c5c84aba6dc7e8747/numpy-2.2.4-cp313-cp313t-macosx_10_13_x86_64.whl", hash = "sha256:8120575cb4882318c791f839a4fd66161a6fa46f3f0a5e613071aae35b5dd8f8", size = 20961829 },
    { url = "https://files.pythonhosted.org/packages/3a/75/bb4573f6c462afd1ea5cbedcc362fe3e9bdbcc57aefd37c681be1155fbaa/numpy-2.2.4-cp313-cp313t-macosx_11_0_arm64.whl", hash = "sha256:a761ba0fa886a7bb33c6c8f6f20213735cb19642c580a931c625ee377ee8bd39", size = 14161419 },
    { url = "https://files.pythonhosted.org/packages/03/68/07b4cd01090ca46c7a336958b413cdbe75002286295f2addea767b7f16c9/numpy-2.2.4-cp313-cp313t-macosx_14_0_arm64.whl", hash = "sha256:ac0280f1ba4a4bfff363a99a6aceed4f8e123f8a9b234c89140f5e894e452ecd", size = 5196414 },
    { url = "https://files.pythonhosted.org/packages/a5/fd/d4a29478d622fedff5c4b4b4cedfc37a00691079623c0575978d2446db9e/numpy-2.2.4-cp313-cp313t-macosx_14_0_x86_64.whl", hash = "sha256:879cf3a9a2b53a4672a168c21375166171bc3932b7e21f622201811c43cdd3b0", size = 6709379 },
    { url = "https://files.pythonhosted.org/packages/41/78/96dddb75bb9be730b87c72f30ffdd62611aba234e4e460576a068c98eff6/numpy-2.2.4-cp313-cp313t-manylinux_2_17_aarch64.manylinux2014_aarch64.whl", hash = "sha256:f05d4198c1bacc9124018109c5fba2f3201dbe7ab6e92ff100494f236209c960", size = 14051725 },
    { url = "https://files.pythonhosted.org/packages/00/06/5306b8199bffac2a29d9119c11f457f6c7d41115a335b78d3f86fad4dbe8/numpy-2.2.4-cp313-cp313t-manylinux_2_17_x86_64.manylinux2014_x86_64.whl", hash = "sha256:e2f085ce2e813a50dfd0e01fbfc0c12bbe5d2063d99f8b29da30e544fb6483b8", size = 16101638 },
    { url = "https://files.pythonhosted.org/packages/fa/03/74c5b631ee1ded596945c12027649e6344614144369fd3ec1aaced782882/numpy-2.2.4-cp313-cp313t-musllinux_1_2_aarch64.whl", hash = "sha256:92bda934a791c01d6d9d8e038363c50918ef7c40601552a58ac84c9613a665bc", size = 15571717 },
    { url = "https://files.pythonhosted.org/packages/cb/dc/4fc7c0283abe0981e3b89f9b332a134e237dd476b0c018e1e21083310c31/numpy-2.2.4-cp313-cp313t-musllinux_1_2_x86_64.whl", hash = "sha256:ee4d528022f4c5ff67332469e10efe06a267e32f4067dc76bb7e2cddf3cd25ff", size = 17879998 },
    { url = "https://files.pythonhosted.org/packages/e5/2b/878576190c5cfa29ed896b518cc516aecc7c98a919e20706c12480465f43/numpy-2.2.4-cp313-cp313t-win32.whl", hash = "sha256:05c076d531e9998e7e694c36e8b349969c56eadd2cdcd07242958489d79a7286", size = 6366896 },
    { url = "https://files.pythonhosted.org/packages/3e/05/eb7eec66b95cf697f08c754ef26c3549d03ebd682819f794cb039574a0a6/numpy-2.2.4-cp313-cp313t-win_amd64.whl", hash = "sha256:188dcbca89834cc2e14eb2f106c96d6d46f200fe0200310fc29089657379c58d", size = 12739119 },
    { url = "https://files.pythonhosted.org/packages/b2/5c/f09c33a511aff41a098e6ef3498465d95f6360621034a3d95f47edbc9119/numpy-2.2.4-pp310-pypy310_pp73-macosx_10_15_x86_64.whl", hash = "sha256:7051ee569db5fbac144335e0f3b9c2337e0c8d5c9fee015f259a5bd70772b7e8", size = 21081956 },
    { url = "https://files.pythonhosted.org/packages/ba/30/74c48b3b6494c4b820b7fa1781d441e94d87a08daa5b35d222f06ba41a6f/numpy-2.2.4-pp310-pypy310_pp73-macosx_14_0_x86_64.whl", hash = "sha256:ab2939cd5bec30a7430cbdb2287b63151b77cf9624de0532d629c9a1c59b1d5c", size = 6827143 },
    { url = "https://files.pythonhosted.org/packages/54/f5/ab0d2f48b490535c7a80e05da4a98902b632369efc04f0e47bb31ca97d8f/numpy-2.2.4-pp310-pypy310_pp73-manylinux_2_17_x86_64.manylinux2014_x86_64.whl", hash = "sha256:d0f35b19894a9e08639fd60a1ec1978cb7f5f7f1eace62f38dd36be8aecdef4d", size = 16233350 },
    { url = "https://files.pythonhosted.org/packages/3b/3a/2f6d8c1f8e45d496bca6baaec93208035faeb40d5735c25afac092ec9a12/numpy-2.2.4-pp310-pypy310_pp73-win_amd64.whl", hash = "sha256:b4adfbbc64014976d2f91084915ca4e626fbf2057fb81af209c1a6d776d23e3d", size = 12857565 },
]

[[package]]
name = "objprint"
version = "0.3.0"
source = { registry = "https://pypi.org/simple" }
sdist = { url = "https://files.pythonhosted.org/packages/81/b8/c10e96120f1585824a1992655334b49da3924edfb364e84a26cc0ecdb89b/objprint-0.3.0.tar.gz", hash = "sha256:b5d83f9d62db5b95353bb42959106e1cd43010dcaa3eed1ad8d7d0b2df9b2d5a", size = 47481 }
wheels = [
    { url = "https://files.pythonhosted.org/packages/ec/af/572825252f16f36eeecbc8e3b721913d2640d69b984fdb8907aa8b4b0975/objprint-0.3.0-py3-none-any.whl", hash = "sha256:489083bfc8baf0526f8fd6af74673799511532636f0ce4141133255ded773405", size = 41619 },
]

[[package]]
name = "opt-einsum"
version = "3.4.0"
source = { registry = "https://pypi.org/simple" }
sdist = { url = "https://files.pythonhosted.org/packages/8c/b9/2ac072041e899a52f20cf9510850ff58295003aa75525e58343591b0cbfb/opt_einsum-3.4.0.tar.gz", hash = "sha256:96ca72f1b886d148241348783498194c577fa30a8faac108586b14f1ba4473ac", size = 63004 }
wheels = [
    { url = "https://files.pythonhosted.org/packages/23/cd/066e86230ae37ed0be70aae89aabf03ca8d9f39c8aea0dec8029455b5540/opt_einsum-3.4.0-py3-none-any.whl", hash = "sha256:69bb92469f86a1565195ece4ac0323943e83477171b91d24c35afe028a90d7cd", size = 71932 },
]

[[package]]
name = "ordered-set"
version = "4.1.0"
source = { registry = "https://pypi.org/simple" }
sdist = { url = "https://files.pythonhosted.org/packages/4c/ca/bfac8bc689799bcca4157e0e0ced07e70ce125193fc2e166d2e685b7e2fe/ordered-set-4.1.0.tar.gz", hash = "sha256:694a8e44c87657c59292ede72891eb91d34131f6531463aab3009191c77364a8", size = 12826 }
wheels = [
    { url = "https://files.pythonhosted.org/packages/33/55/af02708f230eb77084a299d7b08175cff006dea4f2721074b92cdb0296c0/ordered_set-4.1.0-py3-none-any.whl", hash = "sha256:046e1132c71fcf3330438a539928932caf51ddbc582496833e23de611de14562", size = 7634 },
]

[[package]]
name = "orjson"
version = "3.10.15"
source = { registry = "https://pypi.org/simple" }
sdist = { url = "https://files.pythonhosted.org/packages/ae/f9/5dea21763eeff8c1590076918a446ea3d6140743e0e36f58f369928ed0f4/orjson-3.10.15.tar.gz", hash = "sha256:05ca7fe452a2e9d8d9d706a2984c95b9c2ebc5db417ce0b7a49b91d50642a23e", size = 5282482 }
wheels = [
    { url = "https://files.pythonhosted.org/packages/52/09/e5ff18ad009e6f97eb7edc5f67ef98b3ce0c189da9c3eaca1f9587cd4c61/orjson-3.10.15-cp310-cp310-macosx_10_15_x86_64.macosx_11_0_arm64.macosx_10_15_universal2.whl", hash = "sha256:552c883d03ad185f720d0c09583ebde257e41b9521b74ff40e08b7dec4559c04", size = 249532 },
    { url = "https://files.pythonhosted.org/packages/bd/b8/a75883301fe332bd433d9b0ded7d2bb706ccac679602c3516984f8814fb5/orjson-3.10.15-cp310-cp310-manylinux_2_17_aarch64.manylinux2014_aarch64.whl", hash = "sha256:616e3e8d438d02e4854f70bfdc03a6bcdb697358dbaa6bcd19cbe24d24ece1f8", size = 125229 },
    { url = "https://files.pythonhosted.org/packages/83/4b/22f053e7a364cc9c685be203b1e40fc5f2b3f164a9b2284547504eec682e/orjson-3.10.15-cp310-cp310-manylinux_2_17_armv7l.manylinux2014_armv7l.whl", hash = "sha256:7c2c79fa308e6edb0ffab0a31fd75a7841bf2a79a20ef08a3c6e3b26814c8ca8", size = 150148 },
    { url = "https://files.pythonhosted.org/packages/63/64/1b54fc75ca328b57dd810541a4035fe48c12a161d466e3cf5b11a8c25649/orjson-3.10.15-cp310-cp310-manylinux_2_17_ppc64le.manylinux2014_ppc64le.whl", hash = "sha256:73cb85490aa6bf98abd20607ab5c8324c0acb48d6da7863a51be48505646c814", size = 139748 },
    { url = "https://files.pythonhosted.org/packages/5e/ff/ff0c5da781807bb0a5acd789d9a7fbcb57f7b0c6e1916595da1f5ce69f3c/orjson-3.10.15-cp310-cp310-manylinux_2_17_s390x.manylinux2014_s390x.whl", hash = "sha256:763dadac05e4e9d2bc14938a45a2d0560549561287d41c465d3c58aec818b164", size = 154559 },
    { url = "https://files.pythonhosted.org/packages/4e/9a/11e2974383384ace8495810d4a2ebef5f55aacfc97b333b65e789c9d362d/orjson-3.10.15-cp310-cp310-manylinux_2_17_x86_64.manylinux2014_x86_64.whl", hash = "sha256:a330b9b4734f09a623f74a7490db713695e13b67c959713b78369f26b3dee6bf", size = 130349 },
    { url = "https://files.pythonhosted.org/packages/2d/c4/dd9583aea6aefee1b64d3aed13f51d2aadb014028bc929fe52936ec5091f/orjson-3.10.15-cp310-cp310-manylinux_2_5_i686.manylinux1_i686.whl", hash = "sha256:a61a4622b7ff861f019974f73d8165be1bd9a0855e1cad18ee167acacabeb061", size = 138514 },
    { url = "https://files.pythonhosted.org/packages/53/3e/dcf1729230654f5c5594fc752de1f43dcf67e055ac0d300c8cdb1309269a/orjson-3.10.15-cp310-cp310-musllinux_1_2_aarch64.whl", hash = "sha256:acd271247691574416b3228db667b84775c497b245fa275c6ab90dc1ffbbd2b3", size = 130940 },
    { url = "https://files.pythonhosted.org/packages/e8/2b/b9759fe704789937705c8a56a03f6c03e50dff7df87d65cba9a20fec5282/orjson-3.10.15-cp310-cp310-musllinux_1_2_armv7l.whl", hash = "sha256:e4759b109c37f635aa5c5cc93a1b26927bfde24b254bcc0e1149a9fada253d2d", size = 414713 },
    { url = "https://files.pythonhosted.org/packages/a7/6b/b9dfdbd4b6e20a59238319eb203ae07c3f6abf07eef909169b7a37ae3bba/orjson-3.10.15-cp310-cp310-musllinux_1_2_i686.whl", hash = "sha256:9e992fd5cfb8b9f00bfad2fd7a05a4299db2bbe92e6440d9dd2fab27655b3182", size = 141028 },
    { url = "https://files.pythonhosted.org/packages/7c/b5/40f5bbea619c7caf75eb4d652a9821875a8ed04acc45fe3d3ef054ca69fb/orjson-3.10.15-cp310-cp310-musllinux_1_2_x86_64.whl", hash = "sha256:f95fb363d79366af56c3f26b71df40b9a583b07bbaaf5b317407c4d58497852e", size = 129715 },
    { url = "https://files.pythonhosted.org/packages/38/60/2272514061cbdf4d672edbca6e59c7e01cd1c706e881427d88f3c3e79761/orjson-3.10.15-cp310-cp310-win32.whl", hash = "sha256:f9875f5fea7492da8ec2444839dcc439b0ef298978f311103d0b7dfd775898ab", size = 142473 },
    { url = "https://files.pythonhosted.org/packages/11/5d/be1490ff7eafe7fef890eb4527cf5bcd8cfd6117f3efe42a3249ec847b60/orjson-3.10.15-cp310-cp310-win_amd64.whl", hash = "sha256:17085a6aa91e1cd70ca8533989a18b5433e15d29c574582f76f821737c8d5806", size = 133564 },
    { url = "https://files.pythonhosted.org/packages/7a/a2/21b25ce4a2c71dbb90948ee81bd7a42b4fbfc63162e57faf83157d5540ae/orjson-3.10.15-cp311-cp311-macosx_10_15_x86_64.macosx_11_0_arm64.macosx_10_15_universal2.whl", hash = "sha256:c4cc83960ab79a4031f3119cc4b1a1c627a3dc09df125b27c4201dff2af7eaa6", size = 249533 },
    { url = "https://files.pythonhosted.org/packages/b2/85/2076fc12d8225698a51278009726750c9c65c846eda741e77e1761cfef33/orjson-3.10.15-cp311-cp311-manylinux_2_17_aarch64.manylinux2014_aarch64.whl", hash = "sha256:ddbeef2481d895ab8be5185f2432c334d6dec1f5d1933a9c83014d188e102cef", size = 125230 },
    { url = "https://files.pythonhosted.org/packages/06/df/a85a7955f11274191eccf559e8481b2be74a7c6d43075d0a9506aa80284d/orjson-3.10.15-cp311-cp311-manylinux_2_17_armv7l.manylinux2014_armv7l.whl", hash = "sha256:9e590a0477b23ecd5b0ac865b1b907b01b3c5535f5e8a8f6ab0e503efb896334", size = 150148 },
    { url = "https://files.pythonhosted.org/packages/37/b3/94c55625a29b8767c0eed194cb000b3787e3c23b4cdd13be17bae6ccbb4b/orjson-3.10.15-cp311-cp311-manylinux_2_17_ppc64le.manylinux2014_ppc64le.whl", hash = "sha256:a6be38bd103d2fd9bdfa31c2720b23b5d47c6796bcb1d1b598e3924441b4298d", size = 139749 },
    { url = "https://files.pythonhosted.org/packages/53/ba/c608b1e719971e8ddac2379f290404c2e914cf8e976369bae3cad88768b1/orjson-3.10.15-cp311-cp311-manylinux_2_17_s390x.manylinux2014_s390x.whl", hash = "sha256:ff4f6edb1578960ed628a3b998fa54d78d9bb3e2eb2cfc5c2a09732431c678d0", size = 154558 },
    { url = "https://files.pythonhosted.org/packages/b2/c4/c1fb835bb23ad788a39aa9ebb8821d51b1c03588d9a9e4ca7de5b354fdd5/orjson-3.10.15-cp311-cp311-manylinux_2_17_x86_64.manylinux2014_x86_64.whl", hash = "sha256:b0482b21d0462eddd67e7fce10b89e0b6ac56570424662b685a0d6fccf581e13", size = 130349 },
    { url = "https://files.pythonhosted.org/packages/78/14/bb2b48b26ab3c570b284eb2157d98c1ef331a8397f6c8bd983b270467f5c/orjson-3.10.15-cp311-cp311-manylinux_2_5_i686.manylinux1_i686.whl", hash = "sha256:bb5cc3527036ae3d98b65e37b7986a918955f85332c1ee07f9d3f82f3a6899b5", size = 138513 },
    { url = "https://files.pythonhosted.org/packages/4a/97/d5b353a5fe532e92c46467aa37e637f81af8468aa894cd77d2ec8a12f99e/orjson-3.10.15-cp311-cp311-musllinux_1_2_aarch64.whl", hash = "sha256:d569c1c462912acdd119ccbf719cf7102ea2c67dd03b99edcb1a3048651ac96b", size = 130942 },
    { url = "https://files.pythonhosted.org/packages/b5/5d/a067bec55293cca48fea8b9928cfa84c623be0cce8141d47690e64a6ca12/orjson-3.10.15-cp311-cp311-musllinux_1_2_armv7l.whl", hash = "sha256:1e6d33efab6b71d67f22bf2962895d3dc6f82a6273a965fab762e64fa90dc399", size = 414717 },
    { url = "https://files.pythonhosted.org/packages/6f/9a/1485b8b05c6b4c4db172c438cf5db5dcfd10e72a9bc23c151a1137e763e0/orjson-3.10.15-cp311-cp311-musllinux_1_2_i686.whl", hash = "sha256:c33be3795e299f565681d69852ac8c1bc5c84863c0b0030b2b3468843be90388", size = 141033 },
    { url = "https://files.pythonhosted.org/packages/f8/d2/fc67523656e43a0c7eaeae9007c8b02e86076b15d591e9be11554d3d3138/orjson-3.10.15-cp311-cp311-musllinux_1_2_x86_64.whl", hash = "sha256:eea80037b9fae5339b214f59308ef0589fc06dc870578b7cce6d71eb2096764c", size = 129720 },
    { url = "https://files.pythonhosted.org/packages/79/42/f58c7bd4e5b54da2ce2ef0331a39ccbbaa7699b7f70206fbf06737c9ed7d/orjson-3.10.15-cp311-cp311-win32.whl", hash = "sha256:d5ac11b659fd798228a7adba3e37c010e0152b78b1982897020a8e019a94882e", size = 142473 },
    { url = "https://files.pythonhosted.org/packages/00/f8/bb60a4644287a544ec81df1699d5b965776bc9848d9029d9f9b3402ac8bb/orjson-3.10.15-cp311-cp311-win_amd64.whl", hash = "sha256:cf45e0214c593660339ef63e875f32ddd5aa3b4adc15e662cdb80dc49e194f8e", size = 133570 },
    { url = "https://files.pythonhosted.org/packages/66/85/22fe737188905a71afcc4bf7cc4c79cd7f5bbe9ed1fe0aac4ce4c33edc30/orjson-3.10.15-cp312-cp312-macosx_10_15_x86_64.macosx_11_0_arm64.macosx_10_15_universal2.whl", hash = "sha256:9d11c0714fc85bfcf36ada1179400862da3288fc785c30e8297844c867d7505a", size = 249504 },
    { url = "https://files.pythonhosted.org/packages/48/b7/2622b29f3afebe938a0a9037e184660379797d5fd5234e5998345d7a5b43/orjson-3.10.15-cp312-cp312-manylinux_2_17_aarch64.manylinux2014_aarch64.whl", hash = "sha256:dba5a1e85d554e3897fa9fe6fbcff2ed32d55008973ec9a2b992bd9a65d2352d", size = 125080 },
    { url = "https://files.pythonhosted.org/packages/ce/8f/0b72a48f4403d0b88b2a41450c535b3e8989e8a2d7800659a967efc7c115/orjson-3.10.15-cp312-cp312-manylinux_2_17_armv7l.manylinux2014_armv7l.whl", hash = "sha256:7723ad949a0ea502df656948ddd8b392780a5beaa4c3b5f97e525191b102fff0", size = 150121 },
    { url = "https://files.pythonhosted.org/packages/06/ec/acb1a20cd49edb2000be5a0404cd43e3c8aad219f376ac8c60b870518c03/orjson-3.10.15-cp312-cp312-manylinux_2_17_ppc64le.manylinux2014_ppc64le.whl", hash = "sha256:6fd9bc64421e9fe9bd88039e7ce8e58d4fead67ca88e3a4014b143cec7684fd4", size = 139796 },
    { url = "https://files.pythonhosted.org/packages/33/e1/f7840a2ea852114b23a52a1c0b2bea0a1ea22236efbcdb876402d799c423/orjson-3.10.15-cp312-cp312-manylinux_2_17_s390x.manylinux2014_s390x.whl", hash = "sha256:dadba0e7b6594216c214ef7894c4bd5f08d7c0135f4dd0145600be4fbcc16767", size = 154636 },
    { url = "https://files.pythonhosted.org/packages/fa/da/31543337febd043b8fa80a3b67de627669b88c7b128d9ad4cc2ece005b7a/orjson-3.10.15-cp312-cp312-manylinux_2_17_x86_64.manylinux2014_x86_64.whl", hash = "sha256:b48f59114fe318f33bbaee8ebeda696d8ccc94c9e90bc27dbe72153094e26f41", size = 130621 },
    { url = "https://files.pythonhosted.org/packages/ed/78/66115dc9afbc22496530d2139f2f4455698be444c7c2475cb48f657cefc9/orjson-3.10.15-cp312-cp312-manylinux_2_5_i686.manylinux1_i686.whl", hash = "sha256:035fb83585e0f15e076759b6fedaf0abb460d1765b6a36f48018a52858443514", size = 138516 },
    { url = "https://files.pythonhosted.org/packages/22/84/cd4f5fb5427ffcf823140957a47503076184cb1ce15bcc1165125c26c46c/orjson-3.10.15-cp312-cp312-musllinux_1_2_aarch64.whl", hash = "sha256:d13b7fe322d75bf84464b075eafd8e7dd9eae05649aa2a5354cfa32f43c59f17", size = 130762 },
    { url = "https://files.pythonhosted.org/packages/93/1f/67596b711ba9f56dd75d73b60089c5c92057f1130bb3a25a0f53fb9a583b/orjson-3.10.15-cp312-cp312-musllinux_1_2_armv7l.whl", hash = "sha256:7066b74f9f259849629e0d04db6609db4cf5b973248f455ba5d3bd58a4daaa5b", size = 414700 },
    { url = "https://files.pythonhosted.org/packages/7c/0c/6a3b3271b46443d90efb713c3e4fe83fa8cd71cda0d11a0f69a03f437c6e/orjson-3.10.15-cp312-cp312-musllinux_1_2_i686.whl", hash = "sha256:88dc3f65a026bd3175eb157fea994fca6ac7c4c8579fc5a86fc2114ad05705b7", size = 141077 },
    { url = "https://files.pythonhosted.org/packages/3b/9b/33c58e0bfc788995eccd0d525ecd6b84b40d7ed182dd0751cd4c1322ac62/orjson-3.10.15-cp312-cp312-musllinux_1_2_x86_64.whl", hash = "sha256:b342567e5465bd99faa559507fe45e33fc76b9fb868a63f1642c6bc0735ad02a", size = 129898 },
    { url = "https://files.pythonhosted.org/packages/01/c1/d577ecd2e9fa393366a1ea0a9267f6510d86e6c4bb1cdfb9877104cac44c/orjson-3.10.15-cp312-cp312-win32.whl", hash = "sha256:0a4f27ea5617828e6b58922fdbec67b0aa4bb844e2d363b9244c47fa2180e665", size = 142566 },
    { url = "https://files.pythonhosted.org/packages/ed/eb/a85317ee1732d1034b92d56f89f1de4d7bf7904f5c8fb9dcdd5b1c83917f/orjson-3.10.15-cp312-cp312-win_amd64.whl", hash = "sha256:ef5b87e7aa9545ddadd2309efe6824bd3dd64ac101c15dae0f2f597911d46eaa", size = 133732 },
    { url = "https://files.pythonhosted.org/packages/06/10/fe7d60b8da538e8d3d3721f08c1b7bff0491e8fa4dd3bf11a17e34f4730e/orjson-3.10.15-cp313-cp313-macosx_10_15_x86_64.macosx_11_0_arm64.macosx_10_15_universal2.whl", hash = "sha256:bae0e6ec2b7ba6895198cd981b7cca95d1487d0147c8ed751e5632ad16f031a6", size = 249399 },
    { url = "https://files.pythonhosted.org/packages/6b/83/52c356fd3a61abd829ae7e4366a6fe8e8863c825a60d7ac5156067516edf/orjson-3.10.15-cp313-cp313-manylinux_2_17_aarch64.manylinux2014_aarch64.whl", hash = "sha256:f93ce145b2db1252dd86af37d4165b6faa83072b46e3995ecc95d4b2301b725a", size = 125044 },
    { url = "https://files.pythonhosted.org/packages/55/b2/d06d5901408e7ded1a74c7c20d70e3a127057a6d21355f50c90c0f337913/orjson-3.10.15-cp313-cp313-manylinux_2_17_armv7l.manylinux2014_armv7l.whl", hash = "sha256:7c203f6f969210128af3acae0ef9ea6aab9782939f45f6fe02d05958fe761ef9", size = 150066 },
    { url = "https://files.pythonhosted.org/packages/75/8c/60c3106e08dc593a861755781c7c675a566445cc39558677d505878d879f/orjson-3.10.15-cp313-cp313-manylinux_2_17_ppc64le.manylinux2014_ppc64le.whl", hash = "sha256:8918719572d662e18b8af66aef699d8c21072e54b6c82a3f8f6404c1f5ccd5e0", size = 139737 },
    { url = "https://files.pythonhosted.org/packages/6a/8c/ae00d7d0ab8a4490b1efeb01ad4ab2f1982e69cc82490bf8093407718ff5/orjson-3.10.15-cp313-cp313-manylinux_2_17_s390x.manylinux2014_s390x.whl", hash = "sha256:f71eae9651465dff70aa80db92586ad5b92df46a9373ee55252109bb6b703307", size = 154804 },
    { url = "https://files.pythonhosted.org/packages/22/86/65dc69bd88b6dd254535310e97bc518aa50a39ef9c5a2a5d518e7a223710/orjson-3.10.15-cp313-cp313-manylinux_2_17_x86_64.manylinux2014_x86_64.whl", hash = "sha256:e117eb299a35f2634e25ed120c37c641398826c2f5a3d3cc39f5993b96171b9e", size = 130583 },
    { url = "https://files.pythonhosted.org/packages/bb/00/6fe01ededb05d52be42fabb13d93a36e51f1fd9be173bd95707d11a8a860/orjson-3.10.15-cp313-cp313-manylinux_2_5_i686.manylinux1_i686.whl", hash = "sha256:13242f12d295e83c2955756a574ddd6741c81e5b99f2bef8ed8d53e47a01e4b7", size = 138465 },
    { url = "https://files.pythonhosted.org/packages/db/2f/4cc151c4b471b0cdc8cb29d3eadbce5007eb0475d26fa26ed123dca93b33/orjson-3.10.15-cp313-cp313-musllinux_1_2_aarch64.whl", hash = "sha256:7946922ada8f3e0b7b958cc3eb22cfcf6c0df83d1fe5521b4a100103e3fa84c8", size = 130742 },
    { url = "https://files.pythonhosted.org/packages/9f/13/8a6109e4b477c518498ca37963d9c0eb1508b259725553fb53d53b20e2ea/orjson-3.10.15-cp313-cp313-musllinux_1_2_armv7l.whl", hash = "sha256:b7155eb1623347f0f22c38c9abdd738b287e39b9982e1da227503387b81b34ca", size = 414669 },
    { url = "https://files.pythonhosted.org/packages/22/7b/1d229d6d24644ed4d0a803de1b0e2df832032d5beda7346831c78191b5b2/orjson-3.10.15-cp313-cp313-musllinux_1_2_i686.whl", hash = "sha256:208beedfa807c922da4e81061dafa9c8489c6328934ca2a562efa707e049e561", size = 141043 },
    { url = "https://files.pythonhosted.org/packages/cc/d3/6dc91156cf12ed86bed383bcb942d84d23304a1e57b7ab030bf60ea130d6/orjson-3.10.15-cp313-cp313-musllinux_1_2_x86_64.whl", hash = "sha256:eca81f83b1b8c07449e1d6ff7074e82e3fd6777e588f1a6632127f286a968825", size = 129826 },
    { url = "https://files.pythonhosted.org/packages/b3/38/c47c25b86f6996f1343be721b6ea4367bc1c8bc0fc3f6bbcd995d18cb19d/orjson-3.10.15-cp313-cp313-win32.whl", hash = "sha256:c03cd6eea1bd3b949d0d007c8d57049aa2b39bd49f58b4b2af571a5d3833d890", size = 142542 },
    { url = "https://files.pythonhosted.org/packages/27/f1/1d7ec15b20f8ce9300bc850de1e059132b88990e46cd0ccac29cbf11e4f9/orjson-3.10.15-cp313-cp313-win_amd64.whl", hash = "sha256:fd56a26a04f6ba5fb2045b0acc487a63162a958ed837648c5781e1fe3316cfbf", size = 133444 },
]

[[package]]
name = "packaging"
version = "24.2"
source = { registry = "https://pypi.org/simple" }
sdist = { url = "https://files.pythonhosted.org/packages/d0/63/68dbb6eb2de9cb10ee4c9c14a0148804425e13c4fb20d61cce69f53106da/packaging-24.2.tar.gz", hash = "sha256:c228a6dc5e932d346bc5739379109d49e8853dd8223571c7c5b55260edc0b97f", size = 163950 }
wheels = [
    { url = "https://files.pythonhosted.org/packages/88/ef/eb23f262cca3c0c4eb7ab1933c3b1f03d021f2c48f54763065b6f0e321be/packaging-24.2-py3-none-any.whl", hash = "sha256:09abb1bccd265c01f4a3aa3f7a7db064b36514d2cba19a2f694fe6150451a759", size = 65451 },
]

[[package]]
name = "paginate"
version = "0.5.7"
source = { registry = "https://pypi.org/simple" }
sdist = { url = "https://files.pythonhosted.org/packages/ec/46/68dde5b6bc00c1296ec6466ab27dddede6aec9af1b99090e1107091b3b84/paginate-0.5.7.tar.gz", hash = "sha256:22bd083ab41e1a8b4f3690544afb2c60c25e5c9a63a30fa2f483f6c60c8e5945", size = 19252 }
wheels = [
    { url = "https://files.pythonhosted.org/packages/90/96/04b8e52da071d28f5e21a805b19cb9390aa17a47462ac87f5e2696b9566d/paginate-0.5.7-py2.py3-none-any.whl", hash = "sha256:b885e2af73abcf01d9559fd5216b57ef722f8c42affbb63942377668e35c7591", size = 13746 },
]

[[package]]
name = "pandocfilters"
version = "1.5.1"
source = { registry = "https://pypi.org/simple" }
sdist = { url = "https://files.pythonhosted.org/packages/70/6f/3dd4940bbe001c06a65f88e36bad298bc7a0de5036115639926b0c5c0458/pandocfilters-1.5.1.tar.gz", hash = "sha256:002b4a555ee4ebc03f8b66307e287fa492e4a77b4ea14d3f934328297bb4939e", size = 8454 }
wheels = [
    { url = "https://files.pythonhosted.org/packages/ef/af/4fbc8cab944db5d21b7e2a5b8e9211a03a79852b1157e2c102fcc61ac440/pandocfilters-1.5.1-py2.py3-none-any.whl", hash = "sha256:93be382804a9cdb0a7267585f157e5d1731bbe5545a85b268d6f5fe6232de2bc", size = 8663 },
]

[[package]]
name = "parso"
version = "0.8.4"
source = { registry = "https://pypi.org/simple" }
sdist = { url = "https://files.pythonhosted.org/packages/66/94/68e2e17afaa9169cf6412ab0f28623903be73d1b32e208d9e8e541bb086d/parso-0.8.4.tar.gz", hash = "sha256:eb3a7b58240fb99099a345571deecc0f9540ea5f4dd2fe14c2a99d6b281ab92d", size = 400609 }
wheels = [
    { url = "https://files.pythonhosted.org/packages/c6/ac/dac4a63f978e4dcb3c6d3a78c4d8e0192a113d288502a1216950c41b1027/parso-0.8.4-py2.py3-none-any.whl", hash = "sha256:a418670a20291dacd2dddc80c377c5c3791378ee1e8d12bffc35420643d43f18", size = 103650 },
]

[[package]]
name = "pasteboard"
version = "0.3.3"
source = { registry = "https://pypi.org/simple" }
sdist = { url = "https://files.pythonhosted.org/packages/06/43/adc39246de74e9c482c11fbe6a50e8bc7f9dc367fdc261f6f767de5b1419/pasteboard-0.3.3.tar.gz", hash = "sha256:d80275e76ff1eaaa5ca3d0e0fd8aecd5ea1298523dfd51f3774b5aaebdde02cf", size = 13540 }

[[package]]
name = "pathspec"
version = "0.12.1"
source = { registry = "https://pypi.org/simple" }
sdist = { url = "https://files.pythonhosted.org/packages/ca/bc/f35b8446f4531a7cb215605d100cd88b7ac6f44ab3fc94870c120ab3adbf/pathspec-0.12.1.tar.gz", hash = "sha256:a482d51503a1ab33b1c67a6c3813a26953dbdc71c31dacaef9a838c4e29f5712", size = 51043 }
wheels = [
    { url = "https://files.pythonhosted.org/packages/cc/20/ff623b09d963f88bfde16306a54e12ee5ea43e9b597108672ff3a408aad6/pathspec-0.12.1-py3-none-any.whl", hash = "sha256:a0d503e138a4c123b27490a4f7beda6a01c6f288df0e4a8b79c7eb0dc7b4cc08", size = 31191 },
]

[[package]]
name = "pexpect"
version = "4.9.0"
source = { registry = "https://pypi.org/simple" }
dependencies = [
    { name = "ptyprocess" },
]
sdist = { url = "https://files.pythonhosted.org/packages/42/92/cc564bf6381ff43ce1f4d06852fc19a2f11d180f23dc32d9588bee2f149d/pexpect-4.9.0.tar.gz", hash = "sha256:ee7d41123f3c9911050ea2c2dac107568dc43b2d3b0c7557a33212c398ead30f", size = 166450 }
wheels = [
    { url = "https://files.pythonhosted.org/packages/9e/c3/059298687310d527a58bb01f3b1965787ee3b40dce76752eda8b44e9a2c5/pexpect-4.9.0-py2.py3-none-any.whl", hash = "sha256:7236d1e080e4936be2dc3e326cec0af72acf9212a7e1d060210e70a47e253523", size = 63772 },
]

[[package]]
name = "platformdirs"
version = "4.3.6"
source = { registry = "https://pypi.org/simple" }
sdist = { url = "https://files.pythonhosted.org/packages/13/fc/128cc9cb8f03208bdbf93d3aa862e16d376844a14f9a0ce5cf4507372de4/platformdirs-4.3.6.tar.gz", hash = "sha256:357fb2acbc885b0419afd3ce3ed34564c13c9b95c89360cd9563f73aa5e2b907", size = 21302 }
wheels = [
    { url = "https://files.pythonhosted.org/packages/3c/a6/bc1012356d8ece4d66dd75c4b9fc6c1f6650ddd5991e421177d9f8f671be/platformdirs-4.3.6-py3-none-any.whl", hash = "sha256:73e575e1408ab8103900836b97580d5307456908a03e92031bab39e4554cc3fb", size = 18439 },
]

[[package]]
name = "pluggy"
version = "1.5.0"
source = { registry = "https://pypi.org/simple" }
sdist = { url = "https://files.pythonhosted.org/packages/96/2d/02d4312c973c6050a18b314a5ad0b3210edb65a906f868e31c111dede4a6/pluggy-1.5.0.tar.gz", hash = "sha256:2cffa88e94fdc978c4c574f15f9e59b7f4201d439195c3715ca9e2486f1d0cf1", size = 67955 }
wheels = [
    { url = "https://files.pythonhosted.org/packages/88/5f/e351af9a41f866ac3f1fac4ca0613908d9a41741cfcf2228f4ad853b697d/pluggy-1.5.0-py3-none-any.whl", hash = "sha256:44e1ad92c8ca002de6377e165f3e0f1be63266ab4d554740532335b9d75ea669", size = 20556 },
]

[[package]]
name = "pre-commit"
version = "4.1.0"
source = { registry = "https://pypi.org/simple" }
dependencies = [
    { name = "cfgv" },
    { name = "identify" },
    { name = "nodeenv" },
    { name = "pyyaml" },
    { name = "virtualenv" },
]
sdist = { url = "https://files.pythonhosted.org/packages/2a/13/b62d075317d8686071eb843f0bb1f195eb332f48869d3c31a4c6f1e063ac/pre_commit-4.1.0.tar.gz", hash = "sha256:ae3f018575a588e30dfddfab9a05448bfbd6b73d78709617b5a2b853549716d4", size = 193330 }
wheels = [
    { url = "https://files.pythonhosted.org/packages/43/b3/df14c580d82b9627d173ceea305ba898dca135feb360b6d84019d0803d3b/pre_commit-4.1.0-py2.py3-none-any.whl", hash = "sha256:d29e7cb346295bcc1cc75fc3e92e343495e3ea0196c9ec6ba53f49f10ab6ae7b", size = 220560 },
]

[[package]]
name = "prompt-toolkit"
version = "3.0.50"
source = { registry = "https://pypi.org/simple" }
dependencies = [
    { name = "wcwidth" },
]
sdist = { url = "https://files.pythonhosted.org/packages/a1/e1/bd15cb8ffdcfeeb2bdc215de3c3cffca11408d829e4b8416dcfe71ba8854/prompt_toolkit-3.0.50.tar.gz", hash = "sha256:544748f3860a2623ca5cd6d2795e7a14f3d0e1c3c9728359013f79877fc89bab", size = 429087 }
wheels = [
    { url = "https://files.pythonhosted.org/packages/e4/ea/d836f008d33151c7a1f62caf3d8dd782e4d15f6a43897f64480c2b8de2ad/prompt_toolkit-3.0.50-py3-none-any.whl", hash = "sha256:9b6427eb19e479d98acff65196a307c555eb567989e6d88ebbb1b509d9779198", size = 387816 },
]

[[package]]
name = "propcache"
version = "0.3.0"
source = { registry = "https://pypi.org/simple" }
sdist = { url = "https://files.pythonhosted.org/packages/92/76/f941e63d55c0293ff7829dd21e7cf1147e90a526756869a9070f287a68c9/propcache-0.3.0.tar.gz", hash = "sha256:a8fd93de4e1d278046345f49e2238cdb298589325849b2645d4a94c53faeffc5", size = 42722 }
wheels = [
    { url = "https://files.pythonhosted.org/packages/8d/f0/dc9ec44d2e63c13f816a16398c039329736712440ff82b682dd9a78d2258/propcache-0.3.0-cp310-cp310-macosx_10_9_universal2.whl", hash = "sha256:efa44f64c37cc30c9f05932c740a8b40ce359f51882c70883cc95feac842da4d", size = 79574 },
    { url = "https://files.pythonhosted.org/packages/99/3a/33a207dfcb3ee1131ea23a2aeb726c3c4994f89546d7eadf8c50627c8b63/propcache-0.3.0-cp310-cp310-macosx_10_9_x86_64.whl", hash = "sha256:2383a17385d9800b6eb5855c2f05ee550f803878f344f58b6e194de08b96352c", size = 45898 },
    { url = "https://files.pythonhosted.org/packages/af/68/0bde765c9f5dc02b4466d2838600af38c81b184c26c6d3cd44643ac668e3/propcache-0.3.0-cp310-cp310-macosx_11_0_arm64.whl", hash = "sha256:d3e7420211f5a65a54675fd860ea04173cde60a7cc20ccfbafcccd155225f8bc", size = 45418 },
    { url = "https://files.pythonhosted.org/packages/06/a6/c682669bae41199358e16cc7b1c818f91c5f9e925cc863dabd98ce32716a/propcache-0.3.0-cp310-cp310-manylinux_2_17_aarch64.manylinux2014_aarch64.whl", hash = "sha256:3302c5287e504d23bb0e64d2a921d1eb4a03fb93a0a0aa3b53de059f5a5d737d", size = 205116 },
    { url = "https://files.pythonhosted.org/packages/fb/ae/82cfb50267d9a1baa0340728eb9e32245a68538fef929d7bb786d01c11a8/propcache-0.3.0-cp310-cp310-manylinux_2_17_ppc64le.manylinux2014_ppc64le.whl", hash = "sha256:7e2e068a83552ddf7a39a99488bcba05ac13454fb205c847674da0352602082f", size = 219405 },
    { url = "https://files.pythonhosted.org/packages/ab/16/7b6b2bf8c207cfd0e5ca3d41aea397392de9899867ec024f88c94f9ae2ab/propcache-0.3.0-cp310-cp310-manylinux_2_17_s390x.manylinux2014_s390x.whl", hash = "sha256:2d913d36bdaf368637b4f88d554fb9cb9d53d6920b9c5563846555938d5450bf", size = 217656 },
    { url = "https://files.pythonhosted.org/packages/f4/eb/41447de61eb5454891658d0fb9b1d7d35d49a4a5dd2e0c86f2c332e8b7e1/propcache-0.3.0-cp310-cp310-manylinux_2_17_x86_64.manylinux2014_x86_64.whl", hash = "sha256:8ee1983728964d6070ab443399c476de93d5d741f71e8f6e7880a065f878e0b9", size = 205414 },
    { url = "https://files.pythonhosted.org/packages/03/b6/9719878f8b5b20d37ee663a40f8dcbf888559e4d3be2ba2fe5c790fc28d2/propcache-0.3.0-cp310-cp310-manylinux_2_5_i686.manylinux1_i686.manylinux_2_17_i686.manylinux2014_i686.whl", hash = "sha256:36ca5e9a21822cc1746023e88f5c0af6fce3af3b85d4520efb1ce4221bed75cc", size = 195746 },
    { url = "https://files.pythonhosted.org/packages/bb/ec/b79c3210ba459800d1a8f1afeb81d7b503893555a7b79c24082ff26d3314/propcache-0.3.0-cp310-cp310-musllinux_1_2_aarch64.whl", hash = "sha256:9ecde3671e62eeb99e977f5221abcf40c208f69b5eb986b061ccec317c82ebd0", size = 198651 },
    { url = "https://files.pythonhosted.org/packages/48/f6/2b0140bc47013e43575973068e72ad51ee9f22f2dad42e6d6e362d715125/propcache-0.3.0-cp310-cp310-musllinux_1_2_armv7l.whl", hash = "sha256:d383bf5e045d7f9d239b38e6acadd7b7fdf6c0087259a84ae3475d18e9a2ae8b", size = 195858 },
    { url = "https://files.pythonhosted.org/packages/97/3d/2fa19303d87aa21f9a42dcd870d6088a2a776ff5518e394d50412c3679a6/propcache-0.3.0-cp310-cp310-musllinux_1_2_i686.whl", hash = "sha256:8cb625bcb5add899cb8ba7bf716ec1d3e8f7cdea9b0713fa99eadf73b6d4986f", size = 197181 },
    { url = "https://files.pythonhosted.org/packages/09/f3/a2170ffc9fa774c1dfd52294113c0fa6cdc5b71dbfd7129bb9378fdd8b42/propcache-0.3.0-cp310-cp310-musllinux_1_2_ppc64le.whl", hash = "sha256:5fa159dcee5dba00c1def3231c249cf261185189205073bde13797e57dd7540a", size = 207411 },
    { url = "https://files.pythonhosted.org/packages/d6/1e/cb8a6c82178efffa0b00dc463f36cd086f747345585140aeb95d5cb93666/propcache-0.3.0-cp310-cp310-musllinux_1_2_s390x.whl", hash = "sha256:a7080b0159ce05f179cfac592cda1a82898ca9cd097dacf8ea20ae33474fbb25", size = 210724 },
    { url = "https://files.pythonhosted.org/packages/2b/72/6e273543337a3e22cf462eb836f065a9830b4d41baeb1f58db2695c934f3/propcache-0.3.0-cp310-cp310-musllinux_1_2_x86_64.whl", hash = "sha256:ed7161bccab7696a473fe7ddb619c1d75963732b37da4618ba12e60899fefe4f", size = 203511 },
    { url = "https://files.pythonhosted.org/packages/f3/ea/7412c79bcec06597c967d49789f5a1f7fd76a8654908feeaefafb7447c9a/propcache-0.3.0-cp310-cp310-win32.whl", hash = "sha256:bf0d9a171908f32d54f651648c7290397b8792f4303821c42a74e7805bfb813c", size = 40600 },
    { url = "https://files.pythonhosted.org/packages/a3/42/488c90190491f3e61bd2c2fb0b3d91c1c78778270dde2f0b6633fc9ff723/propcache-0.3.0-cp310-cp310-win_amd64.whl", hash = "sha256:42924dc0c9d73e49908e35bbdec87adedd651ea24c53c29cac103ede0ea1d340", size = 44714 },
    { url = "https://files.pythonhosted.org/packages/45/c9/cf09ff7e6d09f14149094f7cd50d2dec032b24e61af21fc4540da2b17bfb/propcache-0.3.0-cp311-cp311-macosx_10_9_universal2.whl", hash = "sha256:9ddd49258610499aab83b4f5b61b32e11fce873586282a0e972e5ab3bcadee51", size = 79568 },
    { url = "https://files.pythonhosted.org/packages/c8/32/2424d89da88cd81b7d148e0d2b3131461b570a02aa9d84a2e567509adb0d/propcache-0.3.0-cp311-cp311-macosx_10_9_x86_64.whl", hash = "sha256:2578541776769b500bada3f8a4eeaf944530516b6e90c089aa368266ed70c49e", size = 45895 },
    { url = "https://files.pythonhosted.org/packages/f6/91/ee5b6aa7aa31754fefcf0c5180e09223cac380ef195c4ddc8c266eb641ea/propcache-0.3.0-cp311-cp311-macosx_11_0_arm64.whl", hash = "sha256:d8074c5dd61c8a3e915fa8fc04754fa55cfa5978200d2daa1e2d4294c1f136aa", size = 45427 },
    { url = "https://files.pythonhosted.org/packages/bf/73/38f0128462b8b616181d8c53bd5d04eac41c50c449b07615c65d56ba0a9b/propcache-0.3.0-cp311-cp311-manylinux_2_17_aarch64.manylinux2014_aarch64.whl", hash = "sha256:b58229a844931bca61b3a20efd2be2a2acb4ad1622fc026504309a6883686fbf", size = 232427 },
    { url = "https://files.pythonhosted.org/packages/59/82/f3d4e84f4539dcfc9c3d338282b9e915f5b63c921986ecfdf7af2d12f87c/propcache-0.3.0-cp311-cp311-manylinux_2_17_ppc64le.manylinux2014_ppc64le.whl", hash = "sha256:e45377d5d6fefe1677da2a2c07b024a6dac782088e37c0b1efea4cfe2b1be19b", size = 239985 },
    { url = "https://files.pythonhosted.org/packages/42/e8/029f58cccbae83c9969a7ee7a06558d5b83a93dfc54e0f4f70234bbaea1b/propcache-0.3.0-cp311-cp311-manylinux_2_17_s390x.manylinux2014_s390x.whl", hash = "sha256:ec5060592d83454e8063e487696ac3783cc48c9a329498bafae0d972bc7816c9", size = 238827 },
    { url = "https://files.pythonhosted.org/packages/8b/a2/c373561777c0cb9b9e7b9b9a10b9b3a7b6bde75a2535b962231cecc8fdb8/propcache-0.3.0-cp311-cp311-manylinux_2_17_x86_64.manylinux2014_x86_64.whl", hash = "sha256:15010f29fbed80e711db272909a074dc79858c6d28e2915704cfc487a8ac89c6", size = 231348 },
    { url = "https://files.pythonhosted.org/packages/d7/d2/4673f715beedf6038b485bcd976813149231d9df5bb6196cb69a09c185c9/propcache-0.3.0-cp311-cp311-manylinux_2_5_i686.manylinux1_i686.manylinux_2_17_i686.manylinux2014_i686.whl", hash = "sha256:a254537b9b696ede293bfdbc0a65200e8e4507bc9f37831e2a0318a9b333c85c", size = 220426 },
    { url = "https://files.pythonhosted.org/packages/e0/f6/1da65f900927bafd4675a16e890618ec7643f2f922bf0e4d84bb38645618/propcache-0.3.0-cp311-cp311-musllinux_1_2_aarch64.whl", hash = "sha256:2b975528998de037dfbc10144b8aed9b8dd5a99ec547f14d1cb7c5665a43f075", size = 220294 },
    { url = "https://files.pythonhosted.org/packages/ff/86/620451bdc02e91b1712cd71890c17077ee97e2a28493836a87e47b8e70ff/propcache-0.3.0-cp311-cp311-musllinux_1_2_armv7l.whl", hash = "sha256:19d36bb351ad5554ff20f2ae75f88ce205b0748c38b146c75628577020351e3c", size = 212492 },
    { url = "https://files.pythonhosted.org/packages/6e/1b/e8f86921ed4016da80faf3b8f515f7829decabdbff106736bfff353bceba/propcache-0.3.0-cp311-cp311-musllinux_1_2_i686.whl", hash = "sha256:6032231d4a5abd67c7f71168fd64a47b6b451fbcb91c8397c2f7610e67683810", size = 215113 },
    { url = "https://files.pythonhosted.org/packages/1a/95/a61d86cc49aa0945f6c06f3a4614fc543e311a50558c92861f5e9691a37c/propcache-0.3.0-cp311-cp311-musllinux_1_2_ppc64le.whl", hash = "sha256:6985a593417cdbc94c7f9c3403747335e450c1599da1647a5af76539672464d3", size = 228330 },
    { url = "https://files.pythonhosted.org/packages/8f/7d/10dbae48ff2bb189e92c2b3487a48f3229146a25941ad0d485934d1104d4/propcache-0.3.0-cp311-cp311-musllinux_1_2_s390x.whl", hash = "sha256:6a1948df1bb1d56b5e7b0553c0fa04fd0e320997ae99689488201f19fa90d2e7", size = 231942 },
    { url = "https://files.pythonhosted.org/packages/39/ce/82d16aec96c5513ae7db13ab901a65a1e54c915292fb5b2390e33275b61d/propcache-0.3.0-cp311-cp311-musllinux_1_2_x86_64.whl", hash = "sha256:8319293e85feadbbfe2150a5659dbc2ebc4afdeaf7d98936fb9a2f2ba0d4c35c", size = 223077 },
    { url = "https://files.pythonhosted.org/packages/c8/e0/cb077e8e7a583c733df7f53327fcbdb92e42be59b976ce60bf1d904a0efe/propcache-0.3.0-cp311-cp311-win32.whl", hash = "sha256:63f26258a163c34542c24808f03d734b338da66ba91f410a703e505c8485791d", size = 40455 },
    { url = "https://files.pythonhosted.org/packages/d8/35/57abeb6146fe3c19081eeaf3d9d4cfea256f87f1e5101acf80d3332c1820/propcache-0.3.0-cp311-cp311-win_amd64.whl", hash = "sha256:cacea77ef7a2195f04f9279297684955e3d1ae4241092ff0cfcef532bb7a1c32", size = 44705 },
    { url = "https://files.pythonhosted.org/packages/8d/2c/921f15dc365796ec23975b322b0078eae72995c7b4d49eba554c6a308d70/propcache-0.3.0-cp312-cp312-macosx_10_13_universal2.whl", hash = "sha256:e53d19c2bf7d0d1e6998a7e693c7e87300dd971808e6618964621ccd0e01fe4e", size = 79867 },
    { url = "https://files.pythonhosted.org/packages/11/a5/4a6cc1a559d1f2fb57ea22edc4245158cdffae92f7f92afcee2913f84417/propcache-0.3.0-cp312-cp312-macosx_10_13_x86_64.whl", hash = "sha256:a61a68d630e812b67b5bf097ab84e2cd79b48c792857dc10ba8a223f5b06a2af", size = 46109 },
    { url = "https://files.pythonhosted.org/packages/e1/6d/28bfd3af3a567ad7d667348e7f46a520bda958229c4d545ba138a044232f/propcache-0.3.0-cp312-cp312-macosx_11_0_arm64.whl", hash = "sha256:fb91d20fa2d3b13deea98a690534697742029f4fb83673a3501ae6e3746508b5", size = 45635 },
    { url = "https://files.pythonhosted.org/packages/73/20/d75b42eaffe5075eac2f4e168f6393d21c664c91225288811d85451b2578/propcache-0.3.0-cp312-cp312-manylinux_2_17_aarch64.manylinux2014_aarch64.whl", hash = "sha256:67054e47c01b7b349b94ed0840ccae075449503cf1fdd0a1fdd98ab5ddc2667b", size = 242159 },
    { url = "https://files.pythonhosted.org/packages/a5/fb/4b537dd92f9fd4be68042ec51c9d23885ca5fafe51ec24c58d9401034e5f/propcache-0.3.0-cp312-cp312-manylinux_2_17_ppc64le.manylinux2014_ppc64le.whl", hash = "sha256:997e7b8f173a391987df40f3b52c423e5850be6f6df0dcfb5376365440b56667", size = 248163 },
    { url = "https://files.pythonhosted.org/packages/e7/af/8a9db04ac596d531ca0ef7dde518feaadfcdabef7b17d6a5ec59ee3effc2/propcache-0.3.0-cp312-cp312-manylinux_2_17_s390x.manylinux2014_s390x.whl", hash = "sha256:8d663fd71491dde7dfdfc899d13a067a94198e90695b4321084c6e450743b8c7", size = 248794 },
    { url = "https://files.pythonhosted.org/packages/9d/c4/ecfc988879c0fd9db03228725b662d76cf484b6b46f7e92fee94e4b52490/propcache-0.3.0-cp312-cp312-manylinux_2_17_x86_64.manylinux2014_x86_64.whl", hash = "sha256:8884ba1a0fe7210b775106b25850f5e5a9dc3c840d1ae9924ee6ea2eb3acbfe7", size = 243912 },
    { url = "https://files.pythonhosted.org/packages/04/a2/298dd27184faa8b7d91cc43488b578db218b3cc85b54d912ed27b8c5597a/propcache-0.3.0-cp312-cp312-manylinux_2_5_i686.manylinux1_i686.manylinux_2_17_i686.manylinux2014_i686.whl", hash = "sha256:aa806bbc13eac1ab6291ed21ecd2dd426063ca5417dd507e6be58de20e58dfcf", size = 229402 },
    { url = "https://files.pythonhosted.org/packages/be/0d/efe7fec316ca92dbf4bc4a9ba49ca889c43ca6d48ab1d6fa99fc94e5bb98/propcache-0.3.0-cp312-cp312-musllinux_1_2_aarch64.whl", hash = "sha256:6f4d7a7c0aff92e8354cceca6fe223973ddf08401047920df0fcb24be2bd5138", size = 226896 },
    { url = "https://files.pythonhosted.org/packages/60/63/72404380ae1d9c96d96e165aa02c66c2aae6072d067fc4713da5cde96762/propcache-0.3.0-cp312-cp312-musllinux_1_2_armv7l.whl", hash = "sha256:9be90eebc9842a93ef8335291f57b3b7488ac24f70df96a6034a13cb58e6ff86", size = 221447 },
    { url = "https://files.pythonhosted.org/packages/9d/18/b8392cab6e0964b67a30a8f4dadeaff64dc7022b5a34bb1d004ea99646f4/propcache-0.3.0-cp312-cp312-musllinux_1_2_i686.whl", hash = "sha256:bf15fc0b45914d9d1b706f7c9c4f66f2b7b053e9517e40123e137e8ca8958b3d", size = 222440 },
    { url = "https://files.pythonhosted.org/packages/6f/be/105d9ceda0f97eff8c06bac1673448b2db2a497444de3646464d3f5dc881/propcache-0.3.0-cp312-cp312-musllinux_1_2_ppc64le.whl", hash = "sha256:5a16167118677d94bb48bfcd91e420088854eb0737b76ec374b91498fb77a70e", size = 234104 },
    { url = "https://files.pythonhosted.org/packages/cb/c9/f09a4ec394cfcce4053d8b2a04d622b5f22d21ba9bb70edd0cad061fa77b/propcache-0.3.0-cp312-cp312-musllinux_1_2_s390x.whl", hash = "sha256:41de3da5458edd5678b0f6ff66691507f9885f5fe6a0fb99a5d10d10c0fd2d64", size = 239086 },
    { url = "https://files.pythonhosted.org/packages/ea/aa/96f7f9ed6def82db67c972bdb7bd9f28b95d7d98f7e2abaf144c284bf609/propcache-0.3.0-cp312-cp312-musllinux_1_2_x86_64.whl", hash = "sha256:728af36011bb5d344c4fe4af79cfe186729efb649d2f8b395d1572fb088a996c", size = 230991 },
    { url = "https://files.pythonhosted.org/packages/5a/11/bee5439de1307d06fad176f7143fec906e499c33d7aff863ea8428b8e98b/propcache-0.3.0-cp312-cp312-win32.whl", hash = "sha256:6b5b7fd6ee7b54e01759f2044f936dcf7dea6e7585f35490f7ca0420fe723c0d", size = 40337 },
    { url = "https://files.pythonhosted.org/packages/e4/17/e5789a54a0455a61cb9efc4ca6071829d992220c2998a27c59aeba749f6f/propcache-0.3.0-cp312-cp312-win_amd64.whl", hash = "sha256:2d15bc27163cd4df433e75f546b9ac31c1ba7b0b128bfb1b90df19082466ff57", size = 44404 },
    { url = "https://files.pythonhosted.org/packages/3a/0f/a79dd23a0efd6ee01ab0dc9750d8479b343bfd0c73560d59d271eb6a99d4/propcache-0.3.0-cp313-cp313-macosx_10_13_universal2.whl", hash = "sha256:a2b9bf8c79b660d0ca1ad95e587818c30ccdb11f787657458d6f26a1ea18c568", size = 77287 },
    { url = "https://files.pythonhosted.org/packages/b8/51/76675703c90de38ac75adb8deceb3f3ad99b67ff02a0fa5d067757971ab8/propcache-0.3.0-cp313-cp313-macosx_10_13_x86_64.whl", hash = "sha256:b0c1a133d42c6fc1f5fbcf5c91331657a1ff822e87989bf4a6e2e39b818d0ee9", size = 44923 },
    { url = "https://files.pythonhosted.org/packages/01/9b/fd5ddbee66cf7686e73c516227c2fd9bf471dbfed0f48329d095ea1228d3/propcache-0.3.0-cp313-cp313-macosx_11_0_arm64.whl", hash = "sha256:bb2f144c6d98bb5cbc94adeb0447cfd4c0f991341baa68eee3f3b0c9c0e83767", size = 44325 },
    { url = "https://files.pythonhosted.org/packages/13/1c/6961f11eb215a683b34b903b82bde486c606516c1466bf1fa67f26906d51/propcache-0.3.0-cp313-cp313-manylinux_2_17_aarch64.manylinux2014_aarch64.whl", hash = "sha256:d1323cd04d6e92150bcc79d0174ce347ed4b349d748b9358fd2e497b121e03c8", size = 225116 },
    { url = "https://files.pythonhosted.org/packages/ef/ea/f8410c40abcb2e40dffe9adeed017898c930974650a63e5c79b886aa9f73/propcache-0.3.0-cp313-cp313-manylinux_2_17_ppc64le.manylinux2014_ppc64le.whl", hash = "sha256:3b812b3cb6caacd072276ac0492d249f210006c57726b6484a1e1805b3cfeea0", size = 229905 },
    { url = "https://files.pythonhosted.org/packages/ef/5a/a9bf90894001468bf8e6ea293bb00626cc9ef10f8eb7996e9ec29345c7ed/propcache-0.3.0-cp313-cp313-manylinux_2_17_s390x.manylinux2014_s390x.whl", hash = "sha256:742840d1d0438eb7ea4280f3347598f507a199a35a08294afdcc560c3739989d", size = 233221 },
    { url = "https://files.pythonhosted.org/packages/dd/ce/fffdddd9725b690b01d345c1156b4c2cc6dca09ab5c23a6d07b8f37d6e2f/propcache-0.3.0-cp313-cp313-manylinux_2_17_x86_64.manylinux2014_x86_64.whl", hash = "sha256:7c6e7e4f9167fddc438cd653d826f2222222564daed4116a02a184b464d3ef05", size = 227627 },
    { url = "https://files.pythonhosted.org/packages/58/ae/45c89a5994a334735a3032b48e8e4a98c05d9536ddee0719913dc27da548/propcache-0.3.0-cp313-cp313-manylinux_2_5_i686.manylinux1_i686.manylinux_2_17_i686.manylinux2014_i686.whl", hash = "sha256:a94ffc66738da99232ddffcf7910e0f69e2bbe3a0802e54426dbf0714e1c2ffe", size = 214217 },
    { url = "https://files.pythonhosted.org/packages/01/84/bc60188c3290ff8f5f4a92b9ca2d93a62e449c8daf6fd11ad517ad136926/propcache-0.3.0-cp313-cp313-musllinux_1_2_aarch64.whl", hash = "sha256:3c6ec957025bf32b15cbc6b67afe233c65b30005e4c55fe5768e4bb518d712f1", size = 212921 },
    { url = "https://files.pythonhosted.org/packages/14/b3/39d60224048feef7a96edabb8217dc3f75415457e5ebbef6814f8b2a27b5/propcache-0.3.0-cp313-cp313-musllinux_1_2_armv7l.whl", hash = "sha256:549722908de62aa0b47a78b90531c022fa6e139f9166be634f667ff45632cc92", size = 208200 },
    { url = "https://files.pythonhosted.org/packages/9d/b3/0a6720b86791251273fff8a01bc8e628bc70903513bd456f86cde1e1ef84/propcache-0.3.0-cp313-cp313-musllinux_1_2_i686.whl", hash = "sha256:5d62c4f6706bff5d8a52fd51fec6069bef69e7202ed481486c0bc3874912c787", size = 208400 },
    { url = "https://files.pythonhosted.org/packages/e9/4f/bb470f3e687790547e2e78105fb411f54e0cdde0d74106ccadd2521c6572/propcache-0.3.0-cp313-cp313-musllinux_1_2_ppc64le.whl", hash = "sha256:24c04f8fbf60094c531667b8207acbae54146661657a1b1be6d3ca7773b7a545", size = 218116 },
    { url = "https://files.pythonhosted.org/packages/34/71/277f7f9add469698ac9724c199bfe06f85b199542121a71f65a80423d62a/propcache-0.3.0-cp313-cp313-musllinux_1_2_s390x.whl", hash = "sha256:7c5f5290799a3f6539cc5e6f474c3e5c5fbeba74a5e1e5be75587746a940d51e", size = 222911 },
    { url = "https://files.pythonhosted.org/packages/92/e3/a7b9782aef5a2fc765b1d97da9ec7aed2f25a4e985703608e73232205e3f/propcache-0.3.0-cp313-cp313-musllinux_1_2_x86_64.whl", hash = "sha256:4fa0e7c9c3cf7c276d4f6ab9af8adddc127d04e0fcabede315904d2ff76db626", size = 216563 },
    { url = "https://files.pythonhosted.org/packages/ab/76/0583ca2c551aa08ffcff87b2c6849c8f01c1f6fb815a5226f0c5c202173e/propcache-0.3.0-cp313-cp313-win32.whl", hash = "sha256:ee0bd3a7b2e184e88d25c9baa6a9dc609ba25b76daae942edfb14499ac7ec374", size = 39763 },
    { url = "https://files.pythonhosted.org/packages/80/ec/c6a84f9a36f608379b95f0e786c111d5465926f8c62f12be8cdadb02b15c/propcache-0.3.0-cp313-cp313-win_amd64.whl", hash = "sha256:1c8f7d896a16da9455f882870a507567d4f58c53504dc2d4b1e1d386dfe4588a", size = 43650 },
    { url = "https://files.pythonhosted.org/packages/ee/95/7d32e3560f5bf83fc2f2a4c1b0c181d327d53d5f85ebd045ab89d4d97763/propcache-0.3.0-cp313-cp313t-macosx_10_13_universal2.whl", hash = "sha256:e560fd75aaf3e5693b91bcaddd8b314f4d57e99aef8a6c6dc692f935cc1e6bbf", size = 82140 },
    { url = "https://files.pythonhosted.org/packages/86/89/752388f12e6027a5e63f5d075f15291ded48e2d8311314fff039da5a9b11/propcache-0.3.0-cp313-cp313t-macosx_10_13_x86_64.whl", hash = "sha256:65a37714b8ad9aba5780325228598a5b16c47ba0f8aeb3dc0514701e4413d7c0", size = 47296 },
    { url = "https://files.pythonhosted.org/packages/1b/4c/b55c98d586c69180d3048984a57a5ea238bdeeccf82dbfcd598e935e10bb/propcache-0.3.0-cp313-cp313t-macosx_11_0_arm64.whl", hash = "sha256:07700939b2cbd67bfb3b76a12e1412405d71019df00ca5697ce75e5ef789d829", size = 46724 },
    { url = "https://files.pythonhosted.org/packages/0f/b6/67451a437aed90c4e951e320b5b3d7eb584ade1d5592f6e5e8f678030989/propcache-0.3.0-cp313-cp313t-manylinux_2_17_aarch64.manylinux2014_aarch64.whl", hash = "sha256:7c0fdbdf6983526e269e5a8d53b7ae3622dd6998468821d660d0daf72779aefa", size = 291499 },
    { url = "https://files.pythonhosted.org/packages/ee/ff/e4179facd21515b24737e1e26e02615dfb5ed29416eed4cf5bc6ac5ce5fb/propcache-0.3.0-cp313-cp313t-manylinux_2_17_ppc64le.manylinux2014_ppc64le.whl", hash = "sha256:794c3dd744fad478b6232289c866c25406ecdfc47e294618bdf1697e69bd64a6", size = 293911 },
    { url = "https://files.pythonhosted.org/packages/76/8d/94a8585992a064a23bd54f56c5e58c3b8bf0c0a06ae10e56f2353ae16c3d/propcache-0.3.0-cp313-cp313t-manylinux_2_17_s390x.manylinux2014_s390x.whl", hash = "sha256:4544699674faf66fb6b4473a1518ae4999c1b614f0b8297b1cef96bac25381db", size = 293301 },
    { url = "https://files.pythonhosted.org/packages/b0/b8/2c860c92b4134f68c7716c6f30a0d723973f881c32a6d7a24c4ddca05fdf/propcache-0.3.0-cp313-cp313t-manylinux_2_17_x86_64.manylinux2014_x86_64.whl", hash = "sha256:fddb8870bdb83456a489ab67c6b3040a8d5a55069aa6f72f9d872235fbc52f54", size = 281947 },
    { url = "https://files.pythonhosted.org/packages/cd/72/b564be7411b525d11757b713c757c21cd4dc13b6569c3b2b8f6d3c96fd5e/propcache-0.3.0-cp313-cp313t-manylinux_2_5_i686.manylinux1_i686.manylinux_2_17_i686.manylinux2014_i686.whl", hash = "sha256:f857034dc68d5ceb30fb60afb6ff2103087aea10a01b613985610e007053a121", size = 268072 },
    { url = "https://files.pythonhosted.org/packages/37/68/d94649e399e8d7fc051e5a4f2334efc567993525af083db145a70690a121/propcache-0.3.0-cp313-cp313t-musllinux_1_2_aarch64.whl", hash = "sha256:02df07041e0820cacc8f739510078f2aadcfd3fc57eaeeb16d5ded85c872c89e", size = 275190 },
    { url = "https://files.pythonhosted.org/packages/d8/3c/446e125f5bbbc1922964dd67cb541c01cdb678d811297b79a4ff6accc843/propcache-0.3.0-cp313-cp313t-musllinux_1_2_armv7l.whl", hash = "sha256:f47d52fd9b2ac418c4890aad2f6d21a6b96183c98021f0a48497a904199f006e", size = 254145 },
    { url = "https://files.pythonhosted.org/packages/f4/80/fd3f741483dc8e59f7ba7e05eaa0f4e11677d7db2077522b92ff80117a2a/propcache-0.3.0-cp313-cp313t-musllinux_1_2_i686.whl", hash = "sha256:9ff4e9ecb6e4b363430edf2c6e50173a63e0820e549918adef70515f87ced19a", size = 257163 },
    { url = "https://files.pythonhosted.org/packages/dc/cf/6292b5ce6ed0017e6a89024a827292122cc41b6259b30ada0c6732288513/propcache-0.3.0-cp313-cp313t-musllinux_1_2_ppc64le.whl", hash = "sha256:ecc2920630283e0783c22e2ac94427f8cca29a04cfdf331467d4f661f4072dac", size = 280249 },
    { url = "https://files.pythonhosted.org/packages/e8/f0/fd9b8247b449fe02a4f96538b979997e229af516d7462b006392badc59a1/propcache-0.3.0-cp313-cp313t-musllinux_1_2_s390x.whl", hash = "sha256:c441c841e82c5ba7a85ad25986014be8d7849c3cfbdb6004541873505929a74e", size = 288741 },
    { url = "https://files.pythonhosted.org/packages/64/71/cf831fdc2617f86cfd7f414cfc487d018e722dac8acc098366ce9bba0941/propcache-0.3.0-cp313-cp313t-musllinux_1_2_x86_64.whl", hash = "sha256:6c929916cbdb540d3407c66f19f73387f43e7c12fa318a66f64ac99da601bcdf", size = 277061 },
    { url = "https://files.pythonhosted.org/packages/42/78/9432542a35d944abeca9e02927a0de38cd7a298466d8ffa171536e2381c3/propcache-0.3.0-cp313-cp313t-win32.whl", hash = "sha256:0c3e893c4464ebd751b44ae76c12c5f5c1e4f6cbd6fbf67e3783cd93ad221863", size = 42252 },
    { url = "https://files.pythonhosted.org/packages/6f/45/960365f4f8978f48ebb56b1127adf33a49f2e69ecd46ac1f46d6cf78a79d/propcache-0.3.0-cp313-cp313t-win_amd64.whl", hash = "sha256:75e872573220d1ee2305b35c9813626e620768248425f58798413e9c39741f46", size = 46425 },
    { url = "https://files.pythonhosted.org/packages/b5/35/6c4c6fc8774a9e3629cd750dc24a7a4fb090a25ccd5c3246d127b70f9e22/propcache-0.3.0-py3-none-any.whl", hash = "sha256:67dda3c7325691c2081510e92c561f465ba61b975f481735aefdfc845d2cd043", size = 12101 },
]

[[package]]
name = "psutil"
version = "7.0.0"
source = { registry = "https://pypi.org/simple" }
sdist = { url = "https://files.pythonhosted.org/packages/2a/80/336820c1ad9286a4ded7e845b2eccfcb27851ab8ac6abece774a6ff4d3de/psutil-7.0.0.tar.gz", hash = "sha256:7be9c3eba38beccb6495ea33afd982a44074b78f28c434a1f51cc07fd315c456", size = 497003 }
wheels = [
    { url = "https://files.pythonhosted.org/packages/ed/e6/2d26234410f8b8abdbf891c9da62bee396583f713fb9f3325a4760875d22/psutil-7.0.0-cp36-abi3-macosx_10_9_x86_64.whl", hash = "sha256:101d71dc322e3cffd7cea0650b09b3d08b8e7c4109dd6809fe452dfd00e58b25", size = 238051 },
    { url = "https://files.pythonhosted.org/packages/04/8b/30f930733afe425e3cbfc0e1468a30a18942350c1a8816acfade80c005c4/psutil-7.0.0-cp36-abi3-macosx_11_0_arm64.whl", hash = "sha256:39db632f6bb862eeccf56660871433e111b6ea58f2caea825571951d4b6aa3da", size = 239535 },
    { url = "https://files.pythonhosted.org/packages/2a/ed/d362e84620dd22876b55389248e522338ed1bf134a5edd3b8231d7207f6d/psutil-7.0.0-cp36-abi3-manylinux_2_12_i686.manylinux2010_i686.manylinux_2_17_i686.manylinux2014_i686.whl", hash = "sha256:1fcee592b4c6f146991ca55919ea3d1f8926497a713ed7faaf8225e174581e91", size = 275004 },
    { url = "https://files.pythonhosted.org/packages/bf/b9/b0eb3f3cbcb734d930fdf839431606844a825b23eaf9a6ab371edac8162c/psutil-7.0.0-cp36-abi3-manylinux_2_12_x86_64.manylinux2010_x86_64.manylinux_2_17_x86_64.manylinux2014_x86_64.whl", hash = "sha256:4b1388a4f6875d7e2aff5c4ca1cc16c545ed41dd8bb596cefea80111db353a34", size = 277986 },
    { url = "https://files.pythonhosted.org/packages/eb/a2/709e0fe2f093556c17fbafda93ac032257242cabcc7ff3369e2cb76a97aa/psutil-7.0.0-cp36-abi3-manylinux_2_17_aarch64.manylinux2014_aarch64.whl", hash = "sha256:a5f098451abc2828f7dc6b58d44b532b22f2088f4999a937557b603ce72b1993", size = 279544 },
    { url = "https://files.pythonhosted.org/packages/50/e6/eecf58810b9d12e6427369784efe814a1eec0f492084ce8eb8f4d89d6d61/psutil-7.0.0-cp37-abi3-win32.whl", hash = "sha256:ba3fcef7523064a6c9da440fc4d6bd07da93ac726b5733c29027d7dc95b39d99", size = 241053 },
    { url = "https://files.pythonhosted.org/packages/50/1b/6921afe68c74868b4c9fa424dad3be35b095e16687989ebbb50ce4fceb7c/psutil-7.0.0-cp37-abi3-win_amd64.whl", hash = "sha256:4cf3d4eb1aa9b348dec30105c55cd9b7d4629285735a102beb4441e38db90553", size = 244885 },
]

[[package]]
name = "ptyprocess"
version = "0.7.0"
source = { registry = "https://pypi.org/simple" }
sdist = { url = "https://files.pythonhosted.org/packages/20/e5/16ff212c1e452235a90aeb09066144d0c5a6a8c0834397e03f5224495c4e/ptyprocess-0.7.0.tar.gz", hash = "sha256:5c5d0a3b48ceee0b48485e0c26037c0acd7d29765ca3fbb5cb3831d347423220", size = 70762 }
wheels = [
    { url = "https://files.pythonhosted.org/packages/22/a6/858897256d0deac81a172289110f31629fc4cee19b6f01283303e18c8db3/ptyprocess-0.7.0-py2.py3-none-any.whl", hash = "sha256:4b41f3967fce3af57cc7e94b888626c18bf37a083e3651ca8feeb66d492fef35", size = 13993 },
]

[[package]]
name = "pure-eval"
version = "0.2.3"
source = { registry = "https://pypi.org/simple" }
sdist = { url = "https://files.pythonhosted.org/packages/cd/05/0a34433a064256a578f1783a10da6df098ceaa4a57bbeaa96a6c0352786b/pure_eval-0.2.3.tar.gz", hash = "sha256:5f4e983f40564c576c7c8635ae88db5956bb2229d7e9237d03b3c0b0190eaf42", size = 19752 }
wheels = [
    { url = "https://files.pythonhosted.org/packages/8e/37/efad0257dc6e593a18957422533ff0f87ede7c9c6ea010a2177d738fb82f/pure_eval-0.2.3-py3-none-any.whl", hash = "sha256:1db8e35b67b3d218d818ae653e27f06c3aa420901fa7b081ca98cbedc874e0d0", size = 11842 },
]

[[package]]
name = "pyclip"
version = "0.7.0"
source = { registry = "https://pypi.org/simple" }
dependencies = [
    { name = "pasteboard", marker = "sys_platform == 'darwin'" },
    { name = "pywin32", marker = "sys_platform == 'win32'" },
]
sdist = { url = "https://files.pythonhosted.org/packages/65/8a/98ed02d81dea4b2211a4746724d7a271264b701c991fed503c246de52864/pyclip-0.7.0.tar.gz", hash = "sha256:57602047a4ceab709bdcd42f3dde6449a3349b95c16154cfdce27376a2072491", size = 13639 }
wheels = [
    { url = "https://files.pythonhosted.org/packages/7d/4f/4b02e2c232ddf694bca0baea3049b886eeb80ee3d89c415067f5191596c1/pyclip-0.7.0-py3-none-any.whl", hash = "sha256:a7b7ea2cfad2dd61e86a529af588d006070d3eb0bd32981afaee5215f4604fec", size = 18864 },
]

[[package]]
name = "pycparser"
version = "2.22"
source = { registry = "https://pypi.org/simple" }
sdist = { url = "https://files.pythonhosted.org/packages/1d/b2/31537cf4b1ca988837256c910a668b553fceb8f069bedc4b1c826024b52c/pycparser-2.22.tar.gz", hash = "sha256:491c8be9c040f5390f5bf44a5b07752bd07f56edf992381b05c701439eec10f6", size = 172736 }
wheels = [
    { url = "https://files.pythonhosted.org/packages/13/a3/a812df4e2dd5696d1f351d58b8fe16a405b234ad2886a0dab9183fb78109/pycparser-2.22-py3-none-any.whl", hash = "sha256:c3702b6d3dd8c7abc1afa565d7e63d53a1d0bd86cdc24edd75470f4de499cfcc", size = 117552 },
]

[[package]]
name = "pycrdt"
version = "0.11.1"
source = { registry = "https://pypi.org/simple" }
dependencies = [
    { name = "anyio" },
]
sdist = { url = "https://files.pythonhosted.org/packages/61/3a/0dc288991068a7a5819065357972572e37bd5cbbe40d76d791a826cef53c/pycrdt-0.11.1.tar.gz", hash = "sha256:e5ccf99d859e4eba7d969cbb3ab83af368f70218d02fc6538c7fbea9e388b8e7", size = 66095 }
wheels = [
    { url = "https://files.pythonhosted.org/packages/64/88/6eb3fa165de62188f226380139c5d7271cd56ebcbb7a92d70b5258c0a79e/pycrdt-0.11.1-cp310-cp310-macosx_10_12_x86_64.macosx_11_0_arm64.macosx_10_12_universal2.whl", hash = "sha256:463a624cc04d832f38748413aec909d87c443784b7a8f6477628c0d6c6ff7419", size = 1655879 },
    { url = "https://files.pythonhosted.org/packages/6a/21/bd79189eda72a1ac916e00e77f23fa02d6ebaf6ad24862770093daa20373/pycrdt-0.11.1-cp310-cp310-manylinux_2_17_aarch64.manylinux2014_aarch64.whl", hash = "sha256:045dceddd7a0218c3de95b9279880cf018474a882671cdc7ac336fdd27f69708", size = 900130 },
    { url = "https://files.pythonhosted.org/packages/e8/aa/570a24108fa62975bb63bfbf7f3e60446c25a4757a74447c0279f645d0d8/pycrdt-0.11.1-cp310-cp310-manylinux_2_17_armv7l.manylinux2014_armv7l.whl", hash = "sha256:73b0e8853d14fb4d4dd0d5ada148206302876eaef7f8f954ab773a0ecb0a62a6", size = 930290 },
    { url = "https://files.pythonhosted.org/packages/37/18/9d70729d4dbacdd409310b648c89d8fbfd8e89ccacfb1cf7397eeac018ea/pycrdt-0.11.1-cp310-cp310-manylinux_2_17_ppc64le.manylinux2014_ppc64le.whl", hash = "sha256:5ce5ac25c11fd3f18869feb0e0a4724f3402bfb0c0c2283d21b29f3e2fe47173", size = 1000044 },
    { url = "https://files.pythonhosted.org/packages/c6/fd/9be8f36c48dd8940c84ec7fef5d1e72d853e6c26bdc06b9da62a10084710/pycrdt-0.11.1-cp310-cp310-manylinux_2_17_s390x.manylinux2014_s390x.whl", hash = "sha256:4e02070d9d2464aa84d556e36fcaf526676fd4561e4b27a4c41573567f55f509", size = 1113512 },
    { url = "https://files.pythonhosted.org/packages/01/c3/ab7666931b08f5b32fa20407b59bdb400a0264f139381d1bd00b61d7c2e8/pycrdt-0.11.1-cp310-cp310-manylinux_2_17_x86_64.manylinux2014_x86_64.whl", hash = "sha256:10f1dff38a4037e538a81729de7f7070925642ccaeae169ff059e4288e88ad54", size = 925879 },
    { url = "https://files.pythonhosted.org/packages/c5/f6/888e808ce43ef02f2f93099805d36e9e0cf109a4baf347bfffb0fd33c160/pycrdt-0.11.1-cp310-cp310-manylinux_2_5_i686.manylinux1_i686.whl", hash = "sha256:4b93038a9d8ff9e0f6eeeab9e8f88e7b4bc4aeddbf550b405ab821f6748cba12", size = 1012476 },
    { url = "https://files.pythonhosted.org/packages/e7/bf/a403e8d44b5ff6159a8a8414105041a4011576de524c8817225b142f4550/pycrdt-0.11.1-cp310-cp310-win32.whl", hash = "sha256:daf85c4d05ad852bbfb6be8fde0d4f059365aef7d9223b920630dd9a40bd7daf", size = 665212 },
    { url = "https://files.pythonhosted.org/packages/f7/07/31b80818d2b2c14cdd5ce0964779a949da7e668b9d1490fd88a03cabf280/pycrdt-0.11.1-cp310-cp310-win_amd64.whl", hash = "sha256:16cd2176fe2071fd5bf8c1dcf0bc641b6383da718e781da4413d301456fe828e", size = 700432 },
    { url = "https://files.pythonhosted.org/packages/e0/ac/fdbd80fcdf96a03d8ef6a8968b254981cc3067abaf69d996f19f77fbdebf/pycrdt-0.11.1-cp311-cp311-macosx_10_12_x86_64.macosx_11_0_arm64.macosx_10_12_universal2.whl", hash = "sha256:68a89404bce5a634c077ebd2148e37af41a29afc0a47cdea8b1de737f71d1f59", size = 1656237 },
    { url = "https://files.pythonhosted.org/packages/7b/fb/a577e4e33ca03a22a6f8bb25d0a3d448b4d8e818b66ee133b403eb6a1adb/pycrdt-0.11.1-cp311-cp311-manylinux_2_17_aarch64.manylinux2014_aarch64.whl", hash = "sha256:322e327109937993caa08db2eaa9a7ef1a0467188508c5e4766c64d6b0896814", size = 900221 },
    { url = "https://files.pythonhosted.org/packages/48/31/8530981730d51e8fb605cda5d0c5d0271eb2a00f1f53fb75bd764f17d7d2/pycrdt-0.11.1-cp311-cp311-manylinux_2_17_armv7l.manylinux2014_armv7l.whl", hash = "sha256:c3ae1aa439ee6303b7cd8e38a380671a6f4c9f6ba5a452f3961cd831bb43f891", size = 930464 },
    { url = "https://files.pythonhosted.org/packages/c4/ef/7f2608cfd7dcfef4a90f3e09624249d463247cc5e7cfb0859bdd542ae005/pycrdt-0.11.1-cp311-cp311-manylinux_2_17_ppc64le.manylinux2014_ppc64le.whl", hash = "sha256:03eab086b3fbfef67194361ccf339cc866f08f9cc5951d0104034accd5b97b16", size = 1000123 },
    { url = "https://files.pythonhosted.org/packages/d1/7e/1b8c68c1613df14caeb76a212e76ba709f5e7467b28f998a41a3ea11f0c0/pycrdt-0.11.1-cp311-cp311-manylinux_2_17_s390x.manylinux2014_s390x.whl", hash = "sha256:d94b72aa380ef9e8418109431598d155d260423e4779a325b44212501524437b", size = 1113063 },
    { url = "https://files.pythonhosted.org/packages/b3/22/0cf82a4ef51642011aeabe1b5404fac9ce75b39c9f40b2c39025323c71b8/pycrdt-0.11.1-cp311-cp311-manylinux_2_17_x86_64.manylinux2014_x86_64.whl", hash = "sha256:a4f2111d6349fe5bfcc4c5242341c5f3bcecdf3465bec3d156e83e8ec8f9e0ef", size = 925810 },
    { url = "https://files.pythonhosted.org/packages/ce/7a/e7efdcb373d2cb1cc93b02bb31fb08e02085e21741823cb315c254058d33/pycrdt-0.11.1-cp311-cp311-manylinux_2_5_i686.manylinux1_i686.whl", hash = "sha256:952bdb0f947dd46f83196296946cff581c81234d83382d0d3542f45ef9c85845", size = 1012868 },
    { url = "https://files.pythonhosted.org/packages/c2/46/17c682bc23c0ec42fb1c01d7587aa59ba5832487c125b0acb90a23108c44/pycrdt-0.11.1-cp311-cp311-win32.whl", hash = "sha256:83b05e2d235657bed03559949343df94ba5bde15732cd4dcf3f7491188a4e59f", size = 665388 },
    { url = "https://files.pythonhosted.org/packages/06/b8/e5846e3cbba069b288aecfd0a8b68acb005af174aafbb54f91aa6a8c383c/pycrdt-0.11.1-cp311-cp311-win_amd64.whl", hash = "sha256:7a072ea2884dc45585c220456015ecb1e89ad43a584a951647c57f3934c2241b", size = 700573 },
    { url = "https://files.pythonhosted.org/packages/95/13/59d7c4859f8729b56322a8e30d5d6d715b3e15c6e5a740ac3d3e564e094e/pycrdt-0.11.1-cp312-cp312-macosx_10_12_x86_64.macosx_11_0_arm64.macosx_10_12_universal2.whl", hash = "sha256:fdb6b0d6620caf1be0b6a829a9eae6ffeec1d9e7d9ec4bcc4c3b3f21922d43c5", size = 1642453 },
    { url = "https://files.pythonhosted.org/packages/ca/46/b619036cc42e4d1490b14f573047d439c196502ce67f57b9483411cfd33e/pycrdt-0.11.1-cp312-cp312-manylinux_2_17_aarch64.manylinux2014_aarch64.whl", hash = "sha256:586ef115355660e2a355e6b660a71c8984ae5f7156dbcc7da760086afa2b5c7c", size = 900167 },
    { url = "https://files.pythonhosted.org/packages/67/3c/2e8808b7535418221d0593452385ee438d95694cf4a6eec56aa6cb0763a0/pycrdt-0.11.1-cp312-cp312-manylinux_2_17_armv7l.manylinux2014_armv7l.whl", hash = "sha256:afbd19b14b491aca52d0d31f5615234c584a088bbf1f4dab69d84a27cfe41cb3", size = 931947 },
    { url = "https://files.pythonhosted.org/packages/16/51/55a5d1f2a003feb5499048400d682a05f72d5d54582a962dbeb0f774100d/pycrdt-0.11.1-cp312-cp312-manylinux_2_17_ppc64le.manylinux2014_ppc64le.whl", hash = "sha256:b8e6169d225300da8bd2562ff70e8ddbd7b6c59da2ab9c9aa0c353211186670d", size = 999232 },
    { url = "https://files.pythonhosted.org/packages/0b/d6/2f4434838ccff250a5a9339fbace7c7c76176541c49859f3baace0f691f4/pycrdt-0.11.1-cp312-cp312-manylinux_2_17_s390x.manylinux2014_s390x.whl", hash = "sha256:7289a9ffd5075fe8d15ffdeeedeaec85f53b4b811910b7f46b30bfbf44b7706a", size = 1110753 },
    { url = "https://files.pythonhosted.org/packages/54/76/a76d906ac96ddce5c3a9bad6ef327be5e4bcb7938f697919d50b0e63354b/pycrdt-0.11.1-cp312-cp312-manylinux_2_17_x86_64.manylinux2014_x86_64.whl", hash = "sha256:14fe51af6112594980c8a6afc47702ef9ec8b9dc834ca0af86afecc866e4327e", size = 926634 },
    { url = "https://files.pythonhosted.org/packages/6a/90/495ce70d7e081a85f71dd19f0d505b9ef50e362d8ce5658c10aa18acd22b/pycrdt-0.11.1-cp312-cp312-manylinux_2_5_i686.manylinux1_i686.whl", hash = "sha256:590c477195f5752245aa7915c0fb307b3904974fd801b49008ff7fbea018faf6", size = 1014669 },
    { url = "https://files.pythonhosted.org/packages/0a/72/291cf573abf5af09a3baf8cc5a1103a7fa8cc74c135e0d19eeb46f6b080a/pycrdt-0.11.1-cp312-cp312-win32.whl", hash = "sha256:6f0fd26ce4fa5a99447300ed43fae88927ec665a66213ba4c53915d5f79c03b3", size = 664395 },
    { url = "https://files.pythonhosted.org/packages/62/15/a426c0b230a1cd0dbc93940e086bd6fd40ece31dd02354d3251578c9e2bd/pycrdt-0.11.1-cp312-cp312-win_amd64.whl", hash = "sha256:31d2271d4ee5b1f76a959118316b4d17e8bafe0220eecc18d47a1f931c4ccd26", size = 702142 },
    { url = "https://files.pythonhosted.org/packages/34/76/0f00df6f4026d2202bed9f4c2d2d5405e0f0ff0305bf193961a72d837bf6/pycrdt-0.11.1-cp313-cp313-macosx_10_12_x86_64.macosx_11_0_arm64.macosx_10_12_universal2.whl", hash = "sha256:3dab8f453d40aaa159e3d55bb7539f0f479584c5c3aab13726cec138b0d6367b", size = 1641832 },
    { url = "https://files.pythonhosted.org/packages/59/f0/d3a146debb211392adca33ec780bc54368dfee2f84302b6a5b6a330fe7ec/pycrdt-0.11.1-cp313-cp313-manylinux_2_17_aarch64.manylinux2014_aarch64.whl", hash = "sha256:c5d0d60294631eb29dd44b0aa926d81bb1856436b45b01c914aa44b98b382659", size = 900272 },
    { url = "https://files.pythonhosted.org/packages/3d/05/5a52575dcdef622b08c4633eb150b844c7b710949ec58ceea4bbe6d1a5a7/pycrdt-0.11.1-cp313-cp313-manylinux_2_17_armv7l.manylinux2014_armv7l.whl", hash = "sha256:a24c05060800f5f735a09172a4d0fa1680ef5ec3b6f50fad3ae7ae65446932ad", size = 931034 },
    { url = "https://files.pythonhosted.org/packages/95/82/ef8ffccf67da7fa51ed223b3d2e36c30c06bf9da567c540b1e31312d5fc3/pycrdt-0.11.1-cp313-cp313-manylinux_2_17_ppc64le.manylinux2014_ppc64le.whl", hash = "sha256:794ce5d4c8e08132d09fda9f13a1041720d0bd6a09ed4f288420ed1cf7dc2ab0", size = 999007 },
    { url = "https://files.pythonhosted.org/packages/10/ae/995e59069d614586af7b3404673907c3bb257e8a547bcecbd38dde345b49/pycrdt-0.11.1-cp313-cp313-manylinux_2_17_s390x.manylinux2014_s390x.whl", hash = "sha256:48cb1e923148f36def66fa4507e35616f1c4d9d815ff9b0ade71a43813991c93", size = 1109769 },
    { url = "https://files.pythonhosted.org/packages/0d/ea/fd7c85dd183ef4520b3520ffd82b0574fc3982e13a4fdc0bb1b5de29a0a7/pycrdt-0.11.1-cp313-cp313-manylinux_2_17_x86_64.manylinux2014_x86_64.whl", hash = "sha256:2a6958f94033f2aa4c08a472a09cbf042b89c3c5a06cf2d390741f178ba2afd5", size = 926238 },
    { url = "https://files.pythonhosted.org/packages/1f/90/de5bb2e4f730d2b2f6cdd5ae1882b67953fc4074478019b7ea0ae36bafb3/pycrdt-0.11.1-cp313-cp313-manylinux_2_5_i686.manylinux1_i686.whl", hash = "sha256:2f9ce53ed17c0a1a82fd8a52e69975c4eb0ef1065a37fee64f0bf7f5923c3cfc", size = 1014142 },
    { url = "https://files.pythonhosted.org/packages/c2/12/bc7db31409f4a508d942ad84adf77d4f56b42d28c1329c841c4b3242952e/pycrdt-0.11.1-cp313-cp313-win32.whl", hash = "sha256:a551bdec7626330569dd9f634a5484e245ee1c2096ab46f571dc203a239ebb80", size = 664263 },
    { url = "https://files.pythonhosted.org/packages/07/02/45a9f20cc0c50b39993afdbfb22d6998c221f4e5b19981dfc816024ec0a4/pycrdt-0.11.1-cp313-cp313-win_amd64.whl", hash = "sha256:2473f130364fde8499f39b6576f43302aa8d401a66df4ede7d466e5c65409df4", size = 702075 },
    { url = "https://files.pythonhosted.org/packages/30/99/748c5b6083bb4328a63e2cf3a07cdae41cb9e8ef32860cbe6991288699f5/pycrdt-0.11.1-pp310-pypy310_pp73-macosx_10_12_x86_64.macosx_11_0_arm64.macosx_10_12_universal2.whl", hash = "sha256:881a1c332c9641d7c59524ab7921afe5ceeaa7950ac0c7178728925e8aaad0f6", size = 1660234 },
    { url = "https://files.pythonhosted.org/packages/ed/cc/558c64b7851d8da5170dec7c21e33ea22c7d4de57a53c9a458a8631ea686/pycrdt-0.11.1-pp310-pypy310_pp73-manylinux_2_17_aarch64.manylinux2014_aarch64.whl", hash = "sha256:0b85bbee2502e0a6e1e4e3b4e35dbf2c4936f7a7130da4461a6852d889e9b98f", size = 901562 },
    { url = "https://files.pythonhosted.org/packages/d7/17/9291e4a6c63638c635891dcedc322f47dc83cd5e7718c462f955e9448e23/pycrdt-0.11.1-pp310-pypy310_pp73-manylinux_2_17_armv7l.manylinux2014_armv7l.whl", hash = "sha256:b8dbbe0465dcb19b00176e79a4f804859021ee795c2cc708ef2fe14f5d903de6", size = 932411 },
    { url = "https://files.pythonhosted.org/packages/d9/22/508d0879f7c4a917adf3f811b3e24fda61e0bea2c95d3729e4932ed4fc5d/pycrdt-0.11.1-pp310-pypy310_pp73-manylinux_2_17_ppc64le.manylinux2014_ppc64le.whl", hash = "sha256:ff9a28d0097775b1c74475e857bd16be8d6a099c251f60173bba2bb89e6e127a", size = 1000676 },
    { url = "https://files.pythonhosted.org/packages/d3/f2/15cc956a367f260a76bd1da5794763672f3eeab71767b66a1b89771bb3c3/pycrdt-0.11.1-pp310-pypy310_pp73-manylinux_2_17_s390x.manylinux2014_s390x.whl", hash = "sha256:4b8559874111a5720bbf8170042b2d0c390f1f47d642753bf74960e36d56868c", size = 1113288 },
    { url = "https://files.pythonhosted.org/packages/e0/4a/59c5100a865425aac6bc4553050ae8231b28f9a71762376a5bcdfa3a6272/pycrdt-0.11.1-pp310-pypy310_pp73-manylinux_2_17_x86_64.manylinux2014_x86_64.whl", hash = "sha256:c4be5b949cd5dc1c8046bd057095cbb36ef21da62583931a4539e43cc6d6a3fe", size = 926140 },
    { url = "https://files.pythonhosted.org/packages/be/c7/fc32d80349ff4b3999f2a05cf67ea0a1198e3695e18d2693c4eeca11c2ef/pycrdt-0.11.1-pp310-pypy310_pp73-manylinux_2_5_i686.manylinux1_i686.whl", hash = "sha256:f8fa6123ff293f583415f1455a8789af827350cf94000d74a915588c49edd053", size = 1012516 },
]

[[package]]
name = "pyelftools"
version = "0.30"
source = { registry = "https://pypi.org/simple" }
sdist = { url = "https://files.pythonhosted.org/packages/84/05/fd41cd647de044d1ffec90ce5aaae935126ac217f8ecb302186655284fc8/pyelftools-0.30.tar.gz", hash = "sha256:2fc92b0d534f8b081f58c7c370967379123d8e00984deb53c209364efd575b40", size = 14018469 }
wheels = [
    { url = "https://files.pythonhosted.org/packages/33/f9/281a411a5281b674b10830a2f312c64464b49916d097b8919f009de579e0/pyelftools-0.30-py2.py3-none-any.whl", hash = "sha256:544c3440eddb9a0dce70b6611de0b28163d71def759d2ed57a0d00118fc5da86", size = 177577 },
]

[[package]]
name = "pygments"
version = "2.19.1"
source = { registry = "https://pypi.org/simple" }
sdist = { url = "https://files.pythonhosted.org/packages/7c/2d/c3338d48ea6cc0feb8446d8e6937e1408088a72a39937982cc6111d17f84/pygments-2.19.1.tar.gz", hash = "sha256:61c16d2a8576dc0649d9f39e089b5f02bcd27fba10d8fb4dcc28173f7a45151f", size = 4968581 }
wheels = [
    { url = "https://files.pythonhosted.org/packages/8a/0b/9fcc47d19c48b59121088dd6da2488a49d5f72dacf8262e2790a1d2c7d15/pygments-2.19.1-py3-none-any.whl", hash = "sha256:9ea1544ad55cecf4b8242fab6dd35a93bbce657034b0611ee383099054ab6d8c", size = 1225293 },
]

[[package]]
name = "pymdown-extensions"
version = "10.14.3"
source = { registry = "https://pypi.org/simple" }
dependencies = [
    { name = "markdown" },
    { name = "pyyaml" },
]
sdist = { url = "https://files.pythonhosted.org/packages/7c/44/e6de2fdc880ad0ec7547ca2e087212be815efbc9a425a8d5ba9ede602cbb/pymdown_extensions-10.14.3.tar.gz", hash = "sha256:41e576ce3f5d650be59e900e4ceff231e0aed2a88cf30acaee41e02f063a061b", size = 846846 }
wheels = [
    { url = "https://files.pythonhosted.org/packages/eb/f5/b9e2a42aa8f9e34d52d66de87941ecd236570c7ed2e87775ed23bbe4e224/pymdown_extensions-10.14.3-py3-none-any.whl", hash = "sha256:05e0bee73d64b9c71a4ae17c72abc2f700e8bc8403755a00580b49a4e9f189e9", size = 264467 },
]

[[package]]
name = "pympler"
version = "1.1"
source = { registry = "https://pypi.org/simple" }
dependencies = [
    { name = "pywin32", marker = "sys_platform == 'win32'" },
]
sdist = { url = "https://files.pythonhosted.org/packages/dd/37/c384631908029676d8e7213dd956bb686af303a80db7afbc9be36bc49495/pympler-1.1.tar.gz", hash = "sha256:1eaa867cb8992c218430f1708fdaccda53df064144d1c5656b1e6f1ee6000424", size = 179954 }
wheels = [
    { url = "https://files.pythonhosted.org/packages/79/4f/a6a2e2b202d7fd97eadfe90979845b8706676b41cbd3b42ba75adf329d1f/Pympler-1.1-py3-none-any.whl", hash = "sha256:5b223d6027d0619584116a0cbc28e8d2e378f7a79c1e5e024f9ff3b673c58506", size = 165766 },
]

[[package]]
name = "pyproject-hooks"
version = "1.2.0"
source = { registry = "https://pypi.org/simple" }
sdist = { url = "https://files.pythonhosted.org/packages/e7/82/28175b2414effca1cdac8dc99f76d660e7a4fb0ceefa4b4ab8f5f6742925/pyproject_hooks-1.2.0.tar.gz", hash = "sha256:1e859bd5c40fae9448642dd871adf459e5e2084186e8d2c2a79a824c970da1f8", size = 19228 }
wheels = [
    { url = "https://files.pythonhosted.org/packages/bd/24/12818598c362d7f300f18e74db45963dbcb85150324092410c8b49405e42/pyproject_hooks-1.2.0-py3-none-any.whl", hash = "sha256:9e5c6bfa8dcc30091c74b0cf803c81fdd29d94f01992a7707bc97babb1141913", size = 10216 },
]

[[package]]
name = "pyright"
version = "1.1.397"
source = { registry = "https://pypi.org/simple" }
dependencies = [
    { name = "nodeenv" },
    { name = "typing-extensions" },
]
sdist = { url = "https://files.pythonhosted.org/packages/92/23/cefa10c9cb198e0858ed0b9233371d62bca880337f628e58f50dfdfb12f0/pyright-1.1.397.tar.gz", hash = "sha256:07530fd65a449e4b0b28dceef14be0d8e0995a7a5b1bb2f3f897c3e548451ce3", size = 3818998 }
wheels = [
    { url = "https://files.pythonhosted.org/packages/01/b5/98ec41e1e0ad5576ecd42c90ec363560f7b389a441722ea3c7207682dec7/pyright-1.1.397-py3-none-any.whl", hash = "sha256:2e93fba776e714a82b085d68f8345b01f91ba43e1ab9d513e79b70fc85906257", size = 5693631 },
]

[[package]]
name = "pytest"
version = "8.3.5"
source = { registry = "https://pypi.org/simple" }
dependencies = [
    { name = "colorama", marker = "sys_platform == 'win32'" },
    { name = "exceptiongroup", marker = "python_full_version < '3.11'" },
    { name = "iniconfig" },
    { name = "packaging" },
    { name = "pluggy" },
    { name = "tomli", marker = "python_full_version < '3.11'" },
]
sdist = { url = "https://files.pythonhosted.org/packages/ae/3c/c9d525a414d506893f0cd8a8d0de7706446213181570cdbd766691164e40/pytest-8.3.5.tar.gz", hash = "sha256:f4efe70cc14e511565ac476b57c279e12a855b11f48f212af1080ef2263d3845", size = 1450891 }
wheels = [
    { url = "https://files.pythonhosted.org/packages/30/3d/64ad57c803f1fa1e963a7946b6e0fea4a70df53c1a7fed304586539c2bac/pytest-8.3.5-py3-none-any.whl", hash = "sha256:c69214aa47deac29fad6c2a4f590b9c4a9fdb16a403176fe154b79c0b4d4d820", size = 343634 },
]

[[package]]
name = "pytest-asyncio"
version = "0.25.3"
source = { registry = "https://pypi.org/simple" }
dependencies = [
    { name = "pytest" },
]
sdist = { url = "https://files.pythonhosted.org/packages/f2/a8/ecbc8ede70921dd2f544ab1cadd3ff3bf842af27f87bbdea774c7baa1d38/pytest_asyncio-0.25.3.tar.gz", hash = "sha256:fc1da2cf9f125ada7e710b4ddad05518d4cee187ae9412e9ac9271003497f07a", size = 54239 }
wheels = [
    { url = "https://files.pythonhosted.org/packages/67/17/3493c5624e48fd97156ebaec380dcaafee9506d7e2c46218ceebbb57d7de/pytest_asyncio-0.25.3-py3-none-any.whl", hash = "sha256:9e89518e0f9bd08928f97a3482fdc4e244df17529460bc038291ccaf8f85c7c3", size = 19467 },
]

[[package]]
name = "pytest-cov"
version = "6.0.0"
source = { registry = "https://pypi.org/simple" }
dependencies = [
    { name = "coverage", extra = ["toml"] },
    { name = "pytest" },
]
sdist = { url = "https://files.pythonhosted.org/packages/be/45/9b538de8cef30e17c7b45ef42f538a94889ed6a16f2387a6c89e73220651/pytest-cov-6.0.0.tar.gz", hash = "sha256:fde0b595ca248bb8e2d76f020b465f3b107c9632e6a1d1705f17834c89dcadc0", size = 66945 }
wheels = [
    { url = "https://files.pythonhosted.org/packages/36/3b/48e79f2cd6a61dbbd4807b4ed46cb564b4fd50a76166b1c4ea5c1d9e2371/pytest_cov-6.0.0-py3-none-any.whl", hash = "sha256:eee6f1b9e61008bd34975a4d5bab25801eb31898b032dd55addc93e96fcaaa35", size = 22949 },
]

[[package]]
name = "python-dateutil"
version = "2.9.0.post0"
source = { registry = "https://pypi.org/simple" }
dependencies = [
    { name = "six" },
]
sdist = { url = "https://files.pythonhosted.org/packages/66/c0/0c8b6ad9f17a802ee498c46e004a0eb49bc148f2fd230864601a86dcf6db/python-dateutil-2.9.0.post0.tar.gz", hash = "sha256:37dd54208da7e1cd875388217d5e00ebd4179249f90fb72437e91a35459a0ad3", size = 342432 }
wheels = [
    { url = "https://files.pythonhosted.org/packages/ec/57/56b9bcc3c9c6a792fcbaf139543cee77261f3651ca9da0c93f5c1221264b/python_dateutil-2.9.0.post0-py2.py3-none-any.whl", hash = "sha256:a8b2bc7bffae282281c8140a97d3aa9c14da0b136dfe83f850eea9a5f7470427", size = 229892 },
]

[[package]]
name = "pywin32"
version = "310"
source = { registry = "https://pypi.org/simple" }
wheels = [
    { url = "https://files.pythonhosted.org/packages/95/da/a5f38fffbba2fb99aa4aa905480ac4b8e83ca486659ac8c95bce47fb5276/pywin32-310-cp310-cp310-win32.whl", hash = "sha256:6dd97011efc8bf51d6793a82292419eba2c71cf8e7250cfac03bba284454abc1", size = 8848240 },
    { url = "https://files.pythonhosted.org/packages/aa/fe/d873a773324fa565619ba555a82c9dabd677301720f3660a731a5d07e49a/pywin32-310-cp310-cp310-win_amd64.whl", hash = "sha256:c3e78706e4229b915a0821941a84e7ef420bf2b77e08c9dae3c76fd03fd2ae3d", size = 9601854 },
    { url = "https://files.pythonhosted.org/packages/3c/84/1a8e3d7a15490d28a5d816efa229ecb4999cdc51a7c30dd8914f669093b8/pywin32-310-cp310-cp310-win_arm64.whl", hash = "sha256:33babed0cf0c92a6f94cc6cc13546ab24ee13e3e800e61ed87609ab91e4c8213", size = 8522963 },
    { url = "https://files.pythonhosted.org/packages/f7/b1/68aa2986129fb1011dabbe95f0136f44509afaf072b12b8f815905a39f33/pywin32-310-cp311-cp311-win32.whl", hash = "sha256:1e765f9564e83011a63321bb9d27ec456a0ed90d3732c4b2e312b855365ed8bd", size = 8784284 },
    { url = "https://files.pythonhosted.org/packages/b3/bd/d1592635992dd8db5bb8ace0551bc3a769de1ac8850200cfa517e72739fb/pywin32-310-cp311-cp311-win_amd64.whl", hash = "sha256:126298077a9d7c95c53823934f000599f66ec9296b09167810eb24875f32689c", size = 9520748 },
    { url = "https://files.pythonhosted.org/packages/90/b1/ac8b1ffce6603849eb45a91cf126c0fa5431f186c2e768bf56889c46f51c/pywin32-310-cp311-cp311-win_arm64.whl", hash = "sha256:19ec5fc9b1d51c4350be7bb00760ffce46e6c95eaf2f0b2f1150657b1a43c582", size = 8455941 },
    { url = "https://files.pythonhosted.org/packages/6b/ec/4fdbe47932f671d6e348474ea35ed94227fb5df56a7c30cbbb42cd396ed0/pywin32-310-cp312-cp312-win32.whl", hash = "sha256:8a75a5cc3893e83a108c05d82198880704c44bbaee4d06e442e471d3c9ea4f3d", size = 8796239 },
    { url = "https://files.pythonhosted.org/packages/e3/e5/b0627f8bb84e06991bea89ad8153a9e50ace40b2e1195d68e9dff6b03d0f/pywin32-310-cp312-cp312-win_amd64.whl", hash = "sha256:bf5c397c9a9a19a6f62f3fb821fbf36cac08f03770056711f765ec1503972060", size = 9503839 },
    { url = "https://files.pythonhosted.org/packages/1f/32/9ccf53748df72301a89713936645a664ec001abd35ecc8578beda593d37d/pywin32-310-cp312-cp312-win_arm64.whl", hash = "sha256:2349cc906eae872d0663d4d6290d13b90621eaf78964bb1578632ff20e152966", size = 8459470 },
    { url = "https://files.pythonhosted.org/packages/1c/09/9c1b978ffc4ae53999e89c19c77ba882d9fce476729f23ef55211ea1c034/pywin32-310-cp313-cp313-win32.whl", hash = "sha256:5d241a659c496ada3253cd01cfaa779b048e90ce4b2b38cd44168ad555ce74ab", size = 8794384 },
    { url = "https://files.pythonhosted.org/packages/45/3c/b4640f740ffebadd5d34df35fecba0e1cfef8fde9f3e594df91c28ad9b50/pywin32-310-cp313-cp313-win_amd64.whl", hash = "sha256:667827eb3a90208ddbdcc9e860c81bde63a135710e21e4cb3348968e4bd5249e", size = 9503039 },
    { url = "https://files.pythonhosted.org/packages/b4/f4/f785020090fb050e7fb6d34b780f2231f302609dc964672f72bfaeb59a28/pywin32-310-cp313-cp313-win_arm64.whl", hash = "sha256:e308f831de771482b7cf692a1f308f8fca701b2d8f9dde6cc440c7da17e47b33", size = 8458152 },
]

[[package]]
name = "pyyaml"
version = "6.0.2"
source = { registry = "https://pypi.org/simple" }
sdist = { url = "https://files.pythonhosted.org/packages/54/ed/79a089b6be93607fa5cdaedf301d7dfb23af5f25c398d5ead2525b063e17/pyyaml-6.0.2.tar.gz", hash = "sha256:d584d9ec91ad65861cc08d42e834324ef890a082e591037abe114850ff7bbc3e", size = 130631 }
wheels = [
    { url = "https://files.pythonhosted.org/packages/9b/95/a3fac87cb7158e231b5a6012e438c647e1a87f09f8e0d123acec8ab8bf71/PyYAML-6.0.2-cp310-cp310-macosx_10_9_x86_64.whl", hash = "sha256:0a9a2848a5b7feac301353437eb7d5957887edbf81d56e903999a75a3d743086", size = 184199 },
    { url = "https://files.pythonhosted.org/packages/c7/7a/68bd47624dab8fd4afbfd3c48e3b79efe09098ae941de5b58abcbadff5cb/PyYAML-6.0.2-cp310-cp310-macosx_11_0_arm64.whl", hash = "sha256:29717114e51c84ddfba879543fb232a6ed60086602313ca38cce623c1d62cfbf", size = 171758 },
    { url = "https://files.pythonhosted.org/packages/49/ee/14c54df452143b9ee9f0f29074d7ca5516a36edb0b4cc40c3f280131656f/PyYAML-6.0.2-cp310-cp310-manylinux_2_17_aarch64.manylinux2014_aarch64.whl", hash = "sha256:8824b5a04a04a047e72eea5cec3bc266db09e35de6bdfe34c9436ac5ee27d237", size = 718463 },
    { url = "https://files.pythonhosted.org/packages/4d/61/de363a97476e766574650d742205be468921a7b532aa2499fcd886b62530/PyYAML-6.0.2-cp310-cp310-manylinux_2_17_s390x.manylinux2014_s390x.whl", hash = "sha256:7c36280e6fb8385e520936c3cb3b8042851904eba0e58d277dca80a5cfed590b", size = 719280 },
    { url = "https://files.pythonhosted.org/packages/6b/4e/1523cb902fd98355e2e9ea5e5eb237cbc5f3ad5f3075fa65087aa0ecb669/PyYAML-6.0.2-cp310-cp310-manylinux_2_17_x86_64.manylinux2014_x86_64.whl", hash = "sha256:ec031d5d2feb36d1d1a24380e4db6d43695f3748343d99434e6f5f9156aaa2ed", size = 751239 },
    { url = "https://files.pythonhosted.org/packages/b7/33/5504b3a9a4464893c32f118a9cc045190a91637b119a9c881da1cf6b7a72/PyYAML-6.0.2-cp310-cp310-musllinux_1_1_aarch64.whl", hash = "sha256:936d68689298c36b53b29f23c6dbb74de12b4ac12ca6cfe0e047bedceea56180", size = 695802 },
    { url = "https://files.pythonhosted.org/packages/5c/20/8347dcabd41ef3a3cdc4f7b7a2aff3d06598c8779faa189cdbf878b626a4/PyYAML-6.0.2-cp310-cp310-musllinux_1_1_x86_64.whl", hash = "sha256:23502f431948090f597378482b4812b0caae32c22213aecf3b55325e049a6c68", size = 720527 },
    { url = "https://files.pythonhosted.org/packages/be/aa/5afe99233fb360d0ff37377145a949ae258aaab831bde4792b32650a4378/PyYAML-6.0.2-cp310-cp310-win32.whl", hash = "sha256:2e99c6826ffa974fe6e27cdb5ed0021786b03fc98e5ee3c5bfe1fd5015f42b99", size = 144052 },
    { url = "https://files.pythonhosted.org/packages/b5/84/0fa4b06f6d6c958d207620fc60005e241ecedceee58931bb20138e1e5776/PyYAML-6.0.2-cp310-cp310-win_amd64.whl", hash = "sha256:a4d3091415f010369ae4ed1fc6b79def9416358877534caf6a0fdd2146c87a3e", size = 161774 },
    { url = "https://files.pythonhosted.org/packages/f8/aa/7af4e81f7acba21a4c6be026da38fd2b872ca46226673c89a758ebdc4fd2/PyYAML-6.0.2-cp311-cp311-macosx_10_9_x86_64.whl", hash = "sha256:cc1c1159b3d456576af7a3e4d1ba7e6924cb39de8f67111c735f6fc832082774", size = 184612 },
    { url = "https://files.pythonhosted.org/packages/8b/62/b9faa998fd185f65c1371643678e4d58254add437edb764a08c5a98fb986/PyYAML-6.0.2-cp311-cp311-macosx_11_0_arm64.whl", hash = "sha256:1e2120ef853f59c7419231f3bf4e7021f1b936f6ebd222406c3b60212205d2ee", size = 172040 },
    { url = "https://files.pythonhosted.org/packages/ad/0c/c804f5f922a9a6563bab712d8dcc70251e8af811fce4524d57c2c0fd49a4/PyYAML-6.0.2-cp311-cp311-manylinux_2_17_aarch64.manylinux2014_aarch64.whl", hash = "sha256:5d225db5a45f21e78dd9358e58a98702a0302f2659a3c6cd320564b75b86f47c", size = 736829 },
    { url = "https://files.pythonhosted.org/packages/51/16/6af8d6a6b210c8e54f1406a6b9481febf9c64a3109c541567e35a49aa2e7/PyYAML-6.0.2-cp311-cp311-manylinux_2_17_s390x.manylinux2014_s390x.whl", hash = "sha256:5ac9328ec4831237bec75defaf839f7d4564be1e6b25ac710bd1a96321cc8317", size = 764167 },
    { url = "https://files.pythonhosted.org/packages/75/e4/2c27590dfc9992f73aabbeb9241ae20220bd9452df27483b6e56d3975cc5/PyYAML-6.0.2-cp311-cp311-manylinux_2_17_x86_64.manylinux2014_x86_64.whl", hash = "sha256:3ad2a3decf9aaba3d29c8f537ac4b243e36bef957511b4766cb0057d32b0be85", size = 762952 },
    { url = "https://files.pythonhosted.org/packages/9b/97/ecc1abf4a823f5ac61941a9c00fe501b02ac3ab0e373c3857f7d4b83e2b6/PyYAML-6.0.2-cp311-cp311-musllinux_1_1_aarch64.whl", hash = "sha256:ff3824dc5261f50c9b0dfb3be22b4567a6f938ccce4587b38952d85fd9e9afe4", size = 735301 },
    { url = "https://files.pythonhosted.org/packages/45/73/0f49dacd6e82c9430e46f4a027baa4ca205e8b0a9dce1397f44edc23559d/PyYAML-6.0.2-cp311-cp311-musllinux_1_1_x86_64.whl", hash = "sha256:797b4f722ffa07cc8d62053e4cff1486fa6dc094105d13fea7b1de7d8bf71c9e", size = 756638 },
    { url = "https://files.pythonhosted.org/packages/22/5f/956f0f9fc65223a58fbc14459bf34b4cc48dec52e00535c79b8db361aabd/PyYAML-6.0.2-cp311-cp311-win32.whl", hash = "sha256:11d8f3dd2b9c1207dcaf2ee0bbbfd5991f571186ec9cc78427ba5bd32afae4b5", size = 143850 },
    { url = "https://files.pythonhosted.org/packages/ed/23/8da0bbe2ab9dcdd11f4f4557ccaf95c10b9811b13ecced089d43ce59c3c8/PyYAML-6.0.2-cp311-cp311-win_amd64.whl", hash = "sha256:e10ce637b18caea04431ce14fabcf5c64a1c61ec9c56b071a4b7ca131ca52d44", size = 161980 },
    { url = "https://files.pythonhosted.org/packages/86/0c/c581167fc46d6d6d7ddcfb8c843a4de25bdd27e4466938109ca68492292c/PyYAML-6.0.2-cp312-cp312-macosx_10_9_x86_64.whl", hash = "sha256:c70c95198c015b85feafc136515252a261a84561b7b1d51e3384e0655ddf25ab", size = 183873 },
    { url = "https://files.pythonhosted.org/packages/a8/0c/38374f5bb272c051e2a69281d71cba6fdb983413e6758b84482905e29a5d/PyYAML-6.0.2-cp312-cp312-macosx_11_0_arm64.whl", hash = "sha256:ce826d6ef20b1bc864f0a68340c8b3287705cae2f8b4b1d932177dcc76721725", size = 173302 },
    { url = "https://files.pythonhosted.org/packages/c3/93/9916574aa8c00aa06bbac729972eb1071d002b8e158bd0e83a3b9a20a1f7/PyYAML-6.0.2-cp312-cp312-manylinux_2_17_aarch64.manylinux2014_aarch64.whl", hash = "sha256:1f71ea527786de97d1a0cc0eacd1defc0985dcf6b3f17bb77dcfc8c34bec4dc5", size = 739154 },
    { url = "https://files.pythonhosted.org/packages/95/0f/b8938f1cbd09739c6da569d172531567dbcc9789e0029aa070856f123984/PyYAML-6.0.2-cp312-cp312-manylinux_2_17_s390x.manylinux2014_s390x.whl", hash = "sha256:9b22676e8097e9e22e36d6b7bda33190d0d400f345f23d4065d48f4ca7ae0425", size = 766223 },
    { url = "https://files.pythonhosted.org/packages/b9/2b/614b4752f2e127db5cc206abc23a8c19678e92b23c3db30fc86ab731d3bd/PyYAML-6.0.2-cp312-cp312-manylinux_2_17_x86_64.manylinux2014_x86_64.whl", hash = "sha256:80bab7bfc629882493af4aa31a4cfa43a4c57c83813253626916b8c7ada83476", size = 767542 },
    { url = "https://files.pythonhosted.org/packages/d4/00/dd137d5bcc7efea1836d6264f049359861cf548469d18da90cd8216cf05f/PyYAML-6.0.2-cp312-cp312-musllinux_1_1_aarch64.whl", hash = "sha256:0833f8694549e586547b576dcfaba4a6b55b9e96098b36cdc7ebefe667dfed48", size = 731164 },
    { url = "https://files.pythonhosted.org/packages/c9/1f/4f998c900485e5c0ef43838363ba4a9723ac0ad73a9dc42068b12aaba4e4/PyYAML-6.0.2-cp312-cp312-musllinux_1_1_x86_64.whl", hash = "sha256:8b9c7197f7cb2738065c481a0461e50ad02f18c78cd75775628afb4d7137fb3b", size = 756611 },
    { url = "https://files.pythonhosted.org/packages/df/d1/f5a275fdb252768b7a11ec63585bc38d0e87c9e05668a139fea92b80634c/PyYAML-6.0.2-cp312-cp312-win32.whl", hash = "sha256:ef6107725bd54b262d6dedcc2af448a266975032bc85ef0172c5f059da6325b4", size = 140591 },
    { url = "https://files.pythonhosted.org/packages/0c/e8/4f648c598b17c3d06e8753d7d13d57542b30d56e6c2dedf9c331ae56312e/PyYAML-6.0.2-cp312-cp312-win_amd64.whl", hash = "sha256:7e7401d0de89a9a855c839bc697c079a4af81cf878373abd7dc625847d25cbd8", size = 156338 },
    { url = "https://files.pythonhosted.org/packages/ef/e3/3af305b830494fa85d95f6d95ef7fa73f2ee1cc8ef5b495c7c3269fb835f/PyYAML-6.0.2-cp313-cp313-macosx_10_13_x86_64.whl", hash = "sha256:efdca5630322a10774e8e98e1af481aad470dd62c3170801852d752aa7a783ba", size = 181309 },
    { url = "https://files.pythonhosted.org/packages/45/9f/3b1c20a0b7a3200524eb0076cc027a970d320bd3a6592873c85c92a08731/PyYAML-6.0.2-cp313-cp313-macosx_11_0_arm64.whl", hash = "sha256:50187695423ffe49e2deacb8cd10510bc361faac997de9efef88badc3bb9e2d1", size = 171679 },
    { url = "https://files.pythonhosted.org/packages/7c/9a/337322f27005c33bcb656c655fa78325b730324c78620e8328ae28b64d0c/PyYAML-6.0.2-cp313-cp313-manylinux_2_17_aarch64.manylinux2014_aarch64.whl", hash = "sha256:0ffe8360bab4910ef1b9e87fb812d8bc0a308b0d0eef8c8f44e0254ab3b07133", size = 733428 },
    { url = "https://files.pythonhosted.org/packages/a3/69/864fbe19e6c18ea3cc196cbe5d392175b4cf3d5d0ac1403ec3f2d237ebb5/PyYAML-6.0.2-cp313-cp313-manylinux_2_17_s390x.manylinux2014_s390x.whl", hash = "sha256:17e311b6c678207928d649faa7cb0d7b4c26a0ba73d41e99c4fff6b6c3276484", size = 763361 },
    { url = "https://files.pythonhosted.org/packages/04/24/b7721e4845c2f162d26f50521b825fb061bc0a5afcf9a386840f23ea19fa/PyYAML-6.0.2-cp313-cp313-manylinux_2_17_x86_64.manylinux2014_x86_64.whl", hash = "sha256:70b189594dbe54f75ab3a1acec5f1e3faa7e8cf2f1e08d9b561cb41b845f69d5", size = 759523 },
    { url = "https://files.pythonhosted.org/packages/2b/b2/e3234f59ba06559c6ff63c4e10baea10e5e7df868092bf9ab40e5b9c56b6/PyYAML-6.0.2-cp313-cp313-musllinux_1_1_aarch64.whl", hash = "sha256:41e4e3953a79407c794916fa277a82531dd93aad34e29c2a514c2c0c5fe971cc", size = 726660 },
    { url = "https://files.pythonhosted.org/packages/fe/0f/25911a9f080464c59fab9027482f822b86bf0608957a5fcc6eaac85aa515/PyYAML-6.0.2-cp313-cp313-musllinux_1_1_x86_64.whl", hash = "sha256:68ccc6023a3400877818152ad9a1033e3db8625d899c72eacb5a668902e4d652", size = 751597 },
    { url = "https://files.pythonhosted.org/packages/14/0d/e2c3b43bbce3cf6bd97c840b46088a3031085179e596d4929729d8d68270/PyYAML-6.0.2-cp313-cp313-win32.whl", hash = "sha256:bc2fa7c6b47d6bc618dd7fb02ef6fdedb1090ec036abab80d4681424b84c1183", size = 140527 },
    { url = "https://files.pythonhosted.org/packages/fa/de/02b54f42487e3d3c6efb3f89428677074ca7bf43aae402517bc7cca949f3/PyYAML-6.0.2-cp313-cp313-win_amd64.whl", hash = "sha256:8388ee1976c416731879ac16da0aff3f63b286ffdd57cdeb95f3f2e085687563", size = 156446 },
]

[[package]]
name = "pyyaml-env-tag"
version = "0.1"
source = { registry = "https://pypi.org/simple" }
dependencies = [
    { name = "pyyaml" },
]
sdist = { url = "https://files.pythonhosted.org/packages/fb/8e/da1c6c58f751b70f8ceb1eb25bc25d524e8f14fe16edcce3f4e3ba08629c/pyyaml_env_tag-0.1.tar.gz", hash = "sha256:70092675bda14fdec33b31ba77e7543de9ddc88f2e5b99160396572d11525bdb", size = 5631 }
wheels = [
    { url = "https://files.pythonhosted.org/packages/5a/66/bbb1dd374f5c870f59c5bb1db0e18cbe7fa739415a24cbd95b2d1f5ae0c4/pyyaml_env_tag-0.1-py3-none-any.whl", hash = "sha256:af31106dec8a4d68c60207c1886031cbf839b68aa7abccdb19868200532c2069", size = 3911 },
]

[[package]]
name = "pyzmq"
version = "26.3.0"
source = { registry = "https://pypi.org/simple" }
dependencies = [
    { name = "cffi", marker = "implementation_name == 'pypy'" },
]
sdist = { url = "https://files.pythonhosted.org/packages/3a/ed/c3876f3b3e8beba336214ce44e1efa1792dd537027cef24192ac2b077d7c/pyzmq-26.3.0.tar.gz", hash = "sha256:f1cd68b8236faab78138a8fc703f7ca0ad431b17a3fcac696358600d4e6243b3", size = 276733 }
wheels = [
    { url = "https://files.pythonhosted.org/packages/41/a8/cc21dcd6f0f96dbd636fcaab345f9664cd54e6577a21a74694202479d3fa/pyzmq-26.3.0-cp310-cp310-macosx_10_15_universal2.whl", hash = "sha256:1586944f4736515af5c6d3a5b150c7e8ca2a2d6e46b23057320584d6f2438f4a", size = 1345312 },
    { url = "https://files.pythonhosted.org/packages/0b/6d/7e0e52798697536d572a105849c4ab621ca00511674b6ce694cb05e437fc/pyzmq-26.3.0-cp310-cp310-manylinux_2_17_aarch64.manylinux2014_aarch64.whl", hash = "sha256:aa7efc695d1fc9f72d91bf9b6c6fe2d7e1b4193836ec530a98faf7d7a7577a58", size = 678336 },
    { url = "https://files.pythonhosted.org/packages/91/86/8914875e2341a40da460feaa9cace727e50a6b640a20ac36186686bde7d9/pyzmq-26.3.0-cp310-cp310-manylinux_2_17_i686.manylinux2014_i686.whl", hash = "sha256:bd84441e4021cec6e4dd040550386cd9c9ea1d9418ea1a8002dbb7b576026b2b", size = 916965 },
    { url = "https://files.pythonhosted.org/packages/9a/59/72b390b31ed0cc825881435f21baaae9d57e263aba526fa833863b90d667/pyzmq-26.3.0-cp310-cp310-manylinux_2_17_x86_64.manylinux2014_x86_64.whl", hash = "sha256:9176856f36c34a8aa5c0b35ddf52a5d5cd8abeece57c2cd904cfddae3fd9acd3", size = 874003 },
    { url = "https://files.pythonhosted.org/packages/97/d4/4dd152dbbaac35d4e1fe8e8fd26d73640fcd84ec9c3915b545692df1ffb7/pyzmq-26.3.0-cp310-cp310-manylinux_2_28_x86_64.whl", hash = "sha256:49334faa749d55b77f084389a80654bf2e68ab5191c0235066f0140c1b670d64", size = 867989 },
    { url = "https://files.pythonhosted.org/packages/a4/22/1c5dc761dff13981d27d8225aedb19e70ce9149d16cf0c97c7547570e986/pyzmq-26.3.0-cp310-cp310-musllinux_1_1_aarch64.whl", hash = "sha256:fd30fc80fe96efb06bea21667c5793bbd65c0dc793187feb39b8f96990680b00", size = 1207989 },
    { url = "https://files.pythonhosted.org/packages/03/89/227ffb9e30b3fbe8196e7c97704345feb750b468e852ab64b0d19fa89e1a/pyzmq-26.3.0-cp310-cp310-musllinux_1_1_i686.whl", hash = "sha256:b2eddfbbfb473a62c3a251bb737a6d58d91907f6e1d95791431ebe556f47d916", size = 1520523 },
    { url = "https://files.pythonhosted.org/packages/29/d3/e9b99b8404b6a470762cb947bc342e462a853a22ce0b0f2982c65a9b698f/pyzmq-26.3.0-cp310-cp310-musllinux_1_1_x86_64.whl", hash = "sha256:70b3acb9ad729a53d4e751dace35404a024f188aad406013454216aba5485b4e", size = 1419912 },
    { url = "https://files.pythonhosted.org/packages/bb/69/074e2cde8135cae9452778e644ea5c91493bc536367d956005fe83072f63/pyzmq-26.3.0-cp310-cp310-win32.whl", hash = "sha256:c1bd75d692cd7c6d862a98013bfdf06702783b75cffbf5dae06d718fecefe8f2", size = 583733 },
    { url = "https://files.pythonhosted.org/packages/00/f0/55e57d40f6e21877e96507c0c2dd7e32afffc37b0dde7b834df1170cd749/pyzmq-26.3.0-cp310-cp310-win_amd64.whl", hash = "sha256:d7165bcda0dbf203e5ad04d79955d223d84b2263df4db92f525ba370b03a12ab", size = 647229 },
    { url = "https://files.pythonhosted.org/packages/38/1d/6e935b5f06d674c931540b29932a0dd5e1b9d29d047c2764a9c8c6f3ce08/pyzmq-26.3.0-cp310-cp310-win_arm64.whl", hash = "sha256:e34a63f71d2ecffb3c643909ad2d488251afeb5ef3635602b3448e609611a7ed", size = 561038 },
    { url = "https://files.pythonhosted.org/packages/22/75/774e9a4a4291864dd37a03a7bfaf46a82d61cd36c16edd33a5739ad49be3/pyzmq-26.3.0-cp311-cp311-macosx_10_15_universal2.whl", hash = "sha256:2833602d9d42c94b9d0d2a44d2b382d3d3a4485be018ba19dddc401a464c617a", size = 1345893 },
    { url = "https://files.pythonhosted.org/packages/ca/51/d3eedd2bd46ef851bea528d8a2688a5091183b27fc238801fcac70e80dbb/pyzmq-26.3.0-cp311-cp311-manylinux_2_17_aarch64.manylinux2014_aarch64.whl", hash = "sha256:d8270d104ec7caa0bdac246d31d48d94472033ceab5ba142881704350b28159c", size = 678261 },
    { url = "https://files.pythonhosted.org/packages/de/5e/521d7c6613769dcc3ed5e44e7082938b6dab27fffe02755784e54e98e17b/pyzmq-26.3.0-cp311-cp311-manylinux_2_17_i686.manylinux2014_i686.whl", hash = "sha256:c208a977843d18d3bd185f323e4eaa912eb4869cb230947dc6edd8a27a4e558a", size = 915311 },
    { url = "https://files.pythonhosted.org/packages/78/db/3be86dd82adc638a2eb07c3028c1747ead49a71d7d334980b007f593fd9f/pyzmq-26.3.0-cp311-cp311-manylinux_2_17_x86_64.manylinux2014_x86_64.whl", hash = "sha256:eddc2be28a379c218e0d92e4a432805dcb0ca5870156a90b54c03cd9799f9f8a", size = 873193 },
    { url = "https://files.pythonhosted.org/packages/63/1a/81a31920d5113113ccd50271649dd2d0cfcfe46925d8f8a196fe560ed0e6/pyzmq-26.3.0-cp311-cp311-manylinux_2_28_x86_64.whl", hash = "sha256:c0b519fa2159c42272f8a244354a0e110d65175647e5185b04008ec00df9f079", size = 867648 },
    { url = "https://files.pythonhosted.org/packages/55/79/bbf57979ff2d89b5465d7205db08de7222d2560edc11272eb054c5a68cb5/pyzmq-26.3.0-cp311-cp311-musllinux_1_1_aarch64.whl", hash = "sha256:1595533de3a80bf8363372c20bafa963ec4bf9f2b8f539b1d9a5017f430b84c9", size = 1208475 },
    { url = "https://files.pythonhosted.org/packages/50/fc/1246dfc4b165e7ff97ac3c4117bdd3747e03ebb62269f71f65e216bfac8b/pyzmq-26.3.0-cp311-cp311-musllinux_1_1_i686.whl", hash = "sha256:bbef99eb8d18ba9a40f00e8836b8040cdcf0f2fa649684cf7a66339599919d21", size = 1519428 },
    { url = "https://files.pythonhosted.org/packages/5f/9a/143aacb6b372b0e2d812aec73a06fc5df3e169a361d4302226f8563954c6/pyzmq-26.3.0-cp311-cp311-musllinux_1_1_x86_64.whl", hash = "sha256:979486d444ca3c469cd1c7f6a619ce48ff08b3b595d451937db543754bfacb65", size = 1419530 },
    { url = "https://files.pythonhosted.org/packages/47/f7/b437e77d496089e17e77866eb126dd97ea47041b58e53892f57e82869198/pyzmq-26.3.0-cp311-cp311-win32.whl", hash = "sha256:4b127cfe10b4c56e4285b69fd4b38ea1d368099ea4273d8fb349163fce3cd598", size = 582538 },
    { url = "https://files.pythonhosted.org/packages/a1/2c/99a01a2d7865aaf44e47c2182cbdbc15da1f2e4cfee92dc8e1fb5114f993/pyzmq-26.3.0-cp311-cp311-win_amd64.whl", hash = "sha256:cf736cc1298ef15280d9fcf7a25c09b05af016656856dc6fe5626fd8912658dd", size = 647989 },
    { url = "https://files.pythonhosted.org/packages/60/b3/36ac1cb8fafeadff09935f4bdc1232e511af8f8893d6cebc7ceb93c6753a/pyzmq-26.3.0-cp311-cp311-win_arm64.whl", hash = "sha256:2dc46ec09f5d36f606ac8393303149e69d17121beee13c8dac25e2a2078e31c4", size = 561533 },
    { url = "https://files.pythonhosted.org/packages/7b/03/7170c3814bb9106c1bca67700c731aaf1cd990fd2f0097c754acb600330e/pyzmq-26.3.0-cp312-cp312-macosx_10_15_universal2.whl", hash = "sha256:c80653332c6136da7f4d4e143975e74ac0fa14f851f716d90583bc19e8945cea", size = 1348354 },
    { url = "https://files.pythonhosted.org/packages/74/f3/908b17f9111cdc764aef1de3d36026a2984c46ed90c3c2c85f28b66142f0/pyzmq-26.3.0-cp312-cp312-manylinux_2_17_aarch64.manylinux2014_aarch64.whl", hash = "sha256:6e317ee1d4528a03506cb1c282cd9db73660a35b3564096de37de7350e7d87a7", size = 671056 },
    { url = "https://files.pythonhosted.org/packages/02/ad/afcb8484b65ceacd1609f709c2caeed31bd6c49261a7507cd5c175cc105f/pyzmq-26.3.0-cp312-cp312-manylinux_2_17_i686.manylinux2014_i686.whl", hash = "sha256:943a22ebb3daacb45f76a9bcca9a7b74e7d94608c0c0505da30af900b998ca8d", size = 908597 },
    { url = "https://files.pythonhosted.org/packages/a1/b5/4eeeae0aaaa6ef0c74cfa8b2273b53382bd858df6d99485f2fc8211e7002/pyzmq-26.3.0-cp312-cp312-manylinux_2_17_x86_64.manylinux2014_x86_64.whl", hash = "sha256:3fc9e71490d989144981ea21ef4fdfaa7b6aa84aff9632d91c736441ce2f6b00", size = 865260 },
    { url = "https://files.pythonhosted.org/packages/74/6a/63db856e93e3a3c3dc98a1de28a902cf1b21c7b0d3856cd5931d7cfd30af/pyzmq-26.3.0-cp312-cp312-manylinux_2_28_x86_64.whl", hash = "sha256:e281a8071a06888575a4eb523c4deeefdcd2f5fe4a2d47e02ac8bf3a5b49f695", size = 859916 },
    { url = "https://files.pythonhosted.org/packages/e1/ce/d522c9b46ee3746d4b98c81969c568c2c6296e931a65f2c87104b645654c/pyzmq-26.3.0-cp312-cp312-musllinux_1_1_aarch64.whl", hash = "sha256:be77efd735bb1064605be8dec6e721141c1421ef0b115ef54e493a64e50e9a52", size = 1201368 },
    { url = "https://files.pythonhosted.org/packages/5a/56/29dcd3647a39e933eb489fda261a1e2700a59d4a9432889a85166e15651c/pyzmq-26.3.0-cp312-cp312-musllinux_1_1_i686.whl", hash = "sha256:7a4ac2ffa34f1212dd586af90f4ba894e424f0cabb3a49cdcff944925640f6ac", size = 1512663 },
    { url = "https://files.pythonhosted.org/packages/6b/36/7c570698127a43398ed1b1832dada59496e633115016addbce5eda9938a6/pyzmq-26.3.0-cp312-cp312-musllinux_1_1_x86_64.whl", hash = "sha256:ba698c7c252af83b6bba9775035263f0df5f807f0404019916d4b71af8161f66", size = 1411693 },
    { url = "https://files.pythonhosted.org/packages/de/54/51d39bef85a7cdbca36227f7defdbfcdc5011b8361a3bfc0e8df431f5a5d/pyzmq-26.3.0-cp312-cp312-win32.whl", hash = "sha256:214038aaa88e801e54c2ef0cfdb2e6df27eb05f67b477380a452b595c5ecfa37", size = 581244 },
    { url = "https://files.pythonhosted.org/packages/f2/6a/9512b11a1d0c5648534f03d5ab0c3222f55dc9c192029c1cb00a0ca044e2/pyzmq-26.3.0-cp312-cp312-win_amd64.whl", hash = "sha256:bad7fe0372e505442482ca3ccbc0d6f38dae81b1650f57a0aa6bbee18e7df495", size = 643559 },
    { url = "https://files.pythonhosted.org/packages/27/9f/faf5c9cf91b61eeb82a5e919d024d3ac28a795c92cce817be264ccd757d3/pyzmq-26.3.0-cp312-cp312-win_arm64.whl", hash = "sha256:b7b578d604e79e99aa39495becea013fd043fa9f36e4b490efa951f3d847a24d", size = 557664 },
    { url = "https://files.pythonhosted.org/packages/37/16/97b8c5107bfccb39120e611671a452c9ff6e8626fb3f8d4c15afd652b6ae/pyzmq-26.3.0-cp313-cp313-macosx_10_15_universal2.whl", hash = "sha256:fa85953df84beb7b8b73cb3ec3f5d92b62687a09a8e71525c6734e020edf56fd", size = 1345691 },
    { url = "https://files.pythonhosted.org/packages/a5/61/d5572d95040c0bb5b31eed5b23f3f0f992d94e4e0de0cea62e3c7f3a85c1/pyzmq-26.3.0-cp313-cp313-manylinux_2_17_aarch64.manylinux2014_aarch64.whl", hash = "sha256:209d09f0ab6ddbcebe64630d1e6ca940687e736f443c265ae15bc4bfad833597", size = 670622 },
    { url = "https://files.pythonhosted.org/packages/1c/0c/f0235d27388aacf4ed8bcc1d574f6f2f629da0a20610faa0a8e9d363c2b0/pyzmq-26.3.0-cp313-cp313-manylinux_2_17_i686.manylinux2014_i686.whl", hash = "sha256:d35cc1086f1d4f907df85c6cceb2245cb39a04f69c3f375993363216134d76d4", size = 908683 },
    { url = "https://files.pythonhosted.org/packages/cb/52/664828f9586c396b857eec088d208230463e3dc991a24df6adbad98fbaa3/pyzmq-26.3.0-cp313-cp313-manylinux_2_17_x86_64.manylinux2014_x86_64.whl", hash = "sha256:b380e9087078ba91e45fb18cdd0c25275ffaa045cf63c947be0ddae6186bc9d9", size = 865212 },
    { url = "https://files.pythonhosted.org/packages/2b/14/213b2967030b7d7aecc32dd453830f98799b3cbf2b10a40232e9f22a6520/pyzmq-26.3.0-cp313-cp313-manylinux_2_28_x86_64.whl", hash = "sha256:6d64e74143587efe7c9522bb74d1448128fdf9897cc9b6d8b9927490922fd558", size = 860068 },
    { url = "https://files.pythonhosted.org/packages/aa/e5/ff50c8fade69d1c0469652832c626d1910668697642c10cb0e1b6183ef9a/pyzmq-26.3.0-cp313-cp313-musllinux_1_1_aarch64.whl", hash = "sha256:efba4f53ac7752eea6d8ca38a4ddac579e6e742fba78d1e99c12c95cd2acfc64", size = 1201303 },
    { url = "https://files.pythonhosted.org/packages/9a/e2/fff5e483be95ccc11a05781323e001e63ec15daec1d0f6f08de72ca534db/pyzmq-26.3.0-cp313-cp313-musllinux_1_1_i686.whl", hash = "sha256:9b0137a1c40da3b7989839f9b78a44de642cdd1ce20dcef341de174c8d04aa53", size = 1512892 },
    { url = "https://files.pythonhosted.org/packages/21/75/cc44d276e43136e5692e487c3c019f816e11ed445261e434217c28cc98c4/pyzmq-26.3.0-cp313-cp313-musllinux_1_1_x86_64.whl", hash = "sha256:a995404bd3982c089e57b428c74edd5bfc3b0616b3dbcd6a8e270f1ee2110f36", size = 1411736 },
    { url = "https://files.pythonhosted.org/packages/ee/1c/d070cbc9a7961fe772641c51bb3798d88cb1f8e20ca718407363462624cf/pyzmq-26.3.0-cp313-cp313-win32.whl", hash = "sha256:240b1634b9e530ef6a277d95cbca1a6922f44dfddc5f0a3cd6c722a8de867f14", size = 581214 },
    { url = "https://files.pythonhosted.org/packages/38/d3/91082f1151ff5b54e0bed40eb1a26f418530ab07ecaec4dbb83e3d9fa9a9/pyzmq-26.3.0-cp313-cp313-win_amd64.whl", hash = "sha256:fe67291775ea4c2883764ba467eb389c29c308c56b86c1e19e49c9e1ed0cbeca", size = 643412 },
    { url = "https://files.pythonhosted.org/packages/e0/cf/dabe68dfdf3e67bea6152eeec4b251cf899ee5b853cfb5c97e4719f9e6e9/pyzmq-26.3.0-cp313-cp313-win_arm64.whl", hash = "sha256:73ca9ae9a9011b714cf7650450cd9c8b61a135180b708904f1f0a05004543dce", size = 557444 },
    { url = "https://files.pythonhosted.org/packages/c0/56/e7576ac71c1566da4f4ec586351462a2bb202143fb074bf56df8fe85dcc3/pyzmq-26.3.0-cp313-cp313t-macosx_10_15_universal2.whl", hash = "sha256:fea7efbd7e49af9d7e5ed6c506dfc7de3d1a628790bd3a35fd0e3c904dc7d464", size = 1340288 },
    { url = "https://files.pythonhosted.org/packages/f1/ab/0bca97e94d420b5908968bc479e51c3686a9f80d8893450eefcd673b1b1d/pyzmq-26.3.0-cp313-cp313t-manylinux_2_17_aarch64.manylinux2014_aarch64.whl", hash = "sha256:c4430c7cba23bb0e2ee203eee7851c1654167d956fc6d4b3a87909ccaf3c5825", size = 662462 },
    { url = "https://files.pythonhosted.org/packages/ee/be/99e89b55863808da322ac3ab52d8e135dcf2241094aaa468bfe2923d5194/pyzmq-26.3.0-cp313-cp313t-manylinux_2_17_i686.manylinux2014_i686.whl", hash = "sha256:016d89bee8c7d566fad75516b4e53ec7c81018c062d4c51cd061badf9539be52", size = 896464 },
    { url = "https://files.pythonhosted.org/packages/38/d4/a4be06a313c8d6a5fe1d92975db30aca85f502e867fca392532e06a28c3c/pyzmq-26.3.0-cp313-cp313t-manylinux_2_17_x86_64.manylinux2014_x86_64.whl", hash = "sha256:04bfe59852d76d56736bfd10ac1d49d421ab8ed11030b4a0332900691507f557", size = 853432 },
    { url = "https://files.pythonhosted.org/packages/12/e6/e608b4c34106bbf5b3b382662ea90a43b2e23df0aa9c1f0fd4e21168d523/pyzmq-26.3.0-cp313-cp313t-manylinux_2_28_x86_64.whl", hash = "sha256:1fe05bd0d633a0f672bb28cb8b4743358d196792e1caf04973b7898a0d70b046", size = 845884 },
    { url = "https://files.pythonhosted.org/packages/c3/a9/d5e6355308ba529d9cd3576ee8bb3b2e2b726571748f515fbb8559401f5b/pyzmq-26.3.0-cp313-cp313t-musllinux_1_1_aarch64.whl", hash = "sha256:2aa1a9f236d5b835fb8642f27de95f9edcfd276c4bc1b6ffc84f27c6fb2e2981", size = 1191454 },
    { url = "https://files.pythonhosted.org/packages/6a/9a/a21dc6c73ac242e425709c1e0049368d8f5db5de7c1102a45f93f5c492b3/pyzmq-26.3.0-cp313-cp313t-musllinux_1_1_i686.whl", hash = "sha256:21399b31753bf321043ea60c360ed5052cc7be20739785b1dff1820f819e35b3", size = 1500397 },
    { url = "https://files.pythonhosted.org/packages/87/88/0236056156da0278c9ca2e2562463643597808b5bbd6c34009ba217e7e92/pyzmq-26.3.0-cp313-cp313t-musllinux_1_1_x86_64.whl", hash = "sha256:d015efcd96aca8882057e7e6f06224f79eecd22cad193d3e6a0a91ec67590d1f", size = 1398401 },
    { url = "https://files.pythonhosted.org/packages/7e/ec/2e02dde6b1a436b02a6c0e3cb64c779bf6e76cc41c12131f29d9b10a088f/pyzmq-26.3.0-pp310-pypy310_pp73-macosx_10_15_x86_64.whl", hash = "sha256:ad03f4252d9041b0635c37528dfa3f44b39f46024ae28c8567f7423676ee409b", size = 835672 },
    { url = "https://files.pythonhosted.org/packages/22/ee/30c2c3f162912cff31af2b9d87295533d16f867e7621bd6f9ed62d9cc807/pyzmq-26.3.0-pp310-pypy310_pp73-manylinux_2_17_aarch64.manylinux2014_aarch64.whl", hash = "sha256:0f3dfb68cf7bf4cfdf34283a75848e077c5defa4907506327282afe92780084d", size = 570837 },
    { url = "https://files.pythonhosted.org/packages/51/a5/5aead624f5f1033dab9bdaf3e2bc692a8042fcb59355c919a2c042061780/pyzmq-26.3.0-pp310-pypy310_pp73-manylinux_2_17_i686.manylinux2014_i686.whl", hash = "sha256:356ec0e39c5a9cda872b65aca1fd8a5d296ffdadf8e2442b70ff32e73ef597b1", size = 799508 },
    { url = "https://files.pythonhosted.org/packages/ca/8a/dcc0a24cfed80cc004abcba710077147ec9178a12865914e73a60a70cb62/pyzmq-26.3.0-pp310-pypy310_pp73-manylinux_2_17_x86_64.manylinux2014_x86_64.whl", hash = "sha256:749d671b0eec8e738bbf0b361168369d8c682b94fcd458c20741dc4d69ef5278", size = 758001 },
    { url = "https://files.pythonhosted.org/packages/1a/74/f18e63540340f5c740396eb6408d154a84e9f0e9e1ae931b192bf2aa7425/pyzmq-26.3.0-pp310-pypy310_pp73-win_amd64.whl", hash = "sha256:f950f17ae608e0786298340163cac25a4c5543ef25362dd5ddb6dcb10b547be9", size = 556425 },
    { url = "https://files.pythonhosted.org/packages/f4/c6/e36b2a2ff6534cb1d1f6b3fb37901ac54675caf7b2e1239613aa40d1d217/pyzmq-26.3.0-pp311-pypy311_pp73-macosx_10_15_x86_64.whl", hash = "sha256:b4fc9903a73c25be9d5fe45c87faababcf3879445efa16140146b08fccfac017", size = 835670 },
    { url = "https://files.pythonhosted.org/packages/1d/b9/8059c5af94b245068e7f7379c08c7e409ec854139d6021aecf2c111d8547/pyzmq-26.3.0-pp311-pypy311_pp73-manylinux_2_17_aarch64.manylinux2014_aarch64.whl", hash = "sha256:c15b69af22030960ac63567e98ad8221cddf5d720d9cf03d85021dfd452324ef", size = 570838 },
    { url = "https://files.pythonhosted.org/packages/80/a4/f0a4266ff2d94a87f7c32895b1716f9ac0edc0471d518462beeb0a9a94b5/pyzmq-26.3.0-pp311-pypy311_pp73-manylinux_2_17_i686.manylinux2014_i686.whl", hash = "sha256:2cf9ab0dff4dbaa2e893eb608373c97eb908e53b7d9793ad00ccbd082c0ee12f", size = 799507 },
    { url = "https://files.pythonhosted.org/packages/78/14/3d7d459f496fab8e487b23423ccba57abf7153a4fde0c3e000500fa02ff8/pyzmq-26.3.0-pp311-pypy311_pp73-manylinux_2_17_x86_64.manylinux2014_x86_64.whl", hash = "sha256:3ec332675f6a138db57aad93ae6387953763f85419bdbd18e914cb279ee1c451", size = 758002 },
    { url = "https://files.pythonhosted.org/packages/22/65/cc1f0e1db1290770285430e36d51767e620487523e6a04094be637e55698/pyzmq-26.3.0-pp311-pypy311_pp73-win_amd64.whl", hash = "sha256:eb96568a22fe070590942cd4780950e2172e00fb033a8b76e47692583b1bd97c", size = 556425 },
]

[[package]]
name = "referencing"
version = "0.36.2"
source = { registry = "https://pypi.org/simple" }
dependencies = [
    { name = "attrs" },
    { name = "rpds-py" },
    { name = "typing-extensions", marker = "python_full_version < '3.13'" },
]
sdist = { url = "https://files.pythonhosted.org/packages/2f/db/98b5c277be99dd18bfd91dd04e1b759cad18d1a338188c936e92f921c7e2/referencing-0.36.2.tar.gz", hash = "sha256:df2e89862cd09deabbdba16944cc3f10feb6b3e6f18e902f7cc25609a34775aa", size = 74744 }
wheels = [
    { url = "https://files.pythonhosted.org/packages/c1/b1/3baf80dc6d2b7bc27a95a67752d0208e410351e3feb4eb78de5f77454d8d/referencing-0.36.2-py3-none-any.whl", hash = "sha256:e8699adbbf8b5c7de96d8ffa0eb5c158b3beafce084968e2ea8bb08c6794dcd0", size = 26775 },
]

[[package]]
name = "requests"
version = "2.32.3"
source = { registry = "https://pypi.org/simple" }
dependencies = [
    { name = "certifi" },
    { name = "charset-normalizer" },
    { name = "idna" },
    { name = "urllib3" },
]
sdist = { url = "https://files.pythonhosted.org/packages/63/70/2bf7780ad2d390a8d301ad0b550f1581eadbd9a20f896afe06353c2a2913/requests-2.32.3.tar.gz", hash = "sha256:55365417734eb18255590a9ff9eb97e9e1da868d4ccd6402399eaf68af20a760", size = 131218 }
wheels = [
    { url = "https://files.pythonhosted.org/packages/f9/9b/335f9764261e915ed497fcdeb11df5dfd6f7bf257d4a6a2a686d80da4d54/requests-2.32.3-py3-none-any.whl", hash = "sha256:70761cfe03c773ceb22aa2f671b4757976145175cdfca038c02654d061d6dcc6", size = 64928 },
]

[[package]]
name = "rich"
version = "13.9.4"
source = { registry = "https://pypi.org/simple" }
dependencies = [
    { name = "markdown-it-py" },
    { name = "pygments" },
    { name = "typing-extensions", marker = "python_full_version < '3.11'" },
]
sdist = { url = "https://files.pythonhosted.org/packages/ab/3a/0316b28d0761c6734d6bc14e770d85506c986c85ffb239e688eeaab2c2bc/rich-13.9.4.tar.gz", hash = "sha256:439594978a49a09530cff7ebc4b5c7103ef57baf48d5ea3184f21d9a2befa098", size = 223149 }
wheels = [
    { url = "https://files.pythonhosted.org/packages/19/71/39c7c0d87f8d4e6c020a393182060eaefeeae6c01dab6a84ec346f2567df/rich-13.9.4-py3-none-any.whl", hash = "sha256:6049d5e6ec054bf2779ab3358186963bac2ea89175919d699e378b99738c2a90", size = 242424 },
]

[[package]]
name = "riscemu"
version = "2.2.7"
source = { registry = "https://pypi.org/simple" }
dependencies = [
    { name = "importlib-resources" },
    { name = "pyelftools" },
]
sdist = { url = "https://files.pythonhosted.org/packages/66/f6/3aff01fdfc277cd2c2eecb153c39daa521624b41463e297a5e4214f7df1f/riscemu-2.2.7.tar.gz", hash = "sha256:9f206b195371cef4246a0d04cef6a439dc026396860c19a8850a761fd700c499", size = 63159 }
wheels = [
    { url = "https://files.pythonhosted.org/packages/50/6c/ef41c869bd557f7a3e81ccea97aa8f57e4f8d637c24431299aa0547902ac/riscemu-2.2.7-py3-none-any.whl", hash = "sha256:d8539c439e641ac7a0bb77d8f5039d664518d0ebaa26205cf4718573aa7c63a5", size = 83397 },
]

[[package]]
name = "rpds-py"
version = "0.23.1"
source = { registry = "https://pypi.org/simple" }
sdist = { url = "https://files.pythonhosted.org/packages/0a/79/2ce611b18c4fd83d9e3aecb5cba93e1917c050f556db39842889fa69b79f/rpds_py-0.23.1.tar.gz", hash = "sha256:7f3240dcfa14d198dba24b8b9cb3b108c06b68d45b7babd9eefc1038fdf7e707", size = 26806 }
wheels = [
    { url = "https://files.pythonhosted.org/packages/34/fe/e5326459863bd525122f4e9c80ac8d7c6cfa171b7518d04cc27c12c209b0/rpds_py-0.23.1-cp310-cp310-macosx_10_12_x86_64.whl", hash = "sha256:2a54027554ce9b129fc3d633c92fa33b30de9f08bc61b32c053dc9b537266fed", size = 372123 },
    { url = "https://files.pythonhosted.org/packages/f9/db/f10a3795f7a89fb27594934012d21c61019bbeb516c5bdcfbbe9e9e617a7/rpds_py-0.23.1-cp310-cp310-macosx_11_0_arm64.whl", hash = "sha256:b5ef909a37e9738d146519657a1aab4584018746a18f71c692f2f22168ece40c", size = 356778 },
    { url = "https://files.pythonhosted.org/packages/21/27/0d3678ad7f432fa86f8fac5f5fc6496a4d2da85682a710d605219be20063/rpds_py-0.23.1-cp310-cp310-manylinux_2_17_aarch64.manylinux2014_aarch64.whl", hash = "sha256:3ee9d6f0b38efb22ad94c3b68ffebe4c47865cdf4b17f6806d6c674e1feb4246", size = 385775 },
    { url = "https://files.pythonhosted.org/packages/99/a0/1786defa125b2ad228027f22dff26312ce7d1fee3c7c3c2682f403db2062/rpds_py-0.23.1-cp310-cp310-manylinux_2_17_armv7l.manylinux2014_armv7l.whl", hash = "sha256:f7356a6da0562190558c4fcc14f0281db191cdf4cb96e7604c06acfcee96df15", size = 391181 },
    { url = "https://files.pythonhosted.org/packages/f1/5c/1240934050a7ffd020a915486d0cc4c7f6e7a2442a77aedf13664db55d36/rpds_py-0.23.1-cp310-cp310-manylinux_2_17_ppc64le.manylinux2014_ppc64le.whl", hash = "sha256:9441af1d25aed96901f97ad83d5c3e35e6cd21a25ca5e4916c82d7dd0490a4fa", size = 444607 },
    { url = "https://files.pythonhosted.org/packages/b7/1b/cee6905b47817fd0a377716dbe4df35295de46df46ee2ff704538cc371b0/rpds_py-0.23.1-cp310-cp310-manylinux_2_17_s390x.manylinux2014_s390x.whl", hash = "sha256:3d8abf7896a91fb97e7977d1aadfcc2c80415d6dc2f1d0fca5b8d0df247248f3", size = 445550 },
    { url = "https://files.pythonhosted.org/packages/54/f7/f0821ca34032892d7a67fcd5042f50074ff2de64e771e10df01085c88d47/rpds_py-0.23.1-cp310-cp310-manylinux_2_17_x86_64.manylinux2014_x86_64.whl", hash = "sha256:1b08027489ba8fedde72ddd233a5ea411b85a6ed78175f40285bd401bde7466d", size = 386148 },
    { url = "https://files.pythonhosted.org/packages/eb/ef/2afe53bc857c4bcba336acfd2629883a5746e7291023e017ac7fc98d85aa/rpds_py-0.23.1-cp310-cp310-manylinux_2_5_i686.manylinux1_i686.whl", hash = "sha256:fee513135b5a58f3bb6d89e48326cd5aa308e4bcdf2f7d59f67c861ada482bf8", size = 416780 },
    { url = "https://files.pythonhosted.org/packages/ae/9a/38d2236cf669789b8a3e1a014c9b6a8d7b8925b952c92e7839ae2749f9ac/rpds_py-0.23.1-cp310-cp310-musllinux_1_2_aarch64.whl", hash = "sha256:35d5631ce0af26318dba0ae0ac941c534453e42f569011585cb323b7774502a5", size = 558265 },
    { url = "https://files.pythonhosted.org/packages/e6/0a/f2705530c42578f20ed0b5b90135eecb30eef6e2ba73e7ba69087fad2dba/rpds_py-0.23.1-cp310-cp310-musllinux_1_2_i686.whl", hash = "sha256:a20cb698c4a59c534c6701b1c24a968ff2768b18ea2991f886bd8985ce17a89f", size = 585270 },
    { url = "https://files.pythonhosted.org/packages/29/4e/3b597dc84ed82c3d757ac9aa620de224a94e06d2e102069795ae7e81c015/rpds_py-0.23.1-cp310-cp310-musllinux_1_2_x86_64.whl", hash = "sha256:5e9c206a1abc27e0588cf8b7c8246e51f1a16a103734f7750830a1ccb63f557a", size = 553850 },
    { url = "https://files.pythonhosted.org/packages/00/cc/6498b6f79e4375e6737247661e52a2d18f6accf4910e0c8da978674b4241/rpds_py-0.23.1-cp310-cp310-win32.whl", hash = "sha256:d9f75a06ecc68f159d5d7603b734e1ff6daa9497a929150f794013aa9f6e3f12", size = 220660 },
    { url = "https://files.pythonhosted.org/packages/17/2b/08db023d23e8c7032c99d8d2a70d32e450a868ab73d16e3ff5290308a665/rpds_py-0.23.1-cp310-cp310-win_amd64.whl", hash = "sha256:f35eff113ad430b5272bbfc18ba111c66ff525828f24898b4e146eb479a2cdda", size = 232551 },
    { url = "https://files.pythonhosted.org/packages/1c/67/6e5d4234bb9dee062ffca2a5f3c7cd38716317d6760ec235b175eed4de2c/rpds_py-0.23.1-cp311-cp311-macosx_10_12_x86_64.whl", hash = "sha256:b79f5ced71efd70414a9a80bbbfaa7160da307723166f09b69773153bf17c590", size = 372264 },
    { url = "https://files.pythonhosted.org/packages/a7/0a/3dedb2daee8e783622427f5064e2d112751d8276ee73aa5409f000a132f4/rpds_py-0.23.1-cp311-cp311-macosx_11_0_arm64.whl", hash = "sha256:c9e799dac1ffbe7b10c1fd42fe4cd51371a549c6e108249bde9cd1200e8f59b4", size = 356883 },
    { url = "https://files.pythonhosted.org/packages/ed/fc/e1acef44f9c24b05fe5434b235f165a63a52959ac655e3f7a55726cee1a4/rpds_py-0.23.1-cp311-cp311-manylinux_2_17_aarch64.manylinux2014_aarch64.whl", hash = "sha256:721f9c4011b443b6e84505fc00cc7aadc9d1743f1c988e4c89353e19c4a968ee", size = 385624 },
    { url = "https://files.pythonhosted.org/packages/97/0a/a05951f6465d01622720c03ef6ef31adfbe865653e05ed7c45837492f25e/rpds_py-0.23.1-cp311-cp311-manylinux_2_17_armv7l.manylinux2014_armv7l.whl", hash = "sha256:f88626e3f5e57432e6191cd0c5d6d6b319b635e70b40be2ffba713053e5147dd", size = 391500 },
    { url = "https://files.pythonhosted.org/packages/ea/2e/cca0583ec0690ea441dceae23c0673b99755710ea22f40bccf1e78f41481/rpds_py-0.23.1-cp311-cp311-manylinux_2_17_ppc64le.manylinux2014_ppc64le.whl", hash = "sha256:285019078537949cecd0190f3690a0b0125ff743d6a53dfeb7a4e6787af154f5", size = 444869 },
    { url = "https://files.pythonhosted.org/packages/cc/e6/95cda68b33a6d814d1e96b0e406d231ed16629101460d1740e92f03365e6/rpds_py-0.23.1-cp311-cp311-manylinux_2_17_s390x.manylinux2014_s390x.whl", hash = "sha256:b92f5654157de1379c509b15acec9d12ecf6e3bc1996571b6cb82a4302060447", size = 444930 },
    { url = "https://files.pythonhosted.org/packages/5f/a7/e94cdb73411ae9c11414d3c7c9a6ad75d22ad4a8d094fb45a345ba9e3018/rpds_py-0.23.1-cp311-cp311-manylinux_2_17_x86_64.manylinux2014_x86_64.whl", hash = "sha256:e768267cbe051dd8d1c5305ba690bb153204a09bf2e3de3ae530de955f5b5580", size = 386254 },
    { url = "https://files.pythonhosted.org/packages/dd/c5/a4a943d90a39e85efd1e04b1ad5129936786f9a9aa27bb7be8fc5d9d50c9/rpds_py-0.23.1-cp311-cp311-manylinux_2_5_i686.manylinux1_i686.whl", hash = "sha256:c5334a71f7dc1160382d45997e29f2637c02f8a26af41073189d79b95d3321f1", size = 417090 },
    { url = "https://files.pythonhosted.org/packages/0c/a0/80d0013b12428d1fce0ab4e71829400b0a32caec12733c79e6109f843342/rpds_py-0.23.1-cp311-cp311-musllinux_1_2_aarch64.whl", hash = "sha256:d6adb81564af0cd428910f83fa7da46ce9ad47c56c0b22b50872bc4515d91966", size = 557639 },
    { url = "https://files.pythonhosted.org/packages/a6/92/ec2e6980afb964a2cd7a99cbdef1f6c01116abe94b42cbe336ac93dd11c2/rpds_py-0.23.1-cp311-cp311-musllinux_1_2_i686.whl", hash = "sha256:cafa48f2133d4daa028473ede7d81cd1b9f9e6925e9e4003ebdf77010ee02f35", size = 584572 },
    { url = "https://files.pythonhosted.org/packages/3d/ce/75b6054db34a390789a82523790717b27c1bd735e453abb429a87c4f0f26/rpds_py-0.23.1-cp311-cp311-musllinux_1_2_x86_64.whl", hash = "sha256:0fced9fd4a07a1ded1bac7e961ddd9753dd5d8b755ba8e05acba54a21f5f1522", size = 553028 },
    { url = "https://files.pythonhosted.org/packages/cc/24/f45abe0418c06a5cba0f846e967aa27bac765acd927aabd857c21319b8cc/rpds_py-0.23.1-cp311-cp311-win32.whl", hash = "sha256:243241c95174b5fb7204c04595852fe3943cc41f47aa14c3828bc18cd9d3b2d6", size = 220862 },
    { url = "https://files.pythonhosted.org/packages/2d/a6/3c0880e8bbfc36451ef30dc416266f6d2934705e468db5d21c8ba0ab6400/rpds_py-0.23.1-cp311-cp311-win_amd64.whl", hash = "sha256:11dd60b2ffddba85715d8a66bb39b95ddbe389ad2cfcf42c833f1bcde0878eaf", size = 232953 },
    { url = "https://files.pythonhosted.org/packages/f3/8c/d17efccb9f5b9137ddea706664aebae694384ae1d5997c0202093e37185a/rpds_py-0.23.1-cp312-cp312-macosx_10_12_x86_64.whl", hash = "sha256:3902df19540e9af4cc0c3ae75974c65d2c156b9257e91f5101a51f99136d834c", size = 364369 },
    { url = "https://files.pythonhosted.org/packages/6e/c0/ab030f696b5c573107115a88d8d73d80f03309e60952b64c584c70c659af/rpds_py-0.23.1-cp312-cp312-macosx_11_0_arm64.whl", hash = "sha256:66f8d2a17e5838dd6fb9be6baaba8e75ae2f5fa6b6b755d597184bfcd3cb0eba", size = 349965 },
    { url = "https://files.pythonhosted.org/packages/b3/55/b40170f5a079c4fb0b6a82b299689e66e744edca3c3375a8b160fb797660/rpds_py-0.23.1-cp312-cp312-manylinux_2_17_aarch64.manylinux2014_aarch64.whl", hash = "sha256:112b8774b0b4ee22368fec42749b94366bd9b536f8f74c3d4175d4395f5cbd31", size = 389064 },
    { url = "https://files.pythonhosted.org/packages/ab/1c/b03a912c59ec7c1e16b26e587b9dfa8ddff3b07851e781e8c46e908a365a/rpds_py-0.23.1-cp312-cp312-manylinux_2_17_armv7l.manylinux2014_armv7l.whl", hash = "sha256:e0df046f2266e8586cf09d00588302a32923eb6386ced0ca5c9deade6af9a149", size = 397741 },
    { url = "https://files.pythonhosted.org/packages/52/6f/151b90792b62fb6f87099bcc9044c626881fdd54e31bf98541f830b15cea/rpds_py-0.23.1-cp312-cp312-manylinux_2_17_ppc64le.manylinux2014_ppc64le.whl", hash = "sha256:0f3288930b947cbebe767f84cf618d2cbe0b13be476e749da0e6a009f986248c", size = 448784 },
    { url = "https://files.pythonhosted.org/packages/71/2a/6de67c0c97ec7857e0e9e5cd7c52405af931b303eb1e5b9eff6c50fd9a2e/rpds_py-0.23.1-cp312-cp312-manylinux_2_17_s390x.manylinux2014_s390x.whl", hash = "sha256:ce473a2351c018b06dd8d30d5da8ab5a0831056cc53b2006e2a8028172c37ce5", size = 440203 },
    { url = "https://files.pythonhosted.org/packages/db/5e/e759cd1c276d98a4b1f464b17a9bf66c65d29f8f85754e27e1467feaa7c3/rpds_py-0.23.1-cp312-cp312-manylinux_2_17_x86_64.manylinux2014_x86_64.whl", hash = "sha256:d550d7e9e7d8676b183b37d65b5cd8de13676a738973d330b59dc8312df9c5dc", size = 391611 },
    { url = "https://files.pythonhosted.org/packages/1c/1e/2900358efcc0d9408c7289769cba4c0974d9db314aa884028ed7f7364f61/rpds_py-0.23.1-cp312-cp312-manylinux_2_5_i686.manylinux1_i686.whl", hash = "sha256:e14f86b871ea74c3fddc9a40e947d6a5d09def5adc2076ee61fb910a9014fb35", size = 423306 },
    { url = "https://files.pythonhosted.org/packages/23/07/6c177e6d059f5d39689352d6c69a926ee4805ffdb6f06203570234d3d8f7/rpds_py-0.23.1-cp312-cp312-musllinux_1_2_aarch64.whl", hash = "sha256:1bf5be5ba34e19be579ae873da515a2836a2166d8d7ee43be6ff909eda42b72b", size = 562323 },
    { url = "https://files.pythonhosted.org/packages/70/e4/f9097fd1c02b516fff9850792161eb9fc20a2fd54762f3c69eae0bdb67cb/rpds_py-0.23.1-cp312-cp312-musllinux_1_2_i686.whl", hash = "sha256:d7031d493c4465dbc8d40bd6cafefef4bd472b17db0ab94c53e7909ee781b9ef", size = 588351 },
    { url = "https://files.pythonhosted.org/packages/87/39/5db3c6f326bfbe4576ae2af6435bd7555867d20ae690c786ff33659f293b/rpds_py-0.23.1-cp312-cp312-musllinux_1_2_x86_64.whl", hash = "sha256:55ff4151cfd4bc635e51cfb1c59ac9f7196b256b12e3a57deb9e5742e65941ad", size = 557252 },
    { url = "https://files.pythonhosted.org/packages/fd/14/2d5ad292f144fa79bafb78d2eb5b8a3a91c358b6065443cb9c49b5d1fedf/rpds_py-0.23.1-cp312-cp312-win32.whl", hash = "sha256:a9d3b728f5a5873d84cba997b9d617c6090ca5721caaa691f3b1a78c60adc057", size = 222181 },
    { url = "https://files.pythonhosted.org/packages/a3/4f/0fce63e0f5cdd658e71e21abd17ac1bc9312741ebb8b3f74eeed2ebdf771/rpds_py-0.23.1-cp312-cp312-win_amd64.whl", hash = "sha256:b03a8d50b137ee758e4c73638b10747b7c39988eb8e6cd11abb7084266455165", size = 237426 },
    { url = "https://files.pythonhosted.org/packages/13/9d/b8b2c0edffb0bed15be17b6d5ab06216f2f47f9ee49259c7e96a3ad4ca42/rpds_py-0.23.1-cp313-cp313-macosx_10_12_x86_64.whl", hash = "sha256:4caafd1a22e5eaa3732acb7672a497123354bef79a9d7ceed43387d25025e935", size = 363672 },
    { url = "https://files.pythonhosted.org/packages/bd/c2/5056fa29e6894144d7ba4c938b9b0445f75836b87d2dd00ed4999dc45a8c/rpds_py-0.23.1-cp313-cp313-macosx_11_0_arm64.whl", hash = "sha256:178f8a60fc24511c0eb756af741c476b87b610dba83270fce1e5a430204566a4", size = 349602 },
    { url = "https://files.pythonhosted.org/packages/b0/bc/33779a1bb0ee32d8d706b173825aab75c628521d23ce72a7c1e6a6852f86/rpds_py-0.23.1-cp313-cp313-manylinux_2_17_aarch64.manylinux2014_aarch64.whl", hash = "sha256:c632419c3870507ca20a37c8f8f5352317aca097639e524ad129f58c125c61c6", size = 388746 },
    { url = "https://files.pythonhosted.org/packages/62/0b/71db3e36b7780a619698ec82a9c87ab44ad7ca7f5480913e8a59ff76f050/rpds_py-0.23.1-cp313-cp313-manylinux_2_17_armv7l.manylinux2014_armv7l.whl", hash = "sha256:698a79d295626ee292d1730bc2ef6e70a3ab135b1d79ada8fde3ed0047b65a10", size = 397076 },
    { url = "https://files.pythonhosted.org/packages/bb/2e/494398f613edf77ba10a916b1ddea2acce42ab0e3b62e2c70ffc0757ce00/rpds_py-0.23.1-cp313-cp313-manylinux_2_17_ppc64le.manylinux2014_ppc64le.whl", hash = "sha256:271fa2184cf28bdded86bb6217c8e08d3a169fe0bbe9be5e8d96e8476b707122", size = 448399 },
    { url = "https://files.pythonhosted.org/packages/dd/53/4bd7f5779b1f463243ee5fdc83da04dd58a08f86e639dbffa7a35f969a84/rpds_py-0.23.1-cp313-cp313-manylinux_2_17_s390x.manylinux2014_s390x.whl", hash = "sha256:b91cceb5add79ee563bd1f70b30896bd63bc5f78a11c1f00a1e931729ca4f1f4", size = 439764 },
    { url = "https://files.pythonhosted.org/packages/f6/55/b3c18c04a460d951bf8e91f2abf46ce5b6426fb69784166a6a25827cb90a/rpds_py-0.23.1-cp313-cp313-manylinux_2_17_x86_64.manylinux2014_x86_64.whl", hash = "sha256:f3a6cb95074777f1ecda2ca4fa7717caa9ee6e534f42b7575a8f0d4cb0c24013", size = 390662 },
    { url = "https://files.pythonhosted.org/packages/2a/65/cc463044a3cbd616029b2aa87a651cdee8288d2fdd7780b2244845e934c1/rpds_py-0.23.1-cp313-cp313-manylinux_2_5_i686.manylinux1_i686.whl", hash = "sha256:50fb62f8d8364978478b12d5f03bf028c6bc2af04082479299139dc26edf4c64", size = 422680 },
    { url = "https://files.pythonhosted.org/packages/fa/8e/1fa52990c7836d72e8d70cd7753f2362c72fbb0a49c1462e8c60e7176d0b/rpds_py-0.23.1-cp313-cp313-musllinux_1_2_aarch64.whl", hash = "sha256:c8f7e90b948dc9dcfff8003f1ea3af08b29c062f681c05fd798e36daa3f7e3e8", size = 561792 },
    { url = "https://files.pythonhosted.org/packages/57/b8/fe3b612979b1a29d0c77f8585903d8b3a292604b26d4b300e228b8ac6360/rpds_py-0.23.1-cp313-cp313-musllinux_1_2_i686.whl", hash = "sha256:5b98b6c953e5c2bda51ab4d5b4f172617d462eebc7f4bfdc7c7e6b423f6da957", size = 588127 },
    { url = "https://files.pythonhosted.org/packages/44/2d/fde474de516bbc4b9b230f43c98e7f8acc5da7fc50ceed8e7af27553d346/rpds_py-0.23.1-cp313-cp313-musllinux_1_2_x86_64.whl", hash = "sha256:2893d778d4671ee627bac4037a075168b2673c57186fb1a57e993465dbd79a93", size = 556981 },
    { url = "https://files.pythonhosted.org/packages/18/57/767deeb27b81370bbab8f74ef6e68d26c4ea99018f3c71a570e506fede85/rpds_py-0.23.1-cp313-cp313-win32.whl", hash = "sha256:2cfa07c346a7ad07019c33fb9a63cf3acb1f5363c33bc73014e20d9fe8b01cdd", size = 221936 },
    { url = "https://files.pythonhosted.org/packages/7d/6c/3474cfdd3cafe243f97ab8474ea8949236eb2a1a341ca55e75ce00cd03da/rpds_py-0.23.1-cp313-cp313-win_amd64.whl", hash = "sha256:3aaf141d39f45322e44fc2c742e4b8b4098ead5317e5f884770c8df0c332da70", size = 237145 },
    { url = "https://files.pythonhosted.org/packages/ec/77/e985064c624230f61efa0423759bb066da56ebe40c654f8b5ba225bd5d63/rpds_py-0.23.1-cp313-cp313t-macosx_10_12_x86_64.whl", hash = "sha256:759462b2d0aa5a04be5b3e37fb8183615f47014ae6b116e17036b131985cb731", size = 359623 },
    { url = "https://files.pythonhosted.org/packages/62/d9/a33dcbf62b29e40559e012d525bae7d516757cf042cc9234bd34ca4b6aeb/rpds_py-0.23.1-cp313-cp313t-macosx_11_0_arm64.whl", hash = "sha256:3e9212f52074fc9d72cf242a84063787ab8e21e0950d4d6709886fb62bcb91d5", size = 345900 },
    { url = "https://files.pythonhosted.org/packages/92/eb/f81a4be6397861adb2cb868bb6a28a33292c2dcac567d1dc575226055e55/rpds_py-0.23.1-cp313-cp313t-manylinux_2_17_aarch64.manylinux2014_aarch64.whl", hash = "sha256:9e9f3a3ac919406bc0414bbbd76c6af99253c507150191ea79fab42fdb35982a", size = 386426 },
    { url = "https://files.pythonhosted.org/packages/09/47/1f810c9b5e83be005341201b5389f1d240dfa440346ea7189f9b3fd6961d/rpds_py-0.23.1-cp313-cp313t-manylinux_2_17_armv7l.manylinux2014_armv7l.whl", hash = "sha256:c04ca91dda8a61584165825907f5c967ca09e9c65fe8966ee753a3f2b019fe1e", size = 392314 },
    { url = "https://files.pythonhosted.org/packages/83/bd/bc95831432fd6c46ed8001f01af26de0763a059d6d7e6d69e3c5bf02917a/rpds_py-0.23.1-cp313-cp313t-manylinux_2_17_ppc64le.manylinux2014_ppc64le.whl", hash = "sha256:4ab923167cfd945abb9b51a407407cf19f5bee35001221f2911dc85ffd35ff4f", size = 447706 },
    { url = "https://files.pythonhosted.org/packages/19/3e/567c04c226b1802dc6dc82cad3d53e1fa0a773258571c74ac5d8fbde97ed/rpds_py-0.23.1-cp313-cp313t-manylinux_2_17_s390x.manylinux2014_s390x.whl", hash = "sha256:ed6f011bedca8585787e5082cce081bac3d30f54520097b2411351b3574e1219", size = 437060 },
    { url = "https://files.pythonhosted.org/packages/fe/77/a77d2c6afe27ae7d0d55fc32f6841502648070dc8d549fcc1e6d47ff8975/rpds_py-0.23.1-cp313-cp313t-manylinux_2_17_x86_64.manylinux2014_x86_64.whl", hash = "sha256:6959bb9928c5c999aba4a3f5a6799d571ddc2c59ff49917ecf55be2bbb4e3722", size = 389347 },
    { url = "https://files.pythonhosted.org/packages/3f/47/6b256ff20a74cfebeac790ab05586e0ac91f88e331125d4740a6c86fc26f/rpds_py-0.23.1-cp313-cp313t-manylinux_2_5_i686.manylinux1_i686.whl", hash = "sha256:1ed7de3c86721b4e83ac440751329ec6a1102229aa18163f84c75b06b525ad7e", size = 415554 },
    { url = "https://files.pythonhosted.org/packages/fc/29/d4572469a245bc9fc81e35166dca19fc5298d5c43e1a6dd64bf145045193/rpds_py-0.23.1-cp313-cp313t-musllinux_1_2_aarch64.whl", hash = "sha256:5fb89edee2fa237584e532fbf78f0ddd1e49a47c7c8cfa153ab4849dc72a35e6", size = 557418 },
    { url = "https://files.pythonhosted.org/packages/9c/0a/68cf7228895b1a3f6f39f51b15830e62456795e61193d2c8b87fd48c60db/rpds_py-0.23.1-cp313-cp313t-musllinux_1_2_i686.whl", hash = "sha256:7e5413d2e2d86025e73f05510ad23dad5950ab8417b7fc6beaad99be8077138b", size = 583033 },
    { url = "https://files.pythonhosted.org/packages/14/18/017ab41dcd6649ad5db7d00155b4c212b31ab05bd857d5ba73a1617984eb/rpds_py-0.23.1-cp313-cp313t-musllinux_1_2_x86_64.whl", hash = "sha256:d31ed4987d72aabdf521eddfb6a72988703c091cfc0064330b9e5f8d6a042ff5", size = 554880 },
    { url = "https://files.pythonhosted.org/packages/2e/dd/17de89431268da8819d8d51ce67beac28d9b22fccf437bc5d6d2bcd1acdb/rpds_py-0.23.1-cp313-cp313t-win32.whl", hash = "sha256:f3429fb8e15b20961efca8c8b21432623d85db2228cc73fe22756c6637aa39e7", size = 219743 },
    { url = "https://files.pythonhosted.org/packages/68/15/6d22d07e063ce5e9bfbd96db9ec2fbb4693591b4503e3a76996639474d02/rpds_py-0.23.1-cp313-cp313t-win_amd64.whl", hash = "sha256:d6f6512a90bd5cd9030a6237f5346f046c6f0e40af98657568fa45695d4de59d", size = 235415 },
    { url = "https://files.pythonhosted.org/packages/95/a9/6fafd35fc6bac05f59bcbc800b57cef877911ff1c015397c519fec888642/rpds_py-0.23.1-pp310-pypy310_pp73-macosx_10_12_x86_64.whl", hash = "sha256:c1f8afa346ccd59e4e5630d5abb67aba6a9812fddf764fd7eb11f382a345f8cc", size = 373463 },
    { url = "https://files.pythonhosted.org/packages/5b/ac/44f00029b8fbe0903a19e9a87a9b86063bf8700df2cc58868373d378418c/rpds_py-0.23.1-pp310-pypy310_pp73-macosx_11_0_arm64.whl", hash = "sha256:fad784a31869747df4ac968a351e070c06ca377549e4ace94775aaa3ab33ee06", size = 358400 },
    { url = "https://files.pythonhosted.org/packages/5e/9c/3da199346c68d785f10dccab123b74c8c5f73be3f742c9e33d1116e07931/rpds_py-0.23.1-pp310-pypy310_pp73-manylinux_2_17_aarch64.manylinux2014_aarch64.whl", hash = "sha256:b5a96fcac2f18e5a0a23a75cd27ce2656c66c11c127b0318e508aab436b77428", size = 386815 },
    { url = "https://files.pythonhosted.org/packages/d3/45/8f6533c33c0d33da8c2c8b2fb8f2ee90b23c05c679b86b0ac6aee4653749/rpds_py-0.23.1-pp310-pypy310_pp73-manylinux_2_17_armv7l.manylinux2014_armv7l.whl", hash = "sha256:3e77febf227a1dc3220159355dba68faa13f8dca9335d97504abf428469fb18b", size = 392974 },
    { url = "https://files.pythonhosted.org/packages/ca/56/6a9ac1bf0455ba07385d8fe98c571c519b4f2000cff6581487bf9fab9272/rpds_py-0.23.1-pp310-pypy310_pp73-manylinux_2_17_ppc64le.manylinux2014_ppc64le.whl", hash = "sha256:26bb3e8de93443d55e2e748e9fd87deb5f8075ca7bc0502cfc8be8687d69a2ec", size = 446019 },
    { url = "https://files.pythonhosted.org/packages/f4/83/5d9a3f9731cdccf49088bcc4ce821a5cf50bd1737cdad83e9959a7b9054d/rpds_py-0.23.1-pp310-pypy310_pp73-manylinux_2_17_s390x.manylinux2014_s390x.whl", hash = "sha256:db7707dde9143a67b8812c7e66aeb2d843fe33cc8e374170f4d2c50bd8f2472d", size = 445811 },
    { url = "https://files.pythonhosted.org/packages/44/50/f2e0a98c62fc1fe68b176caca587714dc5c8bb2c3d1dd1eeb2bd4cc787ac/rpds_py-0.23.1-pp310-pypy310_pp73-manylinux_2_17_x86_64.manylinux2014_x86_64.whl", hash = "sha256:1eedaaccc9bb66581d4ae7c50e15856e335e57ef2734dbc5fd8ba3e2a4ab3cb6", size = 388070 },
    { url = "https://files.pythonhosted.org/packages/f2/d0/4981878f8f157e6dbea01d95e0119bf3d6b4c2c884fe64a9e6987f941104/rpds_py-0.23.1-pp310-pypy310_pp73-manylinux_2_5_i686.manylinux1_i686.whl", hash = "sha256:28358c54fffadf0ae893f6c1050e8f8853e45df22483b7fff2f6ab6152f5d8bf", size = 419173 },
    { url = "https://files.pythonhosted.org/packages/ce/13/fc971c470da96b270d2f64fedee987351bd935dc3016932a5cdcb1a88a2a/rpds_py-0.23.1-pp310-pypy310_pp73-musllinux_1_2_aarch64.whl", hash = "sha256:633462ef7e61d839171bf206551d5ab42b30b71cac8f10a64a662536e057fdef", size = 559048 },
    { url = "https://files.pythonhosted.org/packages/42/02/be91e1de139ec8b4f9fec4192fd779ba48af281cfc762c0ca4c15b945484/rpds_py-0.23.1-pp310-pypy310_pp73-musllinux_1_2_i686.whl", hash = "sha256:a98f510d86f689fcb486dc59e6e363af04151e5260ad1bdddb5625c10f1e95f8", size = 584773 },
    { url = "https://files.pythonhosted.org/packages/27/28/3af8a1956df3edc41d884267d766dc096496dafc83f02f764a475eca0b4a/rpds_py-0.23.1-pp310-pypy310_pp73-musllinux_1_2_x86_64.whl", hash = "sha256:e0397dd0b3955c61ef9b22838144aa4bef6f0796ba5cc8edfc64d468b93798b4", size = 555153 },
    { url = "https://files.pythonhosted.org/packages/5e/bb/e45f51c4e1327dea3c72b846c6de129eebacb7a6cb309af7af35d0578c80/rpds_py-0.23.1-pp310-pypy310_pp73-win_amd64.whl", hash = "sha256:75307599f0d25bf6937248e5ac4e3bde5ea72ae6618623b86146ccc7845ed00b", size = 233827 },
]

[[package]]
name = "ruff"
version = "0.11.0"
source = { registry = "https://pypi.org/simple" }
sdist = { url = "https://files.pythonhosted.org/packages/77/2b/7ca27e854d92df5e681e6527dc0f9254c9dc06c8408317893cf96c851cdd/ruff-0.11.0.tar.gz", hash = "sha256:e55c620690a4a7ee6f1cccb256ec2157dc597d109400ae75bbf944fc9d6462e2", size = 3799407 }
wheels = [
    { url = "https://files.pythonhosted.org/packages/48/40/3d0340a9e5edc77d37852c0cd98c5985a5a8081fc3befaeb2ae90aaafd2b/ruff-0.11.0-py3-none-linux_armv6l.whl", hash = "sha256:dc67e32bc3b29557513eb7eeabb23efdb25753684b913bebb8a0c62495095acb", size = 10098158 },
    { url = "https://files.pythonhosted.org/packages/ec/a9/d8f5abb3b87b973b007649ac7bf63665a05b2ae2b2af39217b09f52abbbf/ruff-0.11.0-py3-none-macosx_10_12_x86_64.whl", hash = "sha256:38c23fd9bdec4eb437b4c1e3595905a0a8edfccd63a790f818b28c78fe345639", size = 10879071 },
    { url = "https://files.pythonhosted.org/packages/ab/62/aaa198614c6211677913ec480415c5e6509586d7b796356cec73a2f8a3e6/ruff-0.11.0-py3-none-macosx_11_0_arm64.whl", hash = "sha256:7c8661b0be91a38bd56db593e9331beaf9064a79028adee2d5f392674bbc5e88", size = 10247944 },
    { url = "https://files.pythonhosted.org/packages/9f/52/59e0a9f2cf1ce5e6cbe336b6dd0144725c8ea3b97cac60688f4e7880bf13/ruff-0.11.0-py3-none-manylinux_2_17_aarch64.manylinux2014_aarch64.whl", hash = "sha256:b6c0e8d3d2db7e9f6efd884f44b8dc542d5b6b590fc4bb334fdbc624d93a29a2", size = 10421725 },
    { url = "https://files.pythonhosted.org/packages/a6/c3/dcd71acc6dff72ce66d13f4be5bca1dbed4db678dff2f0f6f307b04e5c02/ruff-0.11.0-py3-none-manylinux_2_17_armv7l.manylinux2014_armv7l.whl", hash = "sha256:3c3156d3f4b42e57247275a0a7e15a851c165a4fc89c5e8fa30ea6da4f7407b8", size = 9954435 },
    { url = "https://files.pythonhosted.org/packages/a6/9a/342d336c7c52dbd136dee97d4c7797e66c3f92df804f8f3b30da59b92e9c/ruff-0.11.0-py3-none-manylinux_2_17_i686.manylinux2014_i686.whl", hash = "sha256:490b1e147c1260545f6d041c4092483e3f6d8eba81dc2875eaebcf9140b53905", size = 11492664 },
    { url = "https://files.pythonhosted.org/packages/84/35/6e7defd2d7ca95cc385ac1bd9f7f2e4a61b9cc35d60a263aebc8e590c462/ruff-0.11.0-py3-none-manylinux_2_17_ppc64.manylinux2014_ppc64.whl", hash = "sha256:1bc09a7419e09662983b1312f6fa5dab829d6ab5d11f18c3760be7ca521c9329", size = 12207856 },
    { url = "https://files.pythonhosted.org/packages/22/78/da669c8731bacf40001c880ada6d31bcfb81f89cc996230c3b80d319993e/ruff-0.11.0-py3-none-manylinux_2_17_ppc64le.manylinux2014_ppc64le.whl", hash = "sha256:bcfa478daf61ac8002214eb2ca5f3e9365048506a9d52b11bea3ecea822bb844", size = 11645156 },
    { url = "https://files.pythonhosted.org/packages/ee/47/e27d17d83530a208f4a9ab2e94f758574a04c51e492aa58f91a3ed7cbbcb/ruff-0.11.0-py3-none-manylinux_2_17_s390x.manylinux2014_s390x.whl", hash = "sha256:6fbb2aed66fe742a6a3a0075ed467a459b7cedc5ae01008340075909d819df1e", size = 13884167 },
    { url = "https://files.pythonhosted.org/packages/9f/5e/42ffbb0a5d4b07bbc642b7d58357b4e19a0f4774275ca6ca7d1f7b5452cd/ruff-0.11.0-py3-none-manylinux_2_17_x86_64.manylinux2014_x86_64.whl", hash = "sha256:92c0c1ff014351c0b0cdfdb1e35fa83b780f1e065667167bb9502d47ca41e6db", size = 11348311 },
    { url = "https://files.pythonhosted.org/packages/c8/51/dc3ce0c5ce1a586727a3444a32f98b83ba99599bb1ebca29d9302886e87f/ruff-0.11.0-py3-none-musllinux_1_2_aarch64.whl", hash = "sha256:e4fd5ff5de5f83e0458a138e8a869c7c5e907541aec32b707f57cf9a5e124445", size = 10305039 },
    { url = "https://files.pythonhosted.org/packages/60/e0/475f0c2f26280f46f2d6d1df1ba96b3399e0234cf368cc4c88e6ad10dcd9/ruff-0.11.0-py3-none-musllinux_1_2_armv7l.whl", hash = "sha256:96bc89a5c5fd21a04939773f9e0e276308be0935de06845110f43fd5c2e4ead7", size = 9937939 },
    { url = "https://files.pythonhosted.org/packages/e2/d3/3e61b7fd3e9cdd1e5b8c7ac188bec12975c824e51c5cd3d64caf81b0331e/ruff-0.11.0-py3-none-musllinux_1_2_i686.whl", hash = "sha256:a9352b9d767889ec5df1483f94870564e8102d4d7e99da52ebf564b882cdc2c7", size = 10923259 },
    { url = "https://files.pythonhosted.org/packages/30/32/cd74149ebb40b62ddd14bd2d1842149aeb7f74191fb0f49bd45c76909ff2/ruff-0.11.0-py3-none-musllinux_1_2_x86_64.whl", hash = "sha256:049a191969a10897fe052ef9cc7491b3ef6de79acd7790af7d7897b7a9bfbcb6", size = 11406212 },
    { url = "https://files.pythonhosted.org/packages/00/ef/033022a6b104be32e899b00de704d7c6d1723a54d4c9e09d147368f14b62/ruff-0.11.0-py3-none-win32.whl", hash = "sha256:3191e9116b6b5bbe187447656f0c8526f0d36b6fd89ad78ccaad6bdc2fad7df2", size = 10310905 },
    { url = "https://files.pythonhosted.org/packages/ed/8a/163f2e78c37757d035bd56cd60c8d96312904ca4a6deeab8442d7b3cbf89/ruff-0.11.0-py3-none-win_amd64.whl", hash = "sha256:c58bfa00e740ca0a6c43d41fb004cd22d165302f360aaa56f7126d544db31a21", size = 11411730 },
    { url = "https://files.pythonhosted.org/packages/4e/f7/096f6efabe69b49d7ca61052fc70289c05d8d35735c137ef5ba5ef423662/ruff-0.11.0-py3-none-win_arm64.whl", hash = "sha256:868364fc23f5aa122b00c6f794211e85f7e78f5dffdf7c590ab90b8c4e69b657", size = 10538956 },
]

[[package]]
name = "scipy"
version = "1.15.2"
source = { registry = "https://pypi.org/simple" }
dependencies = [
    { name = "numpy" },
]
sdist = { url = "https://files.pythonhosted.org/packages/b7/b9/31ba9cd990e626574baf93fbc1ac61cf9ed54faafd04c479117517661637/scipy-1.15.2.tar.gz", hash = "sha256:cd58a314d92838f7e6f755c8a2167ead4f27e1fd5c1251fd54289569ef3495ec", size = 59417316 }
wheels = [
    { url = "https://files.pythonhosted.org/packages/95/df/ef233fff6838fe6f7840d69b5ef9f20d2b5c912a8727b21ebf876cb15d54/scipy-1.15.2-cp310-cp310-macosx_10_13_x86_64.whl", hash = "sha256:a2ec871edaa863e8213ea5df811cd600734f6400b4af272e1c011e69401218e9", size = 38692502 },
    { url = "https://files.pythonhosted.org/packages/5c/20/acdd4efb8a68b842968f7bc5611b1aeb819794508771ad104de418701422/scipy-1.15.2-cp310-cp310-macosx_12_0_arm64.whl", hash = "sha256:6f223753c6ea76983af380787611ae1291e3ceb23917393079dcc746ba60cfb5", size = 30085508 },
    { url = "https://files.pythonhosted.org/packages/42/55/39cf96ca7126f1e78ee72a6344ebdc6702fc47d037319ad93221063e6cf4/scipy-1.15.2-cp310-cp310-macosx_14_0_arm64.whl", hash = "sha256:ecf797d2d798cf7c838c6d98321061eb3e72a74710e6c40540f0e8087e3b499e", size = 22359166 },
    { url = "https://files.pythonhosted.org/packages/51/48/708d26a4ab8a1441536bf2dfcad1df0ca14a69f010fba3ccbdfc02df7185/scipy-1.15.2-cp310-cp310-macosx_14_0_x86_64.whl", hash = "sha256:9b18aa747da280664642997e65aab1dd19d0c3d17068a04b3fe34e2559196cb9", size = 25112047 },
    { url = "https://files.pythonhosted.org/packages/dd/65/f9c5755b995ad892020381b8ae11f16d18616208e388621dfacc11df6de6/scipy-1.15.2-cp310-cp310-manylinux_2_17_aarch64.manylinux2014_aarch64.whl", hash = "sha256:87994da02e73549dfecaed9e09a4f9d58a045a053865679aeb8d6d43747d4df3", size = 35536214 },
    { url = "https://files.pythonhosted.org/packages/de/3c/c96d904b9892beec978562f64d8cc43f9cca0842e65bd3cd1b7f7389b0ba/scipy-1.15.2-cp310-cp310-manylinux_2_17_x86_64.manylinux2014_x86_64.whl", hash = "sha256:69ea6e56d00977f355c0f84eba69877b6df084516c602d93a33812aa04d90a3d", size = 37646981 },
    { url = "https://files.pythonhosted.org/packages/3d/74/c2d8a24d18acdeae69ed02e132b9bc1bb67b7bee90feee1afe05a68f9d67/scipy-1.15.2-cp310-cp310-musllinux_1_2_aarch64.whl", hash = "sha256:888307125ea0c4466287191e5606a2c910963405ce9671448ff9c81c53f85f58", size = 37230048 },
    { url = "https://files.pythonhosted.org/packages/42/19/0aa4ce80eca82d487987eff0bc754f014dec10d20de2f66754fa4ea70204/scipy-1.15.2-cp310-cp310-musllinux_1_2_x86_64.whl", hash = "sha256:9412f5e408b397ff5641080ed1e798623dbe1ec0d78e72c9eca8992976fa65aa", size = 40010322 },
    { url = "https://files.pythonhosted.org/packages/d0/d2/f0683b7e992be44d1475cc144d1f1eeae63c73a14f862974b4db64af635e/scipy-1.15.2-cp310-cp310-win_amd64.whl", hash = "sha256:b5e025e903b4f166ea03b109bb241355b9c42c279ea694d8864d033727205e65", size = 41233385 },
    { url = "https://files.pythonhosted.org/packages/40/1f/bf0a5f338bda7c35c08b4ed0df797e7bafe8a78a97275e9f439aceb46193/scipy-1.15.2-cp311-cp311-macosx_10_13_x86_64.whl", hash = "sha256:92233b2df6938147be6fa8824b8136f29a18f016ecde986666be5f4d686a91a4", size = 38703651 },
    { url = "https://files.pythonhosted.org/packages/de/54/db126aad3874601048c2c20ae3d8a433dbfd7ba8381551e6f62606d9bd8e/scipy-1.15.2-cp311-cp311-macosx_12_0_arm64.whl", hash = "sha256:62ca1ff3eb513e09ed17a5736929429189adf16d2d740f44e53270cc800ecff1", size = 30102038 },
    { url = "https://files.pythonhosted.org/packages/61/d8/84da3fffefb6c7d5a16968fe5b9f24c98606b165bb801bb0b8bc3985200f/scipy-1.15.2-cp311-cp311-macosx_14_0_arm64.whl", hash = "sha256:4c6676490ad76d1c2894d77f976144b41bd1a4052107902238047fb6a473e971", size = 22375518 },
    { url = "https://files.pythonhosted.org/packages/44/78/25535a6e63d3b9c4c90147371aedb5d04c72f3aee3a34451f2dc27c0c07f/scipy-1.15.2-cp311-cp311-macosx_14_0_x86_64.whl", hash = "sha256:a8bf5cb4a25046ac61d38f8d3c3426ec11ebc350246a4642f2f315fe95bda655", size = 25142523 },
    { url = "https://files.pythonhosted.org/packages/e0/22/4b4a26fe1cd9ed0bc2b2cb87b17d57e32ab72c346949eaf9288001f8aa8e/scipy-1.15.2-cp311-cp311-manylinux_2_17_aarch64.manylinux2014_aarch64.whl", hash = "sha256:6a8e34cf4c188b6dd004654f88586d78f95639e48a25dfae9c5e34a6dc34547e", size = 35491547 },
    { url = "https://files.pythonhosted.org/packages/32/ea/564bacc26b676c06a00266a3f25fdfe91a9d9a2532ccea7ce6dd394541bc/scipy-1.15.2-cp311-cp311-manylinux_2_17_x86_64.manylinux2014_x86_64.whl", hash = "sha256:28a0d2c2075946346e4408b211240764759e0fabaeb08d871639b5f3b1aca8a0", size = 37634077 },
    { url = "https://files.pythonhosted.org/packages/43/c2/bfd4e60668897a303b0ffb7191e965a5da4056f0d98acfb6ba529678f0fb/scipy-1.15.2-cp311-cp311-musllinux_1_2_aarch64.whl", hash = "sha256:42dabaaa798e987c425ed76062794e93a243be8f0f20fff6e7a89f4d61cb3d40", size = 37231657 },
    { url = "https://files.pythonhosted.org/packages/4a/75/5f13050bf4f84c931bcab4f4e83c212a36876c3c2244475db34e4b5fe1a6/scipy-1.15.2-cp311-cp311-musllinux_1_2_x86_64.whl", hash = "sha256:6f5e296ec63c5da6ba6fa0343ea73fd51b8b3e1a300b0a8cae3ed4b1122c7462", size = 40035857 },
    { url = "https://files.pythonhosted.org/packages/b9/8b/7ec1832b09dbc88f3db411f8cdd47db04505c4b72c99b11c920a8f0479c3/scipy-1.15.2-cp311-cp311-win_amd64.whl", hash = "sha256:597a0c7008b21c035831c39927406c6181bcf8f60a73f36219b69d010aa04737", size = 41217654 },
    { url = "https://files.pythonhosted.org/packages/4b/5d/3c78815cbab499610f26b5bae6aed33e227225a9fa5290008a733a64f6fc/scipy-1.15.2-cp312-cp312-macosx_10_13_x86_64.whl", hash = "sha256:c4697a10da8f8765bb7c83e24a470da5797e37041edfd77fd95ba3811a47c4fd", size = 38756184 },
    { url = "https://files.pythonhosted.org/packages/37/20/3d04eb066b471b6e171827548b9ddb3c21c6bbea72a4d84fc5989933910b/scipy-1.15.2-cp312-cp312-macosx_12_0_arm64.whl", hash = "sha256:869269b767d5ee7ea6991ed7e22b3ca1f22de73ab9a49c44bad338b725603301", size = 30163558 },
    { url = "https://files.pythonhosted.org/packages/a4/98/e5c964526c929ef1f795d4c343b2ff98634ad2051bd2bbadfef9e772e413/scipy-1.15.2-cp312-cp312-macosx_14_0_arm64.whl", hash = "sha256:bad78d580270a4d32470563ea86c6590b465cb98f83d760ff5b0990cb5518a93", size = 22437211 },
    { url = "https://files.pythonhosted.org/packages/1d/cd/1dc7371e29195ecbf5222f9afeedb210e0a75057d8afbd942aa6cf8c8eca/scipy-1.15.2-cp312-cp312-macosx_14_0_x86_64.whl", hash = "sha256:b09ae80010f52efddb15551025f9016c910296cf70adbf03ce2a8704f3a5ad20", size = 25232260 },
    { url = "https://files.pythonhosted.org/packages/f0/24/1a181a9e5050090e0b5138c5f496fee33293c342b788d02586bc410c6477/scipy-1.15.2-cp312-cp312-manylinux_2_17_aarch64.manylinux2014_aarch64.whl", hash = "sha256:5a6fd6eac1ce74a9f77a7fc724080d507c5812d61e72bd5e4c489b042455865e", size = 35198095 },
    { url = "https://files.pythonhosted.org/packages/c0/53/eaada1a414c026673eb983f8b4a55fe5eb172725d33d62c1b21f63ff6ca4/scipy-1.15.2-cp312-cp312-manylinux_2_17_x86_64.manylinux2014_x86_64.whl", hash = "sha256:2b871df1fe1a3ba85d90e22742b93584f8d2b8e6124f8372ab15c71b73e428b8", size = 37297371 },
    { url = "https://files.pythonhosted.org/packages/e9/06/0449b744892ed22b7e7b9a1994a866e64895363572677a316a9042af1fe5/scipy-1.15.2-cp312-cp312-musllinux_1_2_aarch64.whl", hash = "sha256:03205d57a28e18dfd39f0377d5002725bf1f19a46f444108c29bdb246b6c8a11", size = 36872390 },
    { url = "https://files.pythonhosted.org/packages/6a/6f/a8ac3cfd9505ec695c1bc35edc034d13afbd2fc1882a7c6b473e280397bb/scipy-1.15.2-cp312-cp312-musllinux_1_2_x86_64.whl", hash = "sha256:601881dfb761311045b03114c5fe718a12634e5608c3b403737ae463c9885d53", size = 39700276 },
    { url = "https://files.pythonhosted.org/packages/f5/6f/e6e5aff77ea2a48dd96808bb51d7450875af154ee7cbe72188afb0b37929/scipy-1.15.2-cp312-cp312-win_amd64.whl", hash = "sha256:e7c68b6a43259ba0aab737237876e5c2c549a031ddb7abc28c7b47f22e202ded", size = 40942317 },
    { url = "https://files.pythonhosted.org/packages/53/40/09319f6e0f276ea2754196185f95cd191cb852288440ce035d5c3a931ea2/scipy-1.15.2-cp313-cp313-macosx_10_13_x86_64.whl", hash = "sha256:01edfac9f0798ad6b46d9c4c9ca0e0ad23dbf0b1eb70e96adb9fa7f525eff0bf", size = 38717587 },
    { url = "https://files.pythonhosted.org/packages/fe/c3/2854f40ecd19585d65afaef601e5e1f8dbf6758b2f95b5ea93d38655a2c6/scipy-1.15.2-cp313-cp313-macosx_12_0_arm64.whl", hash = "sha256:08b57a9336b8e79b305a143c3655cc5bdbe6d5ece3378578888d2afbb51c4e37", size = 30100266 },
    { url = "https://files.pythonhosted.org/packages/dd/b1/f9fe6e3c828cb5930b5fe74cb479de5f3d66d682fa8adb77249acaf545b8/scipy-1.15.2-cp313-cp313-macosx_14_0_arm64.whl", hash = "sha256:54c462098484e7466362a9f1672d20888f724911a74c22ae35b61f9c5919183d", size = 22373768 },
    { url = "https://files.pythonhosted.org/packages/15/9d/a60db8c795700414c3f681908a2b911e031e024d93214f2d23c6dae174ab/scipy-1.15.2-cp313-cp313-macosx_14_0_x86_64.whl", hash = "sha256:cf72ff559a53a6a6d77bd8eefd12a17995ffa44ad86c77a5df96f533d4e6c6bb", size = 25154719 },
    { url = "https://files.pythonhosted.org/packages/37/3b/9bda92a85cd93f19f9ed90ade84aa1e51657e29988317fabdd44544f1dd4/scipy-1.15.2-cp313-cp313-manylinux_2_17_aarch64.manylinux2014_aarch64.whl", hash = "sha256:9de9d1416b3d9e7df9923ab23cd2fe714244af10b763975bea9e4f2e81cebd27", size = 35163195 },
    { url = "https://files.pythonhosted.org/packages/03/5a/fc34bf1aa14dc7c0e701691fa8685f3faec80e57d816615e3625f28feb43/scipy-1.15.2-cp313-cp313-manylinux_2_17_x86_64.manylinux2014_x86_64.whl", hash = "sha256:fb530e4794fc8ea76a4a21ccb67dea33e5e0e60f07fc38a49e821e1eae3b71a0", size = 37255404 },
    { url = "https://files.pythonhosted.org/packages/4a/71/472eac45440cee134c8a180dbe4c01b3ec247e0338b7c759e6cd71f199a7/scipy-1.15.2-cp313-cp313-musllinux_1_2_aarch64.whl", hash = "sha256:5ea7ed46d437fc52350b028b1d44e002646e28f3e8ddc714011aaf87330f2f32", size = 36860011 },
    { url = "https://files.pythonhosted.org/packages/01/b3/21f890f4f42daf20e4d3aaa18182dddb9192771cd47445aaae2e318f6738/scipy-1.15.2-cp313-cp313-musllinux_1_2_x86_64.whl", hash = "sha256:11e7ad32cf184b74380f43d3c0a706f49358b904fa7d5345f16ddf993609184d", size = 39657406 },
    { url = "https://files.pythonhosted.org/packages/0d/76/77cf2ac1f2a9cc00c073d49e1e16244e389dd88e2490c91d84e1e3e4d126/scipy-1.15.2-cp313-cp313-win_amd64.whl", hash = "sha256:a5080a79dfb9b78b768cebf3c9dcbc7b665c5875793569f48bf0e2b1d7f68f6f", size = 40961243 },
    { url = "https://files.pythonhosted.org/packages/4c/4b/a57f8ddcf48e129e6054fa9899a2a86d1fc6b07a0e15c7eebff7ca94533f/scipy-1.15.2-cp313-cp313t-macosx_10_13_x86_64.whl", hash = "sha256:447ce30cee6a9d5d1379087c9e474628dab3db4a67484be1b7dc3196bfb2fac9", size = 38870286 },
    { url = "https://files.pythonhosted.org/packages/0c/43/c304d69a56c91ad5f188c0714f6a97b9c1fed93128c691148621274a3a68/scipy-1.15.2-cp313-cp313t-macosx_12_0_arm64.whl", hash = "sha256:c90ebe8aaa4397eaefa8455a8182b164a6cc1d59ad53f79943f266d99f68687f", size = 30141634 },
    { url = "https://files.pythonhosted.org/packages/44/1a/6c21b45d2548eb73be9b9bff421aaaa7e85e22c1f9b3bc44b23485dfce0a/scipy-1.15.2-cp313-cp313t-macosx_14_0_arm64.whl", hash = "sha256:def751dd08243934c884a3221156d63e15234a3155cf25978b0a668409d45eb6", size = 22415179 },
    { url = "https://files.pythonhosted.org/packages/74/4b/aefac4bba80ef815b64f55da06f62f92be5d03b467f2ce3668071799429a/scipy-1.15.2-cp313-cp313t-macosx_14_0_x86_64.whl", hash = "sha256:302093e7dfb120e55515936cb55618ee0b895f8bcaf18ff81eca086c17bd80af", size = 25126412 },
    { url = "https://files.pythonhosted.org/packages/b1/53/1cbb148e6e8f1660aacd9f0a9dfa2b05e9ff1cb54b4386fe868477972ac2/scipy-1.15.2-cp313-cp313t-manylinux_2_17_aarch64.manylinux2014_aarch64.whl", hash = "sha256:7cd5b77413e1855351cdde594eca99c1f4a588c2d63711388b6a1f1c01f62274", size = 34952867 },
    { url = "https://files.pythonhosted.org/packages/2c/23/e0eb7f31a9c13cf2dca083828b97992dd22f8184c6ce4fec5deec0c81fcf/scipy-1.15.2-cp313-cp313t-manylinux_2_17_x86_64.manylinux2014_x86_64.whl", hash = "sha256:6d0194c37037707b2afa7a2f2a924cf7bac3dc292d51b6a925e5fcb89bc5c776", size = 36890009 },
    { url = "https://files.pythonhosted.org/packages/03/f3/e699e19cabe96bbac5189c04aaa970718f0105cff03d458dc5e2b6bd1e8c/scipy-1.15.2-cp313-cp313t-musllinux_1_2_aarch64.whl", hash = "sha256:bae43364d600fdc3ac327db99659dcb79e6e7ecd279a75fe1266669d9a652828", size = 36545159 },
    { url = "https://files.pythonhosted.org/packages/af/f5/ab3838e56fe5cc22383d6fcf2336e48c8fe33e944b9037fbf6cbdf5a11f8/scipy-1.15.2-cp313-cp313t-musllinux_1_2_x86_64.whl", hash = "sha256:f031846580d9acccd0044efd1a90e6f4df3a6e12b4b6bd694a7bc03a89892b28", size = 39136566 },
    { url = "https://files.pythonhosted.org/packages/0a/c8/b3f566db71461cabd4b2d5b39bcc24a7e1c119535c8361f81426be39bb47/scipy-1.15.2-cp313-cp313t-win_amd64.whl", hash = "sha256:fe8a9eb875d430d81755472c5ba75e84acc980e4a8f6204d402849234d3017db", size = 40477705 },
]

[[package]]
name = "six"
version = "1.17.0"
source = { registry = "https://pypi.org/simple" }
sdist = { url = "https://files.pythonhosted.org/packages/94/e7/b2c673351809dca68a0e064b6af791aa332cf192da575fd474ed7d6f16a2/six-1.17.0.tar.gz", hash = "sha256:ff70335d468e7eb6ec65b95b99d3a2836546063f63acc5171de367e834932a81", size = 34031 }
wheels = [
    { url = "https://files.pythonhosted.org/packages/b7/ce/149a00dd41f10bc29e5921b496af8b574d8413afcd5e30dfa0ed46c2cc5e/six-1.17.0-py2.py3-none-any.whl", hash = "sha256:4721f391ed90541fddacab5acf947aa0d3dc7d27b2e1e8eda2be8970586c3274", size = 11050 },
]

[[package]]
name = "snakeviz"
version = "2.2.2"
source = { registry = "https://pypi.org/simple" }
dependencies = [
    { name = "tornado" },
]
sdist = { url = "https://files.pythonhosted.org/packages/04/06/82f56563b16d33c2586ac2615a3034a83a4ff1969b84c8d79339e5d07d73/snakeviz-2.2.2.tar.gz", hash = "sha256:08028c6f8e34a032ff14757a38424770abb8662fb2818985aeea0d9bc13a7d83", size = 182039 }
wheels = [
    { url = "https://files.pythonhosted.org/packages/cd/f7/83b00cdf4f114f10750a18b64c27dc34636d0ac990ccac98282f5c0fbb43/snakeviz-2.2.2-py3-none-any.whl", hash = "sha256:77e7b9c82f6152edc330040319b97612351cd9b48c706434c535c2df31d10ac5", size = 183477 },
]

[[package]]
name = "sniffio"
version = "1.3.1"
source = { registry = "https://pypi.org/simple" }
sdist = { url = "https://files.pythonhosted.org/packages/a2/87/a6771e1546d97e7e041b6ae58d80074f81b7d5121207425c964ddf5cfdbd/sniffio-1.3.1.tar.gz", hash = "sha256:f4324edc670a0f49750a81b895f35c3adb843cca46f0530f79fc1babb23789dc", size = 20372 }
wheels = [
    { url = "https://files.pythonhosted.org/packages/e9/44/75a9c9421471a6c4805dbf2356f7c181a29c1879239abab1ea2cc8f38b40/sniffio-1.3.1-py3-none-any.whl", hash = "sha256:2f6da418d1f1e0fddd844478f41680e794e6051915791a034ff65e5f100525a2", size = 10235 },
]

[[package]]
name = "soupsieve"
version = "2.6"
source = { registry = "https://pypi.org/simple" }
sdist = { url = "https://files.pythonhosted.org/packages/d7/ce/fbaeed4f9fb8b2daa961f90591662df6a86c1abf25c548329a86920aedfb/soupsieve-2.6.tar.gz", hash = "sha256:e2e68417777af359ec65daac1057404a3c8a5455bb8abc36f1a9866ab1a51abb", size = 101569 }
wheels = [
    { url = "https://files.pythonhosted.org/packages/d1/c2/fe97d779f3ef3b15f05c94a2f1e3d21732574ed441687474db9d342a7315/soupsieve-2.6-py3-none-any.whl", hash = "sha256:e72c4ff06e4fb6e4b5a9f0f55fe6e81514581fca1515028625d0f299c602ccc9", size = 36186 },
]

[[package]]
name = "stack-data"
version = "0.6.3"
source = { registry = "https://pypi.org/simple" }
dependencies = [
    { name = "asttokens" },
    { name = "executing" },
    { name = "pure-eval" },
]
sdist = { url = "https://files.pythonhosted.org/packages/28/e3/55dcc2cfbc3ca9c29519eb6884dd1415ecb53b0e934862d3559ddcb7e20b/stack_data-0.6.3.tar.gz", hash = "sha256:836a778de4fec4dcd1dcd89ed8abff8a221f58308462e1c4aa2a3cf30148f0b9", size = 44707 }
wheels = [
    { url = "https://files.pythonhosted.org/packages/f1/7b/ce1eafaf1a76852e2ec9b22edecf1daa58175c090266e9f6c64afcd81d91/stack_data-0.6.3-py3-none-any.whl", hash = "sha256:d5558e0c25a4cb0853cddad3d77da9891a08cb85dd9f9f91b9f8cd66e511e695", size = 24521 },
]

[[package]]
name = "starlette"
version = "0.46.1"
source = { registry = "https://pypi.org/simple" }
dependencies = [
    { name = "anyio" },
]
sdist = { url = "https://files.pythonhosted.org/packages/04/1b/52b27f2e13ceedc79a908e29eac426a63465a1a01248e5f24aa36a62aeb3/starlette-0.46.1.tar.gz", hash = "sha256:3c88d58ee4bd1bb807c0d1acb381838afc7752f9ddaec81bbe4383611d833230", size = 2580102 }
wheels = [
    { url = "https://files.pythonhosted.org/packages/a0/4b/528ccf7a982216885a1ff4908e886b8fb5f19862d1962f56a3fce2435a70/starlette-0.46.1-py3-none-any.whl", hash = "sha256:77c74ed9d2720138b25875133f3a2dae6d854af2ec37dceb56aef370c1d8a227", size = 71995 },
]

[[package]]
name = "sympy"
version = "1.13.3"
source = { registry = "https://pypi.org/simple" }
dependencies = [
    { name = "mpmath" },
]
sdist = { url = "https://files.pythonhosted.org/packages/11/8a/5a7fd6284fa8caac23a26c9ddf9c30485a48169344b4bd3b0f02fef1890f/sympy-1.13.3.tar.gz", hash = "sha256:b27fd2c6530e0ab39e275fc9b683895367e51d5da91baa8d3d64db2565fec4d9", size = 7533196 }
wheels = [
    { url = "https://files.pythonhosted.org/packages/99/ff/c87e0622b1dadea79d2fb0b25ade9ed98954c9033722eb707053d310d4f3/sympy-1.13.3-py3-none-any.whl", hash = "sha256:54612cf55a62755ee71824ce692986f23c88ffa77207b30c1368eda4a7060f73", size = 6189483 },
]

[[package]]
name = "tabulate"
version = "0.9.0"
source = { registry = "https://pypi.org/simple" }
sdist = { url = "https://files.pythonhosted.org/packages/ec/fe/802052aecb21e3797b8f7902564ab6ea0d60ff8ca23952079064155d1ae1/tabulate-0.9.0.tar.gz", hash = "sha256:0095b12bf5966de529c0feb1fa08671671b3368eec77d7ef7ab114be2c068b3c", size = 81090 }
wheels = [
    { url = "https://files.pythonhosted.org/packages/40/44/4a5f08c96eb108af5cb50b41f76142f0afa346dfa99d5296fe7202a11854/tabulate-0.9.0-py3-none-any.whl", hash = "sha256:024ca478df22e9340661486f85298cff5f6dcdba14f3813e8830015b9ed1948f", size = 35252 },
]

[[package]]
name = "textual"
version = "2.1.2"
source = { registry = "https://pypi.org/simple" }
dependencies = [
    { name = "markdown-it-py", extra = ["linkify", "plugins"] },
    { name = "platformdirs" },
    { name = "rich" },
    { name = "typing-extensions" },
]
sdist = { url = "https://files.pythonhosted.org/packages/41/62/4af4689dd971ed4fb3215467624016d53550bff1df9ca02e7625eec07f8b/textual-2.1.2.tar.gz", hash = "sha256:aae3f9fde00c7440be00e3c3ac189e02d014f5298afdc32132f93480f9e09146", size = 1596600 }
wheels = [
    { url = "https://files.pythonhosted.org/packages/07/81/9df1988c908cbba77f10fecb8587496b3dff2838d4510457877a521d87fd/textual-2.1.2-py3-none-any.whl", hash = "sha256:95f37f49e930838e721bba8612f62114d410a3019665b6142adabc14c2fb9611", size = 680148 },
]

[[package]]
name = "textual-dev"
version = "1.7.0"
source = { registry = "https://pypi.org/simple" }
dependencies = [
    { name = "aiohttp" },
    { name = "click" },
    { name = "msgpack" },
    { name = "textual" },
    { name = "textual-serve" },
    { name = "typing-extensions" },
]
sdist = { url = "https://files.pythonhosted.org/packages/a1/d3/ed0b20f6de0af1b7062c402d59d256029c0daa055ad9e04c27471b450cdd/textual_dev-1.7.0.tar.gz", hash = "sha256:bf1a50eaaff4cd6a863535dd53f06dbbd62617c371604f66f56de3908220ccd5", size = 25935 }
wheels = [
    { url = "https://files.pythonhosted.org/packages/50/4b/3c1eb9cbc39f2f28d27e10ef2fe42bfe0cf3c2f8445a454c124948d6169b/textual_dev-1.7.0-py3-none-any.whl", hash = "sha256:a93a846aeb6a06edb7808504d9c301565f7f4bf2e7046d56583ed755af356c8d", size = 27221 },
]

[[package]]
name = "textual-serve"
version = "1.1.1"
source = { registry = "https://pypi.org/simple" }
dependencies = [
    { name = "aiohttp" },
    { name = "aiohttp-jinja2" },
    { name = "jinja2" },
    { name = "rich" },
    { name = "textual" },
]
sdist = { url = "https://files.pythonhosted.org/packages/18/6c/57248070f525ea8a9a02d9f58dc2747c609b615b0bda1306aaeb80a233bd/textual_serve-1.1.1.tar.gz", hash = "sha256:71c662472c462e5e368defc660ee6e8eae3bfda88ca40c050c55474686eb0c54", size = 445957 }
wheels = [
    { url = "https://files.pythonhosted.org/packages/07/a9/01d35770fde8d889e1fe28b726188cf28801e57afd369c614cd2bc100ee4/textual_serve-1.1.1-py3-none-any.whl", hash = "sha256:568782f1c0e60e3f7039d9121e1cb5c2f4ca1aaf6d6bd7aeb833d5763a534cb2", size = 445034 },
]

[[package]]
name = "tinycss2"
version = "1.4.0"
source = { registry = "https://pypi.org/simple" }
dependencies = [
    { name = "webencodings" },
]
sdist = { url = "https://files.pythonhosted.org/packages/7a/fd/7a5ee21fd08ff70d3d33a5781c255cbe779659bd03278feb98b19ee550f4/tinycss2-1.4.0.tar.gz", hash = "sha256:10c0972f6fc0fbee87c3edb76549357415e94548c1ae10ebccdea16fb404a9b7", size = 87085 }
wheels = [
    { url = "https://files.pythonhosted.org/packages/e6/34/ebdc18bae6aa14fbee1a08b63c015c72b64868ff7dae68808ab500c492e2/tinycss2-1.4.0-py3-none-any.whl", hash = "sha256:3a49cf47b7675da0b15d0c6e1df8df4ebd96e9394bb905a5775adb0d884c5289", size = 26610 },
]

[[package]]
name = "toml"
version = "0.10.2"
source = { registry = "https://pypi.org/simple" }
sdist = { url = "https://files.pythonhosted.org/packages/be/ba/1f744cdc819428fc6b5084ec34d9b30660f6f9daaf70eead706e3203ec3c/toml-0.10.2.tar.gz", hash = "sha256:b3bda1d108d5dd99f4a20d24d9c348e91c4db7ab1b749200bded2f839ccbe68f", size = 22253 }
wheels = [
    { url = "https://files.pythonhosted.org/packages/44/6f/7120676b6d73228c96e17f1f794d8ab046fc910d781c8d151120c3f1569e/toml-0.10.2-py2.py3-none-any.whl", hash = "sha256:806143ae5bfb6a3c6e736a764057db0e6a0e05e338b5630894a5f779cabb4f9b", size = 16588 },
]

[[package]]
name = "tomli"
version = "2.2.1"
source = { registry = "https://pypi.org/simple" }
sdist = { url = "https://files.pythonhosted.org/packages/18/87/302344fed471e44a87289cf4967697d07e532f2421fdaf868a303cbae4ff/tomli-2.2.1.tar.gz", hash = "sha256:cd45e1dc79c835ce60f7404ec8119f2eb06d38b1deba146f07ced3bbc44505ff", size = 17175 }
wheels = [
    { url = "https://files.pythonhosted.org/packages/43/ca/75707e6efa2b37c77dadb324ae7d9571cb424e61ea73fad7c56c2d14527f/tomli-2.2.1-cp311-cp311-macosx_10_9_x86_64.whl", hash = "sha256:678e4fa69e4575eb77d103de3df8a895e1591b48e740211bd1067378c69e8249", size = 131077 },
    { url = "https://files.pythonhosted.org/packages/c7/16/51ae563a8615d472fdbffc43a3f3d46588c264ac4f024f63f01283becfbb/tomli-2.2.1-cp311-cp311-macosx_11_0_arm64.whl", hash = "sha256:023aa114dd824ade0100497eb2318602af309e5a55595f76b626d6d9f3b7b0a6", size = 123429 },
    { url = "https://files.pythonhosted.org/packages/f1/dd/4f6cd1e7b160041db83c694abc78e100473c15d54620083dbd5aae7b990e/tomli-2.2.1-cp311-cp311-manylinux_2_17_aarch64.manylinux2014_aarch64.whl", hash = "sha256:ece47d672db52ac607a3d9599a9d48dcb2f2f735c6c2d1f34130085bb12b112a", size = 226067 },
    { url = "https://files.pythonhosted.org/packages/a9/6b/c54ede5dc70d648cc6361eaf429304b02f2871a345bbdd51e993d6cdf550/tomli-2.2.1-cp311-cp311-manylinux_2_17_x86_64.manylinux2014_x86_64.whl", hash = "sha256:6972ca9c9cc9f0acaa56a8ca1ff51e7af152a9f87fb64623e31d5c83700080ee", size = 236030 },
    { url = "https://files.pythonhosted.org/packages/1f/47/999514fa49cfaf7a92c805a86c3c43f4215621855d151b61c602abb38091/tomli-2.2.1-cp311-cp311-manylinux_2_5_i686.manylinux1_i686.manylinux_2_17_i686.manylinux2014_i686.whl", hash = "sha256:c954d2250168d28797dd4e3ac5cf812a406cd5a92674ee4c8f123c889786aa8e", size = 240898 },
    { url = "https://files.pythonhosted.org/packages/73/41/0a01279a7ae09ee1573b423318e7934674ce06eb33f50936655071d81a24/tomli-2.2.1-cp311-cp311-musllinux_1_2_aarch64.whl", hash = "sha256:8dd28b3e155b80f4d54beb40a441d366adcfe740969820caf156c019fb5c7ec4", size = 229894 },
    { url = "https://files.pythonhosted.org/packages/55/18/5d8bc5b0a0362311ce4d18830a5d28943667599a60d20118074ea1b01bb7/tomli-2.2.1-cp311-cp311-musllinux_1_2_i686.whl", hash = "sha256:e59e304978767a54663af13c07b3d1af22ddee3bb2fb0618ca1593e4f593a106", size = 245319 },
    { url = "https://files.pythonhosted.org/packages/92/a3/7ade0576d17f3cdf5ff44d61390d4b3febb8a9fc2b480c75c47ea048c646/tomli-2.2.1-cp311-cp311-musllinux_1_2_x86_64.whl", hash = "sha256:33580bccab0338d00994d7f16f4c4ec25b776af3ffaac1ed74e0b3fc95e885a8", size = 238273 },
    { url = "https://files.pythonhosted.org/packages/72/6f/fa64ef058ac1446a1e51110c375339b3ec6be245af9d14c87c4a6412dd32/tomli-2.2.1-cp311-cp311-win32.whl", hash = "sha256:465af0e0875402f1d226519c9904f37254b3045fc5084697cefb9bdde1ff99ff", size = 98310 },
    { url = "https://files.pythonhosted.org/packages/6a/1c/4a2dcde4a51b81be3530565e92eda625d94dafb46dbeb15069df4caffc34/tomli-2.2.1-cp311-cp311-win_amd64.whl", hash = "sha256:2d0f2fdd22b02c6d81637a3c95f8cd77f995846af7414c5c4b8d0545afa1bc4b", size = 108309 },
    { url = "https://files.pythonhosted.org/packages/52/e1/f8af4c2fcde17500422858155aeb0d7e93477a0d59a98e56cbfe75070fd0/tomli-2.2.1-cp312-cp312-macosx_10_13_x86_64.whl", hash = "sha256:4a8f6e44de52d5e6c657c9fe83b562f5f4256d8ebbfe4ff922c495620a7f6cea", size = 132762 },
    { url = "https://files.pythonhosted.org/packages/03/b8/152c68bb84fc00396b83e7bbddd5ec0bd3dd409db4195e2a9b3e398ad2e3/tomli-2.2.1-cp312-cp312-macosx_11_0_arm64.whl", hash = "sha256:8d57ca8095a641b8237d5b079147646153d22552f1c637fd3ba7f4b0b29167a8", size = 123453 },
    { url = "https://files.pythonhosted.org/packages/c8/d6/fc9267af9166f79ac528ff7e8c55c8181ded34eb4b0e93daa767b8841573/tomli-2.2.1-cp312-cp312-manylinux_2_17_aarch64.manylinux2014_aarch64.whl", hash = "sha256:4e340144ad7ae1533cb897d406382b4b6fede8890a03738ff1683af800d54192", size = 233486 },
    { url = "https://files.pythonhosted.org/packages/5c/51/51c3f2884d7bab89af25f678447ea7d297b53b5a3b5730a7cb2ef6069f07/tomli-2.2.1-cp312-cp312-manylinux_2_17_x86_64.manylinux2014_x86_64.whl", hash = "sha256:db2b95f9de79181805df90bedc5a5ab4c165e6ec3fe99f970d0e302f384ad222", size = 242349 },
    { url = "https://files.pythonhosted.org/packages/ab/df/bfa89627d13a5cc22402e441e8a931ef2108403db390ff3345c05253935e/tomli-2.2.1-cp312-cp312-manylinux_2_5_i686.manylinux1_i686.manylinux_2_17_i686.manylinux2014_i686.whl", hash = "sha256:40741994320b232529c802f8bc86da4e1aa9f413db394617b9a256ae0f9a7f77", size = 252159 },
    { url = "https://files.pythonhosted.org/packages/9e/6e/fa2b916dced65763a5168c6ccb91066f7639bdc88b48adda990db10c8c0b/tomli-2.2.1-cp312-cp312-musllinux_1_2_aarch64.whl", hash = "sha256:400e720fe168c0f8521520190686ef8ef033fb19fc493da09779e592861b78c6", size = 237243 },
    { url = "https://files.pythonhosted.org/packages/b4/04/885d3b1f650e1153cbb93a6a9782c58a972b94ea4483ae4ac5cedd5e4a09/tomli-2.2.1-cp312-cp312-musllinux_1_2_i686.whl", hash = "sha256:02abe224de6ae62c19f090f68da4e27b10af2b93213d36cf44e6e1c5abd19fdd", size = 259645 },
    { url = "https://files.pythonhosted.org/packages/9c/de/6b432d66e986e501586da298e28ebeefd3edc2c780f3ad73d22566034239/tomli-2.2.1-cp312-cp312-musllinux_1_2_x86_64.whl", hash = "sha256:b82ebccc8c8a36f2094e969560a1b836758481f3dc360ce9a3277c65f374285e", size = 244584 },
    { url = "https://files.pythonhosted.org/packages/1c/9a/47c0449b98e6e7d1be6cbac02f93dd79003234ddc4aaab6ba07a9a7482e2/tomli-2.2.1-cp312-cp312-win32.whl", hash = "sha256:889f80ef92701b9dbb224e49ec87c645ce5df3fa2cc548664eb8a25e03127a98", size = 98875 },
    { url = "https://files.pythonhosted.org/packages/ef/60/9b9638f081c6f1261e2688bd487625cd1e660d0a85bd469e91d8db969734/tomli-2.2.1-cp312-cp312-win_amd64.whl", hash = "sha256:7fc04e92e1d624a4a63c76474610238576942d6b8950a2d7f908a340494e67e4", size = 109418 },
    { url = "https://files.pythonhosted.org/packages/04/90/2ee5f2e0362cb8a0b6499dc44f4d7d48f8fff06d28ba46e6f1eaa61a1388/tomli-2.2.1-cp313-cp313-macosx_10_13_x86_64.whl", hash = "sha256:f4039b9cbc3048b2416cc57ab3bda989a6fcf9b36cf8937f01a6e731b64f80d7", size = 132708 },
    { url = "https://files.pythonhosted.org/packages/c0/ec/46b4108816de6b385141f082ba99e315501ccd0a2ea23db4a100dd3990ea/tomli-2.2.1-cp313-cp313-macosx_11_0_arm64.whl", hash = "sha256:286f0ca2ffeeb5b9bd4fcc8d6c330534323ec51b2f52da063b11c502da16f30c", size = 123582 },
    { url = "https://files.pythonhosted.org/packages/a0/bd/b470466d0137b37b68d24556c38a0cc819e8febe392d5b199dcd7f578365/tomli-2.2.1-cp313-cp313-manylinux_2_17_aarch64.manylinux2014_aarch64.whl", hash = "sha256:a92ef1a44547e894e2a17d24e7557a5e85a9e1d0048b0b5e7541f76c5032cb13", size = 232543 },
    { url = "https://files.pythonhosted.org/packages/d9/e5/82e80ff3b751373f7cead2815bcbe2d51c895b3c990686741a8e56ec42ab/tomli-2.2.1-cp313-cp313-manylinux_2_17_x86_64.manylinux2014_x86_64.whl", hash = "sha256:9316dc65bed1684c9a98ee68759ceaed29d229e985297003e494aa825ebb0281", size = 241691 },
    { url = "https://files.pythonhosted.org/packages/05/7e/2a110bc2713557d6a1bfb06af23dd01e7dde52b6ee7dadc589868f9abfac/tomli-2.2.1-cp313-cp313-manylinux_2_5_i686.manylinux1_i686.manylinux_2_17_i686.manylinux2014_i686.whl", hash = "sha256:e85e99945e688e32d5a35c1ff38ed0b3f41f43fad8df0bdf79f72b2ba7bc5272", size = 251170 },
    { url = "https://files.pythonhosted.org/packages/64/7b/22d713946efe00e0adbcdfd6d1aa119ae03fd0b60ebed51ebb3fa9f5a2e5/tomli-2.2.1-cp313-cp313-musllinux_1_2_aarch64.whl", hash = "sha256:ac065718db92ca818f8d6141b5f66369833d4a80a9d74435a268c52bdfa73140", size = 236530 },
    { url = "https://files.pythonhosted.org/packages/38/31/3a76f67da4b0cf37b742ca76beaf819dca0ebef26d78fc794a576e08accf/tomli-2.2.1-cp313-cp313-musllinux_1_2_i686.whl", hash = "sha256:d920f33822747519673ee656a4b6ac33e382eca9d331c87770faa3eef562aeb2", size = 258666 },
    { url = "https://files.pythonhosted.org/packages/07/10/5af1293da642aded87e8a988753945d0cf7e00a9452d3911dd3bb354c9e2/tomli-2.2.1-cp313-cp313-musllinux_1_2_x86_64.whl", hash = "sha256:a198f10c4d1b1375d7687bc25294306e551bf1abfa4eace6650070a5c1ae2744", size = 243954 },
    { url = "https://files.pythonhosted.org/packages/5b/b9/1ed31d167be802da0fc95020d04cd27b7d7065cc6fbefdd2f9186f60d7bd/tomli-2.2.1-cp313-cp313-win32.whl", hash = "sha256:d3f5614314d758649ab2ab3a62d4f2004c825922f9e370b29416484086b264ec", size = 98724 },
    { url = "https://files.pythonhosted.org/packages/c7/32/b0963458706accd9afcfeb867c0f9175a741bf7b19cd424230714d722198/tomli-2.2.1-cp313-cp313-win_amd64.whl", hash = "sha256:a38aa0308e754b0e3c67e344754dff64999ff9b513e691d0e786265c93583c69", size = 109383 },
    { url = "https://files.pythonhosted.org/packages/6e/c2/61d3e0f47e2b74ef40a68b9e6ad5984f6241a942f7cd3bbfbdbd03861ea9/tomli-2.2.1-py3-none-any.whl", hash = "sha256:cb55c73c5f4408779d0cf3eef9f762b9c9f147a77de7b258bef0a5628adc85cc", size = 14257 },
]

[[package]]
name = "tomlkit"
version = "0.13.2"
source = { registry = "https://pypi.org/simple" }
sdist = { url = "https://files.pythonhosted.org/packages/b1/09/a439bec5888f00a54b8b9f05fa94d7f901d6735ef4e55dcec9bc37b5d8fa/tomlkit-0.13.2.tar.gz", hash = "sha256:fff5fe59a87295b278abd31bec92c15d9bc4a06885ab12bcea52c71119392e79", size = 192885 }
wheels = [
    { url = "https://files.pythonhosted.org/packages/f9/b6/a447b5e4ec71e13871be01ba81f5dfc9d0af7e473da256ff46bc0e24026f/tomlkit-0.13.2-py3-none-any.whl", hash = "sha256:7a974427f6e119197f670fbbbeae7bef749a6c14e793db934baefc1b5f03efde", size = 37955 },
]

[[package]]
name = "tornado"
version = "6.4.2"
source = { registry = "https://pypi.org/simple" }
sdist = { url = "https://files.pythonhosted.org/packages/59/45/a0daf161f7d6f36c3ea5fc0c2de619746cc3dd4c76402e9db545bd920f63/tornado-6.4.2.tar.gz", hash = "sha256:92bad5b4746e9879fd7bf1eb21dce4e3fc5128d71601f80005afa39237ad620b", size = 501135 }
wheels = [
    { url = "https://files.pythonhosted.org/packages/26/7e/71f604d8cea1b58f82ba3590290b66da1e72d840aeb37e0d5f7291bd30db/tornado-6.4.2-cp38-abi3-macosx_10_9_universal2.whl", hash = "sha256:e828cce1123e9e44ae2a50a9de3055497ab1d0aeb440c5ac23064d9e44880da1", size = 436299 },
    { url = "https://files.pythonhosted.org/packages/96/44/87543a3b99016d0bf54fdaab30d24bf0af2e848f1d13d34a3a5380aabe16/tornado-6.4.2-cp38-abi3-macosx_10_9_x86_64.whl", hash = "sha256:072ce12ada169c5b00b7d92a99ba089447ccc993ea2143c9ede887e0937aa803", size = 434253 },
    { url = "https://files.pythonhosted.org/packages/cb/fb/fdf679b4ce51bcb7210801ef4f11fdac96e9885daa402861751353beea6e/tornado-6.4.2-cp38-abi3-manylinux_2_17_aarch64.manylinux2014_aarch64.whl", hash = "sha256:1a017d239bd1bb0919f72af256a970624241f070496635784d9bf0db640d3fec", size = 437602 },
    { url = "https://files.pythonhosted.org/packages/4f/3b/e31aeffffc22b475a64dbeb273026a21b5b566f74dee48742817626c47dc/tornado-6.4.2-cp38-abi3-manylinux_2_5_i686.manylinux1_i686.manylinux_2_17_i686.manylinux2014_i686.whl", hash = "sha256:c36e62ce8f63409301537222faffcef7dfc5284f27eec227389f2ad11b09d946", size = 436972 },
    { url = "https://files.pythonhosted.org/packages/22/55/b78a464de78051a30599ceb6983b01d8f732e6f69bf37b4ed07f642ac0fc/tornado-6.4.2-cp38-abi3-manylinux_2_5_x86_64.manylinux1_x86_64.manylinux_2_17_x86_64.manylinux2014_x86_64.whl", hash = "sha256:bca9eb02196e789c9cb5c3c7c0f04fb447dc2adffd95265b2c7223a8a615ccbf", size = 437173 },
    { url = "https://files.pythonhosted.org/packages/79/5e/be4fb0d1684eb822c9a62fb18a3e44a06188f78aa466b2ad991d2ee31104/tornado-6.4.2-cp38-abi3-musllinux_1_2_aarch64.whl", hash = "sha256:304463bd0772442ff4d0f5149c6f1c2135a1fae045adf070821c6cdc76980634", size = 437892 },
    { url = "https://files.pythonhosted.org/packages/f5/33/4f91fdd94ea36e1d796147003b490fe60a0215ac5737b6f9c65e160d4fe0/tornado-6.4.2-cp38-abi3-musllinux_1_2_i686.whl", hash = "sha256:c82c46813ba483a385ab2a99caeaedf92585a1f90defb5693351fa7e4ea0bf73", size = 437334 },
    { url = "https://files.pythonhosted.org/packages/2b/ae/c1b22d4524b0e10da2f29a176fb2890386f7bd1f63aacf186444873a88a0/tornado-6.4.2-cp38-abi3-musllinux_1_2_x86_64.whl", hash = "sha256:932d195ca9015956fa502c6b56af9eb06106140d844a335590c1ec7f5277d10c", size = 437261 },
    { url = "https://files.pythonhosted.org/packages/b5/25/36dbd49ab6d179bcfc4c6c093a51795a4f3bed380543a8242ac3517a1751/tornado-6.4.2-cp38-abi3-win32.whl", hash = "sha256:2876cef82e6c5978fde1e0d5b1f919d756968d5b4282418f3146b79b58556482", size = 438463 },
    { url = "https://files.pythonhosted.org/packages/61/cc/58b1adeb1bb46228442081e746fcdbc4540905c87e8add7c277540934edb/tornado-6.4.2-cp38-abi3-win_amd64.whl", hash = "sha256:908b71bf3ff37d81073356a5fadcc660eb10c1476ee6e2725588626ce7e5ca38", size = 438907 },
]

[[package]]
name = "traitlets"
version = "5.14.3"
source = { registry = "https://pypi.org/simple" }
sdist = { url = "https://files.pythonhosted.org/packages/eb/79/72064e6a701c2183016abbbfedaba506d81e30e232a68c9f0d6f6fcd1574/traitlets-5.14.3.tar.gz", hash = "sha256:9ed0579d3502c94b4b3732ac120375cda96f923114522847de4b3bb98b96b6b7", size = 161621 }
wheels = [
    { url = "https://files.pythonhosted.org/packages/00/c0/8f5d070730d7836adc9c9b6408dec68c6ced86b304a9b26a14df072a6e8c/traitlets-5.14.3-py3-none-any.whl", hash = "sha256:b74e89e397b1ed28cc831db7aea759ba6640cb3de13090ca145426688ff1ac4f", size = 85359 },
]

[[package]]
name = "typing-extensions"
version = "4.12.2"
source = { registry = "https://pypi.org/simple" }
sdist = { url = "https://files.pythonhosted.org/packages/df/db/f35a00659bc03fec321ba8bce9420de607a1d37f8342eee1863174c69557/typing_extensions-4.12.2.tar.gz", hash = "sha256:1a7ead55c7e559dd4dee8856e3a88b41225abfe1ce8df57b7c13915fe121ffb8", size = 85321 }
wheels = [
    { url = "https://files.pythonhosted.org/packages/26/9f/ad63fc0248c5379346306f8668cda6e2e2e9c95e01216d2b8ffd9ff037d0/typing_extensions-4.12.2-py3-none-any.whl", hash = "sha256:04e5ca0351e0f3f85c6853954072df659d0d13fac324d0072316b67d7794700d", size = 37438 },
]

[[package]]
name = "uc-micro-py"
version = "1.0.3"
source = { registry = "https://pypi.org/simple" }
sdist = { url = "https://files.pythonhosted.org/packages/91/7a/146a99696aee0609e3712f2b44c6274566bc368dfe8375191278045186b8/uc-micro-py-1.0.3.tar.gz", hash = "sha256:d321b92cff673ec58027c04015fcaa8bb1e005478643ff4a500882eaab88c48a", size = 6043 }
wheels = [
    { url = "https://files.pythonhosted.org/packages/37/87/1f677586e8ac487e29672e4b17455758fce261de06a0d086167bb760361a/uc_micro_py-1.0.3-py3-none-any.whl", hash = "sha256:db1dffff340817673d7b466ec86114a9dc0e9d4d9b5ba229d9d60e5c12600cd5", size = 6229 },
]

[[package]]
name = "urllib3"
version = "2.3.0"
source = { registry = "https://pypi.org/simple" }
sdist = { url = "https://files.pythonhosted.org/packages/aa/63/e53da845320b757bf29ef6a9062f5c669fe997973f966045cb019c3f4b66/urllib3-2.3.0.tar.gz", hash = "sha256:f8c5449b3cf0861679ce7e0503c7b44b5ec981bec0d1d3795a07f1ba96f0204d", size = 307268 }
wheels = [
    { url = "https://files.pythonhosted.org/packages/c8/19/4ec628951a74043532ca2cf5d97b7b14863931476d117c471e8e2b1eb39f/urllib3-2.3.0-py3-none-any.whl", hash = "sha256:1cee9ad369867bfdbbb48b7dd50374c0967a0bb7710050facf0dd6911440e3df", size = 128369 },
]

[[package]]
name = "uvicorn"
version = "0.34.0"
source = { registry = "https://pypi.org/simple" }
dependencies = [
    { name = "click" },
    { name = "h11" },
    { name = "typing-extensions", marker = "python_full_version < '3.11'" },
]
sdist = { url = "https://files.pythonhosted.org/packages/4b/4d/938bd85e5bf2edeec766267a5015ad969730bb91e31b44021dfe8b22df6c/uvicorn-0.34.0.tar.gz", hash = "sha256:404051050cd7e905de2c9a7e61790943440b3416f49cb409f965d9dcd0fa73e9", size = 76568 }
wheels = [
    { url = "https://files.pythonhosted.org/packages/61/14/33a3a1352cfa71812a3a21e8c9bfb83f60b0011f5e36f2b1399d51928209/uvicorn-0.34.0-py3-none-any.whl", hash = "sha256:023dc038422502fa28a09c7a30bf2b6991512da7dcdb8fd35fe57cfc154126f4", size = 62315 },
]

[[package]]
name = "virtualenv"
version = "20.29.3"
source = { registry = "https://pypi.org/simple" }
dependencies = [
    { name = "distlib" },
    { name = "filelock" },
    { name = "platformdirs" },
]
sdist = { url = "https://files.pythonhosted.org/packages/c7/9c/57d19fa093bcf5ac61a48087dd44d00655f85421d1aa9722f8befbf3f40a/virtualenv-20.29.3.tar.gz", hash = "sha256:95e39403fcf3940ac45bc717597dba16110b74506131845d9b687d5e73d947ac", size = 4320280 }
wheels = [
    { url = "https://files.pythonhosted.org/packages/c2/eb/c6db6e3001d58c6a9e67c74bb7b4206767caa3ccc28c6b9eaf4c23fb4e34/virtualenv-20.29.3-py3-none-any.whl", hash = "sha256:3e3d00f5807e83b234dfb6122bf37cfadf4be216c53a49ac059d02414f819170", size = 4301458 },
]

[[package]]
name = "viztracer"
version = "1.0.3"
source = { registry = "https://pypi.org/simple" }
dependencies = [
    { name = "objprint" },
]
sdist = { url = "https://files.pythonhosted.org/packages/5d/01/3e7d7d1b555fa120340a0927d67ff93604ee738b11794b7c4072f1dfa0ea/viztracer-1.0.3.tar.gz", hash = "sha256:1e37da741242d63ce2be0c6d7878aba7267e9cd2592c5823c2383128ea5b943a", size = 14272944 }
wheels = [
    { url = "https://files.pythonhosted.org/packages/96/f2/6896968d5165119df20889eacb9169f0364faeae0e8eee5a7ff6292cb0c0/viztracer-1.0.3-cp310-cp310-macosx_11_0_arm64.whl", hash = "sha256:1fed208116abbfc76638251cf64700f928783682b722c0689f3bd9706f8247f8", size = 14439146 },
    { url = "https://files.pythonhosted.org/packages/99/4f/a41ee862dced1d4d290f7ac180bac5aff731bea84db11bcf468e99a3eafc/viztracer-1.0.3-cp310-cp310-macosx_11_0_x86_64.whl", hash = "sha256:a9701acfd14c510d8fc9038c4186e8ca9c340c29d60c04060f8656195dae80fe", size = 14438383 },
    { url = "https://files.pythonhosted.org/packages/2d/48/7ef6351ec1f827bd257844e4da4bb62a4ee1e5e0fc6e63fddf5d89c20e3e/viztracer-1.0.3-cp310-cp310-manylinux_2_17_aarch64.manylinux2014_aarch64.whl", hash = "sha256:32d1bf514970104a0544ef105062f0756def2ab61de1f8533bd5bb77389f19e2", size = 14553006 },
    { url = "https://files.pythonhosted.org/packages/86/12/2aab154a58b74486196bd57261c753f4ee3b9b0822f74743da58431ebec4/viztracer-1.0.3-cp310-cp310-manylinux_2_17_i686.manylinux2014_i686.whl", hash = "sha256:4df3487f80e7038c776f1d3ad7fff5a0bfd855d033d000926d78154c72a5ff87", size = 14547879 },
    { url = "https://files.pythonhosted.org/packages/7b/f0/d33f6b1a8004fc1d4afb67f22f3aecf9a6815ee3d66c8631ba22e0bec064/viztracer-1.0.3-cp310-cp310-manylinux_2_17_x86_64.manylinux2014_x86_64.whl", hash = "sha256:ddd18f3351ee44c375ba01a2cb1de1d876268010b71da9aa150549538e0e7020", size = 14557804 },
    { url = "https://files.pythonhosted.org/packages/b8/ee/64376dd6bbb6a3a3dfcc00c6d94ee98f3ad3d362304b4a4298a7d13f4326/viztracer-1.0.3-cp310-cp310-win32.whl", hash = "sha256:27bdaafe31710d00532e2a2ce5af2d6ad117af6b3632d5131b3012e108511f04", size = 14601835 },
    { url = "https://files.pythonhosted.org/packages/09/b1/c5a58e7d805def45bed625caaa15aefc42f38483061a0ed682c86451ce13/viztracer-1.0.3-cp310-cp310-win_amd64.whl", hash = "sha256:b911e4af450f09b47c0124bb402fc8a85bf8dfdbf6f9c14f49cc15f8c7205f88", size = 14604553 },
    { url = "https://files.pythonhosted.org/packages/17/b4/70bae6b3f281af50c822d1b7fdcdb28098afa26acc9604b41455bdeba921/viztracer-1.0.3-cp311-cp311-macosx_11_0_arm64.whl", hash = "sha256:1ce5ea8aac5bffd5d469d1166086507439c4caa0da970cff094900078feca811", size = 14438920 },
    { url = "https://files.pythonhosted.org/packages/7a/1e/58ee5c775e34fdc47b2c216ec5c4575fa1e4ef79d49c5b8d4d07f822ac54/viztracer-1.0.3-cp311-cp311-macosx_11_0_x86_64.whl", hash = "sha256:29fabfc27800641e6fe3e139c7197ece6f05004e17e8a4346209feac8f90fb00", size = 14438207 },
    { url = "https://files.pythonhosted.org/packages/65/76/650eeb109c9920cedac53b490a3115741778610221152eb163838def3970/viztracer-1.0.3-cp311-cp311-manylinux_2_17_aarch64.manylinux2014_aarch64.whl", hash = "sha256:4ca0697b2681b9ee18f06681494757046c6cdc4488d79683f85b0770f6676d5b", size = 14551749 },
    { url = "https://files.pythonhosted.org/packages/62/0d/ab34e590daf0146bd844652936c3e6af3422a6feb48caa7158d3bdb67059/viztracer-1.0.3-cp311-cp311-manylinux_2_17_i686.manylinux2014_i686.whl", hash = "sha256:0bd38b802105d69d905a8211d5a56f20398238ef5d5b45e61eaa4126d81e82bd", size = 14546547 },
    { url = "https://files.pythonhosted.org/packages/e7/36/17fa19f4281d88c41e9733025e2394a4496411794a82d86bcc7ddb317ed3/viztracer-1.0.3-cp311-cp311-manylinux_2_17_x86_64.manylinux2014_x86_64.whl", hash = "sha256:f3aea8763ef5786e4288efe7c2833e77bb3ca41749835e3af0780a1ddc47d5e6", size = 14556822 },
    { url = "https://files.pythonhosted.org/packages/8f/73/23a22b345fd4288d29490dcf24575ef4708c7294aa92779f84b98f959dde/viztracer-1.0.3-cp311-cp311-win32.whl", hash = "sha256:3173d777a22661f9034acec3ad092e1359bc793617c4ac8b535c021bdf6f2d83", size = 14601702 },
    { url = "https://files.pythonhosted.org/packages/5d/e1/d383b97b0fdc8f4e8ca4070eb2f5ae738a9115d14866fb454924bd6dc6c1/viztracer-1.0.3-cp311-cp311-win_amd64.whl", hash = "sha256:68726e92838c2ba7e6cfeb812274fedc7d1db44dafd5a3e7007ecce9baed34cc", size = 14604431 },
    { url = "https://files.pythonhosted.org/packages/08/12/ad1e476ec9898005f15b1da2278cc27fecffa8d95c1b9521f51eed8eb165/viztracer-1.0.3-cp312-cp312-macosx_11_0_arm64.whl", hash = "sha256:ba474dce78737a55dea26904d96d65abd7e265ee27f7846c57c0da0c40ee9fbc", size = 14439126 },
    { url = "https://files.pythonhosted.org/packages/a1/21/4616d015757afc60312e154158abf500511127aa8fbc37fb7d7a29cb3300/viztracer-1.0.3-cp312-cp312-macosx_11_0_x86_64.whl", hash = "sha256:1a89ab9ab327b1612e59334082fbeb28ef4c74b4c89f98186b197c341f26fce1", size = 14438956 },
    { url = "https://files.pythonhosted.org/packages/2a/39/bbdddf8fa144dc5732f42f7148120b4586dfd18c6102c10ffffeffbe1ee0/viztracer-1.0.3-cp312-cp312-manylinux_2_17_i686.manylinux2014_i686.whl", hash = "sha256:262cc4f8d0572295df31b95e54153120b0e8a4d8ac8b689edfd505d047b3e079", size = 14554674 },
    { url = "https://files.pythonhosted.org/packages/66/c0/ad422516329cd3ff95aa0b7814adca255998405e4229ae332a7d4dfdf3f0/viztracer-1.0.3-cp312-cp312-manylinux_2_17_x86_64.manylinux2014_x86_64.whl", hash = "sha256:8f19c38772a16b706193662c62fd449d08bf243a123a12f24a8d5ebdc344b636", size = 14566572 },
    { url = "https://files.pythonhosted.org/packages/83/21/fe038d5243f78001aebdbcd36f7c5af41c631ea615f9ab91ca618ac5272e/viztracer-1.0.3-cp312-cp312-win32.whl", hash = "sha256:bcef27e88ef564895209415463fb43d003048c9e799cfd3c10eb1c38f51fa101", size = 14602979 },
    { url = "https://files.pythonhosted.org/packages/3e/30/58a47010407c00ef3ccc3177cc82ba98ce01afa285254298d5e51eed6cb9/viztracer-1.0.3-cp312-cp312-win_amd64.whl", hash = "sha256:6c19abb195efb1cb4ccf83ec8826d9de00eff9a5ede7220b781d7a4eb5f27fa0", size = 14605714 },
    { url = "https://files.pythonhosted.org/packages/59/9f/3f98961078f216294dcf51b07eb96804c6d32a39a6eec53481a25cb37d65/viztracer-1.0.3-cp313-cp313-macosx_11_0_arm64.whl", hash = "sha256:6dc236dcd3040dee579a195cfda5e225c73d24c8301b3a6ba1f699bc0dec9fe4", size = 14439136 },
    { url = "https://files.pythonhosted.org/packages/be/fa/468497cdbefbc661753e7b077dea4264063cbb36b959fd09cb60dba3585b/viztracer-1.0.3-cp313-cp313-macosx_11_0_x86_64.whl", hash = "sha256:a9f465d21523d605b644072819422831e1c8bcef68a38585fd9eccb67368568e", size = 14438995 },
    { url = "https://files.pythonhosted.org/packages/e4/37/17acf5e9c0d330d6b496742539cff4f19578f1ddef48872852e47da9b8ab/viztracer-1.0.3-cp313-cp313-manylinux_2_17_i686.manylinux2014_i686.whl", hash = "sha256:ec9c31394e1eaf19d633f5a588367622c4d66a3c6527e98711db0fa1e2cccf46", size = 14554544 },
    { url = "https://files.pythonhosted.org/packages/82/84/32c77af78a274b6c1da4dcd3900fb7a756b2281eaf2af2aaa3a4e8b5a01b/viztracer-1.0.3-cp313-cp313-manylinux_2_17_x86_64.manylinux2014_x86_64.whl", hash = "sha256:895b698a2b724a7ff18516bb025ca2aecc3ff345544c8502f5abf57d670d43fe", size = 14566601 },
    { url = "https://files.pythonhosted.org/packages/63/c2/1671012be07af40f992d87a70520bc7d83340b40c396e11d06ead472ff1f/viztracer-1.0.3-cp313-cp313-win32.whl", hash = "sha256:663c0ddc48522fa95fed519cacf5fee9e41536b9ecc46ef4d978237d6ad93268", size = 14602983 },
    { url = "https://files.pythonhosted.org/packages/3b/f0/bdec7b8f6dbc69a7e614963852ec9b9ab46db1e6851f070132a28f0e9851/viztracer-1.0.3-cp313-cp313-win_amd64.whl", hash = "sha256:ea3afbb3abcfede0fe82c17f93b5e54e6f8fa1ca86fcf450c6e5759db5c34028", size = 14605597 },
    { url = "https://files.pythonhosted.org/packages/00/a6/fea88b9a4dd72d9d7e234d7b87823287666f864c9f348d2cca1f4246b23d/viztracer-1.0.3-cp313-cp313t-macosx_11_0_arm64.whl", hash = "sha256:8a47f550641a8003ba5fbc28fbe6d8b25fde37ae8720341d4f6ca2771ed13434", size = 14441854 },
    { url = "https://files.pythonhosted.org/packages/6b/43/4e1ba851302b4319cb526ba096172c92f2918eefee73b1c0241afa101cfb/viztracer-1.0.3-cp313-cp313t-macosx_11_0_x86_64.whl", hash = "sha256:d09b680f5041148c228a2099bb11bdb1ff9a14b476477b507274a64173d1d749", size = 14441669 },
    { url = "https://files.pythonhosted.org/packages/95/a1/bb4f3730ed5a40dc33d33e9d85cf10f46f17df69b130968a4cc35bb97c16/viztracer-1.0.3-cp313-cp313t-manylinux_2_17_i686.manylinux2014_i686.whl", hash = "sha256:982af1a1a2e93255a7caec4b73c52200f40ec21d01280e99e5d542ce62b6982d", size = 14597088 },
    { url = "https://files.pythonhosted.org/packages/5b/63/ac19cb1acd266911c397d1a2cec3a55ce9a639aa6045fc38e0f3be3dc7a3/viztracer-1.0.3-cp313-cp313t-manylinux_2_17_x86_64.manylinux2014_x86_64.whl", hash = "sha256:6cd70946a1bfc850ae037745c52c00ad247ea1f18e2a01c7b2d10c627e0d1a77", size = 14608662 },
    { url = "https://files.pythonhosted.org/packages/c5/0f/c9903690534672098ae5b963ce4cf815b6093c3e6edcc3b018f1670b6dbe/viztracer-1.0.3-cp313-cp313t-win32.whl", hash = "sha256:b74455007cbbea7ab4758e0e0fe5a35f7ff822c86dc6a0306075cf9b767a2ad9", size = 14606962 },
    { url = "https://files.pythonhosted.org/packages/2b/fc/be9a36c36b54f4e5023c2e061481f4bcf95236d9054eb378775a79a963a1/viztracer-1.0.3-cp313-cp313t-win_amd64.whl", hash = "sha256:4b237c343b2cd9ac261ef9ff4a1c0505918031baf617cfc05842f295d50e8378", size = 14610317 },
]

[[package]]
name = "watchdog"
version = "6.0.0"
source = { registry = "https://pypi.org/simple" }
sdist = { url = "https://files.pythonhosted.org/packages/db/7d/7f3d619e951c88ed75c6037b246ddcf2d322812ee8ea189be89511721d54/watchdog-6.0.0.tar.gz", hash = "sha256:9ddf7c82fda3ae8e24decda1338ede66e1c99883db93711d8fb941eaa2d8c282", size = 131220 }
wheels = [
    { url = "https://files.pythonhosted.org/packages/0c/56/90994d789c61df619bfc5ce2ecdabd5eeff564e1eb47512bd01b5e019569/watchdog-6.0.0-cp310-cp310-macosx_10_9_universal2.whl", hash = "sha256:d1cdb490583ebd691c012b3d6dae011000fe42edb7a82ece80965b42abd61f26", size = 96390 },
    { url = "https://files.pythonhosted.org/packages/55/46/9a67ee697342ddf3c6daa97e3a587a56d6c4052f881ed926a849fcf7371c/watchdog-6.0.0-cp310-cp310-macosx_10_9_x86_64.whl", hash = "sha256:bc64ab3bdb6a04d69d4023b29422170b74681784ffb9463ed4870cf2f3e66112", size = 88389 },
    { url = "https://files.pythonhosted.org/packages/44/65/91b0985747c52064d8701e1075eb96f8c40a79df889e59a399453adfb882/watchdog-6.0.0-cp310-cp310-macosx_11_0_arm64.whl", hash = "sha256:c897ac1b55c5a1461e16dae288d22bb2e412ba9807df8397a635d88f671d36c3", size = 89020 },
    { url = "https://files.pythonhosted.org/packages/e0/24/d9be5cd6642a6aa68352ded4b4b10fb0d7889cb7f45814fb92cecd35f101/watchdog-6.0.0-cp311-cp311-macosx_10_9_universal2.whl", hash = "sha256:6eb11feb5a0d452ee41f824e271ca311a09e250441c262ca2fd7ebcf2461a06c", size = 96393 },
    { url = "https://files.pythonhosted.org/packages/63/7a/6013b0d8dbc56adca7fdd4f0beed381c59f6752341b12fa0886fa7afc78b/watchdog-6.0.0-cp311-cp311-macosx_10_9_x86_64.whl", hash = "sha256:ef810fbf7b781a5a593894e4f439773830bdecb885e6880d957d5b9382a960d2", size = 88392 },
    { url = "https://files.pythonhosted.org/packages/d1/40/b75381494851556de56281e053700e46bff5b37bf4c7267e858640af5a7f/watchdog-6.0.0-cp311-cp311-macosx_11_0_arm64.whl", hash = "sha256:afd0fe1b2270917c5e23c2a65ce50c2a4abb63daafb0d419fde368e272a76b7c", size = 89019 },
    { url = "https://files.pythonhosted.org/packages/39/ea/3930d07dafc9e286ed356a679aa02d777c06e9bfd1164fa7c19c288a5483/watchdog-6.0.0-cp312-cp312-macosx_10_13_universal2.whl", hash = "sha256:bdd4e6f14b8b18c334febb9c4425a878a2ac20efd1e0b231978e7b150f92a948", size = 96471 },
    { url = "https://files.pythonhosted.org/packages/12/87/48361531f70b1f87928b045df868a9fd4e253d9ae087fa4cf3f7113be363/watchdog-6.0.0-cp312-cp312-macosx_10_13_x86_64.whl", hash = "sha256:c7c15dda13c4eb00d6fb6fc508b3c0ed88b9d5d374056b239c4ad1611125c860", size = 88449 },
    { url = "https://files.pythonhosted.org/packages/5b/7e/8f322f5e600812e6f9a31b75d242631068ca8f4ef0582dd3ae6e72daecc8/watchdog-6.0.0-cp312-cp312-macosx_11_0_arm64.whl", hash = "sha256:6f10cb2d5902447c7d0da897e2c6768bca89174d0c6e1e30abec5421af97a5b0", size = 89054 },
    { url = "https://files.pythonhosted.org/packages/68/98/b0345cabdce2041a01293ba483333582891a3bd5769b08eceb0d406056ef/watchdog-6.0.0-cp313-cp313-macosx_10_13_universal2.whl", hash = "sha256:490ab2ef84f11129844c23fb14ecf30ef3d8a6abafd3754a6f75ca1e6654136c", size = 96480 },
    { url = "https://files.pythonhosted.org/packages/85/83/cdf13902c626b28eedef7ec4f10745c52aad8a8fe7eb04ed7b1f111ca20e/watchdog-6.0.0-cp313-cp313-macosx_10_13_x86_64.whl", hash = "sha256:76aae96b00ae814b181bb25b1b98076d5fc84e8a53cd8885a318b42b6d3a5134", size = 88451 },
    { url = "https://files.pythonhosted.org/packages/fe/c4/225c87bae08c8b9ec99030cd48ae9c4eca050a59bf5c2255853e18c87b50/watchdog-6.0.0-cp313-cp313-macosx_11_0_arm64.whl", hash = "sha256:a175f755fc2279e0b7312c0035d52e27211a5bc39719dd529625b1930917345b", size = 89057 },
    { url = "https://files.pythonhosted.org/packages/30/ad/d17b5d42e28a8b91f8ed01cb949da092827afb9995d4559fd448d0472763/watchdog-6.0.0-pp310-pypy310_pp73-macosx_10_15_x86_64.whl", hash = "sha256:c7ac31a19f4545dd92fc25d200694098f42c9a8e391bc00bdd362c5736dbf881", size = 87902 },
    { url = "https://files.pythonhosted.org/packages/5c/ca/c3649991d140ff6ab67bfc85ab42b165ead119c9e12211e08089d763ece5/watchdog-6.0.0-pp310-pypy310_pp73-macosx_11_0_arm64.whl", hash = "sha256:9513f27a1a582d9808cf21a07dae516f0fab1cf2d7683a742c498b93eedabb11", size = 88380 },
    { url = "https://files.pythonhosted.org/packages/a9/c7/ca4bf3e518cb57a686b2feb4f55a1892fd9a3dd13f470fca14e00f80ea36/watchdog-6.0.0-py3-none-manylinux2014_aarch64.whl", hash = "sha256:7607498efa04a3542ae3e05e64da8202e58159aa1fa4acddf7678d34a35d4f13", size = 79079 },
    { url = "https://files.pythonhosted.org/packages/5c/51/d46dc9332f9a647593c947b4b88e2381c8dfc0942d15b8edc0310fa4abb1/watchdog-6.0.0-py3-none-manylinux2014_armv7l.whl", hash = "sha256:9041567ee8953024c83343288ccc458fd0a2d811d6a0fd68c4c22609e3490379", size = 79078 },
    { url = "https://files.pythonhosted.org/packages/d4/57/04edbf5e169cd318d5f07b4766fee38e825d64b6913ca157ca32d1a42267/watchdog-6.0.0-py3-none-manylinux2014_i686.whl", hash = "sha256:82dc3e3143c7e38ec49d61af98d6558288c415eac98486a5c581726e0737c00e", size = 79076 },
    { url = "https://files.pythonhosted.org/packages/ab/cc/da8422b300e13cb187d2203f20b9253e91058aaf7db65b74142013478e66/watchdog-6.0.0-py3-none-manylinux2014_ppc64.whl", hash = "sha256:212ac9b8bf1161dc91bd09c048048a95ca3a4c4f5e5d4a7d1b1a7d5752a7f96f", size = 79077 },
    { url = "https://files.pythonhosted.org/packages/2c/3b/b8964e04ae1a025c44ba8e4291f86e97fac443bca31de8bd98d3263d2fcf/watchdog-6.0.0-py3-none-manylinux2014_ppc64le.whl", hash = "sha256:e3df4cbb9a450c6d49318f6d14f4bbc80d763fa587ba46ec86f99f9e6876bb26", size = 79078 },
    { url = "https://files.pythonhosted.org/packages/62/ae/a696eb424bedff7407801c257d4b1afda455fe40821a2be430e173660e81/watchdog-6.0.0-py3-none-manylinux2014_s390x.whl", hash = "sha256:2cce7cfc2008eb51feb6aab51251fd79b85d9894e98ba847408f662b3395ca3c", size = 79077 },
    { url = "https://files.pythonhosted.org/packages/b5/e8/dbf020b4d98251a9860752a094d09a65e1b436ad181faf929983f697048f/watchdog-6.0.0-py3-none-manylinux2014_x86_64.whl", hash = "sha256:20ffe5b202af80ab4266dcd3e91aae72bf2da48c0d33bdb15c66658e685e94e2", size = 79078 },
    { url = "https://files.pythonhosted.org/packages/07/f6/d0e5b343768e8bcb4cda79f0f2f55051bf26177ecd5651f84c07567461cf/watchdog-6.0.0-py3-none-win32.whl", hash = "sha256:07df1fdd701c5d4c8e55ef6cf55b8f0120fe1aef7ef39a1c6fc6bc2e606d517a", size = 79065 },
    { url = "https://files.pythonhosted.org/packages/db/d9/c495884c6e548fce18a8f40568ff120bc3a4b7b99813081c8ac0c936fa64/watchdog-6.0.0-py3-none-win_amd64.whl", hash = "sha256:cbafb470cf848d93b5d013e2ecb245d4aa1c8fd0504e863ccefa32445359d680", size = 79070 },
    { url = "https://files.pythonhosted.org/packages/33/e8/e40370e6d74ddba47f002a32919d91310d6074130fe4e17dabcafc15cbf1/watchdog-6.0.0-py3-none-win_ia64.whl", hash = "sha256:a1914259fa9e1454315171103c6a30961236f508b9b623eae470268bbcc6a22f", size = 79067 },
]

[[package]]
name = "wcwidth"
version = "0.2.13"
source = { registry = "https://pypi.org/simple" }
sdist = { url = "https://files.pythonhosted.org/packages/6c/63/53559446a878410fc5a5974feb13d31d78d752eb18aeba59c7fef1af7598/wcwidth-0.2.13.tar.gz", hash = "sha256:72ea0c06399eb286d978fdedb6923a9eb47e1c486ce63e9b4e64fc18303972b5", size = 101301 }
wheels = [
    { url = "https://files.pythonhosted.org/packages/fd/84/fd2ba7aafacbad3c4201d395674fc6348826569da3c0937e75505ead3528/wcwidth-0.2.13-py2.py3-none-any.whl", hash = "sha256:3da69048e4540d84af32131829ff948f1e022c1c6bdb8d6102117aac784f6859", size = 34166 },
]

[[package]]
name = "webencodings"
version = "0.5.1"
source = { registry = "https://pypi.org/simple" }
sdist = { url = "https://files.pythonhosted.org/packages/0b/02/ae6ceac1baeda530866a85075641cec12989bd8d31af6d5ab4a3e8c92f47/webencodings-0.5.1.tar.gz", hash = "sha256:b36a1c245f2d304965eb4e0a82848379241dc04b865afcc4aab16748587e1923", size = 9721 }
wheels = [
    { url = "https://files.pythonhosted.org/packages/f4/24/2a3e3df732393fed8b3ebf2ec078f05546de641fe1b667ee316ec1dcf3b7/webencodings-0.5.1-py2.py3-none-any.whl", hash = "sha256:a0af1213f3c2226497a97e2b3aa01a7e4bee4f403f95be16fc9acd2947514a78", size = 11774 },
]

[[package]]
name = "websockets"
version = "15.0.1"
source = { registry = "https://pypi.org/simple" }
sdist = { url = "https://files.pythonhosted.org/packages/21/e6/26d09fab466b7ca9c7737474c52be4f76a40301b08362eb2dbc19dcc16c1/websockets-15.0.1.tar.gz", hash = "sha256:82544de02076bafba038ce055ee6412d68da13ab47f0c60cab827346de828dee", size = 177016 }
wheels = [
    { url = "https://files.pythonhosted.org/packages/1e/da/6462a9f510c0c49837bbc9345aca92d767a56c1fb2939e1579df1e1cdcf7/websockets-15.0.1-cp310-cp310-macosx_10_9_universal2.whl", hash = "sha256:d63efaa0cd96cf0c5fe4d581521d9fa87744540d4bc999ae6e08595a1014b45b", size = 175423 },
    { url = "https://files.pythonhosted.org/packages/1c/9f/9d11c1a4eb046a9e106483b9ff69bce7ac880443f00e5ce64261b47b07e7/websockets-15.0.1-cp310-cp310-macosx_10_9_x86_64.whl", hash = "sha256:ac60e3b188ec7574cb761b08d50fcedf9d77f1530352db4eef1707fe9dee7205", size = 173080 },
    { url = "https://files.pythonhosted.org/packages/d5/4f/b462242432d93ea45f297b6179c7333dd0402b855a912a04e7fc61c0d71f/websockets-15.0.1-cp310-cp310-macosx_11_0_arm64.whl", hash = "sha256:5756779642579d902eed757b21b0164cd6fe338506a8083eb58af5c372e39d9a", size = 173329 },
    { url = "https://files.pythonhosted.org/packages/6e/0c/6afa1f4644d7ed50284ac59cc70ef8abd44ccf7d45850d989ea7310538d0/websockets-15.0.1-cp310-cp310-manylinux_2_17_aarch64.manylinux2014_aarch64.whl", hash = "sha256:0fdfe3e2a29e4db3659dbd5bbf04560cea53dd9610273917799f1cde46aa725e", size = 182312 },
    { url = "https://files.pythonhosted.org/packages/dd/d4/ffc8bd1350b229ca7a4db2a3e1c482cf87cea1baccd0ef3e72bc720caeec/websockets-15.0.1-cp310-cp310-manylinux_2_5_i686.manylinux1_i686.manylinux_2_17_i686.manylinux2014_i686.whl", hash = "sha256:4c2529b320eb9e35af0fa3016c187dffb84a3ecc572bcee7c3ce302bfeba52bf", size = 181319 },
    { url = "https://files.pythonhosted.org/packages/97/3a/5323a6bb94917af13bbb34009fac01e55c51dfde354f63692bf2533ffbc2/websockets-15.0.1-cp310-cp310-manylinux_2_5_x86_64.manylinux1_x86_64.manylinux_2_17_x86_64.manylinux2014_x86_64.whl", hash = "sha256:ac1e5c9054fe23226fb11e05a6e630837f074174c4c2f0fe442996112a6de4fb", size = 181631 },
    { url = "https://files.pythonhosted.org/packages/a6/cc/1aeb0f7cee59ef065724041bb7ed667b6ab1eeffe5141696cccec2687b66/websockets-15.0.1-cp310-cp310-musllinux_1_2_aarch64.whl", hash = "sha256:5df592cd503496351d6dc14f7cdad49f268d8e618f80dce0cd5a36b93c3fc08d", size = 182016 },
    { url = "https://files.pythonhosted.org/packages/79/f9/c86f8f7af208e4161a7f7e02774e9d0a81c632ae76db2ff22549e1718a51/websockets-15.0.1-cp310-cp310-musllinux_1_2_i686.whl", hash = "sha256:0a34631031a8f05657e8e90903e656959234f3a04552259458aac0b0f9ae6fd9", size = 181426 },
    { url = "https://files.pythonhosted.org/packages/c7/b9/828b0bc6753db905b91df6ae477c0b14a141090df64fb17f8a9d7e3516cf/websockets-15.0.1-cp310-cp310-musllinux_1_2_x86_64.whl", hash = "sha256:3d00075aa65772e7ce9e990cab3ff1de702aa09be3940d1dc88d5abf1ab8a09c", size = 181360 },
    { url = "https://files.pythonhosted.org/packages/89/fb/250f5533ec468ba6327055b7d98b9df056fb1ce623b8b6aaafb30b55d02e/websockets-15.0.1-cp310-cp310-win32.whl", hash = "sha256:1234d4ef35db82f5446dca8e35a7da7964d02c127b095e172e54397fb6a6c256", size = 176388 },
    { url = "https://files.pythonhosted.org/packages/1c/46/aca7082012768bb98e5608f01658ff3ac8437e563eca41cf068bd5849a5e/websockets-15.0.1-cp310-cp310-win_amd64.whl", hash = "sha256:39c1fec2c11dc8d89bba6b2bf1556af381611a173ac2b511cf7231622058af41", size = 176830 },
    { url = "https://files.pythonhosted.org/packages/9f/32/18fcd5919c293a398db67443acd33fde142f283853076049824fc58e6f75/websockets-15.0.1-cp311-cp311-macosx_10_9_universal2.whl", hash = "sha256:823c248b690b2fd9303ba00c4f66cd5e2d8c3ba4aa968b2779be9532a4dad431", size = 175423 },
    { url = "https://files.pythonhosted.org/packages/76/70/ba1ad96b07869275ef42e2ce21f07a5b0148936688c2baf7e4a1f60d5058/websockets-15.0.1-cp311-cp311-macosx_10_9_x86_64.whl", hash = "sha256:678999709e68425ae2593acf2e3ebcbcf2e69885a5ee78f9eb80e6e371f1bf57", size = 173082 },
    { url = "https://files.pythonhosted.org/packages/86/f2/10b55821dd40eb696ce4704a87d57774696f9451108cff0d2824c97e0f97/websockets-15.0.1-cp311-cp311-macosx_11_0_arm64.whl", hash = "sha256:d50fd1ee42388dcfb2b3676132c78116490976f1300da28eb629272d5d93e905", size = 173330 },
    { url = "https://files.pythonhosted.org/packages/a5/90/1c37ae8b8a113d3daf1065222b6af61cc44102da95388ac0018fcb7d93d9/websockets-15.0.1-cp311-cp311-manylinux_2_17_aarch64.manylinux2014_aarch64.whl", hash = "sha256:d99e5546bf73dbad5bf3547174cd6cb8ba7273062a23808ffea025ecb1cf8562", size = 182878 },
    { url = "https://files.pythonhosted.org/packages/8e/8d/96e8e288b2a41dffafb78e8904ea7367ee4f891dafc2ab8d87e2124cb3d3/websockets-15.0.1-cp311-cp311-manylinux_2_5_i686.manylinux1_i686.manylinux_2_17_i686.manylinux2014_i686.whl", hash = "sha256:66dd88c918e3287efc22409d426c8f729688d89a0c587c88971a0faa2c2f3792", size = 181883 },
    { url = "https://files.pythonhosted.org/packages/93/1f/5d6dbf551766308f6f50f8baf8e9860be6182911e8106da7a7f73785f4c4/websockets-15.0.1-cp311-cp311-manylinux_2_5_x86_64.manylinux1_x86_64.manylinux_2_17_x86_64.manylinux2014_x86_64.whl", hash = "sha256:8dd8327c795b3e3f219760fa603dcae1dcc148172290a8ab15158cf85a953413", size = 182252 },
    { url = "https://files.pythonhosted.org/packages/d4/78/2d4fed9123e6620cbf1706c0de8a1632e1a28e7774d94346d7de1bba2ca3/websockets-15.0.1-cp311-cp311-musllinux_1_2_aarch64.whl", hash = "sha256:8fdc51055e6ff4adeb88d58a11042ec9a5eae317a0a53d12c062c8a8865909e8", size = 182521 },
    { url = "https://files.pythonhosted.org/packages/e7/3b/66d4c1b444dd1a9823c4a81f50231b921bab54eee2f69e70319b4e21f1ca/websockets-15.0.1-cp311-cp311-musllinux_1_2_i686.whl", hash = "sha256:693f0192126df6c2327cce3baa7c06f2a117575e32ab2308f7f8216c29d9e2e3", size = 181958 },
    { url = "https://files.pythonhosted.org/packages/08/ff/e9eed2ee5fed6f76fdd6032ca5cd38c57ca9661430bb3d5fb2872dc8703c/websockets-15.0.1-cp311-cp311-musllinux_1_2_x86_64.whl", hash = "sha256:54479983bd5fb469c38f2f5c7e3a24f9a4e70594cd68cd1fa6b9340dadaff7cf", size = 181918 },
    { url = "https://files.pythonhosted.org/packages/d8/75/994634a49b7e12532be6a42103597b71098fd25900f7437d6055ed39930a/websockets-15.0.1-cp311-cp311-win32.whl", hash = "sha256:16b6c1b3e57799b9d38427dda63edcbe4926352c47cf88588c0be4ace18dac85", size = 176388 },
    { url = "https://files.pythonhosted.org/packages/98/93/e36c73f78400a65f5e236cd376713c34182e6663f6889cd45a4a04d8f203/websockets-15.0.1-cp311-cp311-win_amd64.whl", hash = "sha256:27ccee0071a0e75d22cb35849b1db43f2ecd3e161041ac1ee9d2352ddf72f065", size = 176828 },
    { url = "https://files.pythonhosted.org/packages/51/6b/4545a0d843594f5d0771e86463606a3988b5a09ca5123136f8a76580dd63/websockets-15.0.1-cp312-cp312-macosx_10_13_universal2.whl", hash = "sha256:3e90baa811a5d73f3ca0bcbf32064d663ed81318ab225ee4f427ad4e26e5aff3", size = 175437 },
    { url = "https://files.pythonhosted.org/packages/f4/71/809a0f5f6a06522af902e0f2ea2757f71ead94610010cf570ab5c98e99ed/websockets-15.0.1-cp312-cp312-macosx_10_13_x86_64.whl", hash = "sha256:592f1a9fe869c778694f0aa806ba0374e97648ab57936f092fd9d87f8bc03665", size = 173096 },
    { url = "https://files.pythonhosted.org/packages/3d/69/1a681dd6f02180916f116894181eab8b2e25b31e484c5d0eae637ec01f7c/websockets-15.0.1-cp312-cp312-macosx_11_0_arm64.whl", hash = "sha256:0701bc3cfcb9164d04a14b149fd74be7347a530ad3bbf15ab2c678a2cd3dd9a2", size = 173332 },
    { url = "https://files.pythonhosted.org/packages/a6/02/0073b3952f5bce97eafbb35757f8d0d54812b6174ed8dd952aa08429bcc3/websockets-15.0.1-cp312-cp312-manylinux_2_17_aarch64.manylinux2014_aarch64.whl", hash = "sha256:e8b56bdcdb4505c8078cb6c7157d9811a85790f2f2b3632c7d1462ab5783d215", size = 183152 },
    { url = "https://files.pythonhosted.org/packages/74/45/c205c8480eafd114b428284840da0b1be9ffd0e4f87338dc95dc6ff961a1/websockets-15.0.1-cp312-cp312-manylinux_2_5_i686.manylinux1_i686.manylinux_2_17_i686.manylinux2014_i686.whl", hash = "sha256:0af68c55afbd5f07986df82831c7bff04846928ea8d1fd7f30052638788bc9b5", size = 182096 },
    { url = "https://files.pythonhosted.org/packages/14/8f/aa61f528fba38578ec553c145857a181384c72b98156f858ca5c8e82d9d3/websockets-15.0.1-cp312-cp312-manylinux_2_5_x86_64.manylinux1_x86_64.manylinux_2_17_x86_64.manylinux2014_x86_64.whl", hash = "sha256:64dee438fed052b52e4f98f76c5790513235efaa1ef7f3f2192c392cd7c91b65", size = 182523 },
    { url = "https://files.pythonhosted.org/packages/ec/6d/0267396610add5bc0d0d3e77f546d4cd287200804fe02323797de77dbce9/websockets-15.0.1-cp312-cp312-musllinux_1_2_aarch64.whl", hash = "sha256:d5f6b181bb38171a8ad1d6aa58a67a6aa9d4b38d0f8c5f496b9e42561dfc62fe", size = 182790 },
    { url = "https://files.pythonhosted.org/packages/02/05/c68c5adbf679cf610ae2f74a9b871ae84564462955d991178f95a1ddb7dd/websockets-15.0.1-cp312-cp312-musllinux_1_2_i686.whl", hash = "sha256:5d54b09eba2bada6011aea5375542a157637b91029687eb4fdb2dab11059c1b4", size = 182165 },
    { url = "https://files.pythonhosted.org/packages/29/93/bb672df7b2f5faac89761cb5fa34f5cec45a4026c383a4b5761c6cea5c16/websockets-15.0.1-cp312-cp312-musllinux_1_2_x86_64.whl", hash = "sha256:3be571a8b5afed347da347bfcf27ba12b069d9d7f42cb8c7028b5e98bbb12597", size = 182160 },
    { url = "https://files.pythonhosted.org/packages/ff/83/de1f7709376dc3ca9b7eeb4b9a07b4526b14876b6d372a4dc62312bebee0/websockets-15.0.1-cp312-cp312-win32.whl", hash = "sha256:c338ffa0520bdb12fbc527265235639fb76e7bc7faafbb93f6ba80d9c06578a9", size = 176395 },
    { url = "https://files.pythonhosted.org/packages/7d/71/abf2ebc3bbfa40f391ce1428c7168fb20582d0ff57019b69ea20fa698043/websockets-15.0.1-cp312-cp312-win_amd64.whl", hash = "sha256:fcd5cf9e305d7b8338754470cf69cf81f420459dbae8a3b40cee57417f4614a7", size = 176841 },
    { url = "https://files.pythonhosted.org/packages/cb/9f/51f0cf64471a9d2b4d0fc6c534f323b664e7095640c34562f5182e5a7195/websockets-15.0.1-cp313-cp313-macosx_10_13_universal2.whl", hash = "sha256:ee443ef070bb3b6ed74514f5efaa37a252af57c90eb33b956d35c8e9c10a1931", size = 175440 },
    { url = "https://files.pythonhosted.org/packages/8a/05/aa116ec9943c718905997412c5989f7ed671bc0188ee2ba89520e8765d7b/websockets-15.0.1-cp313-cp313-macosx_10_13_x86_64.whl", hash = "sha256:5a939de6b7b4e18ca683218320fc67ea886038265fd1ed30173f5ce3f8e85675", size = 173098 },
    { url = "https://files.pythonhosted.org/packages/ff/0b/33cef55ff24f2d92924923c99926dcce78e7bd922d649467f0eda8368923/websockets-15.0.1-cp313-cp313-macosx_11_0_arm64.whl", hash = "sha256:746ee8dba912cd6fc889a8147168991d50ed70447bf18bcda7039f7d2e3d9151", size = 173329 },
    { url = "https://files.pythonhosted.org/packages/31/1d/063b25dcc01faa8fada1469bdf769de3768b7044eac9d41f734fd7b6ad6d/websockets-15.0.1-cp313-cp313-manylinux_2_17_aarch64.manylinux2014_aarch64.whl", hash = "sha256:595b6c3969023ecf9041b2936ac3827e4623bfa3ccf007575f04c5a6aa318c22", size = 183111 },
    { url = "https://files.pythonhosted.org/packages/93/53/9a87ee494a51bf63e4ec9241c1ccc4f7c2f45fff85d5bde2ff74fcb68b9e/websockets-15.0.1-cp313-cp313-manylinux_2_5_i686.manylinux1_i686.manylinux_2_17_i686.manylinux2014_i686.whl", hash = "sha256:3c714d2fc58b5ca3e285461a4cc0c9a66bd0e24c5da9911e30158286c9b5be7f", size = 182054 },
    { url = "https://files.pythonhosted.org/packages/ff/b2/83a6ddf56cdcbad4e3d841fcc55d6ba7d19aeb89c50f24dd7e859ec0805f/websockets-15.0.1-cp313-cp313-manylinux_2_5_x86_64.manylinux1_x86_64.manylinux_2_17_x86_64.manylinux2014_x86_64.whl", hash = "sha256:0f3c1e2ab208db911594ae5b4f79addeb3501604a165019dd221c0bdcabe4db8", size = 182496 },
    { url = "https://files.pythonhosted.org/packages/98/41/e7038944ed0abf34c45aa4635ba28136f06052e08fc2168520bb8b25149f/websockets-15.0.1-cp313-cp313-musllinux_1_2_aarch64.whl", hash = "sha256:229cf1d3ca6c1804400b0a9790dc66528e08a6a1feec0d5040e8b9eb14422375", size = 182829 },
    { url = "https://files.pythonhosted.org/packages/e0/17/de15b6158680c7623c6ef0db361da965ab25d813ae54fcfeae2e5b9ef910/websockets-15.0.1-cp313-cp313-musllinux_1_2_i686.whl", hash = "sha256:756c56e867a90fb00177d530dca4b097dd753cde348448a1012ed6c5131f8b7d", size = 182217 },
    { url = "https://files.pythonhosted.org/packages/33/2b/1f168cb6041853eef0362fb9554c3824367c5560cbdaad89ac40f8c2edfc/websockets-15.0.1-cp313-cp313-musllinux_1_2_x86_64.whl", hash = "sha256:558d023b3df0bffe50a04e710bc87742de35060580a293c2a984299ed83bc4e4", size = 182195 },
    { url = "https://files.pythonhosted.org/packages/86/eb/20b6cdf273913d0ad05a6a14aed4b9a85591c18a987a3d47f20fa13dcc47/websockets-15.0.1-cp313-cp313-win32.whl", hash = "sha256:ba9e56e8ceeeedb2e080147ba85ffcd5cd0711b89576b83784d8605a7df455fa", size = 176393 },
    { url = "https://files.pythonhosted.org/packages/1b/6c/c65773d6cab416a64d191d6ee8a8b1c68a09970ea6909d16965d26bfed1e/websockets-15.0.1-cp313-cp313-win_amd64.whl", hash = "sha256:e09473f095a819042ecb2ab9465aee615bd9c2028e4ef7d933600a8401c79561", size = 176837 },
    { url = "https://files.pythonhosted.org/packages/02/9e/d40f779fa16f74d3468357197af8d6ad07e7c5a27ea1ca74ceb38986f77a/websockets-15.0.1-pp310-pypy310_pp73-macosx_10_15_x86_64.whl", hash = "sha256:0c9e74d766f2818bb95f84c25be4dea09841ac0f734d1966f415e4edfc4ef1c3", size = 173109 },
    { url = "https://files.pythonhosted.org/packages/bc/cd/5b887b8585a593073fd92f7c23ecd3985cd2c3175025a91b0d69b0551372/websockets-15.0.1-pp310-pypy310_pp73-macosx_11_0_arm64.whl", hash = "sha256:1009ee0c7739c08a0cd59de430d6de452a55e42d6b522de7aa15e6f67db0b8e1", size = 173343 },
    { url = "https://files.pythonhosted.org/packages/fe/ae/d34f7556890341e900a95acf4886833646306269f899d58ad62f588bf410/websockets-15.0.1-pp310-pypy310_pp73-manylinux_2_17_aarch64.manylinux2014_aarch64.whl", hash = "sha256:76d1f20b1c7a2fa82367e04982e708723ba0e7b8d43aa643d3dcd404d74f1475", size = 174599 },
    { url = "https://files.pythonhosted.org/packages/71/e6/5fd43993a87db364ec60fc1d608273a1a465c0caba69176dd160e197ce42/websockets-15.0.1-pp310-pypy310_pp73-manylinux_2_5_i686.manylinux1_i686.manylinux_2_17_i686.manylinux2014_i686.whl", hash = "sha256:f29d80eb9a9263b8d109135351caf568cc3f80b9928bccde535c235de55c22d9", size = 174207 },
    { url = "https://files.pythonhosted.org/packages/2b/fb/c492d6daa5ec067c2988ac80c61359ace5c4c674c532985ac5a123436cec/websockets-15.0.1-pp310-pypy310_pp73-manylinux_2_5_x86_64.manylinux1_x86_64.manylinux_2_17_x86_64.manylinux2014_x86_64.whl", hash = "sha256:b359ed09954d7c18bbc1680f380c7301f92c60bf924171629c5db97febb12f04", size = 174155 },
    { url = "https://files.pythonhosted.org/packages/68/a1/dcb68430b1d00b698ae7a7e0194433bce4f07ded185f0ee5fb21e2a2e91e/websockets-15.0.1-pp310-pypy310_pp73-win_amd64.whl", hash = "sha256:cad21560da69f4ce7658ca2cb83138fb4cf695a2ba3e475e0559e05991aa8122", size = 176884 },
    { url = "https://files.pythonhosted.org/packages/fa/a8/5b41e0da817d64113292ab1f8247140aac61cbf6cfd085d6a0fa77f4984f/websockets-15.0.1-py3-none-any.whl", hash = "sha256:f7a866fbc1e97b5c617ee4116daaa09b722101d4a3c170c787450ba409f9736f", size = 169743 },
]

[[package]]
name = "xdsl"
source = { editable = "." }
dependencies = [
    { name = "immutabledict" },
    { name = "ordered-set" },
    { name = "typing-extensions" },
]

[package.optional-dependencies]
bench = [
    { name = "asv" },
    { name = "flameprof" },
    { name = "orjson" },
    { name = "snakeviz" },
    { name = "viztracer" },
]
dev = [
    { name = "coverage" },
    { name = "filecheck" },
    { name = "ipykernel" },
    { name = "lit" },
    { name = "marimo" },
    { name = "nbconvert" },
    { name = "nbval" },
    { name = "pre-commit" },
    { name = "pyright" },
    { name = "pytest" },
    { name = "pytest-asyncio" },
    { name = "pytest-cov" },
    { name = "ruff" },
    { name = "sympy" },
    { name = "textual-dev" },
    { name = "toml" },
]
docs = [
    { name = "mkdocs" },
    { name = "mkdocs-gen-files" },
    { name = "mkdocs-material" },
    { name = "mkdocstrings", extra = ["python"] },
    { name = "pymdown-extensions" },
]
gui = [
    { name = "pyclip" },
    { name = "textual" },
]
jax = [
    { name = "jax" },
    { name = "numpy" },
]
riscv = [
    { name = "riscemu" },
]

[package.metadata]
requires-dist = [
    { name = "asv", marker = "extra == 'bench'", specifier = ">=0.6.4" },
    { name = "coverage", marker = "extra == 'dev'", specifier = "<8.0.0" },
    { name = "filecheck", marker = "extra == 'dev'", specifier = "==1.0.1" },
    { name = "flameprof", marker = "extra == 'bench'", specifier = ">=0.4" },
    { name = "immutabledict", specifier = "<4.2.2" },
    { name = "ipykernel", marker = "extra == 'dev'" },
    { name = "jax", marker = "extra == 'jax'", specifier = "==0.5.3" },
    { name = "lit", marker = "extra == 'dev'", specifier = "<19.0.0" },
    { name = "marimo", marker = "extra == 'dev'", specifier = "==0.11.22" },
    { name = "mkdocs", marker = "extra == 'docs'", specifier = ">=1.6.1" },
    { name = "mkdocs-gen-files", marker = "extra == 'docs'", specifier = ">=0.5.0" },
    { name = "mkdocs-material", marker = "extra == 'docs'", specifier = ">=9.5.49" },
    { name = "mkdocstrings", extras = ["python"], marker = "extra == 'docs'", specifier = ">=0.27.0" },
    { name = "nbconvert", marker = "extra == 'dev'", specifier = ">=7.7.2,<8.0.0" },
    { name = "nbval", marker = "extra == 'dev'", specifier = "<0.12" },
    { name = "numpy", marker = "extra == 'jax'", specifier = "==2.2.4" },
    { name = "ordered-set", specifier = "==4.1.0" },
    { name = "orjson", marker = "extra == 'bench'", specifier = ">=3.10.15" },
    { name = "pre-commit", marker = "extra == 'dev'", specifier = ">=4.0.0,<5.0.0" },
    { name = "pyclip", marker = "extra == 'gui'", specifier = "==0.7" },
<<<<<<< HEAD
    { name = "pymdown-extensions", marker = "extra == 'docs'", specifier = ">=10.7" },
    { name = "pyright", marker = "extra == 'dev'", specifier = "==1.1.396" },
=======
    { name = "pyright", marker = "extra == 'dev'", specifier = "==1.1.397" },
>>>>>>> ddb0bead
    { name = "pytest", marker = "extra == 'dev'", specifier = "<8.4" },
    { name = "pytest-asyncio", marker = "extra == 'dev'", specifier = "==0.25.3" },
    { name = "pytest-cov", marker = "extra == 'dev'" },
    { name = "riscemu", marker = "extra == 'riscv'", specifier = "==2.2.7" },
    { name = "ruff", marker = "extra == 'dev'", specifier = "==0.11.0" },
    { name = "snakeviz", marker = "extra == 'bench'", specifier = ">=2.2.2" },
    { name = "sympy", marker = "extra == 'dev'", specifier = "==1.13.3" },
    { name = "textual", marker = "extra == 'gui'", specifier = "==2.1.2" },
    { name = "textual-dev", marker = "extra == 'dev'", specifier = "==1.7.0" },
    { name = "toml", marker = "extra == 'dev'", specifier = "<0.11" },
    { name = "typing-extensions", specifier = ">=4.7,<4.13" },
    { name = "viztracer", marker = "extra == 'bench'", specifier = ">=1.0.1" },
]
provides-extras = ["dev", "docs", "gui", "jax", "riscv", "bench"]

[[package]]
name = "yarl"
version = "1.18.3"
source = { registry = "https://pypi.org/simple" }
dependencies = [
    { name = "idna" },
    { name = "multidict" },
    { name = "propcache" },
]
sdist = { url = "https://files.pythonhosted.org/packages/b7/9d/4b94a8e6d2b51b599516a5cb88e5bc99b4d8d4583e468057eaa29d5f0918/yarl-1.18.3.tar.gz", hash = "sha256:ac1801c45cbf77b6c99242eeff4fffb5e4e73a800b5c4ad4fc0be5def634d2e1", size = 181062 }
wheels = [
    { url = "https://files.pythonhosted.org/packages/d2/98/e005bc608765a8a5569f58e650961314873c8469c333616eb40bff19ae97/yarl-1.18.3-cp310-cp310-macosx_10_9_universal2.whl", hash = "sha256:7df647e8edd71f000a5208fe6ff8c382a1de8edfbccdbbfe649d263de07d8c34", size = 141458 },
    { url = "https://files.pythonhosted.org/packages/df/5d/f8106b263b8ae8a866b46d9be869ac01f9b3fb7f2325f3ecb3df8003f796/yarl-1.18.3-cp310-cp310-macosx_10_9_x86_64.whl", hash = "sha256:c69697d3adff5aa4f874b19c0e4ed65180ceed6318ec856ebc423aa5850d84f7", size = 94365 },
    { url = "https://files.pythonhosted.org/packages/56/3e/d8637ddb9ba69bf851f765a3ee288676f7cf64fb3be13760c18cbc9d10bd/yarl-1.18.3-cp310-cp310-macosx_11_0_arm64.whl", hash = "sha256:602d98f2c2d929f8e697ed274fbadc09902c4025c5a9963bf4e9edfc3ab6f7ed", size = 92181 },
    { url = "https://files.pythonhosted.org/packages/76/f9/d616a5c2daae281171de10fba41e1c0e2d8207166fc3547252f7d469b4e1/yarl-1.18.3-cp310-cp310-manylinux_2_17_aarch64.manylinux2014_aarch64.whl", hash = "sha256:c654d5207c78e0bd6d749f6dae1dcbbfde3403ad3a4b11f3c5544d9906969dde", size = 315349 },
    { url = "https://files.pythonhosted.org/packages/bb/b4/3ea5e7b6f08f698b3769a06054783e434f6d59857181b5c4e145de83f59b/yarl-1.18.3-cp310-cp310-manylinux_2_17_ppc64le.manylinux2014_ppc64le.whl", hash = "sha256:5094d9206c64181d0f6e76ebd8fb2f8fe274950a63890ee9e0ebfd58bf9d787b", size = 330494 },
    { url = "https://files.pythonhosted.org/packages/55/f1/e0fc810554877b1b67420568afff51b967baed5b53bcc983ab164eebf9c9/yarl-1.18.3-cp310-cp310-manylinux_2_17_s390x.manylinux2014_s390x.whl", hash = "sha256:35098b24e0327fc4ebdc8ffe336cee0a87a700c24ffed13161af80124b7dc8e5", size = 326927 },
    { url = "https://files.pythonhosted.org/packages/a9/42/b1753949b327b36f210899f2dd0a0947c0c74e42a32de3f8eb5c7d93edca/yarl-1.18.3-cp310-cp310-manylinux_2_17_x86_64.manylinux2014_x86_64.whl", hash = "sha256:3236da9272872443f81fedc389bace88408f64f89f75d1bdb2256069a8730ccc", size = 319703 },
    { url = "https://files.pythonhosted.org/packages/f0/6d/e87c62dc9635daefb064b56f5c97df55a2e9cc947a2b3afd4fd2f3b841c7/yarl-1.18.3-cp310-cp310-manylinux_2_5_i686.manylinux1_i686.manylinux_2_17_i686.manylinux2014_i686.whl", hash = "sha256:e2c08cc9b16f4f4bc522771d96734c7901e7ebef70c6c5c35dd0f10845270bcd", size = 310246 },
    { url = "https://files.pythonhosted.org/packages/e3/ef/e2e8d1785cdcbd986f7622d7f0098205f3644546da7919c24b95790ec65a/yarl-1.18.3-cp310-cp310-musllinux_1_2_aarch64.whl", hash = "sha256:80316a8bd5109320d38eef8833ccf5f89608c9107d02d2a7f985f98ed6876990", size = 319730 },
    { url = "https://files.pythonhosted.org/packages/fc/15/8723e22345bc160dfde68c4b3ae8b236e868f9963c74015f1bc8a614101c/yarl-1.18.3-cp310-cp310-musllinux_1_2_armv7l.whl", hash = "sha256:c1e1cc06da1491e6734f0ea1e6294ce00792193c463350626571c287c9a704db", size = 321681 },
    { url = "https://files.pythonhosted.org/packages/86/09/bf764e974f1516efa0ae2801494a5951e959f1610dd41edbfc07e5e0f978/yarl-1.18.3-cp310-cp310-musllinux_1_2_i686.whl", hash = "sha256:fea09ca13323376a2fdfb353a5fa2e59f90cd18d7ca4eaa1fd31f0a8b4f91e62", size = 324812 },
    { url = "https://files.pythonhosted.org/packages/f6/4c/20a0187e3b903c97d857cf0272d687c1b08b03438968ae8ffc50fe78b0d6/yarl-1.18.3-cp310-cp310-musllinux_1_2_ppc64le.whl", hash = "sha256:e3b9fd71836999aad54084906f8663dffcd2a7fb5cdafd6c37713b2e72be1760", size = 337011 },
    { url = "https://files.pythonhosted.org/packages/c9/71/6244599a6e1cc4c9f73254a627234e0dad3883ece40cc33dce6265977461/yarl-1.18.3-cp310-cp310-musllinux_1_2_s390x.whl", hash = "sha256:757e81cae69244257d125ff31663249b3013b5dc0a8520d73694aed497fb195b", size = 338132 },
    { url = "https://files.pythonhosted.org/packages/af/f5/e0c3efaf74566c4b4a41cb76d27097df424052a064216beccae8d303c90f/yarl-1.18.3-cp310-cp310-musllinux_1_2_x86_64.whl", hash = "sha256:b1771de9944d875f1b98a745bc547e684b863abf8f8287da8466cf470ef52690", size = 331849 },
    { url = "https://files.pythonhosted.org/packages/8a/b8/3d16209c2014c2f98a8f658850a57b716efb97930aebf1ca0d9325933731/yarl-1.18.3-cp310-cp310-win32.whl", hash = "sha256:8874027a53e3aea659a6d62751800cf6e63314c160fd607489ba5c2edd753cf6", size = 84309 },
    { url = "https://files.pythonhosted.org/packages/fd/b7/2e9a5b18eb0fe24c3a0e8bae994e812ed9852ab4fd067c0107fadde0d5f0/yarl-1.18.3-cp310-cp310-win_amd64.whl", hash = "sha256:93b2e109287f93db79210f86deb6b9bbb81ac32fc97236b16f7433db7fc437d8", size = 90484 },
    { url = "https://files.pythonhosted.org/packages/40/93/282b5f4898d8e8efaf0790ba6d10e2245d2c9f30e199d1a85cae9356098c/yarl-1.18.3-cp311-cp311-macosx_10_9_universal2.whl", hash = "sha256:8503ad47387b8ebd39cbbbdf0bf113e17330ffd339ba1144074da24c545f0069", size = 141555 },
    { url = "https://files.pythonhosted.org/packages/6d/9c/0a49af78df099c283ca3444560f10718fadb8a18dc8b3edf8c7bd9fd7d89/yarl-1.18.3-cp311-cp311-macosx_10_9_x86_64.whl", hash = "sha256:02ddb6756f8f4517a2d5e99d8b2f272488e18dd0bfbc802f31c16c6c20f22193", size = 94351 },
    { url = "https://files.pythonhosted.org/packages/5a/a1/205ab51e148fdcedad189ca8dd587794c6f119882437d04c33c01a75dece/yarl-1.18.3-cp311-cp311-macosx_11_0_arm64.whl", hash = "sha256:67a283dd2882ac98cc6318384f565bffc751ab564605959df4752d42483ad889", size = 92286 },
    { url = "https://files.pythonhosted.org/packages/ed/fe/88b690b30f3f59275fb674f5f93ddd4a3ae796c2b62e5bb9ece8a4914b83/yarl-1.18.3-cp311-cp311-manylinux_2_17_aarch64.manylinux2014_aarch64.whl", hash = "sha256:d980e0325b6eddc81331d3f4551e2a333999fb176fd153e075c6d1c2530aa8a8", size = 340649 },
    { url = "https://files.pythonhosted.org/packages/07/eb/3b65499b568e01f36e847cebdc8d7ccb51fff716dbda1ae83c3cbb8ca1c9/yarl-1.18.3-cp311-cp311-manylinux_2_17_ppc64le.manylinux2014_ppc64le.whl", hash = "sha256:b643562c12680b01e17239be267bc306bbc6aac1f34f6444d1bded0c5ce438ca", size = 356623 },
    { url = "https://files.pythonhosted.org/packages/33/46/f559dc184280b745fc76ec6b1954de2c55595f0ec0a7614238b9ebf69618/yarl-1.18.3-cp311-cp311-manylinux_2_17_s390x.manylinux2014_s390x.whl", hash = "sha256:c017a3b6df3a1bd45b9fa49a0f54005e53fbcad16633870104b66fa1a30a29d8", size = 354007 },
    { url = "https://files.pythonhosted.org/packages/af/ba/1865d85212351ad160f19fb99808acf23aab9a0f8ff31c8c9f1b4d671fc9/yarl-1.18.3-cp311-cp311-manylinux_2_17_x86_64.manylinux2014_x86_64.whl", hash = "sha256:75674776d96d7b851b6498f17824ba17849d790a44d282929c42dbb77d4f17ae", size = 344145 },
    { url = "https://files.pythonhosted.org/packages/94/cb/5c3e975d77755d7b3d5193e92056b19d83752ea2da7ab394e22260a7b824/yarl-1.18.3-cp311-cp311-manylinux_2_5_i686.manylinux1_i686.manylinux_2_17_i686.manylinux2014_i686.whl", hash = "sha256:ccaa3a4b521b780a7e771cc336a2dba389a0861592bbce09a476190bb0c8b4b3", size = 336133 },
    { url = "https://files.pythonhosted.org/packages/19/89/b77d3fd249ab52a5c40859815765d35c91425b6bb82e7427ab2f78f5ff55/yarl-1.18.3-cp311-cp311-musllinux_1_2_aarch64.whl", hash = "sha256:2d06d3005e668744e11ed80812e61efd77d70bb7f03e33c1598c301eea20efbb", size = 347967 },
    { url = "https://files.pythonhosted.org/packages/35/bd/f6b7630ba2cc06c319c3235634c582a6ab014d52311e7d7c22f9518189b5/yarl-1.18.3-cp311-cp311-musllinux_1_2_armv7l.whl", hash = "sha256:9d41beda9dc97ca9ab0b9888cb71f7539124bc05df02c0cff6e5acc5a19dcc6e", size = 346397 },
    { url = "https://files.pythonhosted.org/packages/18/1a/0b4e367d5a72d1f095318344848e93ea70da728118221f84f1bf6c1e39e7/yarl-1.18.3-cp311-cp311-musllinux_1_2_i686.whl", hash = "sha256:ba23302c0c61a9999784e73809427c9dbedd79f66a13d84ad1b1943802eaaf59", size = 350206 },
    { url = "https://files.pythonhosted.org/packages/b5/cf/320fff4367341fb77809a2d8d7fe75b5d323a8e1b35710aafe41fdbf327b/yarl-1.18.3-cp311-cp311-musllinux_1_2_ppc64le.whl", hash = "sha256:6748dbf9bfa5ba1afcc7556b71cda0d7ce5f24768043a02a58846e4a443d808d", size = 362089 },
    { url = "https://files.pythonhosted.org/packages/57/cf/aadba261d8b920253204085268bad5e8cdd86b50162fcb1b10c10834885a/yarl-1.18.3-cp311-cp311-musllinux_1_2_s390x.whl", hash = "sha256:0b0cad37311123211dc91eadcb322ef4d4a66008d3e1bdc404808992260e1a0e", size = 366267 },
    { url = "https://files.pythonhosted.org/packages/54/58/fb4cadd81acdee6dafe14abeb258f876e4dd410518099ae9a35c88d8097c/yarl-1.18.3-cp311-cp311-musllinux_1_2_x86_64.whl", hash = "sha256:0fb2171a4486bb075316ee754c6d8382ea6eb8b399d4ec62fde2b591f879778a", size = 359141 },
    { url = "https://files.pythonhosted.org/packages/9a/7a/4c571597589da4cd5c14ed2a0b17ac56ec9ee7ee615013f74653169e702d/yarl-1.18.3-cp311-cp311-win32.whl", hash = "sha256:61b1a825a13bef4a5f10b1885245377d3cd0bf87cba068e1d9a88c2ae36880e1", size = 84402 },
    { url = "https://files.pythonhosted.org/packages/ae/7b/8600250b3d89b625f1121d897062f629883c2f45339623b69b1747ec65fa/yarl-1.18.3-cp311-cp311-win_amd64.whl", hash = "sha256:b9d60031cf568c627d028239693fd718025719c02c9f55df0a53e587aab951b5", size = 91030 },
    { url = "https://files.pythonhosted.org/packages/33/85/bd2e2729752ff4c77338e0102914897512e92496375e079ce0150a6dc306/yarl-1.18.3-cp312-cp312-macosx_10_13_universal2.whl", hash = "sha256:1dd4bdd05407ced96fed3d7f25dbbf88d2ffb045a0db60dbc247f5b3c5c25d50", size = 142644 },
    { url = "https://files.pythonhosted.org/packages/ff/74/1178322cc0f10288d7eefa6e4a85d8d2e28187ccab13d5b844e8b5d7c88d/yarl-1.18.3-cp312-cp312-macosx_10_13_x86_64.whl", hash = "sha256:7c33dd1931a95e5d9a772d0ac5e44cac8957eaf58e3c8da8c1414de7dd27c576", size = 94962 },
    { url = "https://files.pythonhosted.org/packages/be/75/79c6acc0261e2c2ae8a1c41cf12265e91628c8c58ae91f5ff59e29c0787f/yarl-1.18.3-cp312-cp312-macosx_11_0_arm64.whl", hash = "sha256:25b411eddcfd56a2f0cd6a384e9f4f7aa3efee14b188de13048c25b5e91f1640", size = 92795 },
    { url = "https://files.pythonhosted.org/packages/6b/32/927b2d67a412c31199e83fefdce6e645247b4fb164aa1ecb35a0f9eb2058/yarl-1.18.3-cp312-cp312-manylinux_2_17_aarch64.manylinux2014_aarch64.whl", hash = "sha256:436c4fc0a4d66b2badc6c5fc5ef4e47bb10e4fd9bf0c79524ac719a01f3607c2", size = 332368 },
    { url = "https://files.pythonhosted.org/packages/19/e5/859fca07169d6eceeaa4fde1997c91d8abde4e9a7c018e371640c2da2b71/yarl-1.18.3-cp312-cp312-manylinux_2_17_ppc64le.manylinux2014_ppc64le.whl", hash = "sha256:e35ef8683211db69ffe129a25d5634319a677570ab6b2eba4afa860f54eeaf75", size = 342314 },
    { url = "https://files.pythonhosted.org/packages/08/75/76b63ccd91c9e03ab213ef27ae6add2e3400e77e5cdddf8ed2dbc36e3f21/yarl-1.18.3-cp312-cp312-manylinux_2_17_s390x.manylinux2014_s390x.whl", hash = "sha256:84b2deecba4a3f1a398df819151eb72d29bfeb3b69abb145a00ddc8d30094512", size = 341987 },
    { url = "https://files.pythonhosted.org/packages/1a/e1/a097d5755d3ea8479a42856f51d97eeff7a3a7160593332d98f2709b3580/yarl-1.18.3-cp312-cp312-manylinux_2_17_x86_64.manylinux2014_x86_64.whl", hash = "sha256:00e5a1fea0fd4f5bfa7440a47eff01d9822a65b4488f7cff83155a0f31a2ecba", size = 336914 },
    { url = "https://files.pythonhosted.org/packages/0b/42/e1b4d0e396b7987feceebe565286c27bc085bf07d61a59508cdaf2d45e63/yarl-1.18.3-cp312-cp312-manylinux_2_5_i686.manylinux1_i686.manylinux_2_17_i686.manylinux2014_i686.whl", hash = "sha256:d0e883008013c0e4aef84dcfe2a0b172c4d23c2669412cf5b3371003941f72bb", size = 325765 },
    { url = "https://files.pythonhosted.org/packages/7e/18/03a5834ccc9177f97ca1bbb245b93c13e58e8225276f01eedc4cc98ab820/yarl-1.18.3-cp312-cp312-musllinux_1_2_aarch64.whl", hash = "sha256:5a3f356548e34a70b0172d8890006c37be92995f62d95a07b4a42e90fba54272", size = 344444 },
    { url = "https://files.pythonhosted.org/packages/c8/03/a713633bdde0640b0472aa197b5b86e90fbc4c5bc05b727b714cd8a40e6d/yarl-1.18.3-cp312-cp312-musllinux_1_2_armv7l.whl", hash = "sha256:ccd17349166b1bee6e529b4add61727d3f55edb7babbe4069b5764c9587a8cc6", size = 340760 },
    { url = "https://files.pythonhosted.org/packages/eb/99/f6567e3f3bbad8fd101886ea0276c68ecb86a2b58be0f64077396cd4b95e/yarl-1.18.3-cp312-cp312-musllinux_1_2_i686.whl", hash = "sha256:b958ddd075ddba5b09bb0be8a6d9906d2ce933aee81100db289badbeb966f54e", size = 346484 },
    { url = "https://files.pythonhosted.org/packages/8e/a9/84717c896b2fc6cb15bd4eecd64e34a2f0a9fd6669e69170c73a8b46795a/yarl-1.18.3-cp312-cp312-musllinux_1_2_ppc64le.whl", hash = "sha256:c7d79f7d9aabd6011004e33b22bc13056a3e3fb54794d138af57f5ee9d9032cb", size = 359864 },
    { url = "https://files.pythonhosted.org/packages/1e/2e/d0f5f1bef7ee93ed17e739ec8dbcb47794af891f7d165fa6014517b48169/yarl-1.18.3-cp312-cp312-musllinux_1_2_s390x.whl", hash = "sha256:4891ed92157e5430874dad17b15eb1fda57627710756c27422200c52d8a4e393", size = 364537 },
    { url = "https://files.pythonhosted.org/packages/97/8a/568d07c5d4964da5b02621a517532adb8ec5ba181ad1687191fffeda0ab6/yarl-1.18.3-cp312-cp312-musllinux_1_2_x86_64.whl", hash = "sha256:ce1af883b94304f493698b00d0f006d56aea98aeb49d75ec7d98cd4a777e9285", size = 357861 },
    { url = "https://files.pythonhosted.org/packages/7d/e3/924c3f64b6b3077889df9a1ece1ed8947e7b61b0a933f2ec93041990a677/yarl-1.18.3-cp312-cp312-win32.whl", hash = "sha256:f91c4803173928a25e1a55b943c81f55b8872f0018be83e3ad4938adffb77dd2", size = 84097 },
    { url = "https://files.pythonhosted.org/packages/34/45/0e055320daaabfc169b21ff6174567b2c910c45617b0d79c68d7ab349b02/yarl-1.18.3-cp312-cp312-win_amd64.whl", hash = "sha256:7e2ee16578af3b52ac2f334c3b1f92262f47e02cc6193c598502bd46f5cd1477", size = 90399 },
    { url = "https://files.pythonhosted.org/packages/30/c7/c790513d5328a8390be8f47be5d52e141f78b66c6c48f48d241ca6bd5265/yarl-1.18.3-cp313-cp313-macosx_10_13_universal2.whl", hash = "sha256:90adb47ad432332d4f0bc28f83a5963f426ce9a1a8809f5e584e704b82685dcb", size = 140789 },
    { url = "https://files.pythonhosted.org/packages/30/aa/a2f84e93554a578463e2edaaf2300faa61c8701f0898725842c704ba5444/yarl-1.18.3-cp313-cp313-macosx_10_13_x86_64.whl", hash = "sha256:913829534200eb0f789d45349e55203a091f45c37a2674678744ae52fae23efa", size = 94144 },
    { url = "https://files.pythonhosted.org/packages/c6/fc/d68d8f83714b221a85ce7866832cba36d7c04a68fa6a960b908c2c84f325/yarl-1.18.3-cp313-cp313-macosx_11_0_arm64.whl", hash = "sha256:ef9f7768395923c3039055c14334ba4d926f3baf7b776c923c93d80195624782", size = 91974 },
    { url = "https://files.pythonhosted.org/packages/56/4e/d2563d8323a7e9a414b5b25341b3942af5902a2263d36d20fb17c40411e2/yarl-1.18.3-cp313-cp313-manylinux_2_17_aarch64.manylinux2014_aarch64.whl", hash = "sha256:88a19f62ff30117e706ebc9090b8ecc79aeb77d0b1f5ec10d2d27a12bc9f66d0", size = 333587 },
    { url = "https://files.pythonhosted.org/packages/25/c9/cfec0bc0cac8d054be223e9f2c7909d3e8442a856af9dbce7e3442a8ec8d/yarl-1.18.3-cp313-cp313-manylinux_2_17_ppc64le.manylinux2014_ppc64le.whl", hash = "sha256:e17c9361d46a4d5addf777c6dd5eab0715a7684c2f11b88c67ac37edfba6c482", size = 344386 },
    { url = "https://files.pythonhosted.org/packages/ab/5d/4c532190113b25f1364d25f4c319322e86232d69175b91f27e3ebc2caf9a/yarl-1.18.3-cp313-cp313-manylinux_2_17_s390x.manylinux2014_s390x.whl", hash = "sha256:1a74a13a4c857a84a845505fd2d68e54826a2cd01935a96efb1e9d86c728e186", size = 345421 },
    { url = "https://files.pythonhosted.org/packages/23/d1/6cdd1632da013aa6ba18cee4d750d953104a5e7aac44e249d9410a972bf5/yarl-1.18.3-cp313-cp313-manylinux_2_17_x86_64.manylinux2014_x86_64.whl", hash = "sha256:41f7ce59d6ee7741af71d82020346af364949314ed3d87553763a2df1829cc58", size = 339384 },
    { url = "https://files.pythonhosted.org/packages/9a/c4/6b3c39bec352e441bd30f432cda6ba51681ab19bb8abe023f0d19777aad1/yarl-1.18.3-cp313-cp313-manylinux_2_5_i686.manylinux1_i686.manylinux_2_17_i686.manylinux2014_i686.whl", hash = "sha256:f52a265001d830bc425f82ca9eabda94a64a4d753b07d623a9f2863fde532b53", size = 326689 },
    { url = "https://files.pythonhosted.org/packages/23/30/07fb088f2eefdc0aa4fc1af4e3ca4eb1a3aadd1ce7d866d74c0f124e6a85/yarl-1.18.3-cp313-cp313-musllinux_1_2_aarch64.whl", hash = "sha256:82123d0c954dc58db301f5021a01854a85bf1f3bb7d12ae0c01afc414a882ca2", size = 345453 },
    { url = "https://files.pythonhosted.org/packages/63/09/d54befb48f9cd8eec43797f624ec37783a0266855f4930a91e3d5c7717f8/yarl-1.18.3-cp313-cp313-musllinux_1_2_armv7l.whl", hash = "sha256:2ec9bbba33b2d00999af4631a3397d1fd78290c48e2a3e52d8dd72db3a067ac8", size = 341872 },
    { url = "https://files.pythonhosted.org/packages/91/26/fd0ef9bf29dd906a84b59f0cd1281e65b0c3e08c6aa94b57f7d11f593518/yarl-1.18.3-cp313-cp313-musllinux_1_2_i686.whl", hash = "sha256:fbd6748e8ab9b41171bb95c6142faf068f5ef1511935a0aa07025438dd9a9bc1", size = 347497 },
    { url = "https://files.pythonhosted.org/packages/d9/b5/14ac7a256d0511b2ac168d50d4b7d744aea1c1aa20c79f620d1059aab8b2/yarl-1.18.3-cp313-cp313-musllinux_1_2_ppc64le.whl", hash = "sha256:877d209b6aebeb5b16c42cbb377f5f94d9e556626b1bfff66d7b0d115be88d0a", size = 359981 },
    { url = "https://files.pythonhosted.org/packages/ca/b3/d493221ad5cbd18bc07e642894030437e405e1413c4236dd5db6e46bcec9/yarl-1.18.3-cp313-cp313-musllinux_1_2_s390x.whl", hash = "sha256:b464c4ab4bfcb41e3bfd3f1c26600d038376c2de3297760dfe064d2cb7ea8e10", size = 366229 },
    { url = "https://files.pythonhosted.org/packages/04/56/6a3e2a5d9152c56c346df9b8fb8edd2c8888b1e03f96324d457e5cf06d34/yarl-1.18.3-cp313-cp313-musllinux_1_2_x86_64.whl", hash = "sha256:8d39d351e7faf01483cc7ff7c0213c412e38e5a340238826be7e0e4da450fdc8", size = 360383 },
    { url = "https://files.pythonhosted.org/packages/fd/b7/4b3c7c7913a278d445cc6284e59b2e62fa25e72758f888b7a7a39eb8423f/yarl-1.18.3-cp313-cp313-win32.whl", hash = "sha256:61ee62ead9b68b9123ec24bc866cbef297dd266175d53296e2db5e7f797f902d", size = 310152 },
    { url = "https://files.pythonhosted.org/packages/f5/d5/688db678e987c3e0fb17867970700b92603cadf36c56e5fb08f23e822a0c/yarl-1.18.3-cp313-cp313-win_amd64.whl", hash = "sha256:578e281c393af575879990861823ef19d66e2b1d0098414855dd367e234f5b3c", size = 315723 },
    { url = "https://files.pythonhosted.org/packages/f5/4b/a06e0ec3d155924f77835ed2d167ebd3b211a7b0853da1cf8d8414d784ef/yarl-1.18.3-py3-none-any.whl", hash = "sha256:b57f4f58099328dfb26c6a771d09fb20dbbae81d20cfb66141251ea063bd101b", size = 45109 },
]

[[package]]
name = "zipp"
version = "3.21.0"
source = { registry = "https://pypi.org/simple" }
sdist = { url = "https://files.pythonhosted.org/packages/3f/50/bad581df71744867e9468ebd0bcd6505de3b275e06f202c2cb016e3ff56f/zipp-3.21.0.tar.gz", hash = "sha256:2c9958f6430a2040341a52eb608ed6dd93ef4392e02ffe219417c1b28b5dd1f4", size = 24545 }
wheels = [
    { url = "https://files.pythonhosted.org/packages/b7/1a/7e4798e9339adc931158c9d69ecc34f5e6791489d469f5e50ec15e35f458/zipp-3.21.0-py3-none-any.whl", hash = "sha256:ac1bbe05fd2991f160ebce24ffbac5f6d11d83dc90891255885223d42b3cd931", size = 9630 },
]<|MERGE_RESOLUTION|>--- conflicted
+++ resolved
@@ -10,19 +10,11 @@
 
 [[package]]
 name = "aiohappyeyeballs"
-<<<<<<< HEAD
-version = "2.6.0"
-source = { registry = "https://pypi.org/simple" }
-sdist = { url = "https://files.pythonhosted.org/packages/e2/cf/c977f2160d746b12828a9266b56ad3037475e21d6e75c41199014292b5cd/aiohappyeyeballs-2.6.0.tar.gz", hash = "sha256:27d9b0502cb854b379200a357cf8924340457cadd170bfff6ab7380fbfa905dc", size = 22493 }
-wheels = [
-    { url = "https://files.pythonhosted.org/packages/9b/41/31311f6928f238a30f50c691cc7d72e49965672277c5423990224bfd10ef/aiohappyeyeballs-2.6.0-py3-none-any.whl", hash = "sha256:bd426b701502752ccba9be65a75b5f136b14a210aa275410ce24094e9495d1ab", size = 15129 },
-=======
 version = "2.6.1"
 source = { registry = "https://pypi.org/simple" }
 sdist = { url = "https://files.pythonhosted.org/packages/26/30/f84a107a9c4331c14b2b586036f40965c128aa4fee4dda5d3d51cb14ad54/aiohappyeyeballs-2.6.1.tar.gz", hash = "sha256:c3f9d0113123803ccadfdf3f0faa505bc78e6a72d1cc4806cbd719826e943558", size = 22760 }
 wheels = [
     { url = "https://files.pythonhosted.org/packages/0f/15/5bf3b99495fb160b63f95972b81750f18f7f4e02ad051373b669d17d44f2/aiohappyeyeballs-2.6.1-py3-none-any.whl", hash = "sha256:f349ba8f4b75cb25c99c5c2d84e997e485204d2902a9597802b0371f09331fb8", size = 15265 },
->>>>>>> ddb0bead
 ]
 
 [[package]]
@@ -3095,12 +3087,8 @@
     { name = "orjson", marker = "extra == 'bench'", specifier = ">=3.10.15" },
     { name = "pre-commit", marker = "extra == 'dev'", specifier = ">=4.0.0,<5.0.0" },
     { name = "pyclip", marker = "extra == 'gui'", specifier = "==0.7" },
-<<<<<<< HEAD
     { name = "pymdown-extensions", marker = "extra == 'docs'", specifier = ">=10.7" },
-    { name = "pyright", marker = "extra == 'dev'", specifier = "==1.1.396" },
-=======
     { name = "pyright", marker = "extra == 'dev'", specifier = "==1.1.397" },
->>>>>>> ddb0bead
     { name = "pytest", marker = "extra == 'dev'", specifier = "<8.4" },
     { name = "pytest-asyncio", marker = "extra == 'dev'", specifier = "==0.25.3" },
     { name = "pytest-cov", marker = "extra == 'dev'" },
