from __future__ import annotations

from typing import cast, overload

from xdsl.backend.utils import cast_to_regs
from xdsl.dialects import x86
from xdsl.dialects.builtin import (
    FixedBitwidthType,
    IndexType,
    ShapedType,
    VectorType,
)
from xdsl.dialects.x86.register import X86RegisterType, X86VectorRegisterType
from xdsl.ir import Attribute, SSAValue
from xdsl.pattern_rewriter import PatternRewriter
from xdsl.utils.exceptions import DiagnosticException
from xdsl.utils.hints import isa
from xdsl.utils.str_enum import StrEnum


class Arch(StrEnum):
    UNKNOWN = "unknown"
    AVX2 = "avx2"
    AVX512 = "avx512"

    @staticmethod
    def arch_for_name(name: str | None) -> Arch:
        if name is None:
            return Arch.UNKNOWN
        try:
            return _ARCH_BY_NAME[name]
        except KeyError:
            raise DiagnosticException(f"Unsupported arch {name}")

    def _register_type_for_vector_type(
        self, value_type: VectorType
    ) -> type[X86VectorRegisterType]:
        """
        Given any vector type, returns the appropriate register type.
        The vector type must fit exactly into a full bitwidth vector supported by the
        ISA, otherwise a `DiagnosticException` is raised.
        """
        vector_num_elements = value_type.element_count()
        element_type = cast(FixedBitwidthType, value_type.get_element_type())
        element_size = element_type.bitwidth
        vector_size = vector_num_elements * element_size
        match self, vector_size:
            case ((Arch.AVX2 | Arch.AVX512), 256):
                return x86.register.AVX2RegisterType
            case Arch.AVX512, 512:
                return x86.register.AVX512RegisterType
            case _, 128:
                return x86.register.SSERegisterType
            case _:
                raise DiagnosticException(
<<<<<<< HEAD
                    f"The vector size {vector_size} and target architecture {self} are inconsistent."
=======
                    f"The vector size ({vector_size} bits) and target architecture `{self}` are inconsistent."
>>>>>>> e8f341f3
                )

    def _scalar_type_for_type(self, value_type: Attribute) -> type[X86RegisterType]:
        assert not isinstance(value_type, ShapedType)
        if (
            isinstance(value_type, FixedBitwidthType) and value_type.bitwidth <= 64
        ) or isinstance(value_type, IndexType):
            return x86.register.GeneralRegisterType
        else:
            raise DiagnosticException("Not implemented for bitwidth larger than 64.")

    @overload
    def register_type_for_type(
        self, value_type: VectorType
    ) -> type[X86VectorRegisterType]: ...

    @overload
    def register_type_for_type(
        self, value_type: Attribute
    ) -> type[X86RegisterType]: ...

    def register_type_for_type(self, value_type: Attribute) -> type[X86RegisterType]:
        if isinstance(value_type, X86RegisterType):
            return type(value_type)
        if isa(value_type, VectorType):
            return self._register_type_for_vector_type(value_type)
        return self._scalar_type_for_type(value_type)


_ARCH_BY_NAME = {str(case): case for case in Arch}
"""
Handled architectures in x86 backend.
"""


def cast_operands_to_regs(
    arch: Arch, rewriter: PatternRewriter
) -> list[SSAValue[Attribute]]:
    new_ops, new_operands = cast_to_regs(
        values=rewriter.current_operation.operands,
        register_map=arch.register_type_for_type,
    )
    rewriter.insert_op_before_matched_op(new_ops)
    return new_operands<|MERGE_RESOLUTION|>--- conflicted
+++ resolved
@@ -53,11 +53,7 @@
                 return x86.register.SSERegisterType
             case _:
                 raise DiagnosticException(
-<<<<<<< HEAD
-                    f"The vector size {vector_size} and target architecture {self} are inconsistent."
-=======
                     f"The vector size ({vector_size} bits) and target architecture `{self}` are inconsistent."
->>>>>>> e8f341f3
                 )
 
     def _scalar_type_for_type(self, value_type: Attribute) -> type[X86RegisterType]:
