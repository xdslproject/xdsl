--- conflicted
+++ resolved
@@ -9,13 +9,8 @@
 %rax = x86.get_register : () -> !x86.reg<rax>
 
 %rr_add = x86.rs.add %0, %1 : (!x86.reg<rax>, !x86.reg<rdx>) -> !x86.reg<rax>
-<<<<<<< HEAD
-// CHECK: add rax, rdx
+// CHECK-NEXT: add rax, rdx
 %rr_sub = x86.rs.sub %rr_add, %1 : (!x86.reg<rax>, !x86.reg<rdx>) -> !x86.reg<rax>
-=======
-// CHECK-NEXT: add rax, rdx
-%rr_sub = x86.rs.sub %0, %1 : (!x86.reg<rax>, !x86.reg<rdx>) -> !x86.reg<rax>
->>>>>>> d11a13a9
 // CHECK-NEXT: sub rax, rdx
 %rr_imul = x86.rs.imul %rr_sub, %1 : (!x86.reg<rax>, !x86.reg<rdx>) -> !x86.reg<rax>
 // CHECK-NEXT: imul rax, rdx
