from __future__ import annotations

import contextlib
import threading
from collections.abc import Callable, Iterable, Sequence
from dataclasses import dataclass, field
from types import TracebackType
from typing import ClassVar, TypeAlias, overload

from xdsl.dialects.builtin import ArrayAttr
<<<<<<< HEAD
from xdsl.ir import (
    Attribute,
    Block,
    BlockArgument,
    Operation,
    OperationInvT,
    Region,
)
=======
from xdsl.ir import Attribute, Block, BlockArgument, Operation, OperationInvT, Region
>>>>>>> 9642077e
from xdsl.rewriter import InsertPoint, Rewriter


@dataclass(eq=False)
class BuilderListener:
    """A listener for builder events."""

    operation_insertion_handler: list[Callable[[Operation], None]] = field(
        default_factory=list, kw_only=True
    )
    """Callbacks that are called when an operation is inserted by the builder."""

    block_creation_handler: list[Callable[[Block], None]] = field(
        default_factory=list, kw_only=True
    )
    """Callback that are called when a block is created by the builder."""

    def handle_operation_insertion(self, op: Operation) -> None:
        """Pass the operation that was just inserted to callbacks."""
        for callback in self.operation_insertion_handler:
            callback(op)

    def handle_block_creation(self, block: Block) -> None:
        """Pass the block that was just created to callbacks."""
        for callback in self.block_creation_handler:
            callback(block)

    def extend_from_listener(self, listener: BuilderListener) -> None:
        """Forward all callbacks from `listener` to this listener."""
        self.operation_insertion_handler.extend(listener.operation_insertion_handler)
        self.block_creation_handler.extend(listener.block_creation_handler)


@dataclass
class Builder(BuilderListener):
    """
    A helper class to construct IRs, by keeping track of where to insert an
    operation. It mimics the OpBuilder class from MLIR.

    https://mlir.llvm.org/doxygen/classmlir_1_1OpBuilder.html
    """

    insertion_point: InsertPoint
    """Operations will be inserted at this location."""

    @staticmethod
    def before(op: Operation) -> Builder:
        """Creates a builder with the insertion point before an operation."""
        return Builder(InsertPoint.before(op))

    @staticmethod
    def after(op: Operation) -> Builder:
        """Creates a builder with the insertion point after an operation."""
        return Builder(InsertPoint.after(op))

    @staticmethod
    def at_start(block: Block) -> Builder:
        """Creates a builder with the insertion point at the start of a block."""
        return Builder(InsertPoint.at_start(block))

    @staticmethod
    def at_end(block: Block) -> Builder:
        """Creates a builder with the insertion point at the end of a block."""
        return Builder(InsertPoint.at_end(block))

    def insert(self, op: OperationInvT) -> OperationInvT:
        """Inserts `op` at the current insertion point."""

        implicit_builder = ImplicitBuilder.get()

        if implicit_builder is not None and implicit_builder is not self:
            raise ValueError(
                "Cannot insert operation explicitly when an implicit " "builder exists."
            )

        block = self.insertion_point.block
        insert_before = self.insertion_point.insert_before
        if insert_before is not None:
            block.insert_op_before(op, insert_before)
        else:
            block.add_op(op)
        self.handle_operation_insertion(op)

        return op

    def create_block_before(
        self, insert_before: Block, arg_types: Iterable[Attribute] = ()
    ) -> Block:
        """
        Create a block before `insert_before`, and set
        the insertion point at the end of the inserted block.
        """
        block = Block(arg_types=arg_types)
        Rewriter.insert_block_before(block, insert_before)
        self.insertion_point = InsertPoint.at_end(block)

        self.handle_block_creation(block)

        return block

    def create_block_after(
        self, insert_after: Block, arg_types: Iterable[Attribute] = ()
    ) -> Block:
        """
        Create a block after `insert_after`, and set
        the insertion point at the end of the inserted block.
        """

        block = Block(arg_types=arg_types)
        Rewriter.insert_block_after(block, insert_after)
        self.insertion_point = InsertPoint.at_end(block)

        self.handle_block_creation(block)

        return block

    def create_block_at_start(
        self, region: Region, arg_types: Iterable[Attribute] = ()
    ) -> Block:
        """
        Create a block at the start of `region`, and set
        the insertion point at the end of the inserted block.
        """
        block = Block(arg_types=arg_types)
        region.insert_block(block, 0)
        self.insertion_point = InsertPoint.at_end(block)

        self.handle_block_creation(block)

        return block

    def create_block_at_end(
        self, region: Region, arg_types: Iterable[Attribute] = ()
    ) -> Block:
        """
        Create a block at the end of `region`, and set
        the insertion point at the end of the inserted block.
        """
        block = Block(arg_types=arg_types)
        region.add_block(block)
        self.insertion_point = InsertPoint.at_end(block)

        self.handle_block_creation(block)

        return block

    @staticmethod
    def _region_no_args(func: Callable[[Builder], None]) -> Region:
        """
        Generates a single-block region.
        """
        block = Block()
        builder = Builder.at_end(block)
        func(builder)
        return Region(block)

    @staticmethod
    def _region_args(
        input_types: Sequence[Attribute] | ArrayAttr[Attribute],
    ) -> Callable[[_CallableRegionFuncType], Region]:
        """
        Decorator for constructing a single-block region, containing the implementation of a
        region with some input arguments.
        """

        if isinstance(input_types, ArrayAttr):
            input_types = input_types.data

        def wrapper(func: _CallableRegionFuncType) -> Region:
            block = Block(arg_types=input_types)
            builder = Builder.at_start(block)

            func(builder, block.args)

            region = Region(block)
            return region

        return wrapper

    @overload
    @staticmethod
    def region(
        input: Sequence[Attribute] | ArrayAttr[Attribute],
    ) -> Callable[[_CallableRegionFuncType], Region]:
        """
        Annotation used to construct a Region tuple from a function.
        The annotation can be used in two ways:

        For regions that have inputs or outputs:
        ```
        @Builder.region(input_types)
        def func(builder: Builder, args: tuple[BlockArgument, ...]) -> None:
            ...
        ```

        For regions that don't have inputs or outputs:
        ``` python
        @Builder.region
        def func(builder: Builder) -> None:
            ...
        ```
        """
        ...

    @overload
    @staticmethod
    def region(input: Callable[[Builder], None]) -> Region: ...

    @staticmethod
    def region(
        input: Sequence[Attribute] | ArrayAttr[Attribute] | Callable[[Builder], None]
    ) -> Callable[[_CallableRegionFuncType], Region] | Region:
        if isinstance(input, Callable):
            return Builder._region_no_args(input)
        else:
            return Builder._region_args(input)

    @staticmethod
    def _implicit_region_no_args(func: Callable[[], None]) -> Region:
        """
        Generates a single-block region.
        """
        block = Block()
        builder = Builder(InsertPoint.at_end(block))

        with ImplicitBuilder(builder):
            func()

        return Region(block)

    @staticmethod
    def _implicit_region_args(
        input_types: Sequence[Attribute] | ArrayAttr[Attribute],
    ) -> Callable[[_CallableImplicitRegionFuncType], Region]:
        """
        Decorator for constructing a single-block region, containing the implementation of a
        region with some input arguments.
        """

        if isinstance(input_types, ArrayAttr):
            input_types = input_types.data

        def wrapper(func: _CallableImplicitRegionFuncType) -> Region:
            block = Block(arg_types=input_types)
            builder = Builder(InsertPoint.at_end(block))

            with ImplicitBuilder(builder):
                func(block.args)

            region = Region(block)
            return region

        return wrapper

    @overload
    @staticmethod
    def implicit_region(
        input: Sequence[Attribute] | ArrayAttr[Attribute],
    ) -> Callable[[_CallableImplicitRegionFuncType], Region]:
        """
        Annotation used to construct a Region tuple from a function.
        The annotation can be used in two ways:

        For regions that have inputs or outputs:
        ```
        @Builder.implicit_region(input_types)
        def func(args: tuple[BlockArgument, ...]) -> None:
            ...
        ```

        For regions that don't have inputs or outputs:
        ``` python
        @Builder.implicit_region
        def func() -> None:
            ...
        ```
        """
        ...

    @overload
    @staticmethod
    def implicit_region(input: Callable[[], None]) -> Region: ...

    @staticmethod
    def implicit_region(
        input: Sequence[Attribute] | ArrayAttr[Attribute] | Callable[[], None]
    ) -> Callable[[_CallableImplicitRegionFuncType], Region] | Region:
        if isinstance(input, Callable):
            return Builder._implicit_region_no_args(input)
        else:
            return Builder._implicit_region_args(input)

    @staticmethod
    def assert_implicit():
        if ImplicitBuilder.get() is None:
            raise ValueError(
                "op_builder must be called within an implicit builder block"
            )


# Implicit builders


@dataclass
class _ImplicitBuilderStack(threading.local):
    """
    Stores the stack of implicit builders for use in @Builder.implicit_region, empty by
    default. There is a stack per thread, guaranteed by inheriting from `threading.local`.
    """

    stack: list[Builder] = field(default_factory=list)

    def push(self, builder: Builder) -> None:
        self.stack.append(builder)

    def get(self) -> Builder | None:
        if len(self.stack):
            return self.stack[-1]

    def pop(self, builder: Builder) -> Builder:
        popped = self.stack.pop()
        assert popped is builder
        return popped


class ImplicitBuilder(contextlib.AbstractContextManager[tuple[BlockArgument, ...]]):
    """
    Stores the current implicit builder context, consisting of the stack of builders in
    the current thread, and the current builder.

    Operations created within a `with` block of an implicit builder will be added to it.
    If there are nested implicit builder blocks, the operation will be added to the
    innermost one. Operations cannot be added to multiple blocks, and any attempt to do so
    will result in an exception.

    Example:

    ``` python
    from xdsl.dialects import arith

    block = Block()
    builder = Builder(block)

    with builder.implicit():
        arith.Constant.from_int_and_width(5, 32)

    assert len(block.ops) == 1
    assert isinstance(block.ops.first, arith.Constant)
    ```
    """

    _stack: ClassVar[_ImplicitBuilderStack] = _ImplicitBuilderStack()

    _builder: Builder

    def __init__(self, arg: Builder | Block | Region | None):
        if arg is None:
            # None option added as convenience to allow for extending optional regions in
            # ops easily
            raise ValueError("Cannot pass None to ImplicitBuidler init")
        if isinstance(arg, Region):
            arg = arg.block
        if isinstance(arg, Block):
            arg = Builder.at_end(arg)
        self._builder = arg

    def __enter__(self) -> tuple[BlockArgument, ...]:
        type(self)._stack.push(self._builder)
        return self._builder.insertion_point.block.args

    def __exit__(
        self,
        __exc_type: type[BaseException] | None,
        __exc_value: BaseException | None,
        __traceback: TracebackType | None,
    ) -> bool | None:
        type(self)._stack.pop(self._builder)

    @classmethod
    def get(cls) -> Builder | None:
        """
        Gets the topmost ImplicitBuilder on the stack.
        """
        return cls._stack.get()


_CallableRegionFuncType: TypeAlias = Callable[
    [Builder, tuple[BlockArgument, ...]], None
]
_CallableImplicitRegionFuncType: TypeAlias = Callable[[tuple[BlockArgument, ...]], None]


def _op_init_callback(op: Operation):
    if (b := ImplicitBuilder.get()) is not None:
        b.insert(op)


def _override_operation_post_init() -> None:
    old_post_init = Operation.__post_init__

    def new_post_init(self: Operation) -> None:
        old_post_init(self)
        _op_init_callback(self)

    Operation.__post_init__ = new_post_init


# set up the operation callback for implicit construction
_override_operation_post_init()<|MERGE_RESOLUTION|>--- conflicted
+++ resolved
@@ -8,18 +8,7 @@
 from typing import ClassVar, TypeAlias, overload
 
 from xdsl.dialects.builtin import ArrayAttr
-<<<<<<< HEAD
-from xdsl.ir import (
-    Attribute,
-    Block,
-    BlockArgument,
-    Operation,
-    OperationInvT,
-    Region,
-)
-=======
 from xdsl.ir import Attribute, Block, BlockArgument, Operation, OperationInvT, Region
->>>>>>> 9642077e
 from xdsl.rewriter import InsertPoint, Rewriter
 
 
