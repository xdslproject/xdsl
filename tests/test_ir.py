--- conflicted
+++ resolved
@@ -1,31 +1,16 @@
-<<<<<<< HEAD
+import pytest
+
 from typing import cast, Annotated
-import pytest
-
-from xdsl.ir import MLContext, Operation, Block, Region, ErasedSSAValue, SSAValue
-from xdsl.dialects.arith import Addi, Subi, Constant
-from xdsl.dialects.builtin import IntegerType, i32, IntegerAttr, ModuleOp, i64
-from xdsl.dialects.scf import If
-from xdsl.parser import XDSLParser
-from xdsl.dialects.builtin import Builtin
-=======
-import pytest
-
-from typing import cast
 
 from xdsl.dialects.arith import Arith, Addi, Subi, Constant
-from xdsl.dialects.builtin import Builtin, IntegerType, i32, IntegerAttr, ModuleOp
->>>>>>> 789c266c
+from xdsl.dialects.builtin import Builtin, IntegerType, i32, i64, IntegerAttr, ModuleOp
 from xdsl.dialects.func import Func
 from xdsl.dialects.cf import Cf
-<<<<<<< HEAD
+from xdsl.dialects.scf import If
+
+from xdsl.ir import MLContext, Operation, Block, Region, ErasedSSAValue, SSAValue
+from xdsl.parser import XDSLParser
 from xdsl.irdl import irdl_op_definition, Operand
-=======
-from xdsl.dialects.scf import If
-
-from xdsl.ir import MLContext, Operation, Block, Region, ErasedSSAValue
-from xdsl.parser import XDSLParser
->>>>>>> 789c266c
 
 
 def test_ops_accessor():
