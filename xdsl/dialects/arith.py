--- conflicted
+++ resolved
@@ -154,14 +154,6 @@
     rhs: Annotated[Operand, signlessIntegerLike]
     result: Annotated[OpResult, signlessIntegerLike]
 
-<<<<<<< HEAD
-    @staticmethod
-    def get(
-        operand1: Union[Operation, SSAValue], operand2: Union[Operation, SSAValue]
-    ) -> Addi:
-        operand1 = SSAValue.get(operand1)
-        return Addi.build(operands=[operand1, operand2], result_types=[operand1.typ])
-=======
     def __init__(
         self,
         operand1: Union[Operation, SSAValue],
@@ -171,7 +163,6 @@
         if result_type is None:
             result_type = SSAValue.get(operand1).typ
         super().__init__(operands=[operand1, operand2], result_types=[result_type])
->>>>>>> bb64e11a
 
 
 @irdl_op_definition
