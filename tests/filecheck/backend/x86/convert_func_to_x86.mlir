--- conflicted
+++ resolved
@@ -10,12 +10,7 @@
 // CHECK-NEXT:    x86_func.func @foo_const(%0 : !x86.reg<rsp>) -> !x86.reg<rax> {
 // CHECK-NEXT:      %1 = "test.op"() : () -> i32
 // CHECK-NEXT:      %2 = builtin.unrealized_conversion_cast %1 : i32 to !x86.reg
-<<<<<<< HEAD
 // CHECK-NEXT:      %3 = x86.ds.mov %2 : (!x86.reg) -> !x86.reg<rax>
-=======
-// CHECK-NEXT:      %3 = x86.get_register : () -> !x86.reg<rax>
-// CHECK-NEXT:      %4 = x86.rs.mov %2, %3 : (!x86.reg, !x86.reg<rax>) -> !x86.reg<rax>
->>>>>>> a3c87c8f
 // CHECK-NEXT:      x86_func.ret
 // CHECK-NEXT:    }
 // CHECK-NEXT:  }
@@ -54,12 +49,7 @@
 // CHECK-NEXT:      %f = "test.op"(%e, %14) : (i32, i32) -> i32
 // CHECK-NEXT:      %g = "test.op"(%f, %16) : (i32, i32) -> i32
 // CHECK-NEXT:      %17 = builtin.unrealized_conversion_cast %g : i32 to !x86.reg
-<<<<<<< HEAD
 // CHECK-NEXT:      %18 = x86.ds.mov %17 : (!x86.reg) -> !x86.reg<rax>
-=======
-// CHECK-NEXT:      %18 = x86.get_register : () -> !x86.reg<rax>
-// CHECK-NEXT:      %19 = x86.rs.mov %17, %18 : (!x86.reg, !x86.reg<rax>) -> !x86.reg<rax>
->>>>>>> a3c87c8f
 // CHECK-NEXT:      x86_func.ret
 // CHECK-NEXT:    }
 // CHECK-NEXT:  }