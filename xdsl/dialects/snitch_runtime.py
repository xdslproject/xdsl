--- conflicted
+++ resolved
@@ -5,20 +5,13 @@
     Operand,
     Operation,
     SSAValue,
-<<<<<<< HEAD
     operand_def,
     result_def,
+    ConstraintVar,
 )
-from xdsl.ir import OpResult, Dialect
-from xdsl.dialects.builtin import IntegerType, Signedness, IndexType
-=======
-    ConstraintVar,
-    Attribute,
-)
-from xdsl.ir import OpResult, Dialect
+from xdsl.ir import OpResult, Dialect, Attribute
 from xdsl.dialects.builtin import i32, i64, IndexType
-from typing import Annotated, Generic, TypeVar
->>>>>>> 833c9a1b
+from typing import Generic, TypeVar, Annotated
 
 tx_id = i32
 
@@ -41,11 +34,7 @@
     A base class for snitch runtime functions that get a certain value at runtime
     """
 
-<<<<<<< HEAD
-    result: OpResult = result_def(u32)
-=======
-    result: Annotated[OpResult, i32]
->>>>>>> 833c9a1b
+    result: OpResult = result_def(i32)
 
     def __init__(
         self,
@@ -82,29 +71,7 @@
     name = "snrt.cluster_hw_barrier"
 
 
-<<<<<<< HEAD
-@irdl_op_definition
-class DmaStart1DWideptrOp(SnitchRuntimeBaseOp):
-    """
-    Initiate an asynchronous 1D DMA transfer with wide 64-bit pointers
-    """
-
-    name = "snrt.dma_start_1d_wideptr"
-    src: Operand = operand_def(u64)
-    dst: Operand = operand_def(u64)
-    size: Operand = operand_def(IndexType)
-    transfer_id: OpResult = result_def(tx_id)
-
-    def __init__(
-        self,
-        src: Operation | SSAValue,
-        dst: Operation | SSAValue,
-        size: Operation | SSAValue,
-    ):
-        super().__init__(operands=[src, dst, size], result_types=[tx_id])
-=======
 _T = TypeVar("_T", bound=Attribute)
->>>>>>> 833c9a1b
 
 
 class DmaStart1DBaseOp(SnitchRuntimeBaseOp, Generic[_T], ABC):
@@ -112,19 +79,11 @@
     Initiate an asynchronous 1D DMA transfer
     """
 
-<<<<<<< HEAD
-    name = "snrt.dma_start_1d"
-    dst: Operand = operand_def(u32)
-    src: Operand = operand_def(u32)
+    T = Annotated[Attribute, ConstraintVar("T"), _T]
+    dst: Operand = operand_def(T)
+    src: Operand = operand_def(T)
     size: Operand = operand_def(IndexType)
     transfer_id: OpResult = result_def(tx_id)
-=======
-    T = Annotated[Attribute, ConstraintVar("T"), _T]
-    dst: Annotated[Operand, T]
-    src: Annotated[Operand, T]
-    size: Annotated[Operand, IndexType]
-    transfer_id: Annotated[OpResult, tx_id]
->>>>>>> 833c9a1b
 
     def __init__(
         self,
@@ -140,25 +99,14 @@
     Generic base class for starting asynchronous 2D DMA transfers
     """
 
-<<<<<<< HEAD
-    name = "snrt.dma_start_2d_wideptr"
-    dst: Operand = operand_def(u64)
-    src: Operand = operand_def(u64)
+    T = Annotated[Attribute, ConstraintVar("T"), _T]
+    dst: Operand = operand_def(T)
+    src: Operand = operand_def(T)
     dst_stride: Operand = operand_def(IndexType)
     src_stride: Operand = operand_def(IndexType)
     size: Operand = operand_def(IndexType)
     repeat: Operand = operand_def(IndexType)
     transfer_id: OpResult = result_def(tx_id)
-=======
-    T = Annotated[Attribute, ConstraintVar("T"), _T]
-    dst: Annotated[Operand, T]
-    src: Annotated[Operand, T]
-    dst_stride: Annotated[Operand, IndexType]
-    src_stride: Annotated[Operand, IndexType]
-    size: Annotated[Operand, IndexType]
-    repeat: Annotated[Operand, IndexType]
-    transfer_id: Annotated[OpResult, tx_id]
->>>>>>> 833c9a1b
 
     def __init__(
         self,
@@ -200,16 +148,6 @@
     """
 
     name = "snrt.dma_start_2d"
-<<<<<<< HEAD
-    dst: Operand = operand_def(u32)
-    src: Operand = operand_def(u32)
-    dst_stride: Operand = operand_def(IndexType)
-    src_stride: Operand = operand_def(IndexType)
-    size: Operand = operand_def(IndexType)
-    repeat: Operand = operand_def(IndexType)
-    transfer_id: OpResult = result_def(tx_id)
-=======
->>>>>>> 833c9a1b
 
 
 @irdl_op_definition
