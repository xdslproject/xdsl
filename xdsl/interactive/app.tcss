--- conflicted
+++ resolved
@@ -54,9 +54,7 @@
     layout: grid;
     grid-size: 1 2;
     grid-rows: 45% 55%;
-<<<<<<< HEAD
     background: $surface;
-=======
 }
 
 # Button
@@ -70,5 +68,4 @@
 
 .condensed #uncondense_button {
     display: block;
->>>>>>> 1f29d9f8
 }