from pathlib import Path

from xdsl.dialects import (
    affine,
    arith,
    func,
    memref,
    printf,
    riscv,
    riscv_func,
    scf,
)
from xdsl.dialects.builtin import Builtin, ModuleOp
from xdsl.ir import MLContext
from xdsl.transforms.dead_code_elimination import DeadCodeElimination
from xdsl.transforms.mlir_opt import MLIROptPass

from .dialects import toy
from .frontend.ir_gen import IRGen
from .frontend.parser import Parser
from .rewrites.inline_toy import InlineToyPass
<<<<<<< HEAD
from .rewrites.lower_printf_riscv import LowerPrintfRiscvPass
=======
from .rewrites.lower_memref_riscv import LowerMemrefToRiscv
>>>>>>> f6085701
from .rewrites.lower_to_toy_accelerator import LowerToToyAccelerator
from .rewrites.lower_toy_accelerator_to_riscv import LowerToyAccelerator
from .rewrites.lower_toy_affine import LowerToAffinePass
from .rewrites.optimise_toy import OptimiseToy
from .rewrites.setup_riscv_pass import SetupRiscvPass
from .rewrites.shape_inference import ShapeInferencePass


def context() -> MLContext:
    ctx = MLContext()
    ctx.register_dialect(affine.Affine)
    ctx.register_dialect(arith.Arith)
    ctx.register_dialect(Builtin)
    ctx.register_dialect(func.Func)
    ctx.register_dialect(memref.MemRef)
    ctx.register_dialect(printf.Printf)
    ctx.register_dialect(riscv_func.RISCV_Func)
    ctx.register_dialect(riscv.RISCV)
    ctx.register_dialect(scf.Scf)
    ctx.register_dialect(toy.Toy)
    return ctx


def parse_toy(program: str, ctx: MLContext | None = None) -> ModuleOp:
    mlir_gen = IRGen()
    module_ast = Parser(Path("in_memory"), program).parseModule()
    module_op = mlir_gen.ir_gen_module(module_ast)
    return module_op


def transform(
    ctx: MLContext,
    module_op: ModuleOp,
    *,
    target: str = "riscv-assembly",
    accelerate: bool,
):
    if target == "toy":
        return

    OptimiseToy().apply(ctx, module_op)

    if target == "toy-opt":
        return

    InlineToyPass().apply(ctx, module_op)

    if target == "toy-inline":
        return

    ShapeInferencePass().apply(ctx, module_op)

    if target == "toy-infer-shapes":
        return

    LowerToAffinePass().apply(ctx, module_op)
    module_op.verify()

    if accelerate:
        LowerToToyAccelerator().apply(ctx, module_op)
        module_op.verify()

    if target == "affine":
        return

    MLIROptPass(
        [
            "--allow-unregistered-dialect",
            "--canonicalize",
            "--cse",
            "--lower-affine",
            "--mlir-print-op-generic",
        ]
    ).apply(ctx, module_op)

    if target == "scf":
        return

    # When the commented passes are uncommented, we can print RISC-V assembly

    SetupRiscvPass().apply(ctx, module_op)
    # LowerFuncToRiscvFunc().apply(ctx, module_op)
    LowerToyAccelerator().apply(ctx, module_op)
<<<<<<< HEAD
    # LowerMemrefToRiscv().apply(ctx, module_op)
    LowerPrintfRiscvPass().apply(ctx, module_op)
=======
    LowerMemrefToRiscv().apply(ctx, module_op)
    # LowerPrintfRiscvPass().apply(ctx, module_op)
>>>>>>> f6085701
    # LowerArithRiscvPass().apply(ctx, module_op)
    DeadCodeElimination().apply(ctx, module_op)
    # ReconcileUnrealizedCastsPass().apply(ctx, module_op)

    DeadCodeElimination().apply(ctx, module_op)

    module_op.verify()

    if target == "riscv":
        return

    raise ValueError(f"Unknown target option {target}")<|MERGE_RESOLUTION|>--- conflicted
+++ resolved
@@ -19,11 +19,8 @@
 from .frontend.ir_gen import IRGen
 from .frontend.parser import Parser
 from .rewrites.inline_toy import InlineToyPass
-<<<<<<< HEAD
+from .rewrites.lower_memref_riscv import LowerMemrefToRiscv
 from .rewrites.lower_printf_riscv import LowerPrintfRiscvPass
-=======
-from .rewrites.lower_memref_riscv import LowerMemrefToRiscv
->>>>>>> f6085701
 from .rewrites.lower_to_toy_accelerator import LowerToToyAccelerator
 from .rewrites.lower_toy_accelerator_to_riscv import LowerToyAccelerator
 from .rewrites.lower_toy_affine import LowerToAffinePass
@@ -107,13 +104,8 @@
     SetupRiscvPass().apply(ctx, module_op)
     # LowerFuncToRiscvFunc().apply(ctx, module_op)
     LowerToyAccelerator().apply(ctx, module_op)
-<<<<<<< HEAD
-    # LowerMemrefToRiscv().apply(ctx, module_op)
+    LowerMemrefToRiscv().apply(ctx, module_op)
     LowerPrintfRiscvPass().apply(ctx, module_op)
-=======
-    LowerMemrefToRiscv().apply(ctx, module_op)
-    # LowerPrintfRiscvPass().apply(ctx, module_op)
->>>>>>> f6085701
     # LowerArithRiscvPass().apply(ctx, module_op)
     DeadCodeElimination().apply(ctx, module_op)
     # ReconcileUnrealizedCastsPass().apply(ctx, module_op)
