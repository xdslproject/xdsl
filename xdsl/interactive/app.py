--- conflicted
+++ resolved
@@ -68,15 +68,9 @@
     input_text_area = TextArea(id="input")
     output_text_area = OutputTextArea(id="output")
 
-<<<<<<< HEAD
-    list_of_passes = get_all_passes()
-    """Contains the list of xDSL passes."""
-
     query_label = Label("", id="selected_passes_label")
     """Display's user selected passes"""
 
-=======
->>>>>>> 12ae70cd
     passes_selection_list: SelectionList[type[ModulePass]] = SelectionList(
         id="passes_selection_list"
     )
