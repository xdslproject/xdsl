--- conflicted
+++ resolved
@@ -522,15 +522,9 @@
         self, data: float | FloatData, type: int | _FloatAttrType | AnyFloat
     ) -> None:
         if isinstance(data, FloatData):
-<<<<<<< HEAD
-            new_data = data
-        else:
-            new_data = FloatData(data)
-=======
             data_attr = data
         else:
             data_attr = FloatData(data)
->>>>>>> 042027a5
         if isinstance(type, int):
             if type == 16:
                 type = Float16Type()
@@ -544,11 +538,7 @@
                 type = Float128Type()
             else:
                 raise ValueError(f"Invalid bitwidth: {type}")
-<<<<<<< HEAD
-        super().__init__([new_data, type])
-=======
         super().__init__([data_attr, type])
->>>>>>> 042027a5
 
 
 AnyFloatAttr: TypeAlias = FloatAttr[AnyFloat]
