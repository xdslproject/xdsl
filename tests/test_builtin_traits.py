"""
Test the usage of builtin traits.
"""

import pytest

from xdsl.dialects import arith, builtin
from xdsl.dialects.builtin import ModuleOp
from xdsl.dialects.test import TestOp
from xdsl.ir import Block, Region
from xdsl.irdl import (
    AttrSizedRegionSegments,
    IRDLOperation,
<<<<<<< HEAD
    AttrSizedRegionSegments,
=======
    OptRegion,
>>>>>>> 623518ec
    OptSuccessor,
    irdl_op_definition,
    opt_region_def,
    opt_successor_def,
    region_def,
    OptRegion,
    opt_region_def,
)
from xdsl.traits import (
    HasParent,
    IsolatedFromAbove,
    IsTerminator,
    NoTerminator,
    SingleBlockImplicitTerminator,
    ensure_terminator,
<<<<<<< HEAD
    IsolatedFromAbove,
=======
>>>>>>> 623518ec
)
from xdsl.utils.exceptions import VerifyException


@irdl_op_definition
class ParentOp(IRDLOperation):
    name = "test.parent"

    region: Region = region_def()

    traits = frozenset([NoTerminator()])


@irdl_op_definition
class Parent2Op(IRDLOperation):
    name = "test.parent2"

    region: Region = region_def()

    traits = frozenset([NoTerminator()])


@irdl_op_definition
class HasParentOp(IRDLOperation):
    """
    An operation expecting a 'test.parent_op' parent.
    """

    name = "test.has_parent"

    traits = frozenset([HasParent(ParentOp)])


@irdl_op_definition
class HasMultipleParentOp(IRDLOperation):
    """
    An operation expecting one of multiple parent types.
    """

    name = "test.has_multiple_parent"

    traits = frozenset([HasParent((ParentOp, Parent2Op))])


def test_has_parent_no_parent():
    """
    Test that an operation with an HasParentOp trait
    fails with no parents.
    """
    has_parent_op = HasParentOp()
    with pytest.raises(
        VerifyException, match="'test.has_parent' expects parent op 'test.parent'"
    ):
        has_parent_op.verify()

    has_multiple_parent_op = HasMultipleParentOp()
    message = (
        "'test.has_multiple_parent' expects parent op to "
        "be one of 'test.parent', 'test.parent2'"
    )
    with pytest.raises(VerifyException, match=message):
        has_multiple_parent_op.verify()


def test_has_parent_wrong_parent():
    """
    Test that an operation with an HasParentOp trait
    fails with a wrong parent.
    """
    module = ModuleOp([HasParentOp()])
    with pytest.raises(
        VerifyException, match="'test.has_parent' expects parent op 'test.parent'"
    ):
        module.verify()

    module = ModuleOp([HasMultipleParentOp()])
    message = (
        "'test.has_multiple_parent' expects parent op to "
        "be one of 'test.parent', 'test.parent2'"
    )
    with pytest.raises(VerifyException, match=message):
        module.verify()


def test_has_parent_verify():
    """
    Test that an operation with an HasParentOp trait
    expects a parent operation of the right type.
    """
    op = ParentOp(regions=[[HasParentOp()]])
    op.verify()

    op = ParentOp(regions=[[HasMultipleParentOp()]])
    op.verify()

    op = Parent2Op(regions=[[HasMultipleParentOp()]])
    op.verify()


@irdl_op_definition
class HasNoTerminatorOp(IRDLOperation):
    """
    An operation that can opt out from having a terminator.
    This requires the operation to have a single block.
    """

    name = "test.has_no_terminator"

    region: Region = region_def()

    traits = frozenset([NoTerminator()])


def test_has_no_terminator_empty_block_with_single_block_region_requires_no_terminator():
    """
    Tests that an empty block belonging to a single-block region with parent
    operation requires no terminator operation if it has the NoTerminator trait.
    """
    block0 = Block([])
    region0 = Region([block0])
    _ = HasNoTerminatorOp.create(regions=[region0])

    block0.verify()


def test_has_no_terminator_empty_block_with_multi_block_region_fails():
    """
    Tests that an empty block belonging to a multi-block region with parent
    operation fails if it has the NoTerminator trait.
    """
    block0 = Block([])
    block1 = Block([])
    region0 = Region([block0, block1])
    op0 = HasNoTerminatorOp.create(regions=[region0])

    with pytest.raises(VerifyException, match="does not contain single-block regions"):
        op0.verify()


@irdl_op_definition
class IsTerminatorOp(IRDLOperation):
    """
    An operation that provides the IsTerminator trait.
    """

    name = "test.is_terminator"

    successor: OptSuccessor = opt_successor_def()

    traits = frozenset([IsTerminator()])


def test_is_terminator_without_successors_multi_block_parent_region_verify():
    """
    Test that an operation with an IsTerminator trait may not have successor
    blocks in a multi-block parent region.
    """

    block0 = Block([])
    # term op is the single op in its block
    block1 = Block([IsTerminatorOp.create()])
    region0 = Region([block0, block1])
    op0 = TestOp.create(regions=[region0])

    op0.verify()

    block2 = Block([])
    # term op with other ops in its block
    block3 = Block([TestOp.create(), IsTerminatorOp.create()])
    region1 = Region([block2, block3])
    op1 = TestOp.create(regions=[region1])

    op1.verify()


def test_is_terminator_without_successors_single_block_parent_region_verify():
    """
    Test that an operation with an IsTerminator trait may not have successor
    blocks in a single-block parent region.
    """
    # term op is the single op in its block
    block0 = Block([IsTerminatorOp.create()])
    region0 = Region([block0])
    op0 = TestOp.create(regions=[region0])

    op0.verify()

    # term op with other ops in its block
    block1 = Block([TestOp.create(), IsTerminatorOp.create()])
    region1 = Region([block1])
    op1 = TestOp.create(regions=[region1])

    op1.verify()


def test_is_terminator_fails_if_not_last_op_parent_block_in_single_block_region():
    """
    Test that an operation with an IsTerminator trait fails if it is not the
    last operation in its parent block in a single-block region.
    """
    block0 = Block([IsTerminatorOp.create(), TestOp.create()])
    region0 = Region([block0])
    op0 = TestOp.create(regions=[region0])

    with pytest.raises(
        VerifyException, match="must be the last operation in its parent block"
    ):
        op0.verify()


def test_is_terminator_fails_if_not_last_op_parent_block_in_multi_block_region():
    """
    Test that an operation without an IsTerminator trait verifies if it is not
    the last operation in its parent block in a multi-block region.
    """
    block0 = Block([IsTerminatorOp.create(), TestOp.create()])
    block1 = Block([])
    region0 = Region([block0, block1])
    op0 = TestOp.create(regions=[region0])

    with pytest.raises(
        VerifyException, match="must be the last operation in its parent block"
    ):
        op0.verify()


def test_no_terminator_op_with_is_terminator_op():
    """
    Test that an operation with a NoTerminator trait verifies if it contains a
    terminator operation (i.e., has the IsTerminator trait).
    """
    block0 = Block([IsTerminatorOp.create()])
    region0 = Region([block0])
    op0 = HasNoTerminatorOp.create(regions=[region0])

    op0.verify()


@irdl_op_definition
class IsSingleBlockImplicitTerminatorOp(IRDLOperation):
    """
    An operation that implements terminator to be used with an operation that uses the
    SingleBlockImplicitTerminator trait.
    """

    name = "test.is_single_block_implicit_terminator"

    # TODO fix circular reference
    # traits = frozenset([HasParent(HasSingleBlockImplicitTerminatorOp), IsTerminator()])
    # this is tracked by gh issue: https://github.com/xdslproject/xdsl/issues/1218
    traits = frozenset([IsTerminator()])


@irdl_op_definition
class HasSingleBlockImplicitTerminatorOp(IRDLOperation):
    """
    An operation that expects a single-block region and an implicit terminator trait for
    that block.
    """

    name = "test.has_single_block_implicit_terminator"

    irdl_options = [AttrSizedRegionSegments()]

    region: Region = region_def()
    opt_region: OptRegion = opt_region_def()

    traits = frozenset(
        [SingleBlockImplicitTerminator(IsSingleBlockImplicitTerminatorOp)]
    )

    def __post_init__(self):
        for trait in self.get_traits_of_type(SingleBlockImplicitTerminator):
            ensure_terminator(self, trait)


@irdl_op_definition
class HasSingleBlockImplicitTerminatorWrongCreationOp(IRDLOperation):
    """
    An operation that expects a single-block region and an implicit terminator trait for
    that block, but ensure_terminator() has not been called during construction.
    This exercises the SingleBlockImplicitTerminator.verify() checks.
    """

    name = "test.has_single_block_implicit_terminator_wrong_creation"

    irdl_options = [AttrSizedRegionSegments()]

    region: Region = region_def()
    opt_region: OptRegion = opt_region_def()

    traits = frozenset(
        [SingleBlockImplicitTerminator(IsSingleBlockImplicitTerminatorOp)]
    )


@irdl_op_definition
class HasSingleBlockImplicitTerminatorWrongCreationOp2(IRDLOperation):
    """
    An operation that expects a single-block region and an implicit terminator trait for
    that block, but ensure_terminator() has not been called during construction.
    This exercises the SingleBlockImplicitTerminator.verify() checks that expects at
    least a terminator.
    This is achieved by adding the trait NoTerminator, but it should catch cases where
    these traits are used in a conflicting manner.
    """

    name = "test.has_single_block_implicit_terminator_wrong_creation2"

    irdl_options = [AttrSizedRegionSegments()]

    region: Region = region_def()
    opt_region: OptRegion = opt_region_def()

    traits = frozenset(
        [
            NoTerminator(),
            SingleBlockImplicitTerminator(IsSingleBlockImplicitTerminatorOp),
        ]
    )


def test_single_block_implicit_terminator_verify():
    # test empty single-region op
    op0 = HasSingleBlockImplicitTerminatorOp(regions=[Region(), []])
    op0.verify()
    assert len(op0.region.blocks[0].ops) == 1

    # test empty multi-region op
    op1 = HasSingleBlockImplicitTerminatorOp(regions=[Region(), Region()])
    op1.verify()
    assert len(op1.region.blocks[0].ops) == 1
    assert op1.opt_region is not None and len(op1.opt_region.blocks[0].ops) == 1

    # test non-empty multi-region op
    op2 = HasSingleBlockImplicitTerminatorOp(regions=[Region(Block()), Region()])
    op2.verify()
    assert len(op2.region.blocks[0].ops) == 1
    assert op2.opt_region is not None and len(op2.opt_region.blocks[0].ops) == 1

    # test non-empty multi-region op with non-terminator operation
    op3 = HasSingleBlockImplicitTerminatorOp(
        regions=[Region(Block([TestOp.create()])), Region()]
    )
    op3.verify()
    assert len(op3.region.blocks[0].ops) == 2
    assert op3.opt_region is not None and len(op3.opt_region.blocks[0].ops) == 1

    # test non-empty multi-region op with correct terminator already there
    op4 = HasSingleBlockImplicitTerminatorOp(
        regions=[Region(Block([IsSingleBlockImplicitTerminatorOp.create()])), Region()]
    )
    op4.verify()
    assert len(op4.region.blocks[0].ops) == 1
    assert op4.opt_region is not None and len(op4.opt_region.blocks[0].ops) == 1


def test_single_block_implicit_terminator_with_correct_construction_fail():
    """
    Tests SingleBlockImplicitTerminator when ensure_terminator has been called during
    operation creation
    """

    # test multi-block region op
    with pytest.raises(VerifyException, match="does not contain single-block regions"):
        HasSingleBlockImplicitTerminatorOp(
            regions=[Region([Block(), Block()]), Region()]
        )

    # test single-block region op with wrong terminator
    with pytest.raises(
        VerifyException, match="terminates with operation test.is_terminator"
    ):
        HasSingleBlockImplicitTerminatorOp(
            regions=[Region(Block([IsTerminatorOp.create()])), Region()]
        )


def test_single_block_implicit_terminator_with_wrong_construction_fail():
    """
    Tests SingleBlockImplicitTerminator when ensure_terminator has not been called during
    operation creation
    """

    op0 = HasSingleBlockImplicitTerminatorWrongCreationOp(
        regions=[Region([Block(), Block()]), Region()]
    )
    # test multi-block region op
    with pytest.raises(VerifyException, match="does not contain single-block regions"):
        op0.verify()

    op1 = HasSingleBlockImplicitTerminatorWrongCreationOp(
        regions=[Region(Block([IsTerminatorOp.create()])), Region()]
    )
    # test single-block region op with wrong terminator
    with pytest.raises(
        VerifyException, match="terminates with operation test.is_terminator"
    ):
        op1.verify()

    op2 = HasSingleBlockImplicitTerminatorWrongCreationOp2(
        regions=[Region(Block()), Region()]
    )
    # test single-block region op with wrong terminator
    with pytest.raises(
        VerifyException,
        match="contains empty block instead of at least terminating with",
    ):
        op2.verify()


@irdl_op_definition
class IsolatedFromAboveOp(IRDLOperation):
    """
    An isolated from above operation.
    """

    name = "test.isolated_from_above"

    region: Region = region_def()

    traits = frozenset([IsolatedFromAbove(), NoTerminator()])


def test_isolated_from_above():
    # Empty Isolated is fine
    op = IsolatedFromAboveOp(regions=[Region()])
    op.verify()

    block = Block(arg_types=[builtin.i32])
    block.add_op(arith.Addi(block.args[0], block.args[0]))

    # Test a simple, properly Isolated
    op = IsolatedFromAboveOp(regions=[Region([block])])
    op.verify()

    # Check a simple isolation violation
    out_cst = arith.Constant.from_int_and_width(0, builtin.i32)
    out_block = Block(
        [
            out_cst,
            IsolatedFromAboveOp(
                regions=[Region(Block([arith.Addi(out_cst, out_cst)]))]
            ),
        ]
    )
    message = "Operation using value defined out of its IsolatedFromAbove parent!"
    with pytest.raises(VerifyException, match=message):
        out_block.verify()

    # Check a nested isolation violation
    out_cst = arith.Constant.from_int_and_width(0, builtin.i32)
    out_block = Block(
        [
            # This one is fine
            out_isolated := IsolatedFromAboveOp(
                regions=[
                    Region(
                        Block(
                            [
                                out_cst,
                                # This one is not!
                                in_isolated := IsolatedFromAboveOp(
                                    regions=[
                                        Region(Block([arith.Addi(out_cst, out_cst)]))
                                    ]
                                ),
                            ],
                        )
                    )
                ]
            ),
        ]
    )
    # Check that the IR as a whole is wrong
    message = "Operation using value defined out of its IsolatedFromAbove parent!"
    with pytest.raises(VerifyException, match=message):
        out_block.verify()
    # Check that the outer one in itself is fine
    out_isolated.verify(verify_nested_ops=False)
    # Check that the inner one is indeed failing to verify.
    with pytest.raises(VerifyException, match=message):
        in_isolated.verify()<|MERGE_RESOLUTION|>--- conflicted
+++ resolved
@@ -11,18 +11,12 @@
 from xdsl.irdl import (
     AttrSizedRegionSegments,
     IRDLOperation,
-<<<<<<< HEAD
-    AttrSizedRegionSegments,
-=======
     OptRegion,
->>>>>>> 623518ec
     OptSuccessor,
     irdl_op_definition,
     opt_region_def,
     opt_successor_def,
     region_def,
-    OptRegion,
-    opt_region_def,
 )
 from xdsl.traits import (
     HasParent,
@@ -31,10 +25,6 @@
     NoTerminator,
     SingleBlockImplicitTerminator,
     ensure_terminator,
-<<<<<<< HEAD
-    IsolatedFromAbove,
-=======
->>>>>>> 623518ec
 )
 from xdsl.utils.exceptions import VerifyException
 
