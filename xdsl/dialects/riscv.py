--- conflicted
+++ resolved
@@ -197,19 +197,12 @@
         name = self.data.name
         if name is None or name.startswith("j"):
             return
-<<<<<<< HEAD
-        if name not in self.register_class.ABI_INDEX_BY_NAME.keys():
-            raise VerifyException(
-                f"{name} is not in {self.register_class.ABI_INDEX_BY_NAME.keys()}"
-            )
+        if name not in self.register_class.ABI_INDEX_BY_NAME:
+            raise VerifyException(f"{name} not in RV32I")
 
     @staticmethod
     def generic_constraint_coercion(args: tuple[Any]) -> AttrConstraint:
         raise NotImplementedError()
-=======
-        if name not in Register.RV32I_INDEX_BY_NAME:
-            raise VerifyException(f"{name} not in RV32I")
->>>>>>> a241d20d
 
 
 @irdl_attr_definition
@@ -228,17 +221,8 @@
     A RISC-V float register type.
     """
 
-<<<<<<< HEAD
     name = "riscv.freg"
     register_class = FloatRegister
-=======
-    def verify(self) -> None:
-        name = self.data.name
-        if name is None or name.startswith("j"):
-            return
-        if name not in Register.RV32F_INDEX_BY_NAME:
-            raise VerifyException(f"{name} not in RV32F")
->>>>>>> a241d20d
 
 
 class Registers(ABC):
