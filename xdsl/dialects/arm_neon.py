--- conflicted
+++ resolved
@@ -214,7 +214,65 @@
 
 
 @irdl_op_definition
-<<<<<<< HEAD
+class DSSFmlaVecScalarOp(ARMInstruction):
+    """
+    Floating-point fused Multiply-Add to accumulator (mixed: first source operand is a vector, second is a scalar.
+    Destination is a vector)
+    This instruction multiplies the values in the first source operand by the second source operand,
+    adds the accumulated value from the destination operand, and writes the resulting values to the destination.
+    Encoding: FMLA <Vd>.<T>, <Vn>.<T>, <Vm>.<idx>.
+    Vd, Vn, Vm specify the regs. The <T> specifier determines element arrangement (size and count).
+    The <idx> specifier determines the index of Vm at which the second source operand (scalar) can be found,
+    preceded by a size specifier.
+
+    See external [documentation](https://developer.arm.com/documentation/100069/0606/SIMD-Vector-Instructions/FMLA--vector-).
+    """
+
+    name = "arm_neon.dss.fmla"
+    d = result_def(NEONRegisterType)
+    s1 = operand_def(NEONRegisterType)
+    s2 = operand_def(NEONRegisterType)
+    scalar_idx = attr_def(IntegerAttr[i8])
+    arrangement = attr_def(NeonArrangementAttr)
+
+    assembly_format = "$s1 `,` $s2 `[` $scalar_idx `]` $arrangement attr-dict `:` `(` type($s1) `,` type($s2) `)` `->` type($d)"
+
+    def __init__(
+        self,
+        s1: Operation | SSAValue,
+        s2: Operation | SSAValue,
+        *,
+        d: NEONRegisterType,
+        arrangement: NeonArrangement | NeonArrangementAttr,
+        comment: str | StringAttr | None = None,
+    ):
+        if isinstance(comment, str):
+            comment = StringAttr(comment)
+        if isinstance(arrangement, NeonArrangement):
+            arrangement = NeonArrangementAttr(arrangement)
+        super().__init__(
+            operands=(s1, s2),
+            attributes={
+                "comment": comment,
+                "arrangement": arrangement,
+            },
+            result_types=(d,),
+        )
+
+    def assembly_instruction_name(self) -> str:
+        return "fmla"
+
+    def assembly_line_args(self):
+        return (
+            VectorWithArrangement(self.d, self.arrangement),
+            VectorWithArrangement(self.s1, self.arrangement),
+            VectorWithArrangement(
+                self.s2, self.arrangement, index=self.scalar_idx.value.data
+            ),
+        )
+
+
+@irdl_op_definition
 class DVarSSt1Op(ARMInstruction):
     """
     Neon structure store instruction reads data from memory into 64-bit Neon registers.
@@ -240,50 +298,12 @@
             raise ValueError(
                 f"src_regs must contain between 1 and 4 elements, but got {len(self.src_regs)}."
             )
-=======
-class DSSFmlaVecScalarOp(ARMInstruction):
-    """
-    Floating-point fused Multiply-Add to accumulator (mixed: first source operand is a vector, second is a scalar.
-    Destination is a vector)
-    This instruction multiplies the values in the first source operand by the second source operand,
-    adds the accumulated value from the destination operand, and writes the resulting values to the destination.
-    Encoding: FMLA <Vd>.<T>, <Vn>.<T>, <Vm>.<idx>.
-    Vd, Vn, Vm specify the regs. The <T> specifier determines element arrangement (size and count).
-    The <idx> specifier determines the index of Vm at which the second source operand (scalar) can be found,
-    preceded by a size specifier.
-
-    See external [documentation](https://developer.arm.com/documentation/100069/0606/SIMD-Vector-Instructions/FMLA--vector-).
-    """
-
-    name = "arm_neon.dss.fmla"
-    d = result_def(NEONRegisterType)
-    s1 = operand_def(NEONRegisterType)
-    s2 = operand_def(NEONRegisterType)
-    scalar_idx = attr_def(IntegerAttr[i8])
-    arrangement = attr_def(NeonArrangementAttr)
-
-    assembly_format = "$s1 `,` $s2 `[` $scalar_idx `]` $arrangement attr-dict `:` `(` type($s1) `,` type($s2) `)` `->` type($d)"
-
-    def __init__(
-        self,
-        s1: Operation | SSAValue,
-        s2: Operation | SSAValue,
-        *,
-        d: NEONRegisterType,
-        arrangement: NeonArrangement | NeonArrangementAttr,
-        comment: str | StringAttr | None = None,
-    ):
->>>>>>> 2da85a98
         if isinstance(comment, str):
             comment = StringAttr(comment)
         if isinstance(arrangement, NeonArrangement):
             arrangement = NeonArrangementAttr(arrangement)
         super().__init__(
-<<<<<<< HEAD
             operands=[*src_regs],
-=======
-            operands=(s1, s2),
->>>>>>> 2da85a98
             attributes={
                 "comment": comment,
                 "arrangement": arrangement,
@@ -291,7 +311,6 @@
             result_types=(d,),
         )
 
-<<<<<<< HEAD
     def verify_(self) -> None:
         if not (1 <= len(self.src_regs) <= 4):
             raise VerifyException(
@@ -306,18 +325,6 @@
         return (
             *(VectorWithArrangement(s, self.arrangement) for s in self.src_regs),
             reg(self.d, is_ptr_to_mem=True),
-=======
-    def assembly_instruction_name(self) -> str:
-        return "fmla"
-
-    def assembly_line_args(self):
-        return (
-            VectorWithArrangement(self.d, self.arrangement),
-            VectorWithArrangement(self.s1, self.arrangement),
-            VectorWithArrangement(
-                self.s2, self.arrangement, index=self.scalar_idx.value.data
-            ),
->>>>>>> 2da85a98
         )
 
 
