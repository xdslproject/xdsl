from __future__ import annotations
from abc import ABC

from dataclasses import dataclass
from enum import Enum
from typing import (
    Iterable,
    Mapping,
    TypeAlias,
    List,
    cast,
    Type,
    Sequence,
    TYPE_CHECKING,
    Any,
    TypeVar,
    overload,
    Iterator,
)

from xdsl.ir import (
    Block,
    BlockOps,
    Data,
    TypeAttribute,
    ParametrizedAttribute,
    Operation,
    Region,
    Attribute,
    Dialect,
    SSAValue,
    AttributeCovT,
    AttributeInvT,
)

from xdsl.irdl import (
    AllOf,
    OpAttr,
    VarOpResult,
    VarOperand,
    VarRegion,
    irdl_attr_definition,
    attr_constr_coercion,
    irdl_data_definition,
    irdl_to_attr_constraint,
    irdl_op_definition,
    ParameterDef,
    SingleBlockRegion,
    Generic,
    GenericData,
    AttrConstraint,
    AnyAttr,
    IRDLOperation,
)
from xdsl.utils.deprecation import deprecated_constructor
from xdsl.utils.exceptions import VerifyException

if TYPE_CHECKING:
    from xdsl.parser import Parser
    from xdsl.printer import Printer


@irdl_attr_definition
class NoneAttr(ParametrizedAttribute):
    """An attribute representing the absence of an attribute."""

    name = "none"


@dataclass
class ArrayOfConstraint(AttrConstraint):
    """
    A constraint that enforces an ArrayData whose elements all satisfy
    the elem_constr.
    """

    elem_constr: AttrConstraint

    def __init__(self, constr: Attribute | Type[Attribute] | AttrConstraint):
        self.elem_constr = attr_constr_coercion(constr)

    def verify(self, attr: Attribute, constraint_vars: dict[str, Attribute]) -> None:
        if not isinstance(attr, Data):
            raise Exception(f"expected data ArrayData but got {attr}")
        for e in cast(ArrayAttr[Attribute], attr).data:
            self.elem_constr.verify(e, constraint_vars)


@irdl_attr_definition
class ArrayAttr(GenericData[tuple[AttributeCovT, ...]], Iterable[AttributeCovT]):
    name = "array"

    def __init__(self, param: Iterable[AttributeCovT]) -> None:
        super().__init__(tuple(param))

    @staticmethod
    def parse_parameter(parser: Parser) -> tuple[AttributeCovT]:
        data = parser.parse_comma_separated_list(
            parser.Delimiter.SQUARE, parser.parse_attribute
        )
        # the type system can't ensure that the elements are of type _ArrayAttrT
        result = cast(tuple[AttributeCovT], tuple(data))
        return result

    def print_parameter(self, printer: Printer) -> None:
        printer.print_string("[")
        printer.print_list(self.data, printer.print_attribute)
        printer.print_string("]")

    @staticmethod
    def generic_constraint_coercion(args: tuple[Any]) -> AttrConstraint:
        if len(args) == 1:
            return ArrayOfConstraint(irdl_to_attr_constraint(args[0]))
        if len(args) == 0:
            return ArrayOfConstraint(AnyAttr())
        raise TypeError(
            f"Attribute ArrayAttr expects at most type"
            f" parameter, but {len(args)} were given"
        )

    def verify(self) -> None:
        for idx, val in enumerate(self.data):
            if not isinstance(val, Attribute):
                raise VerifyException(
                    f"{self.name} data expects attribute list, but {idx} "
                    f"element is of type {type(val)}"
                )

    @staticmethod
    @deprecated_constructor
    def from_list(data: List[AttributeCovT]) -> ArrayAttr[AttributeCovT]:
        return ArrayAttr[AttributeCovT](data)

    def __len__(self):
        return len(self.data)

    def __iter__(self) -> Iterator[AttributeCovT]:
        return iter(self.data)


AnyArrayAttr: TypeAlias = ArrayAttr[Attribute]


@irdl_attr_definition
class StringAttr(Data[str]):
    name = "string"

    @staticmethod
    def parse_parameter(parser: Parser) -> str:
        return parser.parse_str_literal()

    def print_parameter(self, printer: Printer) -> None:
        printer.print_string(f'"{self.data}"')

    @staticmethod
    @deprecated_constructor
    def from_str(data: str) -> StringAttr:
        return StringAttr(data)

    @staticmethod
    @deprecated_constructor
    def from_int(data: int) -> StringAttr:
        return StringAttr(str(data))


@irdl_attr_definition
class SymbolNameAttr(ParametrizedAttribute):
    name = "symbol_name"
    data: ParameterDef[StringAttr]

    def __init__(self, data: str | StringAttr) -> None:
        if isinstance(data, str):
            data = StringAttr(data)
        super().__init__([data])

    @staticmethod
    @deprecated_constructor
    def from_str(data: str) -> SymbolNameAttr:
        return SymbolNameAttr(data)

    @staticmethod
    @deprecated_constructor
    def from_string_attr(data: StringAttr) -> SymbolNameAttr:
        return SymbolNameAttr(data)


@irdl_attr_definition
class SymbolRefAttr(ParametrizedAttribute):
    name = "symbol_ref"
    root_reference: ParameterDef[StringAttr]
    nested_references: ParameterDef[ArrayAttr[StringAttr]]

    def __init__(
        self,
        root: str | StringAttr,
        nested: list[str] | list[StringAttr] | ArrayAttr[StringAttr] = [],
    ) -> None:
        if isinstance(root, str):
            root = StringAttr(root)
        if isinstance(nested, list):
            nested = ArrayAttr(
                [StringAttr(x) if isinstance(x, str) else x for x in nested]
            )
        super().__init__([root, nested])

    @staticmethod
    @deprecated_constructor
    def from_str(root: str, nested: List[str] = []) -> SymbolRefAttr:
        return SymbolRefAttr(root, nested)

    @staticmethod
    @deprecated_constructor
    def from_string_attr(
        root: StringAttr, nested: List[StringAttr] = []
    ) -> SymbolRefAttr:
        return SymbolRefAttr(root, nested)

    def string_value(self):
        root = self.root_reference.data
        for ref in self.nested_references.data:
            root += "." + ref.data
        return root


@irdl_attr_definition
class IntAttr(Data[int]):
    name = "int"

    @staticmethod
    def parse_parameter(parser: Parser) -> int:
        data = parser.parse_integer()
        return data

    def print_parameter(self, printer: Printer) -> None:
        printer.print_string(f"{self.data}")

    @staticmethod
    @deprecated_constructor
    def from_int(data: int) -> IntAttr:
        return IntAttr(data)


class Signedness(Enum):
    "Signedness semantics for integer"

    SIGNLESS = 0
    "No signedness semantics"

    SIGNED = 1
    UNSIGNED = 2


@irdl_data_definition
class SignednessAttr(Data[Signedness]):
    name = "signedness"

    @staticmethod
    def parse_parameter(parser: Parser) -> Signedness:
        if parser.parse_optional_keyword("signless") is not None:
            return Signedness.SIGNLESS
        if parser.parse_optional_keyword("signed") is not None:
            return Signedness.SIGNED
        if parser.parse_optional_keyword("unsigned") is not None:
            return Signedness.UNSIGNED
        parser.raise_error("`signless`, `signed`, or `unsigned` expected")

    def print_parameter(self, printer: Printer) -> None:
        data = self.data
        if data == Signedness.SIGNLESS:
            printer.print_string("signless")
        elif data == Signedness.SIGNED:
            printer.print_string("signed")
        elif data == Signedness.UNSIGNED:
            printer.print_string("unsigned")
        else:
            raise ValueError(f"Invalid signedness {data}")

    @staticmethod
    @deprecated_constructor
    def from_enum(signedness: Signedness) -> SignednessAttr:
        return SignednessAttr(signedness)


@irdl_attr_definition
class IntegerType(ParametrizedAttribute, TypeAttribute):
    name = "integer_type"
    width: ParameterDef[IntAttr]
    signedness: ParameterDef[SignednessAttr]

    def __init__(
        self,
        data: int | IntAttr,
        signedness: Signedness | SignednessAttr = Signedness.SIGNLESS,
    ) -> None:
        if isinstance(data, int):
            data = IntAttr(data)
        if isinstance(signedness, Signedness):
            signedness = SignednessAttr(signedness)
        super().__init__([data, signedness])

    @staticmethod
    @deprecated_constructor
    def from_width(
        width: int, signedness: Signedness = Signedness.SIGNLESS
    ) -> IntegerType:
        return IntegerType(width, signedness)


i64 = IntegerType(64)
i32 = IntegerType(32)
i1 = IntegerType(1)


@irdl_attr_definition
class UnitAttr(ParametrizedAttribute):
    name = "unit"


@irdl_attr_definition
class IndexType(ParametrizedAttribute):
    name = "index"


_IntegerAttrTyp = TypeVar(
    "_IntegerAttrTyp", bound=IntegerType | IndexType, covariant=True
)
_IntegerAttrTypInv = TypeVar("_IntegerAttrTypInv", bound=IntegerType | IndexType)


@irdl_attr_definition
class IntegerAttr(Generic[_IntegerAttrTyp], ParametrizedAttribute):
    name = "integer"
    value: ParameterDef[IntAttr]
    typ: ParameterDef[_IntegerAttrTyp]

    @overload
<<<<<<< HEAD
    def __new__(
        cls,
        value: int | IntAttr,
        typ: _IntegerAttrTyp,
    ) -> IntegerAttr[_IntegerAttrTyp]:
        ...

    @overload
    def __new__(cls, value: int | IntAttr, typ: int) -> IntegerAttr[IntegerType]:
        ...

    @overload
    def __new__(cls) -> IntegerAttr[IntegerType]:
        ...

    # These overloads are required to make pyright infer the correct result type.
    def __new__(cls, *args: Any, **kwargs: Any) -> IntegerAttr[Any]:
        return super().__new__(cls)

    @overload
=======
>>>>>>> 93bf1196
    def __init__(
        self: IntegerAttr[_IntegerAttrTyp], value: int | IntAttr, typ: _IntegerAttrTyp
    ) -> None:
        ...

    @overload
    def __init__(
        self: IntegerAttr[IntegerType], value: int | IntAttr, typ: int
    ) -> None:
        ...

    def __init__(
        self, value: int | IntAttr, typ: int | IntegerType | IndexType
    ) -> None:
        if isinstance(value, int):
            value = IntAttr(value)
        if isinstance(typ, int):
            typ = IntegerType(typ)
        super().__init__([value, typ])

    @staticmethod
    def from_int_and_width(value: int, width: int) -> IntegerAttr[IntegerType]:
        return IntegerAttr(value, width)

    @staticmethod
    def from_index_int_value(value: int) -> IntegerAttr[IndexType]:
        return IntegerAttr(value, IndexType())

    def verify(self) -> None:
        if isinstance(self.typ, IntegerType):
            match self.typ.signedness.data:
                case Signedness.SIGNLESS:
                    min_value = -(1 << self.typ.width.data)
                    max_value = 1 << self.typ.width.data
                case Signedness.SIGNED:
                    min_value = -(1 << (self.typ.width.data - 1))
                    max_value = (1 << (self.typ.width.data - 1)) - 1
                case Signedness.UNSIGNED:
                    min_value = 0
                    max_value = (1 << self.typ.width.data) - 1
                case _:
                    assert False, "unreachable"

            if not (min_value <= self.value.data <= max_value):
                raise VerifyException(
                    f"Integer value {self.value.data} is out of range for "
                    f"type {self.typ} which supports values in the "
                    f"range [{min_value}, {max_value}]"
                )


AnyIntegerAttr: TypeAlias = IntegerAttr[IntegerType | IndexType]


@irdl_attr_definition
class BFloat16Type(ParametrizedAttribute, TypeAttribute):
    name = "bf16"


@irdl_attr_definition
class Float16Type(ParametrizedAttribute, TypeAttribute):
    name = "f16"


@irdl_attr_definition
class Float32Type(ParametrizedAttribute, TypeAttribute):
    name = "f32"


@irdl_attr_definition
class Float64Type(ParametrizedAttribute, TypeAttribute):
    name = "f64"


@irdl_attr_definition
class Float80Type(ParametrizedAttribute, TypeAttribute):
    name = "f80"


@irdl_attr_definition
class Float128Type(ParametrizedAttribute, TypeAttribute):
    name = "f128"


AnyFloat: TypeAlias = (
    BFloat16Type | Float16Type | Float32Type | Float64Type | Float80Type | Float128Type
)


@irdl_attr_definition
class FloatData(Data[float]):
    name = "float_data"

    @staticmethod
    def parse_parameter(parser: Parser) -> float:
        return float(parser.parse_number())

    def print_parameter(self, printer: Printer) -> None:
        printer.print_string(f"{self.data}")

    @staticmethod
    @deprecated_constructor
    def from_float(data: float) -> FloatData:
        return FloatData(data)


_FloatAttrTyp = TypeVar("_FloatAttrTyp", bound=AnyFloat, covariant=True)

_FloatAttrTypInv = TypeVar("_FloatAttrTypInv", bound=AnyFloat)


@irdl_attr_definition
class FloatAttr(Generic[_FloatAttrTyp], ParametrizedAttribute):
    name = "float"

    value: ParameterDef[FloatData]
    type: ParameterDef[_FloatAttrTyp]

    @overload
    def __init__(self, data: float | FloatData, type: _FloatAttrTyp) -> None:
        ...

    @overload
    def __init__(self, data: float | FloatData, type: int) -> None:
        ...

    def __init__(
        self, data: float | FloatData, type: int | _FloatAttrTyp | AnyFloat
    ) -> None:
        if isinstance(data, float):
            data = FloatData(data)
        if isinstance(type, int):
            if type == 16:
                type = Float16Type()
            elif type == 32:
                type = Float32Type()
            elif type == 64:
                type = Float64Type()
            elif type == 80:
                type = Float80Type()
            elif type == 128:
                type = Float128Type()
            else:
                raise ValueError(f"Invalid bitwidth: {type}")
        super().__init__([data, type])

    @staticmethod
    @deprecated_constructor
    def from_value(value: float, type: _FloatAttrTypInv) -> FloatAttr[_FloatAttrTypInv]:
        return FloatAttr(FloatData.from_float(value), type)

    @staticmethod
    @deprecated_constructor
    def from_float_and_width(value: float, width: int) -> FloatAttr[AnyFloat]:
        return FloatAttr(value, width)


AnyFloatAttr: TypeAlias = FloatAttr[AnyFloat]


@irdl_attr_definition
class ComplexType(ParametrizedAttribute, TypeAttribute):
    name = "complex"
    element_type: ParameterDef[IntegerType | AnyFloat]

    def __init__(self, element_type: IntegerType | AnyFloat) -> None:
        ParametrizedAttribute.__init__(self, [element_type])


@irdl_attr_definition
class DictionaryAttr(GenericData[dict[str, Attribute]]):
    name = "dictionary"

    @staticmethod
    def parse_parameter(parser: Parser) -> dict[str, Attribute]:
        return parser.parse_optional_dictionary_attr_dict()

    def print_parameter(self, printer: Printer) -> None:
        printer.print_string("{")
        printer.print_dictionary(
            self.data, printer.print_string_literal, printer.print_attribute
        )
        printer.print_string("}")

    @staticmethod
    def generic_constraint_coercion(args: tuple[Any]) -> AttrConstraint:
        raise Exception(f"Unsupported operation on {DictionaryAttr.name}")

    @staticmethod
    @deprecated_constructor
    def from_dict(data: dict[str | StringAttr, Attribute]) -> DictionaryAttr:
        to_add_data: dict[str, Attribute] = {}
        for k, v in data.items():
            # try to coerce keys into StringAttr
            if isinstance(k, StringAttr):
                k = k.data
            to_add_data[k] = v
        return DictionaryAttr(to_add_data)

    def verify(self) -> None:
        return super().verify()


@irdl_attr_definition
class TupleType(ParametrizedAttribute):
    name = "tuple"

    types: ParameterDef[ArrayAttr[Attribute]]

    def __init__(self, types: list[Attribute] | ArrayAttr[Attribute]) -> None:
        if isinstance(types, list):
            types = ArrayAttr(types)
        super().__init__([types])

    @staticmethod
    @deprecated_constructor
    def from_type_list(types: List[Attribute]) -> TupleType:
        return TupleType(types)


@irdl_attr_definition
class VectorType(Generic[AttributeCovT], ParametrizedAttribute, TypeAttribute):
    name = "vector"

    shape: ParameterDef[ArrayAttr[AnyIntegerAttr]]
    element_type: ParameterDef[AttributeCovT]
    num_scalable_dims: ParameterDef[IntAttr]

    def get_num_dims(self) -> int:
        return len(self.shape.data)

    def get_num_scalable_dims(self) -> int:
        return self.num_scalable_dims.data

    def get_shape(self) -> List[int]:
        return [i.value.data for i in self.shape.data]

    def verify(self):
        if self.get_num_scalable_dims() < 0:
            raise VerifyException(
                f"Number of scalable dimensions {self.get_num_dims()} cannot"
                " be negative"
            )
        if self.get_num_scalable_dims() > self.get_num_dims():
            raise VerifyException(
                f"Number of scalable dimensions {self.get_num_scalable_dims()}"
                " cannot be larger than number of dimensions"
                f" {self.get_num_dims()}"
            )

    @staticmethod
    def from_element_type_and_shape(
        referenced_type: AttributeInvT,
        shape: Iterable[int | IntegerAttr[IndexType]],
        num_scalable_dims: int | IntAttr = 0,
    ) -> VectorType[AttributeInvT]:
        if isinstance(num_scalable_dims, int):
            num_scalable_dims = IntAttr(num_scalable_dims)
        return VectorType(
            [
                ArrayAttr(
                    [
                        IntegerAttr[IntegerType].from_index_int_value(d)
                        if isinstance(d, int)
                        else d
                        for d in shape
                    ]
                ),
                referenced_type,
                num_scalable_dims,
            ]
        )

    @staticmethod
    def from_params(
        referenced_type: AttributeInvT,
        shape: ArrayAttr[IntegerAttr[IntegerType]] = ArrayAttr(
            [IntegerAttr.from_int_and_width(1, 64)]
        ),
        num_scalable_dims: IntAttr = IntAttr(0),
    ) -> VectorType[AttributeInvT]:
        return VectorType([shape, referenced_type, num_scalable_dims])


AnyVectorType: TypeAlias = VectorType[Attribute]


@irdl_attr_definition
class TensorType(Generic[AttributeCovT], ParametrizedAttribute, TypeAttribute):
    name = "tensor"

    shape: ParameterDef[ArrayAttr[AnyIntegerAttr]]
    element_type: ParameterDef[AttributeCovT]
    encoding: ParameterDef[Attribute]

    def get_num_dims(self) -> int:
        return len(self.shape.data)

    def get_shape(self) -> List[int]:
        return [i.value.data for i in self.shape.data]

    @staticmethod
    def from_type_and_list(
        referenced_type: AttributeInvT,
        shape: Iterable[int | IntegerAttr[IndexType]] | None = None,
        encoding: Attribute = NoneAttr(),
    ) -> TensorType[AttributeInvT]:
        if shape is None:
            shape = [1]
        return TensorType(
            [
                ArrayAttr(
                    [
                        IntegerAttr[IntegerType].from_index_int_value(d)
                        if isinstance(d, int)
                        else d
                        for d in shape
                    ]
                ),
                referenced_type,
                encoding,
            ]
        )

    @staticmethod
    def from_params(
        referenced_type: AttributeInvT,
        shape: AnyArrayAttr = AnyArrayAttr([IntegerAttr.from_int_and_width(1, 64)]),
        encoding: Attribute = NoneAttr(),
    ) -> TensorType[AttributeInvT]:
        return TensorType([shape, referenced_type, encoding])


AnyTensorType: TypeAlias = TensorType[Attribute]


@irdl_attr_definition
class UnrankedTensorType(Generic[AttributeCovT], ParametrizedAttribute, TypeAttribute):
    name = "unranked_tensor"

    element_type: ParameterDef[AttributeCovT]

    @staticmethod
    def from_type(referenced_type: AttributeInvT) -> UnrankedTensorType[AttributeInvT]:
        return UnrankedTensorType([referenced_type])


AnyUnrankedTensorType: TypeAlias = UnrankedTensorType[Attribute]


@dataclass(init=False)
class ContainerOf(AttrConstraint):
    """A type constraint that can be nested once in a vector or a tensor."""

    elem_constr: AttrConstraint

    def __init__(
        self, elem_constr: Attribute | type[Attribute] | AttrConstraint
    ) -> None:
        self.elem_constr = attr_constr_coercion(elem_constr)

    def verify(self, attr: Attribute, constraint_vars: dict[str, Attribute]) -> None:
        if isinstance(attr, VectorType) or isinstance(attr, TensorType):
            self.elem_constr.verify(attr.element_type, constraint_vars)  # type: ignore
        else:
            self.elem_constr.verify(attr, constraint_vars)


VectorOrTensorOf: TypeAlias = (
    VectorType[AttributeCovT]
    | TensorType[AttributeCovT]
    | UnrankedTensorType[AttributeCovT]
)

RankedVectorOrTensorOf: TypeAlias = (
    VectorType[AttributeCovT] | TensorType[AttributeCovT]
)


@dataclass
class VectorRankConstraint(AttrConstraint):
    """
    Constrain a vector to be of a given rank.
    """

    expected_rank: int
    """The expected vector rank."""

    def verify(self, attr: Attribute, constraint_vars: dict[str, Attribute]) -> None:
        if not isinstance(attr, VectorType):
            raise VerifyException(f"{attr} should be of type VectorType.")
        if attr.get_num_dims() != self.expected_rank:
            raise VerifyException(
                f"Expected vector rank to be {self.expected_rank}, got {attr.get_num_dims()}."
            )


@dataclass
class VectorBaseTypeConstraint(AttrConstraint):
    """
    Constrain a vector to be of a given base type.
    """

    expected_type: Attribute
    """The expected vector base type."""

    def verify(self, attr: Attribute, constraint_vars: dict[str, Attribute]) -> None:
        if not isinstance(attr, VectorType):
            raise VerifyException(f"{attr} should be of type VectorType.")
        if attr.element_type != self.expected_type:  # type: ignore
            raise VerifyException(
                f"Expected vector type to be {self.expected_type}, got {attr.element_type}."  # type: ignore
            )


@dataclass
class VectorBaseTypeAndRankConstraint(AttrConstraint):
    """
    Constrain a vector to be of a given rank and base type.
    """

    expected_type: Attribute
    """The expected vector base type."""

    expected_rank: int
    """The expected vector rank."""

    def verify(self, attr: Attribute, constraint_vars: dict[str, Attribute]) -> None:
        constraint = AllOf(
            [
                VectorBaseTypeConstraint(self.expected_type),
                VectorRankConstraint(self.expected_rank),
            ]
        )
        constraint.verify(attr, constraint_vars)


@irdl_attr_definition
class DenseIntOrFPElementsAttr(ParametrizedAttribute):
    name = "dense"
    type: ParameterDef[
        RankedVectorOrTensorOf[IntegerType]
        | RankedVectorOrTensorOf[IndexType]
        | RankedVectorOrTensorOf[AnyFloat]
    ]
    data: ParameterDef[ArrayAttr[AnyIntegerAttr] | ArrayAttr[AnyFloatAttr]]

    # The type stores the shape data
    @property
    def shape(self) -> List[int] | None:
        if isinstance(self.type, UnrankedTensorType):
            return None
        return self.type.get_shape()

    @property
    def shape_is_complete(self) -> bool:
        shape = self.shape
        if shape is None or not len(shape):
            return False

        n = 1
        for dim in shape:
            if dim < 1:
                # Dimensions need to be greater or equal to one
                return False
            n *= dim

        # Product of dimensions needs to equal length
        return n == len(self.data.data)

    @staticmethod
    def create_dense_index(
        type: RankedVectorOrTensorOf[IndexType],
        data: Sequence[int] | Sequence[IntegerAttr[IndexType]],
    ) -> DenseIntOrFPElementsAttr:
        if len(data) and isinstance(data[0], int):
            attr_list = [
                IntegerAttr.from_index_int_value(d) for d in cast(Sequence[int], data)
            ]
        else:
            attr_list = cast(Sequence[IntegerAttr[IndexType]], data)

        return DenseIntOrFPElementsAttr([type, ArrayAttr(attr_list)])

    @staticmethod
    def create_dense_int(
        type: RankedVectorOrTensorOf[IntegerType],
        data: Sequence[int] | Sequence[IntegerAttr[IntegerType]],
    ) -> DenseIntOrFPElementsAttr:
        if len(data) and isinstance(data[0], int):
            attr_list = [
                IntegerAttr[IntegerType](d, type.element_type)
                for d in cast(Sequence[int], data)
            ]
        else:
            attr_list = cast(Sequence[IntegerAttr[IntegerType]], data)

        return DenseIntOrFPElementsAttr([type, ArrayAttr(attr_list)])

    @staticmethod
    def create_dense_float(
        type: RankedVectorOrTensorOf[AnyFloat],
        data: Sequence[int | float] | Sequence[AnyFloatAttr],
    ) -> DenseIntOrFPElementsAttr:
        if len(data) and isinstance(data[0], int | float):
            attr_list = [
                FloatAttr(float(d), type.element_type)
                for d in cast(Sequence[int | float], data)
            ]
        else:
            attr_list = cast(Sequence[AnyFloatAttr], data)

        return DenseIntOrFPElementsAttr([type, ArrayAttr(attr_list)])

    @overload
    @staticmethod
    def from_list(
        type: RankedVectorOrTensorOf[AnyFloat | IntegerType | IndexType],
        data: Sequence[int]
        | Sequence[IntegerAttr[IndexType]]
        | Sequence[IntegerAttr[IntegerType]],
    ) -> DenseIntOrFPElementsAttr:
        ...

    @overload
    @staticmethod
    def from_list(
        type: RankedVectorOrTensorOf[AnyFloat | IntegerType | IndexType],
        data: Sequence[int | float] | Sequence[AnyFloatAttr],
    ) -> DenseIntOrFPElementsAttr:
        ...

    @staticmethod
    def from_list(
        type: RankedVectorOrTensorOf[AnyFloat | IntegerType | IndexType],
        data: Sequence[int | float] | Sequence[AnyIntegerAttr] | Sequence[AnyFloatAttr],
    ) -> DenseIntOrFPElementsAttr:
        if isinstance(type.element_type, AnyFloat):
            new_type = cast(RankedVectorOrTensorOf[AnyFloat], type)
            new_data = cast(Sequence[int | float] | Sequence[FloatAttr[AnyFloat]], data)
            return DenseIntOrFPElementsAttr.create_dense_float(new_type, new_data)

        match type.element_type:
            case IntegerType():
                new_type = cast(RankedVectorOrTensorOf[IntegerType], type)
                new_data = cast(
                    Sequence[int] | Sequence[IntegerAttr[IntegerType]], data
                )
                return DenseIntOrFPElementsAttr.create_dense_int(new_type, new_data)
            case IndexType():
                new_type = cast(RankedVectorOrTensorOf[IndexType], type)
                new_data = cast(Sequence[int] | Sequence[IntegerAttr[IndexType]], data)
                return DenseIntOrFPElementsAttr.create_dense_index(new_type, new_data)

    @staticmethod
    def vector_from_list(
        data: Sequence[int] | Sequence[float], typ: IntegerType | IndexType | AnyFloat
    ) -> DenseIntOrFPElementsAttr:
        t = VectorType.from_element_type_and_shape(typ, [len(data)])
        return DenseIntOrFPElementsAttr.from_list(t, data)

    @staticmethod
    def tensor_from_list(
        data: Sequence[int]
        | Sequence[float]
        | Sequence[IntegerAttr[IndexType]]
        | Sequence[IntegerAttr[IntegerType]]
        | Sequence[AnyFloatAttr],
        typ: IntegerType | IndexType | AnyFloat,
        shape: Sequence[int],
    ) -> DenseIntOrFPElementsAttr:
        t = AnyTensorType.from_type_and_list(typ, shape)
        return DenseIntOrFPElementsAttr.from_list(t, data)


@irdl_attr_definition
class DenseResourceAttr(ParametrizedAttribute):
    name = "dense_resource"

    resource_handle: ParameterDef[StringAttr]

    # Should be a ShapedType, but this is not defined yet in xDSL
    type: ParameterDef[Attribute]

    @staticmethod
    def from_params(handle: str | StringAttr, type: Attribute) -> DenseResourceAttr:
        if isinstance(handle, str):
            handle = StringAttr(handle)
        return DenseResourceAttr([handle, type])


@irdl_attr_definition
class DenseArrayBase(ParametrizedAttribute):
    name = "array"

    elt_type: ParameterDef[IntegerType | AnyFloat]
    data: ParameterDef[ArrayAttr[IntAttr] | ArrayAttr[FloatData]]

    def verify(self):
        if isinstance(self.elt_type, IntegerType):
            for d in self.data.data:
                if isinstance(d, FloatData):
                    raise VerifyException(
                        "dense array of integer element type "
                        "should only contain integers"
                    )
        else:
            for d in self.data.data:
                if isinstance(d, IntAttr):
                    raise VerifyException(
                        "dense array of float element type "
                        "should only contain floats"
                    )

    @staticmethod
    def create_dense_int_or_index(
        typ: IntegerType | IndexType, data: Sequence[int] | Sequence[IntAttr]
    ) -> DenseArrayBase:
        if len(data) and isinstance(data[0], int):
            attr_list = [IntAttr(d) for d in cast(Sequence[int], data)]
        else:
            attr_list = cast(Sequence[IntAttr], data)

        return DenseArrayBase([typ, ArrayAttr(attr_list)])

    @staticmethod
    def create_dense_float(
        typ: AnyFloat, data: Sequence[int | float] | Sequence[FloatData]
    ) -> DenseArrayBase:
        if len(data) and isinstance(data[0], int | float):
            attr_list = [FloatData(float(d)) for d in cast(Sequence[int | float], data)]
        else:
            attr_list = cast(Sequence[FloatData], data)

        return DenseArrayBase([typ, ArrayAttr(attr_list)])

    @overload
    @staticmethod
    def from_list(
        type: IntegerType | IndexType, data: Sequence[int] | Sequence[IntAttr]
    ) -> DenseArrayBase:
        ...

    @overload
    @staticmethod
    def from_list(
        type: Attribute, data: Sequence[int | float] | Sequence[FloatData]
    ) -> DenseArrayBase:
        ...

    @staticmethod
    def from_list(
        type: Attribute,
        data: Sequence[int]
        | Sequence[int | float]
        | Sequence[IntAttr]
        | Sequence[FloatData],
    ) -> DenseArrayBase:
        if isinstance(type, IndexType | IntegerType):
            _data = cast(Sequence[int] | Sequence[IntAttr], data)
            return DenseArrayBase.create_dense_int_or_index(type, _data)
        elif isinstance(type, AnyFloat):
            _data = cast(Sequence[int | float] | Sequence[FloatData], data)
            return DenseArrayBase.create_dense_float(type, _data)
        else:
            raise TypeError(f"Unsupported element type {type}")

    def as_tuple(self) -> tuple[int, ...] | tuple[float, ...]:
        """
        Get the "raw" data out as a tuple. This will not
        apply the datatype restrictions that the array element
        type would suggest!

        e.g. given a dense<i8: 99999999, 255, 256>, as_tuple()
        would return 1234567, 255, 256 and not 135, 255, 0 (mod 256)
        """
        return tuple(x.data for x in self.data.data)


@irdl_attr_definition
class FunctionType(ParametrizedAttribute, TypeAttribute):
    name = "fun"

    inputs: ParameterDef[ArrayAttr[Attribute]]
    outputs: ParameterDef[ArrayAttr[Attribute]]

    @staticmethod
    def from_lists(
        inputs: Sequence[Attribute], outputs: Sequence[Attribute]
    ) -> FunctionType:
        return FunctionType([ArrayAttr(inputs), ArrayAttr(outputs)])

    @staticmethod
    def from_attrs(
        inputs: ArrayAttr[Attribute], outputs: ArrayAttr[Attribute]
    ) -> FunctionType:
        return FunctionType([inputs, outputs])


@irdl_attr_definition
class OpaqueAttr(ParametrizedAttribute):
    name = "opaque"

    ident: ParameterDef[StringAttr]
    value: ParameterDef[StringAttr]
    type: ParameterDef[Attribute]

    @staticmethod
    def from_strings(name: str, value: str, type: Attribute = NoneAttr()) -> OpaqueAttr:
        return OpaqueAttr([StringAttr(name), StringAttr(value), type])


@irdl_attr_definition
class StridedLayoutAttr(ParametrizedAttribute):
    """
    An attribute representing a strided layout of a shaped type.
    See https://mlir.llvm.org/docs/Dialects/Builtin/#stridedlayoutattr

    Contrary to MLIR, we represent dynamic offsets and strides with
    `NoneAttr`, and we do not restrict offsets and strides to 64-bits
    integers.
    """

    name = "strided"

    strides: ParameterDef[ArrayAttr[IntAttr | NoneAttr]]
    offset: ParameterDef[IntAttr | NoneAttr]

    def __init__(
        self,
        strides: ArrayAttr[IntAttr | NoneAttr]
        | Sequence[int | None | IntAttr | NoneAttr],
        offset: int | None | IntAttr | NoneAttr = 0,
    ) -> None:
        if not isinstance(strides, ArrayAttr):
            strides_values: list[IntAttr | NoneAttr] = []
            for stride in strides:
                if isinstance(stride, int):
                    strides_values.append(IntAttr(stride))
                elif stride is None:
                    strides_values.append(NoneAttr())
                else:
                    strides_values.append(stride)
            strides = ArrayAttr(strides_values)

        if isinstance(offset, int):
            offset = IntAttr(offset)
        if offset is None:
            offset = NoneAttr()

        super().__init__([strides, offset])


@irdl_op_definition
class UnrealizedConversionCastOp(IRDLOperation):
    name = "builtin.unrealized_conversion_cast"

    inputs: VarOperand
    outputs: VarOpResult

    @staticmethod
    def get(inputs: Sequence[SSAValue | Operation], result_type: Sequence[Attribute]):
        return UnrealizedConversionCastOp.build(
            operands=[inputs],
            result_types=[result_type],
        )


class UnregisteredOp(IRDLOperation, ABC):
    """
    An unregistered operation.

    Each unregistered op is registered as a subclass of `UnregisteredOp`,
    and op with different names have distinct subclasses.
    """

    name = "builtin.unregistered"

    op_name__: OpAttr[StringAttr]
    args: VarOperand
    res: VarOpResult
    regs: VarRegion

    @property
    def op_name(self) -> StringAttr:
        return self.op_name__  # type: ignore

    @classmethod
    def with_name(cls, name: str) -> type[Operation]:
        """
        Return a new unregistered operation type given a name.
        This function should not be called directly. Use methods from
        `MLContext` to get an `UnregisteredOp` type.
        """

        class UnregisteredOpWithName(UnregisteredOp):
            @classmethod
            def create(
                cls,
                operands: Sequence[SSAValue] | None = None,
                result_types: Sequence[Attribute] | None = None,
                attributes: dict[str, Attribute] | None = None,
                successors: Sequence[Block] | None = None,
                regions: Sequence[Region] | None = None,
            ):
                op = super().create(
                    operands, result_types, attributes, successors, regions
                )
                op.attributes["op_name__"] = StringAttr(name)
                return op

        return irdl_op_definition(UnregisteredOpWithName)


@irdl_attr_definition
class UnregisteredAttr(ParametrizedAttribute, ABC):
    """
    An unregistered attribute or type.

    Each unregistered attribute is registered as a subclass of
    `UnregisteredAttr`, and attribute with different names have
    distinct subclasses.

    Since attributes do not have a generic format, unregistered
    attributes represent their original parameters as a string,
    which is exactly the content parsed from the textual
    representation.
    """

    name = "builtin.unregistered"

    attr_name: ParameterDef[StringAttr]
    is_type: ParameterDef[IntAttr]
    value: ParameterDef[StringAttr]
    """
    This parameter is non-null is the attribute is a type, and null otherwise.
    """

    def __init__(
        self,
        attr_name: str | StringAttr,
        is_type: bool | IntAttr,
        value: str | StringAttr,
    ):
        if isinstance(attr_name, str):
            attr_name = StringAttr(attr_name)
        if isinstance(is_type, bool):
            is_type = IntAttr(int(is_type))
        if isinstance(value, str):
            value = StringAttr(value)
        super().__init__([attr_name, is_type, value])

    @classmethod
    def with_name_and_type(cls, name: str, is_type: bool) -> type[UnregisteredAttr]:
        """
        Return a new unregistered attribute type given a name and a
        boolean indicating if the attribute can be a type.
        This function should not be called directly. Use methods from
        `MLContext` to get an `UnregisteredAttr` type.
        """

        class UnregisteredAttrWithName(UnregisteredAttr):
            def verify(self):
                if self.attr_name.data != name:
                    raise VerifyException("Unregistered attribute name mismatch")
                if self.is_type.data != int(is_type):
                    raise VerifyException("Unregistered attribute is_type mismatch")

        class UnregisteredAttrTypeWithName(UnregisteredAttr, TypeAttribute):
            def verify(self):
                if self.attr_name.data != name:
                    raise VerifyException("Unregistered attribute name mismatch")
                if self.is_type.data != int(is_type):
                    raise VerifyException("Unregistered attribute is_type mismatch")

        if is_type:
            return UnregisteredAttrWithName
        else:
            return UnregisteredAttrTypeWithName


@irdl_op_definition
class ModuleOp(IRDLOperation):
    name = "builtin.module"

    body: SingleBlockRegion

    def __init__(
        self,
        ops: List[Operation] | Region,
        attributes: Mapping[str, Attribute] | None = None,
    ):
        if attributes is None:
            attributes = {}
        if isinstance(ops, Region):
            region = ops
        else:
            region = Region(Block(ops))
        super().__init__(regions=[region], attributes=attributes)

    @property
    def ops(self) -> BlockOps:
        return self.body.ops

    @classmethod
    def parse(cls, parser: Parser) -> ModuleOp:
        attributes = parser.parse_optional_attr_dict_with_keyword()
        if attributes is not None:
            attributes = attributes.data
        region = parser.parse_region()

        # Add a block if the region is empty
        if len(region.blocks) == 0:
            region.add_block(Block())

        return ModuleOp(region, attributes)

    def print(self, printer: Printer) -> None:
        if len(self.attributes) != 0:
            printer.print(" attributes {")
            printer.print_dictionary(self.attributes, printer.print, printer.print)
            printer.print("}")

        if not self.body.block.ops:
            # Do not print the entry block if the region has an empty block
            printer.print(" {\n")
            printer.print("}")
        else:
            printer.print(" ", self.body)


# FloatXXType shortcuts
bf16 = BFloat16Type()
f16 = Float16Type()
f32 = Float32Type()
f64 = Float64Type()
f80 = Float64Type()
f128 = Float64Type()


class ShapeType(ABC):
    def get_num_dims(self) -> int:
        ...

    def get_shape(self) -> tuple[int]:
        ...


Builtin = Dialect(
    [
        ModuleOp,
        UnregisteredOp,
        UnrealizedConversionCastOp,
    ],
    [
        UnregisteredAttr,
        # Attributes
        StringAttr,
        SymbolRefAttr,
        SymbolNameAttr,
        IntAttr,
        IntegerAttr,
        ArrayAttr,
        DictionaryAttr,
        DenseIntOrFPElementsAttr,
        DenseResourceAttr,
        UnitAttr,
        FloatData,
        NoneAttr,
        OpaqueAttr,
        # Types
        ComplexType,
        FunctionType,
        BFloat16Type,
        Float16Type,
        Float32Type,
        Float64Type,
        Float80Type,
        Float128Type,
        FloatAttr,
        SignednessAttr,
        TupleType,
        IntegerType,
        IndexType,
        VectorType,
        TensorType,
        UnrankedTensorType,
    ],
)<|MERGE_RESOLUTION|>--- conflicted
+++ resolved
@@ -334,29 +334,6 @@
     typ: ParameterDef[_IntegerAttrTyp]
 
     @overload
-<<<<<<< HEAD
-    def __new__(
-        cls,
-        value: int | IntAttr,
-        typ: _IntegerAttrTyp,
-    ) -> IntegerAttr[_IntegerAttrTyp]:
-        ...
-
-    @overload
-    def __new__(cls, value: int | IntAttr, typ: int) -> IntegerAttr[IntegerType]:
-        ...
-
-    @overload
-    def __new__(cls) -> IntegerAttr[IntegerType]:
-        ...
-
-    # These overloads are required to make pyright infer the correct result type.
-    def __new__(cls, *args: Any, **kwargs: Any) -> IntegerAttr[Any]:
-        return super().__new__(cls)
-
-    @overload
-=======
->>>>>>> 93bf1196
     def __init__(
         self: IntegerAttr[_IntegerAttrTyp], value: int | IntAttr, typ: _IntegerAttrTyp
     ) -> None:
