--- conflicted
+++ resolved
@@ -6,8 +6,8 @@
 from dataclasses import dataclass, field
 from io import StringIO
 from itertools import chain
-from typing import (TYPE_CHECKING, Any, Callable, Generic, Iterable, Protocol,
-                    Sequence, TypeVar, cast, Iterator, ClassVar)
+from typing import (TYPE_CHECKING, Any, Callable, Generic, Iterable, Mapping,
+                    Protocol, Sequence, TypeVar, cast, Iterator, ClassVar)
 from xdsl.utils.deprecation import deprecated
 
 # Used for cyclic dependencies in type hints
@@ -623,10 +623,6 @@
                                          attributes, successors, regions)
         return cast(OpT, op)
 
-<<<<<<< HEAD
-    def replace_operand(self, operand_idx: int, new_operand: SSAValue) -> None:
-        """Replace an operand with another operand."""
-=======
     @classmethod
     def build(
         cls: type[OpT],
@@ -661,7 +657,6 @@
         else:
             operand_idx = operand
 
->>>>>>> 7cdcb188
         self.operands = list(self._operands[:operand_idx]) + [
             new_operand
         ] + list(self._operands[operand_idx + 1:])
