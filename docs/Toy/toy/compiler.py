--- conflicted
+++ resolved
@@ -117,14 +117,8 @@
     LowerToyAccelerator().apply(ctx, module_op)
     LowerMemrefToRiscv().apply(ctx, module_op)
     LowerPrintfRiscvPass().apply(ctx, module_op)
-<<<<<<< HEAD
-    RISCVLowerArith().apply(ctx, module_op)
-    ScfToRiscvPass().apply(ctx, module_op)
-=======
-    CastArithFloatToInt().apply(ctx, module_op)
     ConvertArithToRiscvPass().apply(ctx, module_op)
     ConvertScfToRiscvPass().apply(ctx, module_op)
->>>>>>> c696c5b9
     DeadCodeElimination().apply(ctx, module_op)
     ReconcileUnrealizedCastsPass().apply(ctx, module_op)
 
