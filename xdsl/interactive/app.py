"""
An interactive command-line tool to explore compilation pipeline construction.

Execute `xdsl-gui` in your terminal to run it.

Run `textual run xdsl.interactive.app:InputApp --dev` to run in development mode. Please
be sure to install `textual-dev` to run this command.
"""

import argparse
import os
from collections.abc import Callable
from dataclasses import fields
from io import StringIO
from typing import Any, ClassVar

from textual import events, on
from textual.app import App, ComposeResult
from textual.containers import Horizontal, ScrollableContainer, Vertical
from textual.reactive import reactive
from textual.screen import Screen
from textual.widgets import Button, DataTable, Footer, Label, ListView, TextArea, Tree

from xdsl.dialects.builtin import ModuleOp
from xdsl.interactive.add_arguments_screen import AddArguments
from xdsl.interactive.get_all_available_passes import get_available_pass_list
from xdsl.interactive.load_file_screen import LoadFile
from xdsl.interactive.pass_list_item import PassListItem
from xdsl.interactive.pass_metrics import (
    count_number_of_operations,
    get_diff_operation_count,
)
from xdsl.interactive.passes import (
    ALL_PASSES,
    AvailablePass,
    apply_passes_to_module,
    get_new_registered_context,
)
from xdsl.parser import Parser
from xdsl.passes import ModulePass, PipelinePass, get_pass_argument_names_and_types
from xdsl.printer import Printer
from xdsl.tools.command_line_tool import get_all_passes
from xdsl.transforms import individual_rewrite
from xdsl.utils.exceptions import PassPipelineParseError
from xdsl.utils.parse_pipeline import PipelinePassSpec, parse_pipeline

from ._pasteboard import pyclip_copy


class OutputTextArea(TextArea):
    """Used to prevent users from being able to alter the Output TextArea."""

    async def _on_key(self, event: events.Key) -> None:
        event.prevent_default()


class InputApp(App[None]):
    """
    Interactive application for constructing compiler pipelines.
    """

    CSS_PATH = "app.tcss"

    BINDINGS = [
        ("d", "toggle_dark", "Toggle dark mode"),
        ("q", "quit_app", "Quit"),
    ]

    SCREENS: ClassVar[dict[str, type[Screen[Any]] | Callable[[], Screen[Any]]]] = {
        "add_arguments_screen": AddArguments,
        "load_file": LoadFile,
    }
    """
    A dictionary that maps names on to Screen objects.
    """

    INITIAL_IR_TEXT = """
        func.func @hello(%n : i32) -> i32 {
          %two = arith.constant 0 : i32
          %res = arith.addi %two, %n : i32
          func.return %res : i32
        }
        """

    current_module = reactive[ModuleOp | Exception | None](None)
    """
    Reactive variable used to save the current state of the modified Input TextArea
    (i.e. is the Output TextArea).
    """
    pass_pipeline = reactive(tuple[tuple[type[ModulePass], PipelinePassSpec], ...])
    """Reactive variable that saves the list of selected passes."""

    condense_mode = reactive(False, always_update=True)
    """Reactive boolean."""
    available_pass_list = reactive(tuple[AvailablePass, ...])
    """
    Reactive variable that saves the list of passes that have an effect on
    current_module.
    """

    input_text_area: TextArea
    """Input TextArea."""
    output_text_area: OutputTextArea
    """Output TextArea."""
    selected_passes_list_view: ListView
    """"ListView displaying the selected passes."""
    passes_tree: Tree[tuple[type[ModulePass], PipelinePassSpec | None]]
    """Tree displaying the passes available to apply."""

    input_operation_count_tuple = reactive(tuple[tuple[str, int], ...])
    """
    Saves the operation name and count of the input text area in a reactive tuple of
    tuples.
    """
    diff_operation_count_tuple = reactive(tuple[tuple[str, int, str], ...])
    """
    Saves the diff of the input_operation_count_tuple and the output_operation_count_tuple
    in a reactive tuple of tuples.
    """

    input_operation_count_datatable: DataTable[str | int]
    """DataTable displaying the operation names and counts of the input text area."""
    diff_operation_count_datatable: DataTable[str | int]
    """
    DataTable displaying the diff of operation names and counts of the input and output
    text areas.
    """

    current_argument_pass: tuple[tuple[type[ModulePass], PipelinePassSpec], ...] = ()
    """
    Saves a tuple containing the constructed ModulePass, PipelinePassSpec tuple of a pass with arguments requiring user input.
    """

    pre_loaded_input_text: str
    current_file_path: str
    pre_loaded_pass_pipeline: tuple[tuple[type[ModulePass], PipelinePassSpec], ...]

    def __init__(
        self,
        file_path: str | None = None,
        input_text: str | None = None,
        pass_pipeline: tuple[tuple[type[ModulePass], PipelinePassSpec], ...] = (),
    ):
        if file_path is None:
            self.current_file_path = ""
        else:
            self.current_file_path = file_path

        if input_text is None:
            self.pre_loaded_input_text = InputApp.INITIAL_IR_TEXT
        else:
            self.pre_loaded_input_text = input_text

        self.pre_loaded_pass_pipeline = pass_pipeline

        super().__init__()

    def compose(self) -> ComposeResult:
        """
        Creates the required widgets, events, etc.
        """
        self.input_text_area = TextArea(id="input")
        self.output_text_area = OutputTextArea(id="output")
        self.selected_passes_list_view = ListView(id="selected_passes_list_view")
        self.passes_tree = Tree(label=".", id="passes_tree")
        self.input_operation_count_datatable = DataTable(
            id="input_operation_count_datatable"
        )
        self.diff_operation_count_datatable = DataTable(
            id="diff_operation_count_datatable"
        )

        with Horizontal(id="top_container"):
            with Vertical(id="veritcal_tree_selected_passes_list_view"):
                yield self.selected_passes_list_view
                yield self.passes_tree
            with ScrollableContainer(id="buttons"):
                yield Button("Copy Query", id="copy_query_button")
                yield Button("Clear Passes", id="clear_passes_button")
                yield Button("Condense", id="condense_button")
                yield Button("Uncondense", id="uncondense_button")
                yield Button("Remove Last Pass", id="remove_last_pass_button")
                yield Button("Show Operation Count", id="show_operation_count_button")
                yield Button(
                    "Remove Operation Count", id="remove_operation_count_button"
                )
        with Horizontal(id="bottom_container"):
            with Horizontal(id="input_horizontal_container"):
                with Vertical(id="input_container"):
                    yield self.input_text_area
                    with Horizontal(id="input_horizontal"):
                        yield Button("Clear Input", id="clear_input_button")
                        yield Button("Load File", id="load_file_button")
                with ScrollableContainer(id="input_ops_container"):
                    yield self.input_operation_count_datatable

            with Horizontal(id="output_horizontal_container"):
                with Vertical(id="output_container"):
                    yield self.output_text_area
                    yield Button("Copy Output", id="copy_output_button")
                with ScrollableContainer(id="output_ops_container"):
                    yield self.diff_operation_count_datatable
        yield Footer()

    def on_mount(self) -> None:
        """Configure widgets in this application before it is first shown."""
        # Registers the theme for the Input/Output TextAreas
        self.input_text_area.theme = "vscode_dark"
        self.output_text_area.theme = "vscode_dark"

        # add titles for various widgets
        self.query_one("#input_container").border_title = "Input xDSL IR"
        self.query_one("#output_container").border_title = "Output xDSL IR"

        # initialize Tree to contain the pass options
        for n, module_pass in ALL_PASSES:
            self.passes_tree.root.add(
                label=n,
                data=(module_pass, None),
            )

        # initialize GUI with either specified input text or default example
        self.input_text_area.load_text(self.pre_loaded_input_text)

        # initialize DataTable with column names
        self.input_operation_count_datatable.add_columns("Operation", "Count")
        self.input_operation_count_datatable.zebra_stripes = True

        self.diff_operation_count_datatable.add_columns("Operation", "Count", "Diff")
        self.diff_operation_count_datatable.zebra_stripes = True

        # initialize GUI with specified pass pipeline
        self.pass_pipeline = self.pre_loaded_pass_pipeline

    def compute_available_pass_list(self) -> tuple[AvailablePass, ...]:
        """
        When any reactive variable is modified, this function (re-)computes the
        available_pass_list variable.
        """
        match self.current_module:
            case None:
                return tuple(AvailablePass(p.name, p, None) for _, p in ALL_PASSES)
            case Exception():
                return ()
            case ModuleOp():
                return get_available_pass_list(
                    self.input_text_area.text,
                    self.pass_pipeline,
                    self.condense_mode,
                    individual_rewrite.REWRITE_BY_NAMES,
                )

    def watch_available_pass_list(
        self,
        old_pass_list: tuple[AvailablePass, ...],
        new_pass_list: tuple[AvailablePass, ...],
    ) -> None:
        """
        Function called when the reactive variable available_pass_list changes - updates
        the ListView to display the latest pass options.
        """
        if old_pass_list != new_pass_list:
            self.passes_tree.clear()
            for pass_name, value, value_spec in new_pass_list:
                self.passes_tree.root.add(
                    label=pass_name,
                    data=(value, value_spec),
                )

    def get_pass_arguments(
        self,
        selected_pass_value: type[ModulePass],
        selected_pass_spec: PipelinePassSpec | None,
    ) -> None:
        """
        This function facilitates user input of pass concatenated_arg_val by navigating
        to the AddArguments screen, and subsequently parses the returned string upon
        screen dismissal and updates the reactive variable current_argument_pass to hold
        the constructed pass in a form ready to append to the pass_pipeline.
        """

        def add_pass_with_arguments_to_pass_pipeline(concatenated_arg_val: str) -> None:
            """
            Called when AddArguments Screen is dismissed. This function attempts to parse
            the returned string, and if successful, adds it to the pass_pipeline variable.
            In case of parsing failure, the AddArguments Screen is pushed, revealing the
            Parse Error.
            """
            # reset pass
            self.current_argument_pass = ()
            try:
                new_pass_with_arguments = list(
                    parse_pipeline(
                        f"{selected_pass_value.name}{{{concatenated_arg_val}}}"
                    )
                )[0]
                self.current_argument_pass = (
                    (selected_pass_value, new_pass_with_arguments),
                )
            except PassPipelineParseError as e:
                res = f"PassPipelineParseError: {e}"
                screen = AddArguments(TextArea(res, id="argument_text_area"))
                self.push_screen(screen, add_pass_with_arguments_to_pass_pipeline)

        # generates a string containing the concatenated_arg_val and types of the selected pass and initializes the AddArguments Screen to contain the string
        self.push_screen(
            AddArguments(
                TextArea(
                    get_pass_argument_names_and_types(selected_pass_value),
                    id="argument_text_area",
                )
            ),
            add_pass_with_arguments_to_pass_pipeline,
        )

    @on(Tree.NodeSelected, "#passes_tree")
    def update_pass_pipeline(
        self, event: Tree.NodeSelected[tuple[type[ModulePass], PipelinePassSpec | None]]
    ) -> None:
        """
        When a new selection is made, the reactive variable storing the list of selected
        passes is updated.
        """
        selected_pass = event.node
        if selected_pass.data is None:
            return

<<<<<<< HEAD
        # get instance
        selected_pass_value = selected_pass.data.module_pass
        selected_pass_spec = selected_pass.data.pass_spec

        # if selected_pass_value has arguments, call get_arguments_function to push screen for user input
        if fields(selected_pass_value) and selected_pass_spec is None:
            self.get_pass_arguments(selected_pass_value, selected_pass_spec)
            self.pass_pipeline = (
                *self.pass_pipeline,
                *self.current_argument_pass,
            )
        else:
            # if selected_pass_value contains no arguments add the selected pass to pass_pipeline
            if selected_pass_spec is None:
                selected_pass_spec = selected_pass_value().pipeline_pass_spec()
            # selected_pass_value is an "individual_rewrite", add the selected pass to pass_pipeline
            self.pass_pipeline = (
                *self.pass_pipeline,
                (selected_pass_value, selected_pass_spec),
            )
=======
        module_pass, pass_spec = selected_pass.data
        self.get_pass_arguments(module_pass, pass_spec)
>>>>>>> 2e891302

    def watch_pass_pipeline(self) -> None:
        """
        Function called when the reactive variable pass_pipeline changes - updates the
        label to display the respective generated query in the Label.
        """
        self.selected_passes_list_view.clear()
        for pass_value, value_spec in self.pass_pipeline:
            self.selected_passes_list_view.append(
                PassListItem(
                    Label(pass_value.name),
                    module_pass=pass_value,
                    pass_spec=value_spec,
                    name=pass_value.name,
                )
            )
        self.update_current_module()

    @on(TextArea.Changed, "#input")
    def update_current_module(self) -> None:
        """
        Function to parse the input and to apply the list of selected passes to it.
        """
        input_text = self.input_text_area.text
        if (input_text) == "":
            self.current_module = None
            self.current_get_condensed_list = ()
            self.update_input_operation_count_tuple(ModuleOp([], None))
            return
        try:
            ctx = get_new_registered_context()
            parser = Parser(ctx, input_text)
            module = parser.parse_module()
            self.update_input_operation_count_tuple(module)
            self.current_module = apply_passes_to_module(
                module, ctx, self.pass_pipeline
            )
        except Exception as e:
            self.current_module = e
            self.update_input_operation_count_tuple(ModuleOp([], None))

    def watch_current_module(self):
        """
        Function called when the reactive variable current_module changes - updates the
        Output TextArea.
        """
        match self.current_module:
            case None:
                output_text = "No input"
            case Exception() as e:
                output_stream = StringIO()
                Printer(output_stream).print(e)
                output_text = output_stream.getvalue()
            case ModuleOp():
                output_stream = StringIO()
                Printer(output_stream).print(self.current_module)
                output_text = output_stream.getvalue()

        self.output_text_area.load_text(output_text)
        self.update_operation_count_diff_tuple()

    def get_query_string(self) -> str:
        """
        Function returning a string containing the textual description of the pass
        pipeline generated thus far.
        """
        if self.current_file_path == "":
            query = "-p "
        else:
            query = self.current_file_path + " -p "

        if self.pass_pipeline:
            query += "'"
            query += ",".join(
                str(pipeline_pass_spec) for _, pipeline_pass_spec in self.pass_pipeline
            )
            query += "'"
        return f"xdsl-opt {query}"

    def update_input_operation_count_tuple(self, input_module: ModuleOp) -> None:
        """
        Function that updates the input_operation_datatable to display the operation
        names and counts in the input text area.
        """
        # sort tuples alphabetically by operation name
        self.input_operation_count_tuple = tuple(
            sorted(count_number_of_operations(input_module).items())
        )

    def watch_input_operation_count_tuple(self) -> None:
        """
        Function called when the reactive variable input_operation_count_tuple changes - updates the
        Input DataTable.
        """
        # clear datatable and add input_operation_count_tuple to DataTable
        self.input_operation_count_datatable.clear()
        self.input_operation_count_datatable.add_rows(self.input_operation_count_tuple)
        self.update_operation_count_diff_tuple()

    def update_operation_count_diff_tuple(self) -> None:
        """
        Function that updates the diff_operation_count_tuple to calculate the diff
        of the input and output operation counts.
        """
        match self.current_module:
            case None:
                output_operation_count_tuple = ()
            case Exception():
                output_operation_count_tuple = ()
            case ModuleOp():
                # sort tuples alphabetically by operation name
                output_operation_count_tuple = tuple(
                    (k, v)
                    for (k, v) in sorted(
                        count_number_of_operations(self.current_module).items()
                    )
                )
        self.diff_operation_count_tuple = get_diff_operation_count(
            self.input_operation_count_tuple, output_operation_count_tuple
        )

    def watch_diff_operation_count_tuple(self) -> None:
        """
        Function called when the reactive variable diff_operation_count_tuple changes
        - updates the Output DataTable.
        """
        self.diff_operation_count_datatable.clear()
        self.diff_operation_count_datatable.add_rows(self.diff_operation_count_tuple)

    def action_toggle_dark(self) -> None:
        """An action to toggle dark mode."""
        self.dark = not self.dark

    def action_quit_app(self) -> None:
        """An action to quit the app."""
        self.exit()

    @on(Button.Pressed, "#clear_input_button")
    def clear_input(self, event: Button.Pressed) -> None:
        """Input TextArea is cleared when "Clear Input" button is pressed."""
        self.input_text_area.clear()

    @on(Button.Pressed, "#copy_output_button")
    def copy_output(self, event: Button.Pressed) -> None:
        """Output TextArea is copied when "Copy Output" button is pressed."""
        pyclip_copy(self.output_text_area.text)

    @on(Button.Pressed, "#copy_query_button")
    def copy_query(self, event: Button.Pressed) -> None:
        """Selected passes/query Label is copied when "Copy Query" button is pressed."""
        pyclip_copy(self.get_query_string())

    @on(Button.Pressed, "#clear_passes_button")
    def clear_passes(self, event: Button.Pressed) -> None:
        """Selected passes cleared when "Clear Passes" button is pressed."""
        self.pass_pipeline = ()

    @on(Button.Pressed, "#condense_button")
    def condense(self, event: Button.Pressed) -> None:
        """
        Displayed passes are filtered to display only those passes that have an affect
        on current_module when "Condense" Button is pressed.
        """
        self.condense_mode = True
        self.add_class("condensed")

    @on(Button.Pressed, "#uncondense_button")
    def uncondense(self, event: Button.Pressed) -> None:
        """
        Displayed passes are filtered to display all available passes when "Uncondense"
        Button is pressed.
        """
        self.condense_mode = False
        self.remove_class("condensed")

    @on(Button.Pressed, "#show_operation_count_button")
    def show_operation_count_button(self, event: Button.Pressed) -> None:
        """Operation Count is displayed when "Show Operation Count" button is pressed."""
        self.add_class("operation_count_shown")

    @on(Button.Pressed, "#remove_operation_count_button")
    def remove_operation_count_button(self, event: Button.Pressed) -> None:
        """Operation Count is removed when "Remove Operation Count" button is pressed."""
        self.remove_class("operation_count_shown")

    @on(Button.Pressed, "#remove_last_pass_button")
    def remove_last_pass(self, event: Button.Pressed) -> None:
        """Last selected pass removed when "Remove Last Pass" button is pressed."""
        self.pass_pipeline = self.pass_pipeline[:-1]

    @on(Button.Pressed, "#load_file_button")
    def load_file(self, event: Button.Pressed) -> None:
        """
        Pushes screen displaying DirectoryTree widget when "Load File" button is pressed.
        """

        def check_load_file(file_path: str) -> None:
            """
            Called when LoadFile is dismissed. Loads selected file into
            input_text_area.
            """
            # Clear Input TextArea and Pass Pipeline
            self.pass_pipeline = ()
            self.input_text_area.clear()

            try:
                if os.path.exists(file_path):
                    # Open the file and read its contents
                    with open(file_path) as file:
                        file_contents = file.read()
                        self.input_text_area.load_text(file_contents)
                    self.current_file_path = file_path
                else:
                    self.input_text_area.load_text(
                        f"The file '{file_path}' does not exist."
                    )
            except Exception as e:
                self.input_text_area.load_text(str(e))

        self.push_screen("load_file", check_load_file)


def main():
    arg_parser = argparse.ArgumentParser()
    arg_parser.add_argument(
        "input_file", type=str, nargs="?", help="path to input file"
    )

    available_passes = ",".join([name for name in get_all_passes()])
    arg_parser.add_argument(
        "-p",
        "--passes",
        required=False,
        help="Delimited list of passes." f" Available passes are: {available_passes}",
        type=str,
        default="",
    )
    args = arg_parser.parse_args()

    file_path = args.input_file
    if file_path is not None:
        # Open the file and read its contents
        with open(file_path) as file:
            file_contents = file.read()
    else:
        file_contents = None

    pass_spec_pipeline = list(parse_pipeline(args.passes))
    pass_list = get_all_passes()
    pipeline = tuple(PipelinePass.build_pipeline_tuples(pass_list, pass_spec_pipeline))

    return InputApp(file_path, file_contents, pipeline).run()


if __name__ == "__main__":
    main()<|MERGE_RESOLUTION|>--- conflicted
+++ resolved
@@ -325,10 +325,8 @@
         if selected_pass.data is None:
             return
 
-<<<<<<< HEAD
         # get instance
-        selected_pass_value = selected_pass.data.module_pass
-        selected_pass_spec = selected_pass.data.pass_spec
+        selected_pass_value, selected_pass_spec = selected_pass.data
 
         # if selected_pass_value has arguments, call get_arguments_function to push screen for user input
         if fields(selected_pass_value) and selected_pass_spec is None:
@@ -346,10 +344,6 @@
                 *self.pass_pipeline,
                 (selected_pass_value, selected_pass_spec),
             )
-=======
-        module_pass, pass_spec = selected_pass.data
-        self.get_pass_arguments(module_pass, pass_spec)
->>>>>>> 2e891302
 
     def watch_pass_pipeline(self) -> None:
         """
