// RUN: XDSL_ROUNDTRIP

%t0, %t1 = "test.op"(): () -> (tensor<1x2x6xf32>, tensor<1x2x6xf32>)
%t2, %t3 = "test.op"(): () -> (tensor<3x2xf32>, tensor<1x2xf32>)
%t4, %t5 = "test.op"(): () -> (tensor<3x1x2xf32>, tensor<3x4x1xf32>)
%t6, %t7 = "test.op"(): () -> (tensor<1x5x1x3xf32>, tensor<2x1x6x3xf32>)
%t8 = "test.op"(): () -> (tensor<3x4xf32>)
%t9, %t10, %t11 = "test.op"(): () -> (tensor<2x2xf32>, tensor<2x2xf32>, tensor<2x2xf32>)
%t12, %t13, %t14 = "test.op"(): () -> (tensor<5x3xf32>, tensor<3x2xf32>, tensor<5x2xf32>)
%t15,%t16 = "test.op"(): () -> (tensor<48x256x64xf32>, tensor<3xi64>)
%t17,%t18 = "test.op"(): () -> (tensor<1x2x3x4x5xf32>, tensor<5xi64>)
%t19 = "test.op"(): () -> (tensor<10x10xf32>)
%t20,%t21,%t22 = "test.op"(): () ->  (tensor<1x1x5x5xf32>, tensor<1x1x3x3xf32>, none)
%t23,%t24,%t25 = "test.op"(): () ->  (tensor<1x1x7x5xf32>, tensor<1x1x3x3xf32>, none)
%t26 = "test.op"(): () ->  (tensor<5x5x32x32xf32>)
%t27, %t28, %t29 = "test.op"(): () -> (tensor<1x320xf32>, tensor<50x320xf32>, tensor<50xf32>)

%res_add = "onnx.Add"(%t0, %t1) {onnx_node_name = "/Add"} : (tensor<1x2x6xf32>, tensor<1x2x6xf32>) -> tensor<1x2x6xf32>
// CHECK: %res_add = onnx.Add(%t0, %t1) {"onnx_node_name" = "/Add"} : (tensor<1x2x6xf32>, tensor<1x2x6xf32>) -> tensor<1x2x6xf32>

%res_sub = "onnx.Sub"(%t2, %t3) {onnx_node_name = "/Sub"}: (tensor<3x2xf32>, tensor<1x2xf32>) -> tensor<3x2xf32>
// CHECK: %res_sub = onnx.Sub(%t2, %t3) {"onnx_node_name" = "/Sub"} : (tensor<3x2xf32>, tensor<1x2xf32>) -> tensor<3x2xf32>

%res_mul = "onnx.Mul"(%t4, %t5) {onnx_node_name = "/Mul"}: (tensor<3x1x2xf32>, tensor<3x4x1xf32>) -> tensor<3x4x2xf32>
// CHECK: %res_mul = onnx.Mul(%t4, %t5) {"onnx_node_name" = "/Mul"} : (tensor<3x1x2xf32>, tensor<3x4x1xf32>) -> tensor<3x4x2xf32>

%res_div = "onnx.Div"(%t6, %t7) {onnx_node_name = "/Div"}: (tensor<1x5x1x3xf32>, tensor<2x1x6x3xf32>) -> tensor<2x5x6x3xf32>
// CHECK: %res_div = onnx.Div(%t6, %t7) {"onnx_node_name" = "/Div"} : (tensor<1x5x1x3xf32>, tensor<2x1x6x3xf32>) -> tensor<2x5x6x3xf32>

%res_relu = "onnx.Relu"(%t8) {onnx_node_name = "/Relu"}: (tensor<3x4xf32>) -> tensor<3x4xf32>
// CHECK: %res_relu = onnx.Relu(%t8) {"onnx_node_name" = "/Relu"} : (tensor<3x4xf32>) -> tensor<3x4xf32>

%res_gemm = "onnx.Gemm"(%t9, %t10, %t11) {onnx_node_name = "/Gemm"}: (tensor<2x2xf32>, tensor<2x2xf32>, tensor<2x2xf32>) -> tensor<2x2xf32>
// CHECK: %res_gemm = onnx.Gemm(%t9, %t10, %t11) {"onnx_node_name" = "/Gemm"} : (tensor<2x2xf32>, tensor<2x2xf32>, tensor<2x2xf32>) -> tensor<2x2xf32>

%res_gemm_1 = "onnx.Gemm"(%t12, %t13, %t14) {onnx_node_name = "/Gemm"}: (tensor<5x3xf32>, tensor<3x2xf32>, tensor<5x2xf32>) -> tensor<5x2xf32>
// CHECK: %res_gemm_1 = onnx.Gemm(%t12, %t13, %t14) {"onnx_node_name" = "/Gemm"} : (tensor<5x3xf32>, tensor<3x2xf32>, tensor<5x2xf32>) -> tensor<5x2xf32>

%res_reshape = "onnx.Reshape"(%t15, %t16) {onnx_node_name = "/Reshape", "allowzero" = 1 : i64}: (tensor<48x256x64xf32>, tensor<3xi64>) -> tensor<48x256x64xf32>
//CHECK: res_reshape = onnx.Reshape(%t15, %t16) {"onnx_node_name" = "/Reshape", "allowzero" = 1 : i64} : (tensor<48x256x64xf32>, tensor<3xi64>) -> tensor<48x256x64xf32>

%res_reshape_1 = "onnx.Reshape"(%t17, %t18) {onnx_node_name = "/Reshape"}: (tensor<1x2x3x4x5xf32>, tensor<5xi64>) -> tensor<1x120xf32>
//CHECK: %res_reshape_1 = onnx.Reshape(%t17, %t18) {"onnx_node_name" = "/Reshape"} : (tensor<1x2x3x4x5xf32>, tensor<5xi64>) -> tensor<1x120xf32>

%res_abs = "onnx.Abs"(%t19) {onnx_node_name = "/Abs"}: (tensor<10x10xf32>) -> tensor<10x10xf32>
// CHECK: %res_abs = onnx.Abs(%t19) {"onnx_node_name" = "/Abs"} : (tensor<10x10xf32>) -> tensor<10x10xf32>

%res_conv = "onnx.Conv"(%t20, %t21, %t22) {onnx_node_name = "/Conv", "auto_pad" = "NOTSET", "group" = 1 : i64, "kernel_shape" = [3 : i64, 3 : i64], "dilations" = [1 : i64, 1 : i64], "strides" = [1 : i64, 1 : i64], "pads" = [1 : i64, 1 : i64, 1: i64, 1 : i64]}: (tensor<1x1x5x5xf32>, tensor<1x1x3x3xf32>, none) -> tensor<1x1x5x5xf32>
//CHECK: %res_conv = onnx.Conv(%t20, %t21, %t22) {"onnx_node_name" = "/Conv", "auto_pad" = "NOTSET", "group" = 1 : i64, "kernel_shape" = [3 : i64, 3 : i64], "dilations" = [1 : i64, 1 : i64], "strides" = [1 : i64, 1 : i64], "pads" = [1 : i64, 1 : i64, 1 : i64, 1 : i64]} : (tensor<1x1x5x5xf32>, tensor<1x1x3x3xf32>, none) -> tensor<1x1x5x5xf32>

%res_conv_1 = "onnx.Conv"(%t20, %t21, %t22) {onnx_node_name = "/Conv", "auto_pad" = "NOTSET", "group" = 1 : i64, "kernel_shape" = [3 : i64, 3 : i64], "dilations" = [1 : i64, 1 : i64], "strides" = [1 : i64, 1 : i64], "pads" = [0 : i64, 0 : i64, 0: i64, 0 : i64]}: (tensor<1x1x5x5xf32>, tensor<1x1x3x3xf32>, none) -> tensor<1x1x3x3xf32>
//CHECK: %res_conv_1 = onnx.Conv(%t20, %t21, %t22) {"onnx_node_name" = "/Conv", "auto_pad" = "NOTSET", "group" = 1 : i64, "kernel_shape" = [3 : i64, 3 : i64], "dilations" = [1 : i64, 1 : i64], "strides" = [1 : i64, 1 : i64], "pads" = [0 : i64, 0 : i64, 0 : i64, 0 : i64]} : (tensor<1x1x5x5xf32>, tensor<1x1x3x3xf32>, none) -> tensor<1x1x3x3xf32>

%res_conv_2 = "onnx.Conv"(%t20, %t21, %t22) {onnx_node_name = "/Conv", "auto_pad" = "SAME_LOWER", "group" = 1 : i64, "kernel_shape" = [3 : i64, 3 : i64], "dilations" = [1 : i64, 1 : i64], "strides" = [2 : i64, 2 : i64], "pads" = [0 : i64, 0 : i64, 0: i64, 0 : i64]}: (tensor<1x1x5x5xf32>, tensor<1x1x3x3xf32>, none) -> tensor<1x1x3x3xf32>
//CHECK: %res_conv_2 = onnx.Conv(%t20, %t21, %t22) {"onnx_node_name" = "/Conv", "auto_pad" = "SAME_LOWER", "group" = 1 : i64, "kernel_shape" = [3 : i64, 3 : i64], "dilations" = [1 : i64, 1 : i64], "strides" = [2 : i64, 2 : i64], "pads" = [0 : i64, 0 : i64, 0 : i64, 0 : i64]} : (tensor<1x1x5x5xf32>, tensor<1x1x3x3xf32>, none) -> tensor<1x1x3x3xf32>

%res_conv_3 = "onnx.Conv"(%t23, %t24, %t25) {onnx_node_name = "/Conv", "auto_pad" = "NOTSET", "group" = 1 : i64, "kernel_shape" = [3 : i64, 3 : i64], "dilations" = [1 : i64, 1 : i64], "strides" = [2 : i64, 2 : i64], "pads" = [1 : i64, 1 : i64, 1 : i64, 1 : i64]}: (tensor<1x1x7x5xf32>, tensor<1x1x3x3xf32>, none) -> tensor<1x1x4x3xf32>
//CHECK: %res_conv_3 = onnx.Conv(%t23, %t24, %t25) {"onnx_node_name" = "/Conv", "auto_pad" = "NOTSET", "group" = 1 : i64, "kernel_shape" = [3 : i64, 3 : i64], "dilations" = [1 : i64, 1 : i64], "strides" = [2 : i64, 2 : i64], "pads" = [1 : i64, 1 : i64, 1 : i64, 1 : i64]} : (tensor<1x1x7x5xf32>, tensor<1x1x3x3xf32>, none) -> tensor<1x1x4x3xf32>

%res_conv_4 = "onnx.Conv"(%t23, %t24, %t25) {onnx_node_name = "/Conv", "auto_pad" = "NOTSET", "group" = 1 : i64, "kernel_shape" = [3 : i64, 3 : i64], "dilations" = [1 : i64, 1 : i64], "strides" = [2 : i64, 2 : i64], "pads" = [0 : i64, 0 : i64, 0 : i64, 0 : i64]}: (tensor<1x1x7x5xf32>, tensor<1x1x3x3xf32>, none) -> tensor<1x1x3x2xf32>
//CHECK: %res_conv_4 = onnx.Conv(%t23, %t24, %t25) {"onnx_node_name" = "/Conv", "auto_pad" = "NOTSET", "group" = 1 : i64, "kernel_shape" = [3 : i64, 3 : i64], "dilations" = [1 : i64, 1 : i64], "strides" = [2 : i64, 2 : i64], "pads" = [0 : i64, 0 : i64, 0 : i64, 0 : i64]} : (tensor<1x1x7x5xf32>, tensor<1x1x3x3xf32>, none) -> tensor<1x1x3x2xf32>

%res_conv_5 = "onnx.Conv"(%t23, %t24, %t25) {onnx_node_name = "/Conv", "auto_pad" = "NOTSET", "group" = 1 : i64, "kernel_shape" = [3 : i64, 3 : i64], "dilations" = [1 : i64, 1 : i64], "strides" = [2 : i64, 2 : i64], "pads" = [1 : i64, 0 : i64, 1 : i64, 0 : i64]}: (tensor<1x1x7x5xf32>, tensor<1x1x3x3xf32>, none) -> tensor<1x1x4x2xf32>
//CHECK: %res_conv_5 = onnx.Conv(%t23, %t24, %t25) {"onnx_node_name" = "/Conv", "auto_pad" = "NOTSET", "group" = 1 : i64, "kernel_shape" = [3 : i64, 3 : i64], "dilations" = [1 : i64, 1 : i64], "strides" = [2 : i64, 2 : i64], "pads" = [1 : i64, 0 : i64, 1 : i64, 0 : i64]} : (tensor<1x1x7x5xf32>, tensor<1x1x3x3xf32>, none) -> tensor<1x1x4x2xf32>

%res_max_pool_single_out = "onnx.MaxPoolSingleOut"(%t26) {onnx_node_name = "/MaxPoolSingleOut", "auto_pad" = "VALID", "ceil_mode" = 0 : i64, "kernel_shape" = [3 : i64, 3 : i64], "dilations" = [1 : i64, 1 : i64], "pads" = [0 : i64, 0 : i64, 0 : i64, 0 : i64], "storage_order" = 0 : i64, "strides" = [1 : i64, 1 : i64]}: (tensor<5x5x32x32xf32>) -> tensor<5x5x30x30xf32>
//CHECK: %res_max_pool_single_out = onnx.MaxPoolSingleOut(%t26) {"onnx_node_name" = "/MaxPoolSingleOut", "auto_pad" = "VALID", "ceil_mode" = 0 : i64, "kernel_shape" = [3 : i64, 3 : i64], "dilations" = [1 : i64, 1 : i64], "pads" = [0 : i64, 0 : i64, 0 : i64, 0 : i64], "storage_order" = 0 : i64, "strides" = [1 : i64, 1 : i64]} : (tensor<5x5x32x32xf32>) -> tensor<5x5x30x30xf32>

"onnx.EntryPoint"() {onnx_node_name = "/EntryPoint", "func" = @main_graph} : () -> ()
//CHECK: "onnx.EntryPoint"() {"onnx_node_name" = "/EntryPoint", "func" = @main_graph} : () -> ()

%res_constant = onnx.Constant dense<1> : tensor<1xi64>
//CHECK: %res_constant = onnx.Constant dense<1> : tensor<1xi64>

%res_constant_1 = onnx.Constant dense<[5, 5, 16, 2]> : tensor<4xi64>
//CHECK: %res_constant_1 = onnx.Constant dense<[5, 5, 16, 2]> : tensor<4xi64>

%res_gemm_2 = "onnx.Gemm"(%t27, %t28, %t29) {onnx_node_name = "/Gemm", "alpha" = 1.000000e+00 : f32, "beta" = 1.000000e+00 : f32, "transA" = 0 : si64, "transB" = 1 : si64}: (tensor<1x320xf32>, tensor<50x320xf32>, tensor<50xf32>) -> tensor<1x50xf32>
// CHECK:  %res_gemm_2 = onnx.Gemm(%t27, %t28, %t29) {"onnx_node_name" = "/Gemm", "alpha" = 1.000000e+00 : f32, "beta" = 1.000000e+00 : f32, "transA" = 0 : si64, "transB" = 1 : si64} : (tensor<1x320xf32>, tensor<50x320xf32>, tensor<50xf32>) -> tensor<1x50xf32>

%res_matmul = "onnx.MatMul"(%t9, %t10) {onnx_node_name = "/MatMul"}: (tensor<2x2xf32>, tensor<2x2xf32>) -> tensor<2x2xf32>
// CHECK: %res_matmul = onnx.MatMul(%t9, %t10) {"onnx_node_name" = "/MatMul"} : (tensor<2x2xf32>, tensor<2x2xf32>) -> tensor<2x2xf32>

<<<<<<< HEAD
%res_sigmoid = "onnx.Sigmoid"(%t8) {onnx_node_name = "/Sigmoid"}: (tensor<3x4xf32>) -> tensor<3x4xf32>
// CHECK: %res_sigmoid = onnx.Sigmoid(%t8) {"onnx_node_name" = "/Sigmoid"} : (tensor<3x4xf32>) -> tensor<3x4xf32>
=======
%res_transpose = "onnx.Transpose"(%t8) {onnx_node_name = "/Transpose", "perm" = [1 : i64, 0 : i64]}: (tensor<3x4xf32>) -> tensor<4x3xf32>
// CHECK:  %res_transpose = onnx.Transpose(%t8) {"onnx_node_name" = "/Transpose", "perm" = [1 : i64, 0 : i64]} : (tensor<3x4xf32>) -> tensor<4x3xf32>

%res_squeeze = "onnx.Squeeze"(%t0) {onnx_node_name = "/Squeeze", "axes" = 0}: (tensor<1x2x6xf32>) -> tensor<2x6xf32>
// CHECK: %res_squeeze = onnx.Squeeze(%t0) {"onnx_node_name" = "/Squeeze", "axes" = 0 : i64} : (tensor<1x2x6xf32>) -> tensor<2x6xf32>
>>>>>>> 16954e0e
<|MERGE_RESOLUTION|>--- conflicted
+++ resolved
@@ -81,13 +81,11 @@
 %res_matmul = "onnx.MatMul"(%t9, %t10) {onnx_node_name = "/MatMul"}: (tensor<2x2xf32>, tensor<2x2xf32>) -> tensor<2x2xf32>
 // CHECK: %res_matmul = onnx.MatMul(%t9, %t10) {"onnx_node_name" = "/MatMul"} : (tensor<2x2xf32>, tensor<2x2xf32>) -> tensor<2x2xf32>
 
-<<<<<<< HEAD
-%res_sigmoid = "onnx.Sigmoid"(%t8) {onnx_node_name = "/Sigmoid"}: (tensor<3x4xf32>) -> tensor<3x4xf32>
-// CHECK: %res_sigmoid = onnx.Sigmoid(%t8) {"onnx_node_name" = "/Sigmoid"} : (tensor<3x4xf32>) -> tensor<3x4xf32>
-=======
 %res_transpose = "onnx.Transpose"(%t8) {onnx_node_name = "/Transpose", "perm" = [1 : i64, 0 : i64]}: (tensor<3x4xf32>) -> tensor<4x3xf32>
 // CHECK:  %res_transpose = onnx.Transpose(%t8) {"onnx_node_name" = "/Transpose", "perm" = [1 : i64, 0 : i64]} : (tensor<3x4xf32>) -> tensor<4x3xf32>
 
 %res_squeeze = "onnx.Squeeze"(%t0) {onnx_node_name = "/Squeeze", "axes" = 0}: (tensor<1x2x6xf32>) -> tensor<2x6xf32>
 // CHECK: %res_squeeze = onnx.Squeeze(%t0) {"onnx_node_name" = "/Squeeze", "axes" = 0 : i64} : (tensor<1x2x6xf32>) -> tensor<2x6xf32>
->>>>>>> 16954e0e
+
+%res_sigmoid = "onnx.Sigmoid"(%t8) {onnx_node_name = "/Sigmoid"}: (tensor<3x4xf32>) -> tensor<3x4xf32>
+// CHECK: %res_sigmoid = onnx.Sigmoid(%t8) {"onnx_node_name" = "/Sigmoid"} : (tensor<3x4xf32>) -> tensor<3x4xf32>