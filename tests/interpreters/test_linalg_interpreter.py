--- conflicted
+++ resolved
@@ -2,10 +2,6 @@
 
 from xdsl.builder import ImplicitBuilder
 from xdsl.dialects import arith, linalg
-<<<<<<< HEAD
-from xdsl.dialects.builtin import AffineMapAttr, ModuleOp, StringAttr, i32
-from xdsl.dialects.memref import MemRefType
-=======
 from xdsl.dialects.builtin import (
     AffineMapAttr,
     MemRefType,
@@ -13,7 +9,6 @@
     StringAttr,
     i32,
 )
->>>>>>> 74b44e5c
 from xdsl.interpreter import Interpreter
 from xdsl.interpreters.arith import ArithFunctions
 from xdsl.interpreters.linalg import LinalgFunctions
