--- conflicted
+++ resolved
@@ -356,16 +356,6 @@
         assert results is not None
         return results
 
-<<<<<<< HEAD
-    def run_block(self, block: Block, args: PythonValues) -> PythonValues | None:
-        """
-        Interpret a basic block, using `args` as the block argument values.
-        The terminator of this block is expected either to call its successor or return
-        the results for the region directly.
-        """
-
-=======
->>>>>>> 08368d73
     def run_ssacfg_region(
         self, region: Region, args: PythonValues, name: str = "unknown"
     ) -> PythonValues | None:
