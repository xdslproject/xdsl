--- conflicted
+++ resolved
@@ -25,8 +25,8 @@
         riscv_func.return
     }
 // CHECK-NEXT:   riscv.assembly_section ".text" {
-// CHECK-NEXT:     riscv.directive ".globl" "main" : () -> ()
-// CHECK-NEXT:     riscv.directive ".p2align" "2" : () -> ()
+// CHECK-NEXT:     riscv.directive ".globl" "main"
+// CHECK-NEXT:     riscv.directive ".p2align" "2"
 // CHECK-NEXT:     riscv.label "main" ({
 // CHECK-NEXT:         riscv.jal "get_one"
 // CHECK-NEXT:         %{{.*}} = riscv.get_register : () -> !riscv.reg<a0>
@@ -40,16 +40,10 @@
 // CHECK-NEXT:         %{{.*}} = riscv.get_register : () -> !riscv.reg<a0>
 // CHECK-NEXT:         %{{.*}} = riscv.mv %{{.*}} : (!riscv.reg<a0>) -> !riscv.reg<>
 // CHECK-NEXT:         %{{.*}} = riscv.mv %{{.*}} : (!riscv.reg<>) -> !riscv.reg<a0>
-<<<<<<< HEAD
 // CHECK-NEXT:         riscv.jal "my_print"
 // CHECK-NEXT:         riscv.ret
 // CHECK-NEXT:     })
-=======
-// CHECK-NEXT:         riscv.jal "my_print" : () -> ()
-// CHECK-NEXT:         riscv.ret : () -> ()
-// CHECK-NEXT:     }) : () -> ()
 // CHECK-NEXT:   }
->>>>>>> 7a75afdb
 
 
     riscv_func.func @my_print() {
@@ -57,17 +51,12 @@
     }
 
 // CHECK-NEXT:   riscv.assembly_section ".text" {
-// CHECK-NEXT:     riscv.directive ".globl" "my_print" : () -> ()
-// CHECK-NEXT:     riscv.directive ".p2align" "2" : () -> ()
+// CHECK-NEXT:     riscv.directive ".globl" "my_print"
+// CHECK-NEXT:     riscv.directive ".p2align" "2"
 // CHECK-NEXT:     riscv.label "my_print" ({
-<<<<<<< HEAD
 // CHECK-NEXT:         riscv.ret
 // CHECK-NEXT:     })
-=======
-// CHECK-NEXT:         riscv.ret : () -> ()
-// CHECK-NEXT:     }) : () -> ()
 // CHECK-NEXT:   }
->>>>>>> 7a75afdb
 
     riscv_func.func @get_one() {
         %0 = riscv.li 1 : () -> !riscv.reg<>
@@ -75,19 +64,14 @@
     }
 
 // CHECK-NEXT:   riscv.assembly_section ".text" {
-// CHECK-NEXT:     riscv.directive ".globl" "get_one" : () -> ()
-// CHECK-NEXT:     riscv.directive ".p2align" "2" : () -> ()
+// CHECK-NEXT:     riscv.directive ".globl" "get_one"
+// CHECK-NEXT:     riscv.directive ".p2align" "2"
 // CHECK-NEXT:     riscv.label "get_one" ({
 // CHECK-NEXT:         %{{.*}} = riscv.li 1 : () -> !riscv.reg<>
 // CHECK-NEXT:         %{{.*}} = riscv.mv %{{.*}} : (!riscv.reg<>) -> !riscv.reg<a0>
-<<<<<<< HEAD
 // CHECK-NEXT:         riscv.ret
 // CHECK-NEXT:     })
-=======
-// CHECK-NEXT:         riscv.ret : () -> ()
-// CHECK-NEXT:     }) : () -> ()
 // CHECK-NEXT:   }
->>>>>>> 7a75afdb
 
     riscv_func.func @add(%0 : !riscv.reg<>, %1 : !riscv.reg<>) {
         %2 = riscv.add %0, %1 : (!riscv.reg<>, !riscv.reg<>) -> !riscv.reg<>
@@ -95,19 +79,15 @@
     }
 
 // CHECK-NEXT:   riscv.assembly_section ".text" {
-// CHECK-NEXT:     riscv.directive ".globl" "add" : () -> ()
-// CHECK-NEXT:     riscv.directive ".p2align" "2" : () -> ()
+// CHECK-NEXT:     riscv.directive ".globl" "add"
+// CHECK-NEXT:     riscv.directive ".p2align" "2"
 // CHECK-NEXT:     riscv.label "add" ({
 // CHECK-NEXT:         %{{.*}} = riscv.get_register : () -> !riscv.reg<a0>
 // CHECK-NEXT:         %{{.*}} = riscv.get_register : () -> !riscv.reg<a1>
 // CHECK-NEXT:         %{{.*}} = riscv.add %{{.*}}, %{{.*}} : (!riscv.reg<a0>, !riscv.reg<a1>) -> !riscv.reg<>
 // CHECK-NEXT:         %{{.*}} = riscv.mv %{{.*}} : (!riscv.reg<>) -> !riscv.reg<a0>
-<<<<<<< HEAD
 // CHECK-NEXT:         riscv.ret
 // CHECK-NEXT:     })
-=======
-// CHECK-NEXT:         riscv.ret : () -> ()
-// CHECK-NEXT:     }) : () -> ()
 // CHECK-NEXT:   }
 
     riscv_func.func private @visibility_private() {
@@ -115,10 +95,10 @@
     }
 
 // CHECK-NEXT:   riscv.assembly_section ".text" {
-// CHECK-NEXT:     riscv.directive ".p2align" "2" : () -> ()
+// CHECK-NEXT:     riscv.directive ".p2align" "2"
 // CHECK-NEXT:     riscv.label "visibility_private" ({
-// CHECK-NEXT:         riscv.ret : () -> ()
-// CHECK-NEXT:     }) : () -> ()
+// CHECK-NEXT:         riscv.ret
+// CHECK-NEXT:     })
 // CHECK-NEXT:   }
 
     riscv_func.func public @visibility_public() {
@@ -126,13 +106,12 @@
     }
 
 // CHECK-NEXT:   riscv.assembly_section ".text" {
-// CHECK-NEXT:     riscv.directive ".globl" "visibility_public" : () -> ()
-// CHECK-NEXT:     riscv.directive ".p2align" "2" : () -> ()
+// CHECK-NEXT:     riscv.directive ".globl" "visibility_public"
+// CHECK-NEXT:     riscv.directive ".p2align" "2"
 // CHECK-NEXT:     riscv.label "visibility_public" ({
-// CHECK-NEXT:         riscv.ret : () -> ()
-// CHECK-NEXT:     }) : () -> ()
+// CHECK-NEXT:         riscv.ret
+// CHECK-NEXT:     })
 // CHECK-NEXT:   }
->>>>>>> 7a75afdb
 
 }) : () -> ()
 
