import pytest

<<<<<<< HEAD
from xdsl.transforms.memref_stream_interleave import (
    factors,
    interleave_index_and_factor,
)
=======
from xdsl.transforms.memref_stream_interleave import IndexAndFactor, factors
>>>>>>> 3a40dcd8


@pytest.mark.parametrize(
    "num,expected_factors",
    [
        (-1, ()),
        (0, ()),
        (1, (1,)),
        (2, (1, 2)),
        (3, (1, 3)),
        (4, (1, 2, 4)),
        (6, (1, 2, 3, 6)),
        (24, (1, 2, 3, 4, 6, 8, 12, 24)),
    ],
)
def test_factors_parametrized(num: int, expected_factors: tuple[int, ...]):
    assert factors(num) == expected_factors


@pytest.mark.parametrize(
    "indices_and_factors,expected_res",
    [
        ((), None),
        (((0, 1),), (0, 1)),
        (((0, 1), (1, 1)), (1, 1)),
        (((0, 1), (1, 2), (1, 3)), (1, 3)),
        (((0, 1), (1, 4), (1, 5)), (1, 5)),
        (((0, 1), (0, 3), (1, 4), (1, 11), (1, 44)), (1, 4)),
    ],
)
<<<<<<< HEAD
def test_index_and_factor(
    indices_and_factors: tuple[tuple[int, int], ...],
    expected_res: tuple[int, int] | None,
):
    assert interleave_index_and_factor(indices_and_factors, 4) == expected_res
=======
def test_choose_index_and_factor(
    indices_and_factors: tuple[tuple[int, int], ...],
    expected_res: tuple[int, int] | None,
):
    named_tuples = tuple(
        IndexAndFactor(index, factor) for index, factor in indices_and_factors
    )
    assert IndexAndFactor.choose(named_tuples, 4) == expected_res
>>>>>>> 3a40dcd8
<|MERGE_RESOLUTION|>--- conflicted
+++ resolved
@@ -1,13 +1,6 @@
 import pytest
 
-<<<<<<< HEAD
-from xdsl.transforms.memref_stream_interleave import (
-    factors,
-    interleave_index_and_factor,
-)
-=======
 from xdsl.transforms.memref_stream_interleave import IndexAndFactor, factors
->>>>>>> 3a40dcd8
 
 
 @pytest.mark.parametrize(
@@ -38,13 +31,6 @@
         (((0, 1), (0, 3), (1, 4), (1, 11), (1, 44)), (1, 4)),
     ],
 )
-<<<<<<< HEAD
-def test_index_and_factor(
-    indices_and_factors: tuple[tuple[int, int], ...],
-    expected_res: tuple[int, int] | None,
-):
-    assert interleave_index_and_factor(indices_and_factors, 4) == expected_res
-=======
 def test_choose_index_and_factor(
     indices_and_factors: tuple[tuple[int, int], ...],
     expected_res: tuple[int, int] | None,
@@ -52,5 +38,4 @@
     named_tuples = tuple(
         IndexAndFactor(index, factor) for index, factor in indices_and_factors
     )
-    assert IndexAndFactor.choose(named_tuples, 4) == expected_res
->>>>>>> 3a40dcd8
+    assert IndexAndFactor.choose(named_tuples, 4) == expected_res