--- conflicted
+++ resolved
@@ -37,7 +37,7 @@
     with pytest.raises(
         ValueError, match="Cannot lower func.func with more than 8 inputs"
     ):
-        LowerFuncToRiscvFunc().apply(MLContext(), non_empty_return)
+        ConvertFuncToRiscvFuncPass().apply(MLContext(), non_empty_return)
 
 
 def test_func_too_many_outputs_failure():
@@ -50,11 +50,7 @@
     with pytest.raises(
         ValueError, match="Cannot lower func.func with more than 8 outputs"
     ):
-<<<<<<< HEAD
-        LowerFuncToRiscvFunc().apply(MLContext(), non_empty_return)
-=======
-        ConvertFuncToRiscvFuncPass().apply(MLContext(), multiple_args)
->>>>>>> 66b1b46a
+        ConvertFuncToRiscvFuncPass().apply(MLContext(), non_empty_return)
 
 
 def test_return_too_many_values_failure():
@@ -81,7 +77,7 @@
     with pytest.raises(
         ValueError, match="Cannot lower func.call with more than 8 operands"
     ):
-        LowerFuncToRiscvFunc().apply(MLContext(), non_empty_return)
+        ConvertFuncToRiscvFuncPass().apply(MLContext(), non_empty_return)
 
 
 def test_call_too_many_results_failure():
@@ -95,8 +91,4 @@
     with pytest.raises(
         ValueError, match="Cannot lower func.call with more than 8 results"
     ):
-<<<<<<< HEAD
-        LowerFuncToRiscvFunc().apply(MLContext(), non_empty_return)
-=======
-        ConvertFuncToRiscvFuncPass().apply(MLContext(), function_call)
->>>>>>> 66b1b46a
+        ConvertFuncToRiscvFuncPass().apply(MLContext(), non_empty_return)