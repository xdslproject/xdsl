--- conflicted
+++ resolved
@@ -933,48 +933,6 @@
 
 
 @irdl_op_definition
-<<<<<<< HEAD
-class Squeeze(IRDLOperation):
-    """
-    Squeeze the input tensor along the specified axes.
-
-    Squeezing a tensor removes dimensions of size 1, effectively reducing the rank of the tensor and collapsing those dimensions.
-    This operation is particularly useful for removing unnecessary singleton dimensions, which may arise from broadcasting or previous operations.
-
-    Args:
-        input_tensor: The input tensor to be squeezed. This tensor should be a multi-dimensional array-like object.
-        axes: A list of axes along which to squeeze the tensor. If provided, only the specified axes will be squeezed. If not provided, all dimensions of size 1 will be squeezed.
-
-    Returns:
-        output_tensor: The squeezed tensor.
-    """
-
-    name = "onnx.Squeeze"
-
-    T = Annotated[AnyFloat | IntegerType, ConstraintVar("T")]
-    input_tensor = operand_def(TensorType[T])
-    axes = opt_attr_def(IntegerAttr, attr_name="axes")
-
-    output_tensor = result_def(TensorType[T])
-
-    assembly_format = (
-        "`(` $input_tensor `,` $axes `)` attr-dict `:` `(` type($input_tensor) `,"
-        "` type($axes)`)` `->` type($output_tensor) "
-    )
-
-    def __init__(
-        self,
-        input_tensor: SSAValue,
-        axes: SSAValue,
-    ):
-        super().__init__(
-            operands=[input_tensor, axes],
-            result_types=[input_tensor.type],
-        )
-
-    def verify_(self) -> None:
-        if not isinstance(input_tensor_type := self.input_tensor.type, TensorType):
-=======
 class Transpose(IRDLOperation):
     """
     The transpose_tensor function takes a tensor as input and returns its transpose.
@@ -1006,25 +964,10 @@
         if not isinstance(
             tensor_input_type := self.tensor_input.type, TensorType
         ) or not isinstance(tensor_output_type := self.tensor_output.type, TensorType):
->>>>>>> 5126e69f
             assert (
                 False
             ), "onnx elementwise operation operands and result must be of type TensorType"
 
-<<<<<<< HEAD
-        input_tensor_shape = input_tensor_type.get_shape()
-
-        if self.axes is not None:
-            axes_value = self.axes.value.data
-
-            # axes out of bounds: the axes value must between 0 and len(input_tensor.shape)-1
-            if axes_value < 0 or axes_value >= len(input_tensor_shape):
-                max_axes_value = len(input_tensor_shape) - 1
-                raise VerifyException(
-                    f"axes to squeeze must be between 0 and {max_axes_value}, axes: {axes_value}"
-                )
-
-=======
         tensor_input_shape = tensor_input_type.get_shape()
         tensor_output_shape = tensor_output_type.get_shape()
 
@@ -1065,7 +1008,67 @@
                         f"incorrect output shape: output dimension #{index_attr} should be equal to {tensor_input_shape[int_attr_val]}"
                     )
 
->>>>>>> 5126e69f
+
+@irdl_op_definition
+class Squeeze(IRDLOperation):
+    """
+    Squeeze the input tensor along the specified axes.
+
+    Squeezing a tensor removes dimensions of size 1, effectively reducing the rank of the tensor and collapsing those dimensions.
+    This operation is particularly useful for removing unnecessary singleton dimensions, which may arise from broadcasting or previous operations.
+
+    Args:
+        input_tensor: The input tensor to be squeezed. This tensor should be a multi-dimensional array-like object.
+        axes: A list of axes along which to squeeze the tensor. If provided, only the specified axes will be squeezed. If not provided, all dimensions of size 1 will be squeezed.
+
+    Returns:
+        output_tensor: The squeezed tensor.
+    """
+
+    name = "onnx.Squeeze"
+
+    T = Annotated[AnyFloat | IntegerType, ConstraintVar("T")]
+    input_tensor = operand_def(TensorType[T])
+    axes = opt_attr_def(IntegerAttr, attr_name="axes")
+
+    output_tensor = result_def(TensorType[T])
+
+    assembly_format = (
+        "`(` $input_tensor `,` $axes `)` attr-dict `:` `(` type($input_tensor) `,"
+        "` type($axes)`)` `->` type($output_tensor) "
+    )
+
+    def __init__(
+        self,
+        input_tensor: SSAValue,
+        axes: Attribute,
+    ):
+        super().__init__(
+            attributes={
+                "axes": axes,
+            },
+            operands=[input_tensor],
+            result_types=[input_tensor.type],
+        )
+
+    def verify_(self) -> None:
+        if not isinstance(input_tensor_type := self.input_tensor.type, TensorType):
+            assert (
+                False
+            ), "onnx elementwise operation operands and result must be of type TensorType"
+
+        input_tensor_shape = input_tensor_type.get_shape()
+
+        if self.axes is not None:
+            axes_value = self.axes.value.data
+
+            # axes out of bounds: the axes value must between 0 and len(input_tensor.shape)-1
+            if axes_value < 0 or axes_value >= len(input_tensor_shape):
+                max_axes_value = len(input_tensor_shape) - 1
+                raise VerifyException(
+                    f"axes to squeeze must be between 0 and {max_axes_value}, axes: {axes_value}"
+                )
+
 
 ONNX = Dialect(
     "onnx",
@@ -1083,10 +1086,7 @@
         Relu,
         Reshape,
         Sub,
-<<<<<<< HEAD
+        Transpose,
         Squeeze,
-=======
-        Transpose,
->>>>>>> 5126e69f
     ],
 )