// RUN: XDSL_ROUNDTRIP
// RUN: XDSL_GENERIC_ROUNDTRIP

%X, %Y, %Z, %n = "test.op"() : () -> (!riscv.reg<>, !riscv.reg<>, !riscv.reg<>, !riscv.reg<>)

%pattern = "snitch_stream.stride_pattern"() {"ub" = [#builtin.int<8>, #builtin.int<16>], "strides" = [#builtin.int<128>, #builtin.int<8>], "dm" = #builtin.int<31>} : () -> !snitch_stream.stride_pattern_type<2>
<<<<<<< HEAD
=======
%X_str = "snitch_stream.strided_read"(%X) {"dm" = #builtin.int<0>, "rank" = #builtin.int<2>} : (!riscv.reg<>) -> !stream.readable<!riscv.freg<>>
%Y_str = "snitch_stream.strided_read"(%Y) {"dm" = #builtin.int<1>, "rank" = #builtin.int<2>} : (!riscv.reg<>) -> !stream.readable<!riscv.freg<>>
%Z_str = "snitch_stream.strided_write"(%Z) {"dm" = #builtin.int<2>, "rank" = #builtin.int<2>} : (!riscv.reg<>) -> !stream.writable<!riscv.freg<>>
>>>>>>> d2f8f506

"snitch_stream.streaming_region"(%X, %Y, %Z, %pattern) <{"operandSegmentSizes" = array<i32: 2, 1, 1>}> ({
^0(%a_stream : !stream.readable<!riscv.freg<ft0>>, %b_stream : !stream.readable<!riscv.freg<ft1>>, %c_stream : !stream.writable<!riscv.freg<ft2>>):
    %c5 = riscv.li 5 : () -> !riscv.reg<>
    riscv_snitch.frep_outer %c5 {
        %a = riscv_snitch.read from %a_stream : !riscv.freg<ft0>
        %b = riscv_snitch.read from %b_stream : !riscv.freg<ft1>
        %c = riscv.fadd.d %a, %b : (!riscv.freg<ft0>, !riscv.freg<ft1>) -> !riscv.freg<ft2>
        riscv_snitch.write %c to %c_stream : !riscv.freg<ft2>
    }
}) : (!riscv.reg<>, !riscv.reg<>, !riscv.reg<>, !snitch_stream.stride_pattern_type<2>) -> ()


// CHECK:       %X, %Y, %Z, %n = "test.op"() : () -> (!riscv.reg<>, !riscv.reg<>, !riscv.reg<>, !riscv.reg<>)
// CHECK-NEXT:       %pattern = "snitch_stream.stride_pattern"() {"ub" = [#builtin.int<8>, #builtin.int<16>], "strides" = [#builtin.int<128>, #builtin.int<8>], "dm" = #builtin.int<31>} : () -> !snitch_stream.stride_pattern_type<2>
<<<<<<< HEAD
=======
// CHECK-NEXT:  %X_str = "snitch_stream.strided_read"(%X) {"dm" = #builtin.int<0>, "rank" = #builtin.int<2>} : (!riscv.reg<>) -> !stream.readable<!riscv.freg<>>
// CHECK-NEXT:  %Y_str = "snitch_stream.strided_read"(%Y) {"dm" = #builtin.int<1>, "rank" = #builtin.int<2>} : (!riscv.reg<>) -> !stream.readable<!riscv.freg<>>
// CHECK-NEXT:  %Z_str = "snitch_stream.strided_write"(%Z) {"dm" = #builtin.int<2>, "rank" = #builtin.int<2>} : (!riscv.reg<>) -> !stream.writable<!riscv.freg<>>
>>>>>>> d2f8f506
// CHECK-NEXT:  "snitch_stream.streaming_region"(%X, %Y, %Z, %pattern) <{"operandSegmentSizes" = array<i32: 2, 1, 1>}> ({
// CHECK-NEXT:  ^0(%a_stream : !stream.readable<!riscv.freg<ft0>>, %b_stream : !stream.readable<!riscv.freg<ft1>>, %c_stream : !stream.writable<!riscv.freg<ft2>>):
// CHECK-NEXT:    %c5 = riscv.li 5 : () -> !riscv.reg<>
// CHECK-NEXT:    riscv_snitch.frep_outer %c5 {
// CHECK-NEXT:      %a = riscv_snitch.read from %a_stream : !riscv.freg<ft0>
// CHECK-NEXT:      %b = riscv_snitch.read from %b_stream : !riscv.freg<ft1>
// CHECK-NEXT:      %c = riscv.fadd.d %a, %b : (!riscv.freg<ft0>, !riscv.freg<ft1>) -> !riscv.freg<ft2>
// CHECK-NEXT:      riscv_snitch.write %c to %c_stream : !riscv.freg<ft2>
// CHECK-NEXT:    }
// CHECK-NEXT:  }) : (!riscv.reg<>, !riscv.reg<>, !riscv.reg<>, !snitch_stream.stride_pattern_type<2>) -> ()


// CHECK-GENERIC:       %X, %Y, %Z, %n = "test.op"() : () -> (!riscv.reg<>, !riscv.reg<>, !riscv.reg<>, !riscv.reg<>)
// CHECK-GENERIC-NEXT:       %pattern = "snitch_stream.stride_pattern"() {"ub" = [#builtin.int<8>, #builtin.int<16>], "strides" = [#builtin.int<128>, #builtin.int<8>], "dm" = #builtin.int<31>} : () -> !snitch_stream.stride_pattern_type<2>
<<<<<<< HEAD
=======
// CHECK-GENERIC-NEXT:  %X_str = "snitch_stream.strided_read"(%X) {"dm" = #builtin.int<0>, "rank" = #builtin.int<2>} : (!riscv.reg<>) -> !stream.readable<!riscv.freg<>>
// CHECK-GENERIC-NEXT:  %Y_str = "snitch_stream.strided_read"(%Y) {"dm" = #builtin.int<1>, "rank" = #builtin.int<2>} : (!riscv.reg<>) -> !stream.readable<!riscv.freg<>>
// CHECK-GENERIC-NEXT:  %Z_str = "snitch_stream.strided_write"(%Z) {"dm" = #builtin.int<2>, "rank" = #builtin.int<2>} : (!riscv.reg<>) -> !stream.writable<!riscv.freg<>>
>>>>>>> d2f8f506
// CHECK-GENERIC-NEXT:    "snitch_stream.streaming_region"(%X, %Y, %Z, %pattern) <{"operandSegmentSizes" = array<i32: 2, 1, 1>}> ({
// CHECK-GENERIC-NEXT:    ^0(%a_stream : !stream.readable<!riscv.freg<ft0>>, %b_stream : !stream.readable<!riscv.freg<ft1>>, %c_stream : !stream.writable<!riscv.freg<ft2>>):
// CHECK-GENERIC-NEXT:      %c5 = "riscv.li"() {"immediate" = 5 : i32} : () -> !riscv.reg<>
// CHECK-GENERIC-NEXT:      "riscv_snitch.frep_outer"(%c5) ({
// CHECK-GENERIC-NEXT:        %a = "riscv_snitch.read"(%a_stream) : (!stream.readable<!riscv.freg<ft0>>) -> !riscv.freg<ft0>
// CHECK-GENERIC-NEXT:        %b = "riscv_snitch.read"(%b_stream) : (!stream.readable<!riscv.freg<ft1>>) -> !riscv.freg<ft1>
// CHECK-GENERIC-NEXT:        %c = "riscv.fadd.d"(%a, %b) {"fastmath" = #riscv.fastmath<none>} : (!riscv.freg<ft0>, !riscv.freg<ft1>) -> !riscv.freg<ft2>
// CHECK-GENERIC-NEXT:        "riscv_snitch.write"(%c, %c_stream) : (!riscv.freg<ft2>, !stream.writable<!riscv.freg<ft2>>) -> ()
// CHECK-GENERIC-NEXT:        "riscv_snitch.frep_yield"() : () -> ()
// CHECK-GENERIC-NEXT:      }) {"stagger_mask" = #builtin.int<0>, "stagger_count" = #builtin.int<0>} : (!riscv.reg<>) -> ()
// CHECK-GENERIC-NEXT:    }) : (!riscv.reg<>, !riscv.reg<>, !riscv.reg<>, !snitch_stream.stride_pattern_type<2>) -> ()<|MERGE_RESOLUTION|>--- conflicted
+++ resolved
@@ -4,12 +4,6 @@
 %X, %Y, %Z, %n = "test.op"() : () -> (!riscv.reg<>, !riscv.reg<>, !riscv.reg<>, !riscv.reg<>)
 
 %pattern = "snitch_stream.stride_pattern"() {"ub" = [#builtin.int<8>, #builtin.int<16>], "strides" = [#builtin.int<128>, #builtin.int<8>], "dm" = #builtin.int<31>} : () -> !snitch_stream.stride_pattern_type<2>
-<<<<<<< HEAD
-=======
-%X_str = "snitch_stream.strided_read"(%X) {"dm" = #builtin.int<0>, "rank" = #builtin.int<2>} : (!riscv.reg<>) -> !stream.readable<!riscv.freg<>>
-%Y_str = "snitch_stream.strided_read"(%Y) {"dm" = #builtin.int<1>, "rank" = #builtin.int<2>} : (!riscv.reg<>) -> !stream.readable<!riscv.freg<>>
-%Z_str = "snitch_stream.strided_write"(%Z) {"dm" = #builtin.int<2>, "rank" = #builtin.int<2>} : (!riscv.reg<>) -> !stream.writable<!riscv.freg<>>
->>>>>>> d2f8f506
 
 "snitch_stream.streaming_region"(%X, %Y, %Z, %pattern) <{"operandSegmentSizes" = array<i32: 2, 1, 1>}> ({
 ^0(%a_stream : !stream.readable<!riscv.freg<ft0>>, %b_stream : !stream.readable<!riscv.freg<ft1>>, %c_stream : !stream.writable<!riscv.freg<ft2>>):
@@ -25,12 +19,6 @@
 
 // CHECK:       %X, %Y, %Z, %n = "test.op"() : () -> (!riscv.reg<>, !riscv.reg<>, !riscv.reg<>, !riscv.reg<>)
 // CHECK-NEXT:       %pattern = "snitch_stream.stride_pattern"() {"ub" = [#builtin.int<8>, #builtin.int<16>], "strides" = [#builtin.int<128>, #builtin.int<8>], "dm" = #builtin.int<31>} : () -> !snitch_stream.stride_pattern_type<2>
-<<<<<<< HEAD
-=======
-// CHECK-NEXT:  %X_str = "snitch_stream.strided_read"(%X) {"dm" = #builtin.int<0>, "rank" = #builtin.int<2>} : (!riscv.reg<>) -> !stream.readable<!riscv.freg<>>
-// CHECK-NEXT:  %Y_str = "snitch_stream.strided_read"(%Y) {"dm" = #builtin.int<1>, "rank" = #builtin.int<2>} : (!riscv.reg<>) -> !stream.readable<!riscv.freg<>>
-// CHECK-NEXT:  %Z_str = "snitch_stream.strided_write"(%Z) {"dm" = #builtin.int<2>, "rank" = #builtin.int<2>} : (!riscv.reg<>) -> !stream.writable<!riscv.freg<>>
->>>>>>> d2f8f506
 // CHECK-NEXT:  "snitch_stream.streaming_region"(%X, %Y, %Z, %pattern) <{"operandSegmentSizes" = array<i32: 2, 1, 1>}> ({
 // CHECK-NEXT:  ^0(%a_stream : !stream.readable<!riscv.freg<ft0>>, %b_stream : !stream.readable<!riscv.freg<ft1>>, %c_stream : !stream.writable<!riscv.freg<ft2>>):
 // CHECK-NEXT:    %c5 = riscv.li 5 : () -> !riscv.reg<>
@@ -44,13 +32,7 @@
 
 
 // CHECK-GENERIC:       %X, %Y, %Z, %n = "test.op"() : () -> (!riscv.reg<>, !riscv.reg<>, !riscv.reg<>, !riscv.reg<>)
-// CHECK-GENERIC-NEXT:       %pattern = "snitch_stream.stride_pattern"() {"ub" = [#builtin.int<8>, #builtin.int<16>], "strides" = [#builtin.int<128>, #builtin.int<8>], "dm" = #builtin.int<31>} : () -> !snitch_stream.stride_pattern_type<2>
-<<<<<<< HEAD
-=======
-// CHECK-GENERIC-NEXT:  %X_str = "snitch_stream.strided_read"(%X) {"dm" = #builtin.int<0>, "rank" = #builtin.int<2>} : (!riscv.reg<>) -> !stream.readable<!riscv.freg<>>
-// CHECK-GENERIC-NEXT:  %Y_str = "snitch_stream.strided_read"(%Y) {"dm" = #builtin.int<1>, "rank" = #builtin.int<2>} : (!riscv.reg<>) -> !stream.readable<!riscv.freg<>>
-// CHECK-GENERIC-NEXT:  %Z_str = "snitch_stream.strided_write"(%Z) {"dm" = #builtin.int<2>, "rank" = #builtin.int<2>} : (!riscv.reg<>) -> !stream.writable<!riscv.freg<>>
->>>>>>> d2f8f506
+// CHECK-GENERIC-NEXT:    %pattern = "snitch_stream.stride_pattern"() {"ub" = [#builtin.int<8>, #builtin.int<16>], "strides" = [#builtin.int<128>, #builtin.int<8>], "dm" = #builtin.int<31>} : () -> !snitch_stream.stride_pattern_type<2>
 // CHECK-GENERIC-NEXT:    "snitch_stream.streaming_region"(%X, %Y, %Z, %pattern) <{"operandSegmentSizes" = array<i32: 2, 1, 1>}> ({
 // CHECK-GENERIC-NEXT:    ^0(%a_stream : !stream.readable<!riscv.freg<ft0>>, %b_stream : !stream.readable<!riscv.freg<ft1>>, %c_stream : !stream.writable<!riscv.freg<ft2>>):
 // CHECK-GENERIC-NEXT:      %c5 = "riscv.li"() {"immediate" = 5 : i32} : () -> !riscv.reg<>
