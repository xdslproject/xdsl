{
 "cells": [
  {
   "cell_type": "markdown",
   "id": "478e8ef4-f3a7-4aec-b1f6-ffa60aa88697",
   "metadata": {},
   "source": [
    "# xDSL-MLIR interoperation tutorial\n",
    "\n",
    "This tutorial aims to showcase a simple pipeline of actions to unlock MLIR optimisations when lowering from xDSL.\n",
    "This tutorial can help users getting familiar with the xDSL-MLIR interoperation. We will start from a higher level of xDSL abstraction, lower to MLIR generic format, apply an optimisation and the return to xDSL-land."
   ]
  },
  {
   "cell_type": "markdown",
   "id": "a3721339-9b8d-4743-b5da-e920f9afd3e9",
   "metadata": {
    "tags": []
   },
   "source": [
    "# Problem setup\n",
    "\n",
    "We start by writing a simple example consisting of adding integers. \n",
    "We are writing this example using constructs that are supported in xDSL.\n",
    "\n",
    "We create 4 integers, namely a, b, c, d.\n",
    "Then we just accumulate by the simple following pseudocode and print the result:\n",
    "\n",
    "\n",
    "```bash\n",
    "a = 1\n",
    "b = 2\n",
    "c = a + b\n",
    "d = a + b\n",
    "e = c + d\n",
    "print(e)\n",
    "```\n"
   ]
  },
  {
   "cell_type": "code",
   "execution_count": 1,
   "id": "e86541f5-af35-4c73-9a8c-4c43e7d365d6",
   "metadata": {},
   "outputs": [],
   "source": [
    "from xdsl.dialects.arith import Addi, Constant\n",
    "from xdsl.dialects.builtin import i32, ModuleOp, IntegerAttr\n",
    "from xdsl.dialects.vector import Print\n",
    "from xdsl.ir import Region, Block\n",
    "\n",
    "# Define two integer constants\n",
    "a = Constant.from_attr(IntegerAttr.from_int_and_width(1, 32), i32)\n",
    "b = Constant.from_attr(IntegerAttr.from_int_and_width(2, 32), i32)\n",
    "\n",
    "# Operations on these constants\n",
    "c = Addi.get(a, b)\n",
    "d = Addi.get(a, b)\n",
    "e = Addi.get(c, d)\n",
    "f = Print.get(e)\n",
    "\n",
    "# Create Block from operations and Region from blocks\n",
    "block0 = Block.from_ops([a, b, c, d, e, f])\n",
    "region0 = Region.from_block_list([block0])\n",
    "\n",
    "# Create an Operation from the region\n",
    "op = ModuleOp.from_region_or_ops(region0)"
   ]
  },
  {
   "cell_type": "markdown",
   "id": "849b8140",
   "metadata": {},
   "source": [
    "Using xDSLs printer we can print this operation.\n",
    "For convenience we provide a file called `source.xdsl` with the code printed below"
   ]
  },
  {
   "cell_type": "code",
   "execution_count": 2,
   "id": "2f2287be",
   "metadata": {},
   "outputs": [
    {
     "name": "stdout",
     "output_type": "stream",
     "text": [
      "builtin.module() {\n",
      "  %0 : !i32 = arith.constant() [\"value\" = 1 : !i32]\n",
      "  %1 : !i32 = arith.constant() [\"value\" = 2 : !i32]\n",
      "  %2 : !i32 = arith.addi(%0 : !i32, %1 : !i32)\n",
      "  %3 : !i32 = arith.addi(%0 : !i32, %1 : !i32)\n",
      "  %4 : !i32 = arith.addi(%2 : !i32, %3 : !i32)\n",
      "  vector.print(%4 : !i32)\n",
      "}\n"
     ]
    }
   ],
   "source": [
    "from xdsl.printer import Printer\n",
    "\n",
    "# Print in xdsl format\n",
    "printer = Printer()\n",
    "printer.print(op)"
   ]
  },
  {
   "cell_type": "code",
   "execution_count": 3,
   "id": "5a57ade0",
   "metadata": {},
   "outputs": [
    {
     "name": "stdout",
     "output_type": "stream",
     "text": [
      "builtin.module() {\r\n",
      "  %0 : !i32 = arith.constant() [\"value\" = 1 : !i32]\r\n",
      "  %1 : !i32 = arith.constant() [\"value\" = 2 : !i32]\r\n",
      "  %2 : !i32 = arith.addi(%0 : !i32, %1 : !i32)\r\n",
      "  %3 : !i32 = arith.addi(%0 : !i32, %1 : !i32)\r\n",
      "  %4 : !i32 = arith.addi(%2 : !i32, %3 : !i32)\r\n",
      "  vector.print(%4 : !i32)\r\n",
      "}\r\n"
     ]
    }
   ],
   "source": [
    "# Cross-check file content\n",
    "!cat source.xdsl"
   ]
  },
  {
   "cell_type": "markdown",
   "id": "196f9723",
   "metadata": {},
   "source": [
    "Then we are using the `xdsl-opt` tool provided from the repository to emit .mlir code from the .xdsl input.\n",
    "You can see in the following cell that `xdsl-opt` can be used in various contexts such as translating back and forth from/to xdsl/mlir. "
   ]
  },
  {
   "cell_type": "code",
   "execution_count": 1,
   "id": "fad8a053",
   "metadata": {},
   "outputs": [
    {
     "name": "stdout",
     "output_type": "stream",
     "text": [
      "usage: xdsl-opt [-h] [-t {xdsl,irdl,mlir}] [-f {xdsl,mlir}] [--disable-verify]\r\n",
      "                [-o OUTPUT_FILE] [-p PASSES] [--print-between-passes]\r\n",
      "                [--verify-diagnostics] [--parsing-diagnostics]\r\n",
      "                [--allow-unregistered-ops]\r\n",
      "                [input_file]\r\n",
      "\r\n",
      "xDSL modular optimizer driver\r\n",
      "\r\n",
      "positional arguments:\r\n",
      "  input_file            path to input file\r\n",
      "\r\n",
      "options:\r\n",
      "  -h, --help            show this help message and exit\r\n",
      "  -t {xdsl,irdl,mlir}, --target {xdsl,irdl,mlir}\r\n",
      "                        target\r\n",
      "  -f {xdsl,mlir}, --frontend {xdsl,mlir}\r\n",
      "                        Frontend to be used for the input. If not set, the\r\n",
      "                        xdsl frontend or the one for the file extension is\r\n",
      "                        used.\r\n",
      "  --disable-verify\r\n",
      "  -o OUTPUT_FILE, --output-file OUTPUT_FILE\r\n",
      "                        path to output file\r\n",
      "  -p PASSES, --passes PASSES\r\n",
      "                        Delimited list of passes. Available passes are: lower-\r\n",
<<<<<<< HEAD
      "                        mpi,convert-stencil-to-ll-mlir,frontend-desymrefy\r\n",
=======
      "                        mpi,convert-stencil-to-ll-mlir,convert-stencil-to-\r\n",
      "                        gpu,stencil-shape-inference\r\n",
>>>>>>> 4b13cf99
      "  --print-between-passes\r\n",
      "                        Print the IR between each pass\r\n",
      "  --verify-diagnostics  Prints the content of a triggered verifier exception\r\n",
      "                        and exits with code 0\r\n",
      "  --parsing-diagnostics\r\n",
      "                        Prints the content of a triggered parsing exception\r\n",
      "                        and exits with code 0\r\n",
      "  --allow-unregistered-ops\r\n",
      "                        Allow the parsing of unregistered operations.\r\n"
     ]
    }
   ],
   "source": [
    "# xdsl-opt help\n",
    "!./../xdsl/tools/xdsl-opt -h"
   ]
  },
  {
   "cell_type": "code",
   "execution_count": 5,
   "id": "f10b68da",
   "metadata": {},
   "outputs": [
    {
     "name": "stdout",
     "output_type": "stream",
     "text": [
      "\"builtin.module\"() ({\r\n",
      "  %0 = \"arith.constant\"() {\"value\" = 1 : i32} : () -> i32\r\n",
      "  %1 = \"arith.constant\"() {\"value\" = 2 : i32} : () -> i32\r\n",
      "  %2 = \"arith.addi\"(%0, %1) : (i32, i32) -> i32\r\n",
      "  %3 = \"arith.addi\"(%0, %1) : (i32, i32) -> i32\r\n",
      "  %4 = \"arith.addi\"(%2, %3) : (i32, i32) -> i32\r\n",
      "  \"vector.print\"(%4) : (i32) -> ()\r\n",
      "}) : () -> ()\r\n",
      "\r\n"
     ]
    }
   ],
   "source": [
    "# Checkout the mlir output in generic form\n",
    "!./../xdsl/tools/xdsl-opt -f xdsl -t mlir -o out.mlir source.xdsl\n",
    "!cat out.mlir"
   ]
  },
  {
   "cell_type": "markdown",
   "id": "1169fa3e",
   "metadata": {},
   "source": [
    "Now lets try to benefit from some mlir optimisation.\n",
    "For this example we will use the [Common subexpression elimination](https://en.wikipedia.org/wiki/Common_subexpression_elimination).\n",
    "\n",
    "See some documentation here: [mlir.llvm CSE docs](https://mlir.llvm.org/docs/Passes/#-cse-eliminate-common-sub-expressions)"
   ]
  },
  {
   "cell_type": "markdown",
   "id": "f1270219-eeeb-4687-81e5-cce88afcb901",
   "metadata": {},
   "source": [
    "Assuming you have already mlir-opt installed in your machine you can apply the CSE optimisation using the folloing command:"
   ]
  },
  {
   "cell_type": "code",
   "execution_count": 6,
   "id": "142e0fa2",
   "metadata": {},
   "outputs": [
    {
     "name": "stdout",
     "output_type": "stream",
     "text": [
      "\"builtin.module\"() ({\r\n",
      "  %0 = \"arith.constant\"() {value = 1 : i32} : () -> i32\r\n",
      "  %1 = \"arith.constant\"() {value = 2 : i32} : () -> i32\r\n",
      "  %2 = \"arith.addi\"(%0, %1) : (i32, i32) -> i32\r\n",
      "  %3 = \"arith.addi\"(%2, %2) : (i32, i32) -> i32\r\n",
      "  \"vector.print\"(%3) : (i32) -> ()\r\n",
      "}) : () -> ()\r\n",
      "\r\n"
     ]
    }
   ],
   "source": [
    "!mlir-opt out.mlir -cse --mlir-print-op-generic -o opt-out.mlir\n",
    "!cat opt-out.mlir"
   ]
  },
  {
   "cell_type": "markdown",
   "id": "ce39e1f4-3a54-463d-b2eb-d4fb4f7a6133",
   "metadata": {
    "tags": []
   },
   "source": [
    "We can clearly see in the optimised output that after CSE we do not need to calculate:\n",
    "\n",
    "```\n",
    "\"arith.addi\"(%0, %1) : (i32, i32) -> i32\n",
    "```\n",
    "\n",
    "twice! Now can we back to xDSL? Yes we can!"
   ]
  },
  {
   "cell_type": "code",
   "execution_count": 7,
   "id": "b228d9e4",
   "metadata": {},
   "outputs": [
    {
     "name": "stdout",
     "output_type": "stream",
     "text": [
      "builtin.module() {\r\n",
      "  %0 : !i32 = arith.constant() [\"value\" = 1 : !i32]\r\n",
      "  %1 : !i32 = arith.constant() [\"value\" = 2 : !i32]\r\n",
      "  %2 : !i32 = arith.addi(%0 : !i32, %1 : !i32)\r\n",
      "  %3 : !i32 = arith.addi(%2 : !i32, %2 : !i32)\r\n",
      "  vector.print(%3 : !i32)\r\n",
      "}\r\n",
      "\r\n"
     ]
    }
   ],
   "source": [
    "!./../xdsl/tools/xdsl-opt opt-out.mlir -f mlir -t xdsl -o ret.xdsl\n",
    "!cat ret.xdsl"
   ]
  },
  {
   "cell_type": "code",
   "execution_count": null,
   "id": "f9f9a625",
   "metadata": {},
   "outputs": [],
   "source": []
  }
 ],
 "metadata": {
  "kernelspec": {
   "display_name": "Python 3 (ipykernel)",
   "language": "python",
   "name": "python3"
  },
  "language_info": {
   "codemirror_mode": {
    "name": "ipython",
    "version": 3
   },
   "file_extension": ".py",
   "mimetype": "text/x-python",
   "name": "python",
   "nbconvert_exporter": "python",
   "pygments_lexer": "ipython3",
   "version": "3.10.0"
  }
 },
 "nbformat": 4,
 "nbformat_minor": 5
}<|MERGE_RESOLUTION|>--- conflicted
+++ resolved
@@ -174,12 +174,8 @@
       "                        path to output file\r\n",
       "  -p PASSES, --passes PASSES\r\n",
       "                        Delimited list of passes. Available passes are: lower-\r\n",
-<<<<<<< HEAD
-      "                        mpi,convert-stencil-to-ll-mlir,frontend-desymrefy\r\n",
-=======
       "                        mpi,convert-stencil-to-ll-mlir,convert-stencil-to-\r\n",
-      "                        gpu,stencil-shape-inference\r\n",
->>>>>>> 4b13cf99
+      "                        gpu,stencil-shape-inference,frontend-desymrefy\r\n",
       "  --print-between-passes\r\n",
       "                        Print the IR between each pass\r\n",
       "  --verify-diagnostics  Prints the content of a triggered verifier exception\r\n",
