import argparse
import sys
from io import StringIO
from typing import IO, Callable, Dict, List, Sequence, Type

<<<<<<< HEAD
from xdsl.backend.riscv.lowering.riscv_arith_lowering import RISCVLowerArith
from xdsl.dialects.affine import Affine
from xdsl.dialects.arith import Arith
from xdsl.dialects.builtin import Builtin, ModuleOp
from xdsl.dialects.cf import Cf
from xdsl.dialects.cmath import CMath
from xdsl.dialects.experimental.dmp import DMP
from xdsl.dialects.experimental.fir import FIR
from xdsl.dialects.experimental.math import Math
from xdsl.dialects.func import Func
from xdsl.dialects.gpu import GPU
from xdsl.dialects.irdl import IRDL
from xdsl.dialects.linalg import Linalg
from xdsl.dialects.llvm import LLVM
from xdsl.dialects.memref import MemRef
from xdsl.dialects.mpi import MPI
from xdsl.dialects.pdl import PDL
from xdsl.dialects.printf import Printf
from xdsl.dialects.riscv import RISCV, print_assembly, riscv_code
from xdsl.dialects.riscv_cf import RISCV_CF
from xdsl.dialects.riscv_func import RISCV_Func
from xdsl.dialects.scf import Scf
from xdsl.dialects.snitch import Snitch
from xdsl.dialects.snitch_runtime import SnitchRuntime
from xdsl.dialects.stencil import Stencil
from xdsl.dialects.test import Test
from xdsl.dialects.vector import Vector
from xdsl.frontend.passes.desymref import DesymrefyPass
from xdsl.frontend.symref import Symref
from xdsl.ir import Dialect, MLContext
from xdsl.parser import ParseError, Parser
=======
from xdsl.dialects.builtin import ModuleOp
from xdsl.dialects.riscv import print_assembly, riscv_code
from xdsl.ir import MLContext
>>>>>>> 5394ea9e
from xdsl.passes import ModulePass
from xdsl.printer import Printer
from xdsl.tools.command_line_tool import CommandLineTool, get_all_passes
from xdsl.utils.exceptions import DiagnosticException
from xdsl.utils.parse_pipeline import parse_pipeline


<<<<<<< HEAD
def get_all_dialects() -> list[Dialect]:
    """Return the list of all available dialects."""
    return [
        Affine,
        Arith,
        Builtin,
        Cf,
        CMath,
        DMP,
        FIR,
        Func,
        GPU,
        Linalg,
        IRDL,
        LLVM,
        Math,
        MemRef,
        MPI,
        PDL,
        Printf,
        RISCV,
        RISCV_CF,
        RISCV_Func,
        Scf,
        Snitch,
        SnitchRuntime,
        Stencil,
        Symref,
        Test,
        Vector,
    ]


def get_all_passes() -> list[type[ModulePass]]:
    """Return the list of all available passes."""
    return [
        ConvertStencilToLLMLIRPass,
        DeadCodeElimination,
        DesymrefyPass,
        GlobalStencilToLocalStencil2DHorizontal,
        LowerHaloToMPI,
        LowerMPIPass,
        LowerRISCVFunc,
        LowerSnitchPass,
        LowerSnitchRuntimePass,
        PrintfToLLVM,
        RISCVRegisterAllocation,
        RISCVLowerArith,
        StencilShapeInferencePass,
        StencilStorageMaterializationPass,
        ReconcileUnrealizedCastsPass,
    ]


class xDSLOptMain:
    ctx: MLContext
    args: argparse.Namespace
    """
    The argument parsers namespace which holds the parsed commandline
    attributes.
    """

    available_frontends: Dict[str, Callable[[IO[str]], ModuleOp]]
    """
    A mapping from file extension to a frontend that can handle this
    file type.
    """

=======
class xDSLOptMain(CommandLineTool):
>>>>>>> 5394ea9e
    available_passes: Dict[str, Type[ModulePass]]
    """
    A mapping from pass names to functions that apply the pass to a ModuleOp.
    """

    available_targets: Dict[str, Callable[[ModuleOp, IO[str]], None]]
    """
    A mapping from target names to functions that serialize a ModuleOp into a
    stream.
    """

    pipeline: List[ModulePass]
    """ The pass-pipeline to be applied. """

    def __init__(
        self,
        description: str = "xDSL modular optimizer driver",
        args: Sequence[str] | None = None,
    ):
        self.available_frontends = {}
        self.available_passes = {}
        self.available_targets = {}

        self.ctx = MLContext()
        self.register_all_dialects()
        self.register_all_frontends()
        self.register_all_passes()
        self.register_all_targets()

        # arg handling
        arg_parser = argparse.ArgumentParser(description=description)
        self.register_all_arguments(arg_parser)
        self.args = arg_parser.parse_args(args=args)

        self.ctx.allow_unregistered = self.args.allow_unregistered_dialect

        self.setup_pipeline()

    def run(self):
        """
        Executes the different steps.
        """
        chunks, file_extension = self.prepare_input()
        output_stream = self.prepare_output()
        try:
            for i, chunk in enumerate(chunks):
                try:
                    if i > 0:
                        output_stream.write("// -----\n")
                    module = self.parse_chunk(chunk, file_extension)
                    if module is not None:
                        if self.apply_passes(module):
                            output_stream.write(self.output_resulting_program(module))
                    output_stream.flush()
                finally:
                    chunk.close()
        finally:
            if output_stream is not sys.stdout:
                output_stream.close()

    def register_all_arguments(self, arg_parser: argparse.ArgumentParser):
        """
        Registers all the command line arguments that are used by this tool.

        Add other/additional arguments by overloading this function.
        """
        super().register_all_arguments(arg_parser)

        targets = [name for name in self.available_targets]
        arg_parser.add_argument(
            "-t",
            "--target",
            type=str,
            required=False,
            choices=targets,
            help="target",
            default="mlir",
        )

        arg_parser.add_argument(
            "-o", "--output-file", type=str, required=False, help="path to output file"
        )

        pass_names = ",".join([name for name in self.available_passes])
        arg_parser.add_argument(
            "-p",
            "--passes",
            required=False,
            help="Delimited list of passes." f" Available passes are: {pass_names}",
            type=str,
            default="",
        )

        arg_parser.add_argument(
            "--print-between-passes",
            default=False,
            action="store_true",
            help="Print the IR between each pass",
        )

        arg_parser.add_argument(
            "--verify-diagnostics",
            default=False,
            action="store_true",
            help="Prints the content of a triggered "
            "verifier exception and exits with code 0",
        )

        arg_parser.add_argument(
            "--parsing-diagnostics",
            default=False,
            action="store_true",
            help="Prints the content of a triggered "
            "parsing exception and exits with code 0",
        )

        arg_parser.add_argument(
            "--split-input-file",
            default=False,
            action="store_true",
            help="Split the input file into pieces and process each chunk independently by "
            " using `// -----`",
        )

        arg_parser.add_argument(
            "--print-op-generic",
            default=False,
            action="store_true",
            help="Print operations with the generic format",
        )

        arg_parser.add_argument(
            "--print-debuginfo",
            default=False,
            action="store_true",
            help="Print operations with debug info annotation, such as location.",
        )

    def register_pass(self, opPass: Type[ModulePass]):
        self.available_passes[opPass.name] = opPass

    def register_all_passes(self):
        """
        Register all passes that can be used.

        Add other/additional passes by overloading this function.
        """
        for pass_ in get_all_passes():
            self.register_pass(pass_)

    def register_all_targets(self):
        """
        Register all targets that can be used.

        Add other/additional targets by overloading this function.
        """

        def _output_mlir(prog: ModuleOp, output: IO[str]):
            printer = Printer(
                stream=output,
                print_generic_format=self.args.print_op_generic,
                print_debuginfo=self.args.print_debuginfo,
            )
            printer.print_op(prog)
            print("\n", file=output)

        def _output_riscv_asm(prog: ModuleOp, output: IO[str]):
            print_assembly(prog, output)

        def _emulate_riscv(prog: ModuleOp, output: IO[str]):
            # import only if running riscv emulation
            try:
                from xdsl.interpreters.riscv_emulator import RV_Debug, run_riscv
            except ImportError:
                print("Please install optional dependencies to run riscv emulation")
                return

            code = riscv_code(prog)
            RV_Debug.stream = output
            run_riscv(code, unlimited_regs=True, verbosity=0)

        self.available_targets["mlir"] = _output_mlir
        self.available_targets["riscv-asm"] = _output_riscv_asm
        self.available_targets["riscemu"] = _emulate_riscv

    def setup_pipeline(self):
        """
        Creates a pipeline that consists of all the passes specified.

        Fails, if not all passes are registered.
        """
        pipeline = list(parse_pipeline(self.args.passes))

        for p in pipeline:
            if p.name not in self.available_passes:
                raise Exception(f"Unrecognized pass: {p.name}")

        self.pipeline = [
            self.available_passes[p.name].from_pass_spec(p) for p in pipeline
        ]

    def prepare_input(self) -> tuple[List[IO[str]], str]:
        """
        Prepare input by eventually splitting it in chunks. If not set, the parser
        registered for this file extension is used.
        """

        # when using the split input flag, program is split into multiple chunks
        # it's used for split input file

        chunks: List[IO[str]] = []
        f, file_extension = self.get_input_stream()
        chunks = [f]
        if self.args.split_input_file:
            chunks = [StringIO(chunk) for chunk in f.read().split("// -----")]
            f.close()
        if self.args.frontend:
            file_extension = self.args.frontend

        if file_extension not in self.available_frontends:
            for chunk in chunks:
                chunk.close()
            raise Exception(f"Unrecognized file extension '{file_extension}'")

        return chunks, file_extension

    def prepare_output(self) -> IO[str]:
        if self.args.output_file is None:
            return sys.stdout
        else:
            return open(self.args.output_file, "w")

    def apply_passes(self, prog: ModuleOp) -> bool:
        """Apply passes in order."""
        try:
            assert isinstance(prog, ModuleOp)
            if not self.args.disable_verify:
                prog.verify()
            for p in self.pipeline:
                p.apply(self.ctx, prog)
                assert isinstance(prog, ModuleOp)
                if not self.args.disable_verify:
                    prog.verify()
                if self.args.print_between_passes:
                    print(f"IR after {p.name}:")
                    printer = Printer(stream=sys.stdout)
                    printer.print_op(prog)
                    print("\n\n\n")
        except DiagnosticException as e:
            if self.args.verify_diagnostics:
                print(e)
                return False
            else:
                raise e
        return True

    def output_resulting_program(self, prog: ModuleOp) -> str:
        """Get the resulting program."""
        output = StringIO()
        if self.args.target not in self.available_targets:
            raise Exception(f"Unknown target {self.args.target}")

        self.available_targets[self.args.target](prog, output)
        return output.getvalue()<|MERGE_RESOLUTION|>--- conflicted
+++ resolved
@@ -3,43 +3,9 @@
 from io import StringIO
 from typing import IO, Callable, Dict, List, Sequence, Type
 
-<<<<<<< HEAD
-from xdsl.backend.riscv.lowering.riscv_arith_lowering import RISCVLowerArith
-from xdsl.dialects.affine import Affine
-from xdsl.dialects.arith import Arith
-from xdsl.dialects.builtin import Builtin, ModuleOp
-from xdsl.dialects.cf import Cf
-from xdsl.dialects.cmath import CMath
-from xdsl.dialects.experimental.dmp import DMP
-from xdsl.dialects.experimental.fir import FIR
-from xdsl.dialects.experimental.math import Math
-from xdsl.dialects.func import Func
-from xdsl.dialects.gpu import GPU
-from xdsl.dialects.irdl import IRDL
-from xdsl.dialects.linalg import Linalg
-from xdsl.dialects.llvm import LLVM
-from xdsl.dialects.memref import MemRef
-from xdsl.dialects.mpi import MPI
-from xdsl.dialects.pdl import PDL
-from xdsl.dialects.printf import Printf
-from xdsl.dialects.riscv import RISCV, print_assembly, riscv_code
-from xdsl.dialects.riscv_cf import RISCV_CF
-from xdsl.dialects.riscv_func import RISCV_Func
-from xdsl.dialects.scf import Scf
-from xdsl.dialects.snitch import Snitch
-from xdsl.dialects.snitch_runtime import SnitchRuntime
-from xdsl.dialects.stencil import Stencil
-from xdsl.dialects.test import Test
-from xdsl.dialects.vector import Vector
-from xdsl.frontend.passes.desymref import DesymrefyPass
-from xdsl.frontend.symref import Symref
-from xdsl.ir import Dialect, MLContext
-from xdsl.parser import ParseError, Parser
-=======
 from xdsl.dialects.builtin import ModuleOp
 from xdsl.dialects.riscv import print_assembly, riscv_code
 from xdsl.ir import MLContext
->>>>>>> 5394ea9e
 from xdsl.passes import ModulePass
 from xdsl.printer import Printer
 from xdsl.tools.command_line_tool import CommandLineTool, get_all_passes
@@ -47,78 +13,7 @@
 from xdsl.utils.parse_pipeline import parse_pipeline
 
 
-<<<<<<< HEAD
-def get_all_dialects() -> list[Dialect]:
-    """Return the list of all available dialects."""
-    return [
-        Affine,
-        Arith,
-        Builtin,
-        Cf,
-        CMath,
-        DMP,
-        FIR,
-        Func,
-        GPU,
-        Linalg,
-        IRDL,
-        LLVM,
-        Math,
-        MemRef,
-        MPI,
-        PDL,
-        Printf,
-        RISCV,
-        RISCV_CF,
-        RISCV_Func,
-        Scf,
-        Snitch,
-        SnitchRuntime,
-        Stencil,
-        Symref,
-        Test,
-        Vector,
-    ]
-
-
-def get_all_passes() -> list[type[ModulePass]]:
-    """Return the list of all available passes."""
-    return [
-        ConvertStencilToLLMLIRPass,
-        DeadCodeElimination,
-        DesymrefyPass,
-        GlobalStencilToLocalStencil2DHorizontal,
-        LowerHaloToMPI,
-        LowerMPIPass,
-        LowerRISCVFunc,
-        LowerSnitchPass,
-        LowerSnitchRuntimePass,
-        PrintfToLLVM,
-        RISCVRegisterAllocation,
-        RISCVLowerArith,
-        StencilShapeInferencePass,
-        StencilStorageMaterializationPass,
-        ReconcileUnrealizedCastsPass,
-    ]
-
-
-class xDSLOptMain:
-    ctx: MLContext
-    args: argparse.Namespace
-    """
-    The argument parsers namespace which holds the parsed commandline
-    attributes.
-    """
-
-    available_frontends: Dict[str, Callable[[IO[str]], ModuleOp]]
-    """
-    A mapping from file extension to a frontend that can handle this
-    file type.
-    """
-
-=======
 class xDSLOptMain(CommandLineTool):
->>>>>>> 5394ea9e
     available_passes: Dict[str, Type[ModulePass]]
     """
     A mapping from pass names to functions that apply the pass to a ModuleOp.
