--- conflicted
+++ resolved
@@ -1,5 +1,4 @@
 from dataclasses import dataclass
-from warnings import warn
 
 from xdsl.backend.riscv.register_allocation import (
     RegisterAllocatorBlockNaive,
@@ -43,23 +42,10 @@
                 "When set to 0 it signifies all available registers are used."
             )
 
-<<<<<<< HEAD
-        if self.allocation_strategy == "GlobalJRegs" and self.exclude_preallocated:
-            warn(
-                "Excluding preallocated registers (option: 'exclude_preallocated') has "
-                f"no effect when using {self.allocation_strategy}."
-            )
-
-        allocator = allocator_strategies[self.allocation_strategy](
-            limit_registers=self.limit_registers,
-            exclude_preallocated=self.exclude_preallocated,
-        )
-        allocator.allocate_registers(op)
-=======
         for inner_op in op.walk():
             if isinstance(inner_op, riscv_func.FuncOp):
                 allocator = allocator_strategies[self.allocation_strategy](
-                    limit_registers=self.limit_registers
+                    limit_registers=self.limit_registers,
+                    exclude_preallocated=self.exclude_preallocated,
                 )
-                allocator.allocate_func(inner_op)
->>>>>>> 7afc0fbc
+                allocator.allocate_func(inner_op)