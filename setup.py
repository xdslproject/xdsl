import versioneer
from setuptools import find_packages, setup
from pathlib import Path

# Add README.md as long description
this_directory = Path(__file__).parent
long_description = (this_directory / "README.md").read_text()

with open("requirements.txt") as f:
    required = f.read().splitlines()

with open("requirements-optional.txt") as f:
    optionals = f.read().splitlines()

reqs = []
for ir in required:
    if ir[0:3] == "git":
        name = ir.split("/")[-1]
        reqs += ["%s @ %s@main" % (name, ir)]
    else:
        reqs += [ir]

extras_require = {}
for mreqs, mode in zip(
    [
        optionals,
    ],
    [
        "extras",
    ],
):
    opt_reqs = []
    for ir in mreqs:
        # For conditionals like pytest=2.1; python == 3.6
        if ";" in ir:
            entries = ir.split(";")
            extras_require[entries[1]] = entries[0]
        # Git repos, install master
        if ir[0:3] == "git":
            name = ir.split("/")[-1]
            opt_reqs += ["%s @ %s@main" % (name, ir)]
        else:
            opt_reqs += [ir]
    extras_require[mode] = opt_reqs

setup(
    name="xdsl",
    version=versioneer.get_version(),
    cmdclass=versioneer.get_cmdclass(),
    description="xDSL",
    long_description=long_description,
    long_description_content_type='text/markdown',
<<<<<<< HEAD
    scripts=['xdsl/tools/xdsl-opt', 'xdsl/frontend/tools/desymrefy'],
=======
    entry_points={"console_scripts": ["xdsl-opt = xdsl.tools.xdsl_opt:main"]},
>>>>>>> a6bfac48
    project_urls={
        "Source Code": "https://github.com/xdslproject/xdsl",
        "Issue Tracker": "https://github.com/xdslproject/xdsl/issues",
    },
    url="https://xdsl.dev/",
    platforms=["Linux", "Mac OS-X", "Unix"],
    test_suite="pytest",
    author="Mathieu Fehr",
    author_email="mathieu.fehr@ed.ac.uk",
    license="MIT",
    packages=find_packages(),
    package_data={"xdsl": ["py.typed"]},
    install_requires=reqs,
    extras_require=extras_require,
    zip_safe=False,
)<|MERGE_RESOLUTION|>--- conflicted
+++ resolved
@@ -50,11 +50,12 @@
     description="xDSL",
     long_description=long_description,
     long_description_content_type='text/markdown',
-<<<<<<< HEAD
-    scripts=['xdsl/tools/xdsl-opt', 'xdsl/frontend/tools/desymrefy'],
-=======
-    entry_points={"console_scripts": ["xdsl-opt = xdsl.tools.xdsl_opt:main"]},
->>>>>>> a6bfac48
+    entry_points={
+        "console_scripts": [
+            "xdsl-opt = xdsl.tools.xdsl_opt:main",
+            "desymrefy = xdsl.frontend.tools.desymrefy:main"
+        ]
+    },
     project_urls={
         "Source Code": "https://github.com/xdslproject/xdsl",
         "Issue Tracker": "https://github.com/xdslproject/xdsl/issues",
