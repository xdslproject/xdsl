// RUN: xdsl-opt %s --verify-diagnostics | filecheck %s

"builtin.module"() ({
  %lb = "arith.constant"() {"value" = 0 : index} : () -> index
  %ub = "arith.constant"() {"value" = 42 : index} : () -> index
  %step = "arith.constant"() {"value" = 7 : index} : () -> index
  %carried = "arith.constant"() {"value" = 255 : i8} : () -> i8
  "scf.for"(%lb, %ub, %step, %carried) ({
<<<<<<< HEAD
// CHECK: Expected 1 args, got 0. The scf.for must yield its carried variables.
=======
// CHECK: The scf.for's body does not end with an scf.yield. A scf.for loop with loop-carried variables must yield their values at the end of its body.
>>>>>>> 5d990d7c
  ^0(%iv : index, %carried_arg : i8):
    "scf.yield"() : () -> ()
  }) : (index, index, index, i8) -> ()
}) : () -> ()<|MERGE_RESOLUTION|>--- conflicted
+++ resolved
@@ -6,11 +6,7 @@
   %step = "arith.constant"() {"value" = 7 : index} : () -> index
   %carried = "arith.constant"() {"value" = 255 : i8} : () -> i8
   "scf.for"(%lb, %ub, %step, %carried) ({
-<<<<<<< HEAD
-// CHECK: Expected 1 args, got 0. The scf.for must yield its carried variables.
-=======
 // CHECK: The scf.for's body does not end with an scf.yield. A scf.for loop with loop-carried variables must yield their values at the end of its body.
->>>>>>> 5d990d7c
   ^0(%iv : index, %carried_arg : i8):
     "scf.yield"() : () -> ()
   }) : (index, index, index, i8) -> ()
