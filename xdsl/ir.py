--- conflicted
+++ resolved
@@ -1027,21 +1027,13 @@
 
     @property
     def first_op(self) -> Operation | None:
-<<<<<<< HEAD
+        """The first operation in `self`"""
         return self._first_op
-
-    @property
-    def last_op(self) -> Operation | None:
-        return self._last_op
-=======
-        """The first operation in `self`"""
-        return None if self.is_empty else self.ops[0]
 
     @property
     def last_op(self) -> Operation | None:
         """The last operation in `self`"""
-        return None if self.is_empty else self.ops[-1]
->>>>>>> 97ec4d70
+        return self._last_op
 
     @property
     def is_empty(self) -> bool:
