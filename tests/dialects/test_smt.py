--- conflicted
+++ resolved
@@ -96,12 +96,6 @@
     assert op.result.type == BoolType()
 
 
-<<<<<<< HEAD
-def test_assert_op():
-    arg1 = create_ssa_value(BoolType())
-    assert_op = AssertOp(arg1)
-    assert assert_op.input == arg1
-=======
 def test_ite():
     arg1 = create_ssa_value(BoolType())
     arg2 = create_ssa_value(BoolType())
@@ -111,4 +105,8 @@
     assert op.cond == arg1
     assert op.then_value == arg2
     assert op.else_value == arg3
->>>>>>> 95f3ed68
+
+def test_assert_op():
+    arg1 = create_ssa_value(BoolType())
+    assert_op = AssertOp(arg1)
+    assert assert_op.input == arg1