--- conflicted
+++ resolved
@@ -232,63 +232,6 @@
     ) == AffineMap.from_callable(lambda d0, d1: (d1, d1))
 
 
-<<<<<<< HEAD
-def test_affine_expr_used_dims():
-    assert AffineExpr.dimension(1).used_dims() == {1}
-    assert (AffineExpr.dimension(2) + AffineExpr.dimension(3)).used_dims() == {2, 3}
-    assert AffineExpr.symbol(4).used_dims() == set()
-    assert AffineExpr.constant(5).used_dims() == set()
-
-
-def test_affine_expr_is_function_of_dim():
-    assert AffineExpr.dimension(0).is_function_of_dim(0)
-    assert not AffineExpr.dimension(1).is_function_of_dim(0)
-    assert not AffineExpr.constant(0).is_function_of_dim(0)
-    assert not AffineExpr.symbol(0).is_function_of_dim(0)
-    assert AffineMap(2, 0, (AffineExpr.dimension(0),)).results[0].is_function_of_dim(0)
-    assert not (
-        AffineMap(2, 0, (AffineExpr.dimension(0),)).results[0].is_function_of_dim(1)
-    )
-    assert (
-        AffineMap.from_callable(lambda i, j: (i + j,)).results[0].is_function_of_dim(0)
-    )
-    assert (
-        AffineMap.from_callable(lambda i, j: (i + j,)).results[0].is_function_of_dim(1)
-    )
-
-
-def test_affine_map_is_function_of_dim():
-    assert AffineMap.from_callable(lambda i, j: (i, j)).is_function_of_dim(0)
-    assert AffineMap.from_callable(lambda i, j: (i, j)).is_function_of_dim(1)
-    assert not AffineMap.from_callable(lambda i, j, _: (i, j)).is_function_of_dim(2)
-
-
-def test_affine_map_used_dims():
-    assert AffineMap.from_callable(lambda i, j: (i, j)).used_dims() == {0, 1}
-    assert AffineMap.from_callable(lambda i, j, _: (i + j,)).used_dims() == {0, 1}
-    assert AffineMap.from_callable(lambda i, _, k: (i, k)).used_dims() == {0, 2}
-
-
-def test_affine_map_unused_dims():
-    assert AffineMap.from_callable(lambda i, j: (i, j)).unused_dims() == set()
-    assert AffineMap.from_callable(lambda i, j, _: (i + j,)).unused_dims() == {2}
-    assert AffineMap.from_callable(lambda i, _, k: (i, k)).unused_dims() == {1}
-
-
-def test_unused_dims_bit_vector():
-    assert AffineMap.from_callable(lambda i, j: (i, j)).unused_dims_bit_vector() == (
-        False,
-        False,
-    )
-    assert AffineMap.from_callable(
-        lambda i, j, _: (i + j,)
-    ).unused_dims_bit_vector() == (False, False, True)
-    assert AffineMap.from_callable(lambda i, _, k: (i, k)).unused_dims_bit_vector() == (
-        False,
-        True,
-        False,
-    )
-=======
 def test_affine_expr_binary_simplification():
     one = AffineExpr.constant(1)
     two = AffineExpr.constant(2)
@@ -303,5 +246,4 @@
     assert AffineExpr.binary(AffineBinaryOpKind.FloorDiv, five, two) == two
     assert AffineExpr.binary(AffineBinaryOpKind.CeilDiv, five, two) == three
 
-    # TODO test other simplifications like dim + const + const = dim + const
->>>>>>> b2c57a8e
+    # TODO test other simplifications like dim + const + const = dim + const