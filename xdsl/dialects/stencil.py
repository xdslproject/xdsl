--- conflicted
+++ resolved
@@ -403,15 +403,9 @@
     name = "stencil.temp"
 
 
-<<<<<<< HEAD
-StencilTypeConstr = BaseAttr[StencilType[Attribute]](StencilType)
-FieldTypeConstr = BaseAttr[FieldType[Attribute]](FieldType)
-TempTypeConstr = BaseAttr[TempType[Attribute]](TempType)
-=======
 StencilTypeConstr = StencilType[Attribute].constr()
 FieldTypeConstr = FieldType[Attribute].constr()
 TempTypeConstr = TempType[Attribute].constr()
->>>>>>> 26b8eeb0
 
 AnyTempType: TypeAlias = TempType[Attribute]
 
@@ -708,29 +702,6 @@
     name = "stencil.cast"
 
     field = operand_def(
-<<<<<<< HEAD
-        ParamAttrConstraint(
-            FieldTypeConstr,
-            [
-                Attribute,
-                MessageConstraint(
-                    VarConstraint("T", AnyAttr()),
-                    "Input and output fields must have the same element types",
-                ),
-            ],
-        )
-    )
-    result = result_def(
-        ParamAttrConstraint(
-            FieldTypeConstr,
-            [
-                Attribute,
-                MessageConstraint(
-                    VarConstraint("T", AnyAttr()),
-                    "Input and output fields must have the same element types",
-                ),
-            ],
-=======
         FieldType[Attribute].constr(
             element_type=MessageConstraint(
                 VarConstraint("T", AnyAttr()),
@@ -744,7 +715,6 @@
                 VarConstraint("T", AnyAttr()),
                 "Input and output fields must have the same element types",
             )
->>>>>>> 26b8eeb0
         )
     )
 
@@ -877,23 +847,11 @@
     T = Annotated[Attribute, ConstraintVar("T")]
 
     temp = operand_def(
-<<<<<<< HEAD
-        ParamAttrConstraint(
-            StencilTypeConstr,
-            [
-                Attribute,
-                MessageConstraint(
-                    VarConstraint("T", AnyAttr()),
-                    "Expected result type to be the accessed temp's element type.",
-                ),
-            ],
-=======
         StencilType[Attribute].constr(
             element_type=MessageConstraint(
                 VarConstraint("T", AnyAttr()),
                 "Expected result type to be the accessed temp's element type.",
             )
->>>>>>> 26b8eeb0
         )
     )
 
@@ -1040,23 +998,11 @@
 
     name = "stencil.access"
     temp = operand_def(
-<<<<<<< HEAD
-        ParamAttrConstraint(
-            StencilTypeConstr,
-            [
-                Attribute,
-                MessageConstraint(
-                    VarConstraint("T", AnyAttr()),
-                    "Expected return type to match the accessed temp's element type.",
-                ),
-            ],
-=======
         StencilType[Attribute].constr(
             element_type=MessageConstraint(
                 VarConstraint("T", AnyAttr()),
                 "Expected return type to match the accessed temp's element type.",
             )
->>>>>>> 26b8eeb0
         )
     )
     offset = attr_def(IndexAttr)
@@ -1288,27 +1234,6 @@
     T = Annotated[Attribute, ConstraintVar("T")]
 
     field = operand_def(
-<<<<<<< HEAD
-        ParamAttrConstraint(
-            FieldTypeConstr,
-            [
-                StencilBoundsAttr,
-                MessageConstraint(
-                    VarConstraint("T", AnyAttr()), "Expected element types to match."
-                ),
-            ],
-        )
-    )
-    res = result_def(
-        ParamAttrConstraint(
-            TempTypeConstr,
-            [
-                Attribute,
-                MessageConstraint(
-                    VarConstraint("T", AnyAttr()), "Expected element types to match."
-                ),
-            ],
-=======
         FieldType[Attribute].constr(
             bounds=base(StencilBoundsAttr),
             element_type=MessageConstraint(
@@ -1325,7 +1250,6 @@
                 | TensorIgnoreSizeConstraint("T", AnyAttr()),
                 "Expected element types to match.",
             )
->>>>>>> 26b8eeb0
         )
     )
 
@@ -1390,35 +1314,6 @@
     T = Annotated[TempType[_FieldTypeElement], ConstraintVar("T")]
 
     temp = operand_def(
-<<<<<<< HEAD
-        ParamAttrConstraint(
-            TempTypeConstr,
-            [
-                MessageConstraint(
-                    VarConstraint("B", AnyAttr()),
-                    "Expected input and output to have the same bounds",
-                ),
-                MessageConstraint(
-                    VarConstraint("E", AnyAttr()),
-                    "Expected input and output to have the same element type",
-                ),
-            ],
-        )
-    )
-    res = result_def(
-        ParamAttrConstraint(
-            StencilTypeConstr,
-            [
-                MessageConstraint(
-                    VarConstraint("B", AnyAttr()),
-                    "Expected input and output to have the same bounds",
-                ),
-                MessageConstraint(
-                    VarConstraint("E", AnyAttr()),
-                    "Expected input and output to have the same element type",
-                ),
-            ],
-=======
         TempType[Attribute].constr(
             bounds=MessageConstraint(
                 VarConstraint("B", AnyAttr()),
@@ -1440,7 +1335,6 @@
                 VarConstraint("E", AnyAttr()),
                 "Expected input and output to have the same element type",
             ),
->>>>>>> 26b8eeb0
         )
     )
 
@@ -1498,50 +1392,15 @@
     name = "stencil.store"
 
     temp = operand_def(
-<<<<<<< HEAD
-        ParamAttrConstraint(
-            TempTypeConstr,
-            [
-                Attribute,
-                MessageConstraint(
-                    AnyOf(
-                        [
-                            VarConstraint("T", AnyAttr()),
-                            TensorIgnoreSizeConstraint("T", AnyAttr()),
-                        ]
-                    ),
-                    "Input and output fields must have the same element types",
-                ),
-            ],
-=======
         TempType[Attribute].constr(
             element_type=MessageConstraint(
                 VarConstraint("T", AnyAttr())
                 | TensorIgnoreSizeConstraint("T", AnyAttr()),
                 "Input and output fields must have the same element types",
             ),
->>>>>>> 26b8eeb0
         )
     )
     field = operand_def(
-<<<<<<< HEAD
-        ParamAttrConstraint(
-            FieldTypeConstr,
-            [
-                MessageConstraint(
-                    StencilBoundsAttr, "Output type's size must be explicit"
-                ),
-                MessageConstraint(
-                    AnyOf(
-                        [
-                            VarConstraint("T", AnyAttr()),
-                            TensorIgnoreSizeConstraint("T", AnyAttr()),
-                        ]
-                    ),
-                    "Input and output fields must have the same element types",
-                ),
-            ],
-=======
         FieldType[Attribute].constr(
             bounds=MessageConstraint(
                 StencilBoundsAttr, "Output type's size must be explicit"
@@ -1551,7 +1410,6 @@
                 | TensorIgnoreSizeConstraint("T", AnyAttr()),
                 "Input and output fields must have the same element types",
             ),
->>>>>>> 26b8eeb0
         )
     )
     bounds = attr_def(StencilBoundsAttr)
