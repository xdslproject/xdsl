--- conflicted
+++ resolved
@@ -14,17 +14,13 @@
 dynamic = ["version"]
 
 [project.optional-dependencies]
-<<<<<<< HEAD
 extras = [
     "riscemu==2.2.5",
-    "wgpu==0.14.1",
-    "textual==0.52.1",
+    "wgpu==0.15.0",
+    "textual==0.53.1",
     "pyclip==0.7",
     "marimo",
 ]
-=======
-extras = ["riscemu==2.2.5", "wgpu==0.15.0", "textual==0.53.1", "pyclip==0.7"]
->>>>>>> b2808b1e
 onnx = ["onnx-weekly"]
 
 [project.urls]
