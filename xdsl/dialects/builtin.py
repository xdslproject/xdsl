--- conflicted
+++ resolved
@@ -1204,11 +1204,7 @@
 class TupleType(ParametrizedAttribute, BuiltinAttribute, TypeAttribute):
     name = "tuple"
 
-<<<<<<< HEAD
-    types: ArrayAttr[Attribute] = param_def()
-=======
-    types: ParameterDef[ArrayAttr[TypeAttribute]]
->>>>>>> e279226c
+    types: ArrayAttr[TypeAttribute] = param_def()
 
     def __init__(self, types: list[TypeAttribute] | ArrayAttr[TypeAttribute]) -> None:
         if isinstance(types, list):
@@ -1529,14 +1525,8 @@
 class DenseResourceAttr(BuiltinAttribute, TypedAttribute):
     name = "dense_resource"
 
-<<<<<<< HEAD
     resource_handle: StringAttr = param_def()
-
-    # Should be a ShapedType, but this is not defined yet in xDSL
-    type: Attribute = param_def()
-=======
-    resource_handle: ParameterDef[StringAttr]
-    type: ParameterDef[ShapedType]
+    type: ShapedType = param_def()
 
     def print_without_type(self, printer: Printer):
         printer.print_string("dense_resource")
@@ -1547,7 +1537,6 @@
         self.print_without_type(printer)
         printer.print_string(" : ")
         printer.print_attribute(self.get_type())
->>>>>>> e279226c
 
     @staticmethod
     def from_params(handle: str | StringAttr, type: ShapedType) -> DenseResourceAttr:
@@ -2257,17 +2246,10 @@
 ):
     name = "memref"
 
-<<<<<<< HEAD
     shape: ArrayAttr[IntAttr] = param_def()
     element_type: _MemRefTypeElement = param_def()
-    layout: MemRefLayoutAttr | NoneAttr = param_def()
+    layout: StridedLayoutAttr | AffineMapAttr | NoneAttr = param_def()
     memory_space: Attribute = param_def()
-=======
-    shape: ParameterDef[ArrayAttr[IntAttr]]
-    element_type: ParameterDef[_MemRefTypeElement]
-    layout: ParameterDef[StridedLayoutAttr | AffineMapAttr | NoneAttr]
-    memory_space: ParameterDef[Attribute]
->>>>>>> e279226c
 
     def __init__(
         self,
