from collections.abc import Sequence
from typing import Any

import pytest

from xdsl.builder import ImplicitBuilder
from xdsl.context import Context
from xdsl.dialects import arith, eqsat, eqsat_pdl_interp, func, pdl, pdl_interp, test
from xdsl.dialects.builtin import ModuleOp, i32, i64
from xdsl.interpreter import Interpreter
from xdsl.interpreters.eqsat_pdl_interp import EqsatPDLInterpFunctions
<<<<<<< HEAD
from xdsl.ir import Attribute, Block, Operation, Region, SSAValue
=======
from xdsl.ir import Attribute, Operation
>>>>>>> c5625c1d
from xdsl.irdl import (
    AttrSizedResultSegments,
    IRDLOperation,
    irdl_op_definition,
    result_def,
    var_result_def,
)
from xdsl.pattern_rewriter import PatternRewriter
from xdsl.utils.exceptions import InterpretationError
from xdsl.utils.test_value import create_ssa_value


def test_populate_known_ops():
    """Test that populate_known_ops correctly categorizes operations."""
    # Create test operations
    regular_op = test.TestOp(result_types=[i32])
    eclass_op = eqsat.EClassOp(create_ssa_value(i32), res_type=i32)

    # Create module containing both types of operations
    module = ModuleOp([regular_op, eclass_op])

    # Create interpreter functions instance
    interp_functions = EqsatPDLInterpFunctions()

    # Call the method under test
    interp_functions.populate_known_ops(module)

    # Assert that regular operations are in known_ops
    assert regular_op in interp_functions.known_ops
    assert interp_functions.known_ops[regular_op] is regular_op

    # Assert that EClassOp is not in known_ops but is in eclass_union_find
    assert eclass_op not in interp_functions.known_ops
    assert eclass_op in interp_functions.eclass_union_find._index_by_value  # pyright: ignore[reportPrivateUsage]


def test_run_get_result():
    """Test that run_get_result handles EClass operations correctly."""
    interpreter = Interpreter(ModuleOp([]))
    interpreter.register_implementations(EqsatPDLInterpFunctions())

    # Create a test operation with results
    c0 = create_ssa_value(i32)
    test_op = test.TestOp((c0,), (i32, i64))

    # Create EClass operations that use both results
    eclass_op1 = eqsat.EClassOp(test_op.results[0], res_type=i32)
    eclass_op2 = eqsat.EClassOp(test_op.results[1], res_type=i64)

    # Test GetResultOp for first result wrapped in EClass - should return EClass result
    result = interpreter.run_op(
        pdl_interp.GetResultOp(0, create_ssa_value(pdl.OperationType())), (test_op,)
    )
    assert result == (eclass_op1.results[0],)

    # Test GetResultOp for second result wrapped in EClass - should return EClass result
    result = interpreter.run_op(
        pdl_interp.GetResultOp(1, create_ssa_value(pdl.OperationType())), (test_op,)
    )
    assert result == (eclass_op2.results[0],)


def test_run_get_result_error_case():
    """Test that run_get_result raises error when result is not used by EClass."""
    interpreter = Interpreter(ModuleOp([]))
    interpreter.register_implementations(EqsatPDLInterpFunctions())

    # Create a test operation with result that is not used by EClass
    c0 = create_ssa_value(i32)
    test_op = test.TestOp((c0,), (i32,))
    _eclass_user = eqsat.EClassOp(test_op.results[0])
    _extra_user = test.TestOp((test_op.results[0],))

    # Don't create any EClass operations, so result is not used by EClass

    # Test GetResultOp should raise InterpretationError
    with pytest.raises(
        InterpretationError,
        match="pdl_interp.get_result currently only supports operations with results that are used by a single eclass each.",
    ):
        interpreter.run_op(
            pdl_interp.GetResultOp(0, create_ssa_value(pdl.OperationType())), (test_op,)
        )


def test_run_get_results():
    @irdl_op_definition
    class MultiResultGroupsOp(IRDLOperation):
        name = "test.multi_result_group"
        res1 = var_result_def()
        res2 = result_def()
        res3 = var_result_def()

        irdl_options = [AttrSizedResultSegments()]

        def __init__(
            self,
            res1: Sequence[Attribute],
            res2: Attribute,
            res3: Sequence[Attribute],
        ) -> None:
            super().__init__(result_types=[res1, res2, res3])

    # Create an op with 6 results total: 2 in group 0, 1 in group 1, 3 in group 2
    op = MultiResultGroupsOp(
        res1=[i32, i64],
        res2=i32,
        res3=[i64, i32, i64],
    )

    interpreter = Interpreter(ModuleOp([]))
    interpreter.register_implementations(
        eqsat_pdl_interp_functions := EqsatPDLInterpFunctions()
    )

    # Create EClass operations that use all results of the op.
    # The GetResultsOp implementation for EqSat requires that the results
    # of the matched operation are consumed by EClass operations.
    eclass_ops = [eqsat.EClassOp(res, res_type=res.type) for res in op.results]

    # Helper to run the op
    def run_get_results(
        index: int | None, type_val: pdl.ValueType | pdl.RangeType[pdl.ValueType]
    ):
        return eqsat_pdl_interp_functions.run_get_results(
            interpreter,
            pdl_interp.GetResultsOp(
                index,
                create_ssa_value(pdl.OperationType()),
                type_val,
            ),
            (op,),
        )[0]

    # Case 1: Get a Variadic Group (index 0) as a Range
    # Corresponds to 'res1' which has 2 results. Returns the EClass results.
    res = run_get_results(0, pdl.RangeType(pdl.ValueType()))
    assert res == (tuple(op.result for op in eclass_ops[0:2]),)

    # Case 2: Get a Single Group (index 1) as a Range
    # Corresponds to 'res2' which has 1 result.
    res = run_get_results(1, pdl.RangeType(pdl.ValueType()))
    assert res == (tuple(op.result for op in eclass_ops[2:3]),)

    # Case 3: Get a Single Group (index 1) as a Value
    # Corresponds to 'res2'. Requesting ValueType extracts the single item.
    res = run_get_results(1, pdl.ValueType())
    assert res == (eclass_ops[2].result,)

    # Case 4: Get a Variadic Group (index 2) as a Range
    # Corresponds to 'res3' which has 3 results.
    res = run_get_results(2, pdl.RangeType(pdl.ValueType()))
    assert res == (tuple(op.result for op in eclass_ops[3:6]),)

    # Case 5: Mismatch - Get Variadic Group expecting a Single Value
    # 'res1' has 2 items, but we ask for ValueType (single). Should return None.
    res = run_get_results(0, pdl.ValueType())
    assert res == (None,)

    # Case 6: Index Out of Bounds
    # Op has groups 0, 1, 2. Requesting 3 should return None.
    res = run_get_results(3, pdl.RangeType(pdl.ValueType()))
    assert res == (None,)

    # Case 7: No Index (Get All Results) as Range
    # Should return all 6 results flattened (as EClasses)
    res = run_get_results(None, pdl.RangeType(pdl.ValueType()))
    assert res == (tuple(op.result for op in eclass_ops),)

    # Case 8: No Index (Get All Results) as Value
    # All results > 1, but we ask for single ValueType. Should return None.
    res = run_get_results(None, pdl.ValueType())
    assert res == (None,)


def test_run_get_results_error_case_multiple_uses():
    """Test that run_get_results raises error when result is not used by a single EClass."""
    interpreter = Interpreter(ModuleOp([]))
    interpreter.register_implementations(EqsatPDLInterpFunctions())

    # Create a test operation with results
    c0 = create_ssa_value(i32)
    test_op = test.TestOp((c0,), (i32, i64))

    # Result 0 is used by an EClassOp AND another op.
    _eclass_user = eqsat.EClassOp(test_op.results[0])
    _extra_user = test.TestOp((test_op.results[0],))

    # Test GetResultsOp should raise InterpretationError due to multiple uses
    with pytest.raises(
        InterpretationError,
        match="pdl_interp.get_results only supports results that are used by a single eclass each.",
    ):
        interpreter.run_op(
            pdl_interp.GetResultsOp(
                None,
                create_ssa_value(pdl.OperationType()),
                pdl.RangeType(pdl.ValueType()),
            ),
            (test_op,),
        )


def test_run_get_results_error_case_non_eclass_use():
    """Test that run_get_results raises error when result is not used by a single EClass."""
    interpreter = Interpreter(ModuleOp([]))
    interpreter.register_implementations(EqsatPDLInterpFunctions())

    # Create a test operation with results
    c0 = create_ssa_value(i32)
    test_op = test.TestOp((c0,), (i32, i64))

    _non_eclass_user = test.TestOp((test_op.results[0],))

    # Test GetResultsOp should raise InterpretationError due to multiple uses
    with pytest.raises(
        InterpretationError,
        match="pdl_interp.get_results only supports results that are used by a single eclass each.",
    ):
        interpreter.run_op(
            pdl_interp.GetResultsOp(
                None,
                create_ssa_value(pdl.OperationType()),
                pdl.RangeType(pdl.ValueType()),
            ),
            (test_op,),
        )


def test_run_get_result_none_case():
    """Test that run_get_result returns None when result index doesn't exist."""
    interpreter = Interpreter(ModuleOp([]))
    interpreter.register_implementations(EqsatPDLInterpFunctions())

    # Create a test operation with only one result
    c0 = create_ssa_value(i32)
    test_op = test.TestOp((c0,), (i32,))

    # Try to get result at index 1 (doesn't exist, only index 0 exists)
    result = interpreter.run_op(
        pdl_interp.GetResultOp(1, create_ssa_value(pdl.OperationType())), (test_op,)
    )
    assert result == (None,)


def test_run_get_results_valuetype_multi_results():
    """Test that run_get_results returns None for ValueType with multiple results."""
    interpreter = Interpreter(ModuleOp([]))
    interpreter.register_implementations(EqsatPDLInterpFunctions())

    # Create a test operation with multiple results
    c0 = create_ssa_value(i32)
    test_op = test.TestOp((c0,), (i32, i64))

    # Test GetResultsOp with ValueType (not RangeType) - should return None since op has != 1 result
    result = interpreter.run_op(
        pdl_interp.GetResultsOp(
            None,
            create_ssa_value(pdl.OperationType()),
            pdl.ValueType(),
        ),
        (test_op,),
    )
    assert result == (None,)


def test_run_get_results_valuetype_no_results():
    """Test that run_get_results returns None for ValueType with no results."""
    interpreter = Interpreter(ModuleOp([]))
    interpreter.register_implementations(EqsatPDLInterpFunctions())

    # Create a test operation with no results
    c0 = create_ssa_value(i32)
    test_op = test.TestOp((c0,), ())

    # Test GetResultsOp with ValueType (not RangeType) - should return None since op has != 1 result
    result = interpreter.run_op(
        pdl_interp.GetResultsOp(
            None,
            create_ssa_value(pdl.OperationType()),
            pdl.ValueType(),
        ),
        (test_op,),
    )
    assert result == (None,)


def test_run_get_defining_op():
    """Test that run_get_defining_op handles regular operations correctly."""
    interpreter = Interpreter(ModuleOp([]))
    interp_functions = EqsatPDLInterpFunctions()
    interpreter.register_implementations(interp_functions)

    # Create a test operation and its result
    c0 = create_ssa_value(i32)
    test_op = test.TestOp((c0,), (i32,))

    # Test GetDefiningOpOp with regular operation result
    result = interpreter.run_op(
        pdl_interp.GetDefiningOpOp(create_ssa_value(pdl.OperationType())),
        (test_op.results[0],),
    )

    # Should return the defining operation
    assert result == (test_op,)

    # Should not have set up any backtracking for regular operations
    assert len(interp_functions.backtrack_stack) == 0


def test_run_get_defining_op_eclass_not_visited():
    """Test that run_get_defining_op handles EClassOp when not visited."""
    interpreter = Interpreter(ModuleOp([]))
    interp_functions = EqsatPDLInterpFunctions()
    interpreter.register_implementations(interp_functions)

    # Create test operations
    c0 = create_ssa_value(i32)
    test_op = test.TestOp((c0,), (i32,))
    eclass_op = eqsat.EClassOp(test_op.results[0], res_type=i32)

    # Create GetDefiningOpOp
    gdo_op = pdl_interp.GetDefiningOpOp(create_ssa_value(pdl.OperationType()))

    # Set up backtrack stack and visited state
    from xdsl.interpreters.eqsat_pdl_interp import BacktrackPoint
    from xdsl.ir import Block
    from xdsl.utils.scoped_dict import ScopedDict

    block = Block()
    scope = ScopedDict[Any, Any]()
    backtrack_point = BacktrackPoint(block, (), scope, gdo_op, 0, 0)
    interp_functions.backtrack_stack.append(backtrack_point)
    interp_functions.visited = False

    # Test with EClassOp result
    result = interpreter.run_op(gdo_op, (eclass_op.results[0],))

    # Should use index from backtrack stack and set visited to True
    assert interp_functions.visited
    assert result == (test_op,)  # Should return the operand at index 0


def test_run_get_defining_op_eclass_visited():
    """Test that run_get_defining_op handles EClassOp when visited."""
    interpreter = Interpreter(ModuleOp([]))
    interp_functions = EqsatPDLInterpFunctions()
    interpreter.register_implementations(interp_functions)

    # Create test operations with multiple operands
    c0 = create_ssa_value(i32)
    c1 = create_ssa_value(i32)
    test_op1 = test.TestOp((c0,), (i32,))
    test_op2 = test.TestOp((c1,), (i32,))
    eclass_op = eqsat.EClassOp(test_op1.results[0], test_op2.results[0], res_type=i32)

    # Create a block and add the GetDefiningOpOp to it
    from xdsl.ir import Block

    block = Block()
    gdo_op = pdl_interp.GetDefiningOpOp(create_ssa_value(pdl.OperationType()))
    block.add_op(gdo_op)

    # Set visited to True and create a parent scope for the interpreter context
    interp_functions.visited = True

    # Create a child scope to give the current context a parent
    from xdsl.utils.scoped_dict import ScopedDict

    child_scope = ScopedDict(parent=interpreter._ctx)  # pyright: ignore[reportPrivateUsage]
    interpreter._ctx = child_scope  # pyright: ignore[reportPrivateUsage]

    # Test with EClassOp result
    result = interpreter.run_op(gdo_op, (eclass_op.results[0],))

    # Should create new backtrack point and use index 0
    assert len(interp_functions.backtrack_stack) == 1
    assert interp_functions.backtrack_stack[0].index == 0
    assert interp_functions.backtrack_stack[0].max_index == 1  # len(operands) - 1
    assert result == (test_op1,)  # Should return the operand at index 0


def test_run_get_defining_op_eclass_error_multiple_gdo():
    """Test that run_get_defining_op raises error for multiple get_defining_op in block."""
    interpreter = Interpreter(ModuleOp([]))
    interp_functions = EqsatPDLInterpFunctions()
    interpreter.register_implementations(interp_functions)

    # Create test operations
    c0 = create_ssa_value(i32)
    test_op = test.TestOp((c0,), (i32,))
    eclass_op = eqsat.EClassOp(test_op.results[0], res_type=i32)

    # Create two different GetDefiningOpOp operations
    gdo_op1 = pdl_interp.GetDefiningOpOp(create_ssa_value(pdl.OperationType()))
    gdo_op2 = pdl_interp.GetDefiningOpOp(create_ssa_value(pdl.OperationType()))

    # Set up backtrack stack with different gdo_op and visited=False
    from xdsl.interpreters.eqsat_pdl_interp import BacktrackPoint
    from xdsl.ir import Block
    from xdsl.utils.scoped_dict import ScopedDict

    block = Block()
    scope = ScopedDict[Any, Any]()
    backtrack_point = BacktrackPoint(block, (), scope, gdo_op1, 0, 1)  # Different op
    interp_functions.backtrack_stack.append(backtrack_point)
    interp_functions.visited = False

    # Test should raise InterpretationError when using different gdo_op
    with pytest.raises(
        InterpretationError,
        match="Case where a block contains multiple pdl_interp.get_defining_op is currently not supported",
    ):
        interpreter.run_op(gdo_op2, (eclass_op.results[0],))


def test_run_create_operation_new_operation():
    """Test that run_create_operation creates new operation and EClass when no existing match."""
    interpreter = Interpreter(ModuleOp([]))
    interp_functions = EqsatPDLInterpFunctions()
    ctx = interp_functions.get_ctx(interpreter)
    ctx.register_dialect("test", lambda: test.Test)
    interpreter.register_implementations(interp_functions)

    # Set up a mock rewriter
    from xdsl.builder import ImplicitBuilder
    from xdsl.ir import Block, Region
    from xdsl.pattern_rewriter import PatternRewriter

    testmodule = ModuleOp(Region([Block()]))
    block = testmodule.body.first_block
    with ImplicitBuilder(block):
        root = test.TestOp()
        operand = eqsat.EClassOp(create_ssa_value(i32), res_type=i32).result
    rewriter = PatternRewriter(root)
    interp_functions.set_rewriter(interpreter, rewriter)

    # Create operands and types for the operation
    result_type = i32

    # Create CreateOperationOp
    create_op = pdl_interp.CreateOperationOp(
        name="test.op",
        input_operands=[operand],
        input_attributes=[],
        input_result_types=[create_ssa_value(pdl.TypeType())],
    )
    interp_functions.populate_known_ops(testmodule)

    # Run the create operation
    result = interp_functions.run_create_operation(
        interpreter, create_op, (operand, result_type)
    )

    # Should return the created operation
    assert len(result.values) == 1
    created_op = result.values[0]
    assert isinstance(created_op, Operation)
    assert created_op.name == "test.op"

    assert created_op in interp_functions.known_ops
    assert interp_functions.known_ops[created_op] is created_op

    # Should create an EClass operation and add it to eclass_union_find
    # The EClass should be created and inserted after the operation
    assert len(interp_functions.eclass_union_find._values) == 2  # pyright: ignore[reportPrivateUsage]
    eclass_op = interp_functions.eclass_union_find._values[1]  # pyright: ignore[reportPrivateUsage]
    assert isinstance(eclass_op, eqsat.EClassOp)


def test_run_create_operation_existing_operation_in_use_by_eclass():
    """Test that run_create_operation returns existing operation when it's still in use."""
    interpreter = Interpreter(ModuleOp([]))
    interp_functions = EqsatPDLInterpFunctions()
    ctx = interp_functions.get_ctx(interpreter)
    ctx.register_dialect("test", lambda: test.Test)
    interpreter.register_implementations(interp_functions)

    # Set up a mock rewriter
    from xdsl.builder import ImplicitBuilder
    from xdsl.ir import Block, Region
    from xdsl.pattern_rewriter import PatternRewriter

    testmodule = ModuleOp(Region([Block()]))
    block = testmodule.body.first_block
    with ImplicitBuilder(block):
        root = test.TestOp()
        operand = eqsat.EClassOp(create_ssa_value(i32), res_type=i32).result
        # Create an existing operation that's identical to what we'll create
        existing_op = test.TestOp((operand,), (i32,))
        _user_op = test.TestOp((existing_op.results[0],), (i32,))
        _eclass_user = eqsat.EClassOp(existing_op.results[0])

    rewriter = PatternRewriter(root)
    interp_functions.set_rewriter(interpreter, rewriter)

    # Create a user for the existing operation to ensure it's "in use"

    interp_functions.populate_known_ops(testmodule)

    # Create CreateOperationOp that will create an identical operation
    create_op = pdl_interp.CreateOperationOp(
        name="test.op",
        input_operands=[operand],
        input_attributes=[],
        input_result_types=[create_ssa_value(pdl.TypeType())],
    )

    # Track initial rewriter state
    initial_has_done_action = rewriter.has_done_action

    # Run the create operation
    result = interp_functions.run_create_operation(
        interpreter, create_op, (operand, i32)
    )

    # Should return the existing operation, not create a new one
    assert len(result.values) == 1
    returned_op = result.values[0]
    assert returned_op is existing_op

    assert rewriter.has_done_action == initial_has_done_action


def test_run_create_operation_existing_operation_in_use():
    """Test that run_create_operation returns existing operation when it's still in use but not by an eclass."""
    interpreter = Interpreter(ModuleOp([]))
    interp_functions = EqsatPDLInterpFunctions()
    ctx = interp_functions.get_ctx(interpreter)
    ctx.register_dialect("test", lambda: test.Test)
    interpreter.register_implementations(interp_functions)

    # Set up a mock rewriter
    from xdsl.builder import ImplicitBuilder
    from xdsl.ir import Block, Region
    from xdsl.pattern_rewriter import PatternRewriter

    testmodule = ModuleOp(Region([Block()]))
    block = testmodule.body.first_block
    with ImplicitBuilder(block):
        root = test.TestOp()
        operand = eqsat.EClassOp(create_ssa_value(i32), res_type=i32).result
        # Create an existing operation that's identical to what we'll create
        existing_op = test.TestOp((operand,), (i32,))
        _user_op = test.TestOp((existing_op.results[0],), (i32,))

    rewriter = PatternRewriter(root)
    interp_functions.set_rewriter(interpreter, rewriter)

    # Create a user for the existing operation to ensure it's "in use"

    interp_functions.populate_known_ops(testmodule)

    # Create CreateOperationOp that will create an identical operation
    create_op = pdl_interp.CreateOperationOp(
        name="test.op",
        input_operands=[operand],
        input_attributes=[],
        input_result_types=[create_ssa_value(pdl.TypeType())],
    )

    # Run the create operation
    result = interp_functions.run_create_operation(
        interpreter, create_op, (operand, i32)
    )

    # Should return the existing operation, not create a new one
    assert len(result.values) == 1
    returned_op = result.values[0]
    assert returned_op is existing_op

    assert any(
        isinstance(use.operation, eqsat.EClassOp) for use in returned_op.results[0].uses
    )

    assert rewriter.has_done_action  # create a new EClassOp


def test_run_create_operation_existing_operation_not_in_use():
    """Test that run_create_operation reuses an operation not currently
    in use by wrapping it in a new eclass."""
    interpreter = Interpreter(ModuleOp([]))
    interp_functions = EqsatPDLInterpFunctions()
    ctx = interp_functions.get_ctx(interpreter)
    ctx.register_dialect("test", lambda: test.Test)
    interpreter.register_implementations(interp_functions)

    # Set up a mock rewriter
    from xdsl.builder import ImplicitBuilder
    from xdsl.ir import Block, Region
    from xdsl.pattern_rewriter import PatternRewriter

    testmodule = ModuleOp(Region([Block()]))
    block = testmodule.body.first_block
    with ImplicitBuilder(block):
        root = test.TestOp()
        operand = eqsat.EClassOp(create_ssa_value(i32), res_type=i32).result
        # Create an existing operation with no result uses
        existing_op = test.TestOp((operand,), (i32,))
    rewriter = PatternRewriter(root)
    interp_functions.set_rewriter(interpreter, rewriter)

    # Verify the existing operation has no uses
    assert len(existing_op.results) > 0, "Existing operation must have results"
    assert not existing_op.results[0].uses, (
        "Existing operation result should have no uses"
    )

    interp_functions.populate_known_ops(testmodule)

    # Create CreateOperationOp that will create an identical operation
    create_op = pdl_interp.CreateOperationOp(
        name="test.op",
        input_operands=[operand],
        input_attributes=[],
        input_result_types=[create_ssa_value(pdl.TypeType())],
    )

    # Run the create operation
    result = interp_functions.run_create_operation(
        interpreter, create_op, (operand, i32)
    )

    # Should reuse the existing operation
    assert len(result.values) == 1
    created_op = result.values[0]
    assert created_op is existing_op

    assert existing_op.results[0].first_use, "Existing operation result have a use now"
    assert isinstance(existing_op.results[0].first_use.operation, eqsat.EClassOp)


def test_run_finalize_empty_stack():
    """Test that run_finalize handles empty backtrack stack correctly."""
    interpreter = Interpreter(ModuleOp([]))
    interp_functions = EqsatPDLInterpFunctions()
    interpreter.register_implementations(interp_functions)

    # Test finalize with empty backtrack stack - should return empty values
    result = interpreter.run_op(pdl_interp.FinalizeOp(), ())
    assert result == ()


def test_backtrack_stack_manipulation():
    """Test that backtrack stack operations work correctly."""
    interp_functions = EqsatPDLInterpFunctions()

    # Verify initial state
    assert len(interp_functions.backtrack_stack) == 0
    assert interp_functions.visited

    # Test adding to backtrack stack
    from xdsl.interpreters.eqsat_pdl_interp import BacktrackPoint
    from xdsl.ir import Block
    from xdsl.utils.scoped_dict import ScopedDict

    block = Block()
    scope = ScopedDict[Any, Any]()
    gdo_op = pdl_interp.GetDefiningOpOp(create_ssa_value(pdl.OperationType()))
    backtrack_point = BacktrackPoint(block, (), scope, gdo_op, 0, 2)

    interp_functions.backtrack_stack.append(backtrack_point)
    assert len(interp_functions.backtrack_stack) == 1
    assert interp_functions.backtrack_stack[0].index == 0
    assert interp_functions.backtrack_stack[0].max_index == 2


def test_run_finalize_with_backtrack_stack():
    """Test that run_finalize handles non-empty backtrack stack correctly."""
    interpreter = Interpreter(ModuleOp([]))
    interp_functions = EqsatPDLInterpFunctions()
    interpreter.register_implementations(interp_functions)

    # Import necessary classes
    from xdsl.interpreter import Successor
    from xdsl.interpreters.eqsat_pdl_interp import BacktrackPoint
    from xdsl.ir import Block
    from xdsl.utils.scoped_dict import ScopedDict

    # Create a backtrack point that hasn't reached its max index
    block = Block()
    scope = ScopedDict[Any, Any]()
    gdo_op = pdl_interp.GetDefiningOpOp(create_ssa_value(pdl.OperationType()))
    backtrack_point = BacktrackPoint(
        block, (), scope, gdo_op, 0, 2
    )  # index < max_index

    interp_functions.backtrack_stack.append(backtrack_point)

    # Store original interpreter scope
    original_scope = interpreter._ctx  # pyright: ignore[reportPrivateUsage]

    # Test finalize with backtrack stack that can continue
    result = interp_functions.run_finalize(interpreter, pdl_interp.FinalizeOp(), ())

    # Should return a Successor to continue backtracking
    assert isinstance(result.terminator_value, Successor)
    assert result.terminator_value.block is block
    assert result.terminator_value.args == ()
    assert result.values == ()

    # Should increment the index and set visited to False
    assert interp_functions.backtrack_stack[0].index == 1
    assert not interp_functions.visited

    # Should restore the interpreter scope from the backtrack point
    assert interpreter._ctx is scope  # pyright: ignore[reportPrivateUsage]
    assert interpreter._ctx is not original_scope  # pyright: ignore[reportPrivateUsage]

    # Test finalize when backtrack point reaches max index
    interp_functions.backtrack_stack[0].index = 2  # Set to max_index
    from xdsl.interpreter import ReturnedValues

    result = interp_functions.run_finalize(interpreter, pdl_interp.FinalizeOp(), ())

    # Should pop the backtrack point and return empty values
    assert isinstance(result.terminator_value, ReturnedValues)
    assert result.terminator_value.values == ()
    assert result.values == ()
    assert len(interp_functions.backtrack_stack) == 0


def test_run_replace():
    """Test that run_replace correctly merges EClass operations."""
    interpreter = Interpreter(ModuleOp([]))
    interp_functions = EqsatPDLInterpFunctions()

    from xdsl.builder import ImplicitBuilder
    from xdsl.ir import Block, Region

    testmodule = ModuleOp(Region([Block()]))
    block = testmodule.body.first_block
    with ImplicitBuilder(block):
        # Create test operations
        c0 = create_ssa_value(i32)
        original_op = test.TestOp((c0,), (i32,))
        replacement_op = test.TestOp((c0,), (i32,))

        # Create EClass operations for both
        original_eclass = eqsat.EClassOp(original_op.results[0], res_type=i32)
        replacement_eclass = eqsat.EClassOp(replacement_op.results[0], res_type=i32)

    # Add both EClass operations to union-find
    interp_functions.eclass_union_find.add(original_eclass)
    interp_functions.eclass_union_find.add(replacement_eclass)

    # Create a ReplaceOp for testing
    input_op_value = create_ssa_value(pdl.OperationType())
    repl_value = create_ssa_value(pdl.ValueType())
    replace_op = pdl_interp.ReplaceOp(input_op_value, [repl_value])

    rewriter = PatternRewriter(original_op)
    interp_functions.set_rewriter(interpreter, rewriter)

    # Call run_replace directly
    result = interp_functions.run_replace(
        interpreter, replace_op, (original_op, replacement_eclass.results[0])
    )

    # Should return empty tuple
    assert result.values == ()

    # Should have merged the EClass operations in union-find
    assert interp_functions.eclass_union_find.connected(
        original_eclass, replacement_eclass
    )

    # Should have added a merge todo
    assert len(interp_functions.worklist) == 1
    merge_todo = interp_functions.worklist[0]
    # One of them should be the canonical representative
    canonical = interp_functions.eclass_union_find.find(original_eclass)
    assert interp_functions.eclass_union_find.find(merge_todo) == canonical


def test_run_replace_same_eclass():
    """Test that run_replace handles replacing with same EClass correctly."""
    interpreter = Interpreter(ModuleOp([]))
    interp_functions = EqsatPDLInterpFunctions()

    # Create test operation
    c0 = create_ssa_value(i32)
    test_op = test.TestOp((c0,), (i32,))

    # Create EClass operation
    eclass_op = eqsat.EClassOp(test_op.results[0], res_type=i32)

    # Add EClass operation to union-find
    interp_functions.eclass_union_find.add(eclass_op)

    # Create a ReplaceOp for testing
    input_op_value = create_ssa_value(pdl.OperationType())
    repl_value = create_ssa_value(pdl.ValueType())
    replace_op = pdl_interp.ReplaceOp(input_op_value, [repl_value])

    # Call run_replace directly
    result = interp_functions.run_replace(
        interpreter, replace_op, (test_op, eclass_op.results[0])
    )

    # Should return empty tuple
    assert not result.values

    # Should not add any merge todos since it's the same EClass
    assert not interp_functions.worklist


def test_run_replace_error_not_eclass_original():
    """Test that run_replace raises error when original operation result is not used by EClass."""
    interpreter = Interpreter(ModuleOp([]))
    interp_functions = EqsatPDLInterpFunctions()

    # Create test operation without EClass usage
    c0 = create_ssa_value(i32)
    test_op = test.TestOp((c0,), (i32,))

    # Create another operation that uses test_op's result (not an EClass)
    _user_op = test.TestOp((test_op.results[0],), (i32,))

    # Create replacement EClass
    replacement_op = test.TestOp((c0,), (i32,))
    replacement_eclass = eqsat.EClassOp(replacement_op.results[0], res_type=i32)

    # Create a ReplaceOp for testing
    input_op_value = create_ssa_value(pdl.OperationType())
    repl_value = create_ssa_value(pdl.ValueType())
    replace_op = pdl_interp.ReplaceOp(input_op_value, [repl_value])

    # Should raise InterpretationError
    with pytest.raises(
        InterpretationError,
        match="Replaced operation result must be used by an eclass",
    ):
        interp_functions.run_replace(
            interpreter, replace_op, (test_op, replacement_eclass.results[0])
        )


def test_run_replace_error_not_eclass_replacement():
    """Test that run_replace raises error when replacement value is not from EClass."""
    interpreter = Interpreter(ModuleOp([]))
    interp_functions = EqsatPDLInterpFunctions()

    # Create test operation with EClass usage
    c0 = create_ssa_value(i32)
    original_op = test.TestOp((c0,), (i32,))
    _original_eclass = eqsat.EClassOp(original_op.results[0], res_type=i32)

    # Create replacement operation without EClass
    replacement_op = test.TestOp((c0,), (i32,))

    # Create a ReplaceOp for testing
    input_op_value = create_ssa_value(pdl.OperationType())
    repl_value = create_ssa_value(pdl.ValueType())
    replace_op = pdl_interp.ReplaceOp(input_op_value, [repl_value])

    # Should raise InterpretationError
    with pytest.raises(
        InterpretationError,
        match="Replacement value must be the result of an eclass",
    ):
        interp_functions.run_replace(
            interpreter, replace_op, (original_op, replacement_op.results[0])
        )


def test_rebuilding():
    from xdsl.builder import ImplicitBuilder
    from xdsl.ir import Block, Region

    testmodule = ModuleOp(Region([Block()]))
    block = testmodule.body.first_block
    with ImplicitBuilder(block):
        a = create_ssa_value(i32)
        b = create_ssa_value(i32)
        x = create_ssa_value(i32)

        c_a = eqsat.EClassOp(a, res_type=i32).result
        c_b = eqsat.EClassOp(b, res_type=i32).result
        c_x = eqsat.EClassOp(x, res_type=i32).result

        c = arith.MuliOp(c_a, c_a).result
        c_c = eqsat.EClassOp(c, res_type=i32).result

        d = arith.MuliOp(c_b, c_b).result
        c_d = eqsat.EClassOp(d, res_type=i32).result
    a.name_hint = "a"
    b.name_hint = "b"
    x.name_hint = "x"
    c_a.name_hint = "c_a"
    c_b.name_hint = "c_b"
    c_x.name_hint = "c_x"
    c.name_hint = "c"
    c_c.name_hint = "c_c"
    d.name_hint = "d"
    c_d.name_hint = "c_d"

    ctx = Context()
    ctx.register_dialect("func", lambda: func.Func)
    ctx.register_dialect("eqsat", lambda: eqsat.EqSat)
    ctx.register_dialect("arith", lambda: arith.Arith)
    rewriter = PatternRewriter(c_b.owner)

    interpreter = Interpreter(ModuleOp([]))
    interp_functions = EqsatPDLInterpFunctions()
    ctx = interp_functions.get_ctx(interpreter)
    interp_functions.set_rewriter(interpreter, rewriter)

    interp_functions.populate_known_ops(testmodule)

    assert isinstance(c_x.owner, eqsat.EClassOp)
    assert isinstance(c_a.owner, eqsat.EClassOp)
    assert isinstance(c_b.owner, eqsat.EClassOp)
    assert isinstance(c_d.owner, eqsat.EClassOp)

    interp_functions.eclass_union(interpreter, c_x.owner, c_d.owner)
    interp_functions.worklist.append(c_x.owner)

    interp_functions.eclass_union(interpreter, c_b.owner, c_a.owner)
    interp_functions.worklist.append(c_b.owner)

    interp_functions.rebuild(interpreter)

    assert (
        str(testmodule)
        == """builtin.module {
  %a = "test.op"() : () -> i32
  %b = "test.op"() : () -> i32
  %x = "test.op"() : () -> i32
  %c_b = eqsat.eclass %b, %a : i32
  %c_x = eqsat.eclass %x, %c : i32
  %c = arith.muli %c_b, %c_b : i32
}"""
    )


def test_rebuilding_parents_already_equivalent():
    """
    Take for example:
    ```
    %c_x = eqsat.eclass(%x)
    %c_y = eqsat.eclass(%y)
    %a = f(%c_x)
    %b = f(%c_y)
    eqsat.eclass(%a, %b)
    ```
    When `%x` and `%y` become equivalent, this becomes:
    ```
    %c_xy = eqsat.eclass(%x, %y)
    %a = f(%x)
    %b = f(%x)
    eqsat.eclass(%a, %b)
    ```
    The rebuilding procedure has to deduplicate `%a` and `%b`, and the eclass should only contain `%c_xy`.
    """
    from xdsl.builder import ImplicitBuilder
    from xdsl.ir import Block, Region

    testmodule = ModuleOp(Region([Block()]))
    block = testmodule.body.first_block
    with ImplicitBuilder(block):
        x = create_ssa_value(i32)
        y = create_ssa_value(i32)

        c_x = eqsat.EClassOp(x, res_type=i32).result
        c_y = eqsat.EClassOp(y, res_type=i32).result

        a = test.TestOp((c_x,), result_types=(i32,)).results[0]
        b = test.TestOp((c_y,), result_types=(i32,)).results[0]

        c_ab = eqsat.EClassOp(a, b, res_type=i32).result
    x.name_hint = "x"
    y.name_hint = "y"
    c_x.name_hint = "c_x"
    c_y.name_hint = "c_y"
    a.name_hint = "a"
    b.name_hint = "b"
    c_ab.name_hint = "c_ab"

    rewriter = PatternRewriter(c_ab.owner)

    interpreter = Interpreter(ModuleOp(()))
    interp_functions = EqsatPDLInterpFunctions()
    ctx = EqsatPDLInterpFunctions.get_ctx(interpreter)
    ctx.register_dialect("func", lambda: func.Func)
    ctx.register_dialect("eqsat", lambda: eqsat.EqSat)
    ctx.register_dialect("test", lambda: test.Test)

    interp_functions.set_rewriter(interpreter, rewriter)

    interp_functions.populate_known_ops(testmodule)

    assert isinstance(c_x.owner, eqsat.EClassOp)
    assert isinstance(c_y.owner, eqsat.EClassOp)

    interp_functions.eclass_union(interpreter, c_x.owner, c_y.owner)
    interp_functions.worklist.append(c_x.owner)

    interp_functions.rebuild(interpreter)

    assert (
        str(testmodule)
        == """builtin.module {
  %x = "test.op"() : () -> i32
  %y = "test.op"() : () -> i32
  %c_x = eqsat.eclass %x, %y : i32
  %b = "test.op"(%c_x) : (i32) -> i32
  %c_ab = eqsat.eclass %b : i32
}"""
    )


def test_run_get_defining_op_block_argument():
    """Test that run_get_defining_op returns None for block arguments."""
    interpreter = Interpreter(ModuleOp([]))
    interp_functions = EqsatPDLInterpFunctions()
    interpreter.register_implementations(interp_functions)

    # Create a block argument
    from xdsl.ir import Block

    block = Block((), arg_types=(i32,))
    block_arg = block.args[0]

    # Test GetDefiningOpOp with block argument
    result = interpreter.run_op(
        pdl_interp.GetDefiningOpOp(create_ssa_value(pdl.OperationType())),
        (block_arg,),
    )

    # Should return None for block arguments
    assert result == (None,)

    # Should not have set up any backtracking for block arguments
    assert len(interp_functions.backtrack_stack) == 0

    # test the case where the value is used in an EClassOp:
    block.add_op(
        gdo := pdl_interp.GetDefiningOpOp(create_ssa_value(pdl.OperationType()))
    )

    eclass_result = eqsat.EClassOp(block_arg, res_type=i32).result

    # set dummy value
    interpreter.push_scope()
    interpreter._ctx[block_arg] = None  # pyright: ignore[reportPrivateUsage]

    result = interpreter.run_op(
        gdo,
        (eclass_result,),
    )
    assert result == (None,)
    assert len(interp_functions.backtrack_stack) == 1


def test_run_choose_not_visited():
    """Test that run_choose handles ChooseOp when not visited (coming from run_finalize)."""
    interpreter = Interpreter(ModuleOp([]))
    interp_functions = EqsatPDLInterpFunctions()
    interpreter.register_implementations(interp_functions)

    # Create blocks for choices and default
    from xdsl.ir import Block

    choice1_block = Block()
    choice2_block = Block()
    default_block = Block()

    # Create ChooseOp with two choices
    choose_op = eqsat_pdl_interp.ChooseOp([choice1_block, choice2_block], default_block)

    # Set up backtrack stack with this ChooseOp and visited=False
    from xdsl.interpreters.eqsat_pdl_interp import BacktrackPoint
    from xdsl.utils.scoped_dict import ScopedDict

    block = Block()
    scope = ScopedDict[Any, Any]()
    backtrack_point = BacktrackPoint(block, (), scope, choose_op, 1, 2)  # Index 1
    interp_functions.backtrack_stack.append(backtrack_point)
    interp_functions.visited = False

    # Test ChooseOp execution
    from xdsl.interpreter import Successor

    result = interp_functions.run_choose(interpreter, choose_op, ())

    # Should use index from backtrack stack (1) and set visited to True
    assert interp_functions.visited
    assert isinstance(result.terminator_value, Successor)
    assert (
        result.terminator_value.block == choice2_block
    )  # Should go to choice at index 1
    assert result.terminator_value.args == ()
    assert result.values == ()


def test_run_choose_visited():
    """Test that run_choose handles ChooseOp when visited (creating new backtrack point)."""
    interpreter = Interpreter(ModuleOp([]))
    interp_functions = EqsatPDLInterpFunctions()
    interpreter.register_implementations(interp_functions)

    # Create blocks for choices and default
    from xdsl.ir import Block

    choice1_block = Block()
    choice2_block = Block()
    default_block = Block()

    # Create a parent block and add the ChooseOp to it
    parent_block = Block()
    choose_op = eqsat_pdl_interp.ChooseOp([choice1_block, choice2_block], default_block)
    parent_block.add_op(choose_op)

    # Set visited to True and create a parent scope for the interpreter context
    interp_functions.visited = True

    # Create a child scope to give the current context a parent
    from xdsl.utils.scoped_dict import ScopedDict

    child_scope = ScopedDict(parent=interpreter._ctx)  # pyright: ignore[reportPrivateUsage]
    interpreter._ctx = child_scope  # pyright: ignore[reportPrivateUsage]

    # Test ChooseOp execution
    from xdsl.interpreter import Successor

    result = interp_functions.run_choose(interpreter, choose_op, ())

    # Should create new backtrack point and use index 0
    assert len(interp_functions.backtrack_stack) == 1
    assert interp_functions.backtrack_stack[0].index == 0
    assert interp_functions.backtrack_stack[0].max_index == 2  # len(choices)
    assert interp_functions.backtrack_stack[0].cause == choose_op

    # Should return first choice
    assert isinstance(result.terminator_value, Successor)
    assert (
        result.terminator_value.block == choice1_block
    )  # Should go to choice at index 0
    assert result.terminator_value.args == ()
    assert result.values == ()


def test_run_choose_default_dest():
    """Test that run_choose goes to default destination when index equals len(choices)."""
    interpreter = Interpreter(ModuleOp([]))
    interp_functions = EqsatPDLInterpFunctions()
    interpreter.register_implementations(interp_functions)

    # Create blocks for choices and default
    from xdsl.ir import Block

    choice1_block = Block()
    choice2_block = Block()
    default_block = Block()

    # Create ChooseOp with two choices
    choose_op = eqsat_pdl_interp.ChooseOp([choice1_block, choice2_block], default_block)

    # Set up backtrack stack with index equal to number of choices
    from xdsl.interpreters.eqsat_pdl_interp import BacktrackPoint
    from xdsl.utils.scoped_dict import ScopedDict

    block = Block()
    scope = ScopedDict[Any, Any]()
    backtrack_point = BacktrackPoint(
        block, (), scope, choose_op, 2, 2
    )  # Index 2 = len(choices)
    interp_functions.backtrack_stack.append(backtrack_point)
    interp_functions.visited = False

    # Test ChooseOp execution
    from xdsl.interpreter import Successor

    result = interp_functions.run_choose(interpreter, choose_op, ())

    # Should go to default destination
    assert interp_functions.visited
    assert isinstance(result.terminator_value, Successor)
    assert (
        result.terminator_value.block == default_block
    )  # Should go to default destination
    assert result.terminator_value.args == ()
    assert result.values == ()


def test_run_choose_error_wrong_op():
    """Test that run_choose raises error when expected ChooseOp is not at top of backtrack stack."""
    interpreter = Interpreter(ModuleOp([]))
    interp_functions = EqsatPDLInterpFunctions()
    interpreter.register_implementations(interp_functions)

    # Create blocks for choices and default
    from xdsl.ir import Block

    choice1_block = Block()
    default_block = Block()

    # Create two different ChooseOp operations
    choose_op1 = eqsat_pdl_interp.ChooseOp([choice1_block], default_block)
    choose_op2 = eqsat_pdl_interp.ChooseOp([choice1_block], default_block)

    # Set up backtrack stack with different choose_op and visited=False
    from xdsl.interpreters.eqsat_pdl_interp import BacktrackPoint
    from xdsl.utils.scoped_dict import ScopedDict

    block = Block()
    scope = ScopedDict[Any, Any]()
    backtrack_point = BacktrackPoint(block, (), scope, choose_op1, 0, 1)  # Different op
    interp_functions.backtrack_stack.append(backtrack_point)
    interp_functions.visited = False

    # Test should raise InterpretationError when using different choose_op
    with pytest.raises(
        InterpretationError,
        match="Expected this ChooseOp to be at the top of the backtrack stack.",
    ):
        interp_functions.run_choose(interpreter, choose_op2, ())


def test_eclass_union_different_constants_fails():
    """Test that eclass_union of two ConstantEClassOp with different constant values fails."""
    interpreter = Interpreter(ModuleOp(()))
    interp_functions = EqsatPDLInterpFunctions()

    from xdsl.builder import ImplicitBuilder
    from xdsl.dialects.builtin import IntegerAttr
    from xdsl.ir import Block, Region

    testmodule = ModuleOp(Region([Block()]))
    block = testmodule.body.first_block
    with ImplicitBuilder(block):
        # Create two constant operations with different values
        const1 = arith.ConstantOp(IntegerAttr(1, i32))
        const2 = arith.ConstantOp(IntegerAttr(2, i32))

        # Create ConstantEClassOp for both
        const_eclass1 = eqsat.ConstantEClassOp(const1.result)
        const_eclass1.value = IntegerAttr(1, i32)
        const_eclass2 = eqsat.ConstantEClassOp(const2.result)
        const_eclass2.value = IntegerAttr(2, i32)

    # Add both to union-find
    interp_functions.eclass_union_find.add(const_eclass1)
    interp_functions.eclass_union_find.add(const_eclass2)

    # Should raise assertion error when trying to union different constant eclasses
    with pytest.raises(
        AssertionError, match="Trying to union two different constant eclasses."
    ):
        interp_functions.eclass_union(interpreter, const_eclass1, const_eclass2)


def test_eclass_union_constant_with_regular():
    """Test that eclass_union of ConstantEClassOp with regular EClassOp results in ConstantEClassOp containing both operands."""
    interp_functions = EqsatPDLInterpFunctions()

    from xdsl.builder import ImplicitBuilder
    from xdsl.dialects.builtin import IntegerAttr
    from xdsl.ir import Block, Region

    testmodule = ModuleOp(Region([Block()]))
    block = testmodule.body.first_block
    with ImplicitBuilder(block):
        # Create a constant operation
        const_op = arith.ConstantOp(IntegerAttr(1, i32))

        # Create a regular operation
        regular_op = test.TestOp(result_types=[i32])

        # Create ConstantEClassOp
        const_eclass = eqsat.ConstantEClassOp(const_op.result)
        const_eclass.value = IntegerAttr(1, i32)

        # Create regular EClassOp with the regular operation's result
        regular_eclass = eqsat.EClassOp(regular_op.results[0], res_type=i32)

    rewriter = PatternRewriter(const_op)
    interpreter = Interpreter(ModuleOp(()))
    interp_functions.set_rewriter(interpreter, rewriter)

    # Add both to union-find
    interp_functions.eclass_union_find.add(const_eclass)
    interp_functions.eclass_union_find.add(regular_eclass)

    # Union the constant eclass with the regular eclass
    interp_functions.eclass_union(interpreter, const_eclass, regular_eclass)

    # Find the canonical representative
    canonical = interp_functions.eclass_union_find.find(const_eclass)

    # Verify that the canonical is a ConstantEClassOp
    assert isinstance(canonical, eqsat.ConstantEClassOp), (
        "Result should be a ConstantEClassOp"
    )

    # Verify that the canonical contains both operands (constant and regular operation results)
    assert len(canonical.operands) == 2, (
        "ConstantEClassOp should contain both operands after union"
    )
    operand_values = [op for op in canonical.operands]
    assert const_op.result in operand_values, (
        "Should contain the constant operation result"
    )
    assert regular_op.results[0] in operand_values, (
        "Should contain the regular operation result"
    )

    # Verify the constant value is preserved
    assert canonical.value == IntegerAttr(1, i32), "Constant value should be preserved"


def test_run_replace_no_uses_returns_empty():
    """Test that run_replace errors when input_op has no uses."""
    interpreter = Interpreter(ModuleOp([]))
    interp_functions = EqsatPDLInterpFunctions()

    from xdsl.builder import ImplicitBuilder
    from xdsl.ir import Block, Region

    testmodule = ModuleOp(Region([Block()]))
    block = testmodule.body.first_block
    with ImplicitBuilder(block):
        # Create test operation with no uses
        c0 = create_ssa_value(i32)
        input_op = test.TestOp((c0,), (i32,))
        # Don't create any uses for input_op.results[0]

        # Create replacement eclass
        replacement_op = test.TestOp((c0,), (i32,))
        replacement_eclass = eqsat.EClassOp(replacement_op.results[0], res_type=i32)

    # Add replacement eclass to union-find
    interp_functions.eclass_union_find.add(replacement_eclass)

    # Create a ReplaceOp for testing
    input_op_value = create_ssa_value(pdl.OperationType())
    repl_value = create_ssa_value(pdl.ValueType())
    replace_op = pdl_interp.ReplaceOp(input_op_value, [repl_value])

    rewriter = PatternRewriter(input_op)
    interp_functions.set_rewriter(interpreter, rewriter)

    # Call run_replace - should raise InterpretationError since input_op has no uses
    with pytest.raises(
        InterpretationError,
        match="Operation's result can only be used once, by an eclass operation.",
    ):
        interp_functions.run_replace(
            interpreter, replace_op, (input_op, replacement_eclass.results[0])
        )


def test_run_replace_multi_results():
    """Test that run_replace works with multi-result operations."""
    interpreter = Interpreter(ModuleOp([]))
    interp_functions = EqsatPDLInterpFunctions()

    from xdsl.builder import ImplicitBuilder
    from xdsl.ir import Block, Region

    testmodule = ModuleOp(Region([Block()]))
    block = testmodule.body.first_block
    with ImplicitBuilder(block):
        # Create test operation with multiple results
        c0 = create_ssa_value(i32)
        original_op = test.TestOp((c0,), (i32, i64))

        # Create EClass operations for the results
        eclass1 = eqsat.EClassOp(original_op.results[0], res_type=i32)
        eclass2 = eqsat.EClassOp(original_op.results[1], res_type=i64)

        # Create replacement operations/eclasses
        repl1_op = test.TestOp((c0,), (i32,))
        repl1_eclass = eqsat.EClassOp(repl1_op.results[0], res_type=i32)

        repl2_op = test.TestOp((c0,), (i64,))
        repl2_eclass = eqsat.EClassOp(repl2_op.results[0], res_type=i64)

    # Add to union find
    interp_functions.eclass_union_find.add(eclass1)
    interp_functions.eclass_union_find.add(eclass2)
    interp_functions.eclass_union_find.add(repl1_eclass)
    interp_functions.eclass_union_find.add(repl2_eclass)

    rewriter = PatternRewriter(original_op)
    interp_functions.set_rewriter(interpreter, rewriter)

    # Create ReplaceOp with RangeType to simulate multiple replacement values
    input_op_val = create_ssa_value(pdl.OperationType())
    repl_range_val = create_ssa_value(pdl.RangeType(pdl.ValueType()))
    replace_op = pdl_interp.ReplaceOp(input_op_val, [repl_range_val])

    # Prepare arguments: input op and a tuple of replacement values
    repl_values = (repl1_eclass.results[0], repl2_eclass.results[0])
    args = (original_op, repl_values)

    assert interp_functions.run_replace(interpreter, replace_op, args).values == ()

    assert interp_functions.eclass_union_find.connected(eclass1, repl1_eclass)
    assert interp_functions.eclass_union_find.connected(eclass2, repl2_eclass)


def test_run_replace_rangetype_mixed():
    """
    Test that run_replace correctly flattens a mix of ValueType and RangeType
    replacement arguments and aligns them with the operation's results.
    """

    @irdl_op_definition
    class MultiResultGroupsOp(IRDLOperation):
        name = "test.multi_result_group"
        res1 = var_result_def()
        res2 = result_def()
        res3 = var_result_def()

        irdl_options = [AttrSizedResultSegments()]

        def __init__(
            self,
            res1: Sequence[Attribute],
            res2: Attribute,
            res3: Sequence[Attribute],
        ) -> None:
            super().__init__(result_types=[res1, res2, res3])

    interpreter = Interpreter(ModuleOp([]))
    interp_functions = EqsatPDLInterpFunctions()
    interpreter.register_implementations(interp_functions)

    testmodule = ModuleOp(Region([Block()]))
    block = testmodule.body.first_block
    with ImplicitBuilder(block):
        # Create the op being replaced.
        # Total 5 results: 2 in group 1, 1 in group 2, 2 in group 3
        original_op = MultiResultGroupsOp(
            res1=[i32, i32],
            res2=i64,
            res3=[i32, i64],
        )

        orig_eclasses = [
            eqsat.EClassOp(res, res_type=res.type) for res in original_op.results
        ]

        c0 = create_ssa_value(i32)

        # Generate 5 dummy replacements
        repl_ops = [test.TestOp((c0,), (r.type,)) for r in original_op.results]
        repl_eclasses = [
            eqsat.EClassOp(op.results[0], res_type=op.results[0].type)
            for op in repl_ops
        ]
        repl_values = [e.results[0] for e in repl_eclasses]

    # Register EClasses in UnionFind
    for e in orig_eclasses + repl_eclasses:
        interp_functions.eclass_union_find.add(e)

    rewriter = PatternRewriter(original_op)
    interp_functions.set_rewriter(interpreter, rewriter)

    # Configure ReplaceOp with mixed types:
    # Structure: [Range (2 items), Value (1 item), Range (2 items)]
    # This tests the flattening logic: (2 + 1 + 2) == 5 results
    input_op_val = create_ssa_value(pdl.OperationType())

    types = [
        pdl.RangeType(pdl.ValueType()),
        pdl.ValueType(),
        pdl.RangeType(pdl.ValueType()),
    ]

    # Create replacement args corresponding to types
    # Arg 0 (Range): items 0 and 1
    # Arg 1 (Value): item 2
    # Arg 2 (Range): items 3 and 4
    replace_args_values = (
        (repl_values[0], repl_values[1]),
        repl_values[2],
        (repl_values[3], repl_values[4]),
    )

    # Create SSA values for the ReplaceOp definition (used for type info)
    repl_ssa_vals: list[SSAValue] = [create_ssa_value(t) for t in types]
    replace_op = pdl_interp.ReplaceOp(input_op_val, repl_ssa_vals)

    args = (original_op, *replace_args_values)
    result = interp_functions.run_replace(interpreter, replace_op, args)

    assert result.values == ()

    # Verify that every original EClass is connected to the corresponding replacement EClass
    # This ensures the flattening of [Range, Value, Range] mapped correctly to [0, 1, 2, 3, 4]
    for orig_ec, repl_ec in zip(orig_eclasses, repl_eclasses):
        assert interp_functions.eclass_union_find.connected(orig_ec, repl_ec)


def test_run_replace_rangetype_full_coverage():
    """
    Test replacing an operation with multiple results using a single RangeType
    argument containing all replacement values.
    """
    interpreter = Interpreter(ModuleOp([]))
    interp_functions = EqsatPDLInterpFunctions()

    from xdsl.builder import ImplicitBuilder

    testmodule = ModuleOp(Region([Block()]))
    block = testmodule.body.first_block

    with ImplicitBuilder(block):
        # Op with 3 results
        c0 = create_ssa_value(i32)
        original_op = test.TestOp((c0,), (i32, i32, i32))

        # Wrap originals in EClasses
        orig_eclasses = [
            eqsat.EClassOp(res, res_type=i32) for res in original_op.results
        ]

        # Create replacements
        repl_ops = [test.TestOp((c0,), (i32,)) for _ in range(3)]
        repl_eclasses = [eqsat.EClassOp(op.results[0], res_type=i32) for op in repl_ops]

    for e in orig_eclasses + repl_eclasses:
        interp_functions.eclass_union_find.add(e)

    rewriter = PatternRewriter(original_op)
    interp_functions.set_rewriter(interpreter, rewriter)

    # ReplaceOp configuration: Single RangeType covering all results
    input_op_val = create_ssa_value(pdl.OperationType())
    repl_val_range = create_ssa_value(pdl.RangeType(pdl.ValueType()))
    replace_op = pdl_interp.ReplaceOp(input_op_val, [repl_val_range])

    # Prepare args: Input Op, and a Tuple of all replacements
    repl_tuple = tuple(e.results[0] for e in repl_eclasses)
    args = (original_op, repl_tuple)

    assert interp_functions.run_replace(interpreter, replace_op, args).values == ()

    # Verify all connections
    for o, r in zip(orig_eclasses, repl_eclasses):
        assert interp_functions.eclass_union_find.connected(o, r)


def test_run_replace_length_mismatch():
    """
    Test that run_replace asserts when the flattened number of replacement values
    does not match the number of operation results.
    """
    interpreter = Interpreter(ModuleOp([]))
    interp_functions = EqsatPDLInterpFunctions()

    from xdsl.builder import ImplicitBuilder

    testmodule = ModuleOp(Region([Block()]))
    block = testmodule.body.first_block

    with ImplicitBuilder(block):
        c0 = create_ssa_value(i32)
        # Op has 2 results
        original_op = test.TestOp((c0,), (i32, i32))

        # Create EClasses (required to pass early checks in run_replace)
        eqsat.EClassOp(original_op.results[0], res_type=i32)
        eqsat.EClassOp(original_op.results[1], res_type=i32)

        # Replacement (only 1 provided)
        repl_op = test.TestOp((c0,), (i32,))
        repl_eclass = eqsat.EClassOp(repl_op.results[0], res_type=i32)

    input_op_val = create_ssa_value(pdl.OperationType())
    repl_val = create_ssa_value(pdl.ValueType())
    replace_op = pdl_interp.ReplaceOp(input_op_val, [repl_val])

    args = (original_op, repl_eclass.results[0])

    # Should raise assertion error because len(results)=2 != len(repl)=1
    with pytest.raises(AssertionError):
        interp_functions.run_replace(interpreter, replace_op, args)


def test_run_create_operation_folding():
    """Test that run_create_operation handles folding operations correctly."""
    interpreter = Interpreter(ModuleOp([]))
    interp_functions = EqsatPDLInterpFunctions()
    ctx = EqsatPDLInterpFunctions.get_ctx(interpreter)
    ctx.register_dialect("arith", lambda: arith.Arith)
    interpreter.register_implementations(interp_functions)

    from xdsl.builder import ImplicitBuilder
    from xdsl.dialects.builtin import IntegerAttr
    from xdsl.ir import Block, Region
    from xdsl.pattern_rewriter import PatternRewriter

    testmodule = ModuleOp(Region([Block()]))
    block = testmodule.body.first_block
    with ImplicitBuilder(block):
        root = test.TestOp()

        # Create constant operations
        const1 = arith.ConstantOp(IntegerAttr(1, i32))
        const2 = arith.ConstantOp(IntegerAttr(2, i32))

        # Create constant eclasses
        const_eclass1 = eqsat.ConstantEClassOp(const1.result)
        const_eclass2 = eqsat.ConstantEClassOp(const2.result)

    rewriter = PatternRewriter(root)
    interp_functions.set_rewriter(interpreter, rewriter)
    interp_functions.populate_known_ops(testmodule)

    # Add eclasses to union-find
    interp_functions.eclass_union_find.add(const_eclass1)
    interp_functions.eclass_union_find.add(const_eclass2)

    # Create CreateOperationOp for arith.addi
    create_op = pdl_interp.CreateOperationOp(
        name="arith.addi",
        input_operands=[const_eclass1.result, const_eclass2.result],
        input_attributes=[],
        input_result_types=[create_ssa_value(pdl.TypeType())],
    )

    # Run the create operation - should fold into arith.constant with value=3
    result = interp_functions.run_create_operation(
        interpreter, create_op, (const_eclass1.result, const_eclass2.result, i32)
    )

    # Should return the created operation
    assert len(result.values) == 1
    created_op = result.values[0]
    assert isinstance(created_op, Operation)

    # The created operation should be wrapped in a new eclass
    # Check that there's an eclass using this operation
    eclass_users = [
        use.operation
        for use in created_op.results[0].uses
        if isinstance(use.operation, (eqsat.EClassOp, eqsat.ConstantEClassOp))
    ]
    assert len(eclass_users) == 1, "Created operation should be wrapped in an eclass"<|MERGE_RESOLUTION|>--- conflicted
+++ resolved
@@ -9,11 +9,7 @@
 from xdsl.dialects.builtin import ModuleOp, i32, i64
 from xdsl.interpreter import Interpreter
 from xdsl.interpreters.eqsat_pdl_interp import EqsatPDLInterpFunctions
-<<<<<<< HEAD
 from xdsl.ir import Attribute, Block, Operation, Region, SSAValue
-=======
-from xdsl.ir import Attribute, Operation
->>>>>>> c5625c1d
 from xdsl.irdl import (
     AttrSizedResultSegments,
     IRDLOperation,
