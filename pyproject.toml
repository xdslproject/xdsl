[build-system]
requires = ["setuptools>=42", "wheel"]

[tool.pyright]
reportImportCycles = false
enableTypeIgnoreComments = false
typeCheckingMode = "strict"
"include" = ["docs", "xdsl", "tests", "bench"]
"exclude" = [
    "tests/test_frontend_op_resolver.py",
    "tests/test_frontend_python_code_check.py",
    "tests/dialects/test_memref.py",
    "xdsl/interpreters/experimental/wgpu.py",
]
"ignore" = [
    "tests/filecheck/frontend/dialects/builtin.py",
    "tests/filecheck/frontend/dialects/invalid.py",
    "tests/filecheck/frontend/dialects/arith.py",
    "tests/filecheck/frontend/dialects/scf.py",
    "tests/filecheck/frontend/programs/invalid.py",
    "xdsl/_version.py",
]

[tool.isort]
profile = "black"

[tool.ruff]
select = ["E", "F", "W", "I", "UP", "PT"]
<<<<<<< HEAD
ignore = ["E741", "PT006", "PT007", "PT011", "PT015"]
=======
ignore = [
    "E741",  # https://beta.ruff.rs/docs/rules/ambiguous-variable-name/
    "PT006", # https://beta.ruff.rs/docs/rules/pytest-parametrize-names-wrong-type/
    "PT007", # https://beta.ruff.rs/docs/rules/pytest-parametrize-values-wrong-type/
    "PT011", # https://beta.ruff.rs/docs/rules/pytest-raises-too-broad/
    "PT012", # https://beta.ruff.rs/docs/rules/pytest-raises-with-multiple-statements/
    "PT015", # https://beta.ruff.rs/docs/rules/pytest-assert-always-false/
]
>>>>>>> 24cbd22f
line-length = 300
target-version = "py310"

[tool.ruff.per-file-ignores]
"__init__.py" = ["F403"]
"tests/filecheck/frontend/programs/invalid.py" = ["F811", "F841"]
"tests/filecheck/frontend/dialects/invalid.py" = ["F811"]
"tests/test_declarative_assembly_format.py" = ["F811"]
"versioneer.py" = ["ALL"]
"_version.py" = ["ALL"]

[tool.ruff.mccabe]
max-complexity = 10<|MERGE_RESOLUTION|>--- conflicted
+++ resolved
@@ -26,18 +26,13 @@
 
 [tool.ruff]
 select = ["E", "F", "W", "I", "UP", "PT"]
-<<<<<<< HEAD
-ignore = ["E741", "PT006", "PT007", "PT011", "PT015"]
-=======
 ignore = [
     "E741",  # https://beta.ruff.rs/docs/rules/ambiguous-variable-name/
     "PT006", # https://beta.ruff.rs/docs/rules/pytest-parametrize-names-wrong-type/
     "PT007", # https://beta.ruff.rs/docs/rules/pytest-parametrize-values-wrong-type/
     "PT011", # https://beta.ruff.rs/docs/rules/pytest-raises-too-broad/
-    "PT012", # https://beta.ruff.rs/docs/rules/pytest-raises-with-multiple-statements/
     "PT015", # https://beta.ruff.rs/docs/rules/pytest-assert-always-false/
 ]
->>>>>>> 24cbd22f
 line-length = 300
 target-version = "py310"
 
