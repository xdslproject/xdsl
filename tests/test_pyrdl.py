"""Unit tests for IRDL."""

from dataclasses import dataclass

import pytest
from typing_extensions import Self, TypeVar

from xdsl.ir import Attribute, Data, ParametrizedAttribute
from xdsl.irdl import (
    AllOf,
    AnyAttr,
    AttrConstraint,
    BaseAttr,
    ConstraintContext,
    EqAttrConstraint,
    ParamAttrConstraint,
    ParameterDef,
    VarConstraint,
    eq,
    irdl_attr_definition,
)
from xdsl.parser import AttrParser
from xdsl.printer import Printer
from xdsl.utils.exceptions import VerifyException


@irdl_attr_definition
class BoolData(Data[bool]):
    """An attribute holding a boolean value."""

    name = "test.bool"

    @classmethod
    def parse_parameter(cls, parser: AttrParser) -> bool:
        raise NotImplementedError()

    def print_parameter(self, printer: Printer):
        printer.print_string(str(self.data))


@irdl_attr_definition
class IntData(Data[int]):
    """An attribute holding an integer value."""

    name = "test.int"

    @classmethod
    def parse_parameter(cls, parser: AttrParser) -> int:
        with parser.in_angle_brackets():
            return parser.parse_integer()

    def print_parameter(self, printer: Printer):
        with printer.in_angle_brackets():
            printer.print_int(self.data)


@irdl_attr_definition
class DoubleParamAttr(ParametrizedAttribute):
    """An attribute with two unbounded attribute parameters."""

    name = "test.param"

    param1: ParameterDef[Attribute]
    param2: ParameterDef[Attribute]


def test_eq_attr_verify():
    """Check that an EqAttrConstraint verifies the expected attribute"""
    bool_true = BoolData(True)
    eq_true_constraint = EqAttrConstraint(bool_true)
    eq_true_constraint.verify(bool_true, ConstraintContext())


def test_eq_attr_verify_wrong_parameters_fail():
    """
    Check that an EqAttrConstraint fails to verify an attribute with different
    parameters.
    """
    bool_true = BoolData(True)
    bool_false = BoolData(False)
    eq_true_constraint = EqAttrConstraint(bool_true)
    with pytest.raises(
        VerifyException, match=f"Expected attribute {bool_true} but got {bool_false}"
    ):
        eq_true_constraint.verify(bool_false, ConstraintContext())


def test_eq_attr_verify_wrong_base_fail():
    """
    Check that an EqAttrConstraint fails to verify an attribute with a
    different base attribute.
    """
    bool_true = BoolData(True)
    int_zero = IntData(0)
    eq_true_constraint = EqAttrConstraint(bool_true)
    with pytest.raises(
        VerifyException, match=f"Expected attribute {bool_true} but got {int_zero}"
    ):
        eq_true_constraint.verify(int_zero, ConstraintContext())


def test_base_attr_verify():
    """
    Check that a BaseAttr constraint verifies an attribute with the expected
    base attribute.
    """
    eq_true_constraint = BaseAttr(BoolData)
    eq_true_constraint.verify(BoolData(True), ConstraintContext())
    eq_true_constraint.verify(BoolData(False), ConstraintContext())


def test_base_attr_verify_wrong_base_fail():
    """
    Check that a BaseAttr constraint fails to verify an attribute with a
    different base attribute.
    """
    eq_true_constraint = BaseAttr(BoolData)
    int_zero = IntData(0)
    with pytest.raises(
        VerifyException, match=f"{int_zero} should be of base attribute {BoolData.name}"
    ):
        eq_true_constraint.verify(int_zero, ConstraintContext())


def test_any_attr_verify():
    """Check that an AnyAttr verifies any attribute."""
    any_constraint = AnyAttr()
    any_constraint.verify(BoolData(True), ConstraintContext())
    any_constraint.verify(BoolData(False), ConstraintContext())
    any_constraint.verify(IntData(0), ConstraintContext())


@dataclass(frozen=True)
class LessThan(AttrConstraint):
    bound: int

    def verify(
        self,
        attr: Attribute,
        constraint_context: ConstraintContext,
    ) -> None:
        if not isinstance(attr, IntData):
            raise VerifyException(f"{attr} should be of base attribute {IntData.name}")
        if attr.data >= self.bound:
            raise VerifyException(f"{attr} should hold a value less than {self.bound}")

    def mapping_type_vars(
        self, type_var_mapping: dict[TypeVar, AttrConstraint]
    ) -> Self:
        return self


@dataclass(frozen=True)
class GreaterThan(AttrConstraint):
    bound: int

    def verify(self, attr: Attribute, constraint_context: ConstraintContext) -> None:
        if not isinstance(attr, IntData):
            raise VerifyException(f"{attr} should be of base attribute {IntData.name}")
        if attr.data <= self.bound:
            raise VerifyException(
                f"{attr} should hold a value greater than {self.bound}"
            )

    def mapping_type_vars(
        self, type_var_mapping: dict[TypeVar, AttrConstraint]
    ) -> Self:
        return self


def test_anyof_verify():
    """
    Check that an AnyOf constraint verifies if one of the constraints
    verify.
    """
    constraint = LessThan(0) | GreaterThan(10)
    constraint.verify(IntData(-1), ConstraintContext())
    constraint.verify(IntData(-10), ConstraintContext())
    constraint.verify(IntData(11), ConstraintContext())
    constraint.verify(IntData(100), ConstraintContext())


def test_anyof_verify_fail():
    """
    Check that an AnyOf constraint fails to verify if none of the constraints
    verify.
    """
    constraint = LessThan(0) | GreaterThan(10)

    zero = IntData(0)
    ten = IntData(10)

    with pytest.raises(VerifyException, match=f"Unexpected attribute {zero}"):
        constraint.verify(zero, ConstraintContext())

    with pytest.raises(VerifyException, match=f"Unexpected attribute {ten}"):
        constraint.verify(ten, ConstraintContext())


def test_allof_verify():
    """
    Check that an AllOf constraint verifies if all of the constraints
    verify.
    """
    constraint = AllOf((LessThan(10), GreaterThan(0)))
    constraint.verify(IntData(1), ConstraintContext())
    constraint.verify(IntData(9), ConstraintContext())
    constraint.verify(IntData(5), ConstraintContext())


def test_allof_verify_fail():
    """
    Check that an AllOf constraint fails to verify if one of the constraints
    fails to verify.
    """
    constraint = AllOf((LessThan(10), GreaterThan(0)))

    with pytest.raises(
        VerifyException, match=f"{IntData(10)} should hold a value less than 10"
    ):
        constraint.verify(IntData(10), ConstraintContext())

    with pytest.raises(
        VerifyException, match=f"{IntData(0)} should hold a value greater than 0"
    ):
        constraint.verify(IntData(0), ConstraintContext())


def test_allof_verify_multiple_failures():
    """
    Check that an AllOf constraint provides verification info for all related constraints
    even when one of them fails.
    """
    constraint = AllOf((LessThan(5), GreaterThan(8)))

    with pytest.raises(
        VerifyException,
        match=f"The following constraints were not satisfied:\n{IntData(7)} should "
        f"hold a value less than 5\n{IntData(7)} should hold a value greater than 8",
    ):
        constraint.verify(IntData(7), ConstraintContext())


def test_param_attr_verify():
    bool_true = BoolData(True)
    constraint = ParamAttrConstraint(
        DoubleParamAttr, [EqAttrConstraint(bool_true), BaseAttr(IntData)]
    )
    constraint.verify(DoubleParamAttr(bool_true, IntData(0)), ConstraintContext())
    constraint.verify(DoubleParamAttr(bool_true, IntData(42)), ConstraintContext())


def test_param_attr_verify_base_fail():
    bool_true = BoolData(True)
    constraint = ParamAttrConstraint(
        DoubleParamAttr, [EqAttrConstraint(bool_true), BaseAttr(IntData)]
    )
    with pytest.raises(
        VerifyException,
        match=f"{bool_true} should be of base attribute {DoubleParamAttr.name}",
    ):
        constraint.verify(bool_true, ConstraintContext())


def test_param_attr_verify_params_num_params_fail():
    bool_true = BoolData(True)
    constraint = ParamAttrConstraint(DoubleParamAttr, [EqAttrConstraint(bool_true)])
<<<<<<< HEAD
    attr = DoubleParamAttr(bool_true, IntData(0))
    with pytest.raises(VerifyException) as e:
=======
    attr = DoubleParamAttr([bool_true, IntData(0)])
    with pytest.raises(VerifyException, match="1 parameters expected, but got 2"):
>>>>>>> 8334942d
        constraint.verify(attr, ConstraintContext())


def test_param_attr_verify_params_fail():
    bool_true = BoolData(True)
    bool_false = BoolData(False)
    constraint = ParamAttrConstraint(
        DoubleParamAttr, [EqAttrConstraint(bool_true), BaseAttr(IntData)]
    )

<<<<<<< HEAD
    with pytest.raises(VerifyException) as e:
        constraint.verify(DoubleParamAttr(bool_true, bool_false), ConstraintContext())
    assert e.value.args[0] == (
        f"{bool_false} should be of base attribute {IntData.name}"
    )

    with pytest.raises(VerifyException) as e:
        constraint.verify(DoubleParamAttr(bool_false, IntData(0)), ConstraintContext())
    assert e.value.args[0] == (f"Expected attribute {bool_true} but got {bool_false}")
=======
    with pytest.raises(
        VerifyException,
        match=f"{bool_false} should be of base attribute {IntData.name}",
    ):
        constraint.verify(DoubleParamAttr([bool_true, bool_false]), ConstraintContext())

    with pytest.raises(
        VerifyException, match=f"Expected attribute {bool_true} but got {bool_false}"
    ):
        constraint.verify(
            DoubleParamAttr([bool_false, IntData(0)]), ConstraintContext()
        )
>>>>>>> 8334942d


def test_constraint_vars_success():
    """Test that VarConstraint verifier succeed when given the same attributes."""

    constraint = VarConstraint("T", eq(BoolData(False)) | eq(IntData(0)))

    constraint_context = ConstraintContext()
    constraint.verify(BoolData(False), constraint_context)
    constraint.verify(BoolData(False), constraint_context)

    constraint_context = ConstraintContext()
    constraint.verify(IntData(0), constraint_context)
    constraint.verify(IntData(0), constraint_context)


def test_constraint_vars_fail_different():
    """Test that VarConstraint verifier fails when given different attributes."""

    constraint = VarConstraint("T", eq(BoolData(False)) | eq(IntData(0)))

    constraint_context = ConstraintContext()
    constraint.verify(IntData(0), constraint_context)

    with pytest.raises(VerifyException):
        constraint.verify(BoolData(False), constraint_context)


def test_constraint_vars_fail_underlying_constraint():
    """
    Test that VarConstraint verifier fails when given
    attributes that fail the underlying constraint.
    """

    constraint = VarConstraint("T", eq(BoolData(False)) | eq(IntData(0)))

    with pytest.raises(VerifyException):
        constraint.verify(IntData(1), ConstraintContext())<|MERGE_RESOLUTION|>--- conflicted
+++ resolved
@@ -265,13 +265,8 @@
 def test_param_attr_verify_params_num_params_fail():
     bool_true = BoolData(True)
     constraint = ParamAttrConstraint(DoubleParamAttr, [EqAttrConstraint(bool_true)])
-<<<<<<< HEAD
     attr = DoubleParamAttr(bool_true, IntData(0))
-    with pytest.raises(VerifyException) as e:
-=======
-    attr = DoubleParamAttr([bool_true, IntData(0)])
     with pytest.raises(VerifyException, match="1 parameters expected, but got 2"):
->>>>>>> 8334942d
         constraint.verify(attr, ConstraintContext())
 
 
@@ -282,30 +277,16 @@
         DoubleParamAttr, [EqAttrConstraint(bool_true), BaseAttr(IntData)]
     )
 
-<<<<<<< HEAD
-    with pytest.raises(VerifyException) as e:
-        constraint.verify(DoubleParamAttr(bool_true, bool_false), ConstraintContext())
-    assert e.value.args[0] == (
-        f"{bool_false} should be of base attribute {IntData.name}"
-    )
-
-    with pytest.raises(VerifyException) as e:
-        constraint.verify(DoubleParamAttr(bool_false, IntData(0)), ConstraintContext())
-    assert e.value.args[0] == (f"Expected attribute {bool_true} but got {bool_false}")
-=======
     with pytest.raises(
         VerifyException,
         match=f"{bool_false} should be of base attribute {IntData.name}",
     ):
-        constraint.verify(DoubleParamAttr([bool_true, bool_false]), ConstraintContext())
+        constraint.verify(DoubleParamAttr(bool_true, bool_false), ConstraintContext())
 
     with pytest.raises(
         VerifyException, match=f"Expected attribute {bool_true} but got {bool_false}"
     ):
-        constraint.verify(
-            DoubleParamAttr([bool_false, IntData(0)]), ConstraintContext()
-        )
->>>>>>> 8334942d
+        constraint.verify(DoubleParamAttr(bool_false, IntData(0)), ConstraintContext())
 
 
 def test_constraint_vars_success():
