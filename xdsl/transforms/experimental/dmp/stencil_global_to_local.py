from abc import ABC
from collections.abc import Callable, Iterable
from dataclasses import dataclass
from math import prod
from typing import ClassVar, TypeVar, cast

from xdsl.context import MLContext
from xdsl.dialects import arith, builtin, func, memref, mpi, printf, scf, stencil
from xdsl.dialects.builtin import ContainerType
from xdsl.dialects.experimental import dmp
from xdsl.ir import Attribute, Block, Operation, OpResult, Region, SSAValue
from xdsl.passes import ModulePass
from xdsl.pattern_rewriter import (
    GreedyRewritePatternApplier,
    PatternRewriter,
    PatternRewriteWalker,
    RewritePattern,
    op_type_rewrite_pattern,
)
from xdsl.rewriter import InsertPoint, Rewriter
<<<<<<< HEAD
from xdsl.transforms.experimental.stencil_shape_inference import (
    StencilShapeInferencePass,
)
=======
from xdsl.transforms.experimental.dmp.decompositions import (
    DomainDecompositionStrategy,
    GridSlice2d,
    GridSlice3d,
)
from xdsl.transforms.shape_inference import ShapeInferencePass
>>>>>>> b12d2a56
from xdsl.utils.hints import isa

_T = TypeVar("_T", bound=Attribute)

_rank_dtype = builtin.i32


@dataclass
class ChangeStoreOpSizes(RewritePattern):
    strategy: dmp.DomainDecompositionStrategy

    @op_type_rewrite_pattern
    def match_and_rewrite(self, op: stencil.StoreOp, rewriter: PatternRewriter, /):
        assert all(
            integer_attr.data == 0 for integer_attr in op.bounds.lb.array.data
        ), "lb must be 0"
        shape: tuple[int, ...] = tuple(
            integer_attr.data for integer_attr in op.bounds.ub.array.data
        )
        new_shape = self.strategy.calc_resize(shape)
        op.bounds = stencil.StencilBoundsAttr.new(
            [
                stencil.IndexAttr.get(*(len(new_shape) * [0])),
                stencil.IndexAttr.get(*new_shape),
            ]
        )


@dataclass
class AddHaloExchangeOps(RewritePattern):
    """
    This rewrite adds a `stencil.halo_exchange` after each `stencil.load` op
    """

    strategy: dmp.DomainDecompositionStrategy

    @op_type_rewrite_pattern
    def match_and_rewrite(self, op: stencil.LoadOp, rewriter: PatternRewriter, /):
        swap_op = dmp.SwapOp.get(op.res, self.strategy)
        rewriter.insert_op_after_matched_op(swap_op)


@dataclass
class LowerHaloExchangeToMpi(RewritePattern):
    init: bool
    debug_prints: bool = False

    @op_type_rewrite_pattern
    def match_and_rewrite(self, op: dmp.SwapOp, rewriter: PatternRewriter, /):
        exchanges = list(op.swaps)

        input_type = cast(ContainerType[Attribute], op.input_stencil.type)

        rewriter.replace_matched_op(
            list(
                generate_mpi_calls_for(
                    op.input_stencil,
                    exchanges,
                    input_type.get_element_type(),
                    op.strategy.comm_layout(),
                    emit_init=self.init,
                    emit_debug=self.debug_prints,
                )
            ),
            [],
        )


def _generate_single_axis_calc_and_check(
    pos_in_axis: SSAValue,
    offset_in_axis: int,
    axis_size: int,
) -> tuple[list[Operation], SSAValue, SSAValue]:
    """
    Given a position (in SSA), aand compile time known offset/size, generate the
    following operations:

    dest = pos_in_axis + offset_in_axis
    is_valid_axsis = (0 <= dest && dest < axis_size)

    Since we know the offset at compile time, we can skip one of the calculations.

    Returns the ops, and the ssa values that contain dest and is_valid_axis
    Return is ([ops], dest, is_valid)
    """
    # if the offset is zero, we can skip the comparison and just return true
    # because my_pos + 0 is always inbounds!
    if offset_in_axis == 0:
        return (
            [true := arith.Constant.from_int_and_width(1, 1)],
            pos_in_axis,
            true.result,
        )

    # check if we are decrementing or increment the position here
    is_decrement = offset_in_axis < 0
    # very important that we use signed arithmetic here!
    # find the correct comparison for
    # is_valid_axsis = (0 <= dest && dest < axis_size)
    # since we know if we will be incrementing or decrementing, we can skip one of the
    # checks
    comparison = "sge" if is_decrement else "slt"

    return (
        [
            offset_v := arith.Constant.from_int_and_width(offset_in_axis, _rank_dtype),
            dest := arith.Addi(pos_in_axis, offset_v),
            # get the bound we need to check:
            bound := arith.Constant.from_int_and_width(
                0 if is_decrement else axis_size, _rank_dtype
            ),
            # comparison == true <=> we have a valid dest positon
            cond_val := arith.Cmpi(dest, bound, comparison),
        ],
        dest.result,
        cond_val.result,
    )


def _grid_coords_from_rank(
    my_rank: SSAValue, grid: dmp.RankTopoAttr
) -> tuple[list[Operation], list[SSAValue]]:
    """
    Takes a rank and a dmp.grid, and returns operations to calculate
    the grid coordinates of the rank.
    """
    # a collection of all ops we want to return
    ret_ops: list[Operation] = []
    # the nodes coordinates in grid-space
    node_pos_nd: list[SSAValue] = []

    shape = grid.as_tuple()
    divisors = [prod(shape[i + 1 :]) for i in range(len(shape))]

    carry = my_rank
    for div in divisors:
        imm = arith.Constant.from_int_and_width(div, builtin.i32)
        coord_i = arith.DivUI(carry, imm)
        carry = arith.RemUI(carry, imm)

        ret_ops.extend([imm, coord_i, carry])
        node_pos_nd.append(coord_i.result)

    return ret_ops, node_pos_nd


def _generate_dest_rank_computation(
    my_rank: SSAValue,
    offsets: tuple[int, ...],
    grid: dmp.RankTopoAttr,
) -> tuple[list[Operation], SSAValue, SSAValue]:
    """
    Takes the current rank, a tuple of offsets in grid coords, and a dmp.grid

    Calculates the dest rank, and comparisons if communication is in-bounds

    Returns a list of ops, the dest rank, and if it's in-bounds.

    Returns ([ops], dest_rank, is_in_bounds)
    """
    # calc grid coordinates
    ret_ops, node_pos_nd = _grid_coords_from_rank(my_rank, grid)

    # then we calculate the new coordinates:
    # save the condition vals somewhere
    condition_vals: list[SSAValue] = []
    # save the grid-coordinates of the destination rank
    dest_pos_nd: list[SSAValue] = []
    for pos_in_axis, offset_in_axis, axis_size in zip(
        node_pos_nd, offsets, grid.as_tuple()
    ):
        ops, dest, is_valid = _generate_single_axis_calc_and_check(
            pos_in_axis, offset_in_axis, axis_size
        )
        ret_ops.extend(ops)
        dest_pos_nd.append(dest)
        condition_vals.append(is_valid)

    # "and" all the condition vals
    accumulated_cond_val: SSAValue = condition_vals[0]
    for val in condition_vals[1:]:
        cmp = arith.AndI(accumulated_cond_val, val)
        ret_ops.append(cmp)
        accumulated_cond_val = cmp.result

    # calculate rank of destination node from grid coords

    carry: SSAValue = dest_pos_nd[-1]

    shape = grid.as_tuple()
    multiples = [prod(shape[i + 1 :]) for i in range(len(shape))]

    for pos, mul in zip(dest_pos_nd[:-1], multiples[:-1]):
        val = arith.Constant.from_int_and_width(mul, builtin.i32)
        intermediate = arith.Muli(val, pos)
        carry_op = arith.Addi(carry, intermediate)
        carry = carry_op.result
        ret_ops.extend([val, intermediate, carry_op])

    return ret_ops, carry, accumulated_cond_val


def generate_mpi_calls_for(
    source: SSAValue,
    exchanges: list[dmp.ExchangeDeclarationAttr],
    dtype: Attribute,
    grid: dmp.RankTopoAttr,
    emit_init: bool = True,
    emit_debug: bool = False,
) -> Iterable[Operation]:
    # call mpi init (this will be hoisted to function level)
    if emit_init:
        yield mpi.Init()
    # allocate request array
    # we need two request objects per exchange
    # one for the send, one for the recv
    req_cnt = arith.Constant.from_int_and_width(len(exchanges) * 2, builtin.i32)
    reqs = mpi.AllocateTypeOp(mpi.RequestType, req_cnt)
    # get comm rank
    rank = mpi.CommRank()
    # define static tag of 0
    tag = arith.Constant.from_int_and_width(0, builtin.i32)

    yield from (req_cnt, reqs, rank, tag)

    recv_buffers: list[tuple[dmp.ExchangeDeclarationAttr, memref.Alloc, SSAValue]] = []

    for i, ex in enumerate(exchanges):
        # generate a temp buffer to store the data in
        reduced_size = [i for i in ex.size if i != 1]
        alloc_outbound = memref.Alloc.get(dtype, 64, reduced_size)
        alloc_outbound.memref.name_hint = f"send_buff_ex{i}"
        alloc_inbound = memref.Alloc.get(dtype, 64, reduced_size)
        alloc_inbound.memref.name_hint = f"recv_buff_ex{i}"
        yield from (alloc_outbound, alloc_inbound)

        # calc dest rank and check if it's in-bounds
        ops, dest_rank, is_in_bounds = _generate_dest_rank_computation(
            rank.rank, ex.neighbor, grid
        )
        yield from ops

        recv_buffers.append((ex, alloc_inbound, is_in_bounds))

        # get two unique indices
        cst_i = arith.Constant.from_int_and_width(i, builtin.i32)
        cst_in = arith.Constant.from_int_and_width(i + len(exchanges), builtin.i32)
        yield from (cst_i, cst_in)
        # from these indices, get request objects
        req_send = mpi.VectorGetOp(reqs, cst_i)
        req_recv = mpi.VectorGetOp(reqs, cst_in)
        yield from (req_send, req_recv)

        def then() -> Iterable[Operation]:
            # copy source area to outbound buffer
            yield from generate_memcpy(source, ex.source_area(), alloc_outbound.memref)
            # get ptr, count, dtype
            unwrap_out = mpi.UnwrapMemrefOp(alloc_outbound)
            unwrap_out.ptr.name_hint = f"send_buff_ex{i}_ptr"
            yield unwrap_out

            if emit_debug:
                yield printf.PrintFormatOp(
                    f"Rank {{}}: sending {ex.source_area()} -> {{}}", rank, dest_rank
                )

            # isend call
            yield mpi.Isend(
                unwrap_out.ptr,
                unwrap_out.len,
                unwrap_out.type,
                dest_rank,
                tag,
                req_send,
            )

            # get ptr for receive buffer
            unwrap_in = mpi.UnwrapMemrefOp(alloc_inbound)
            unwrap_in.ptr.name_hint = f"recv_buff_ex{i}_ptr"
            yield unwrap_in
            # Irecv call
            yield mpi.Irecv(
                unwrap_in.ptr,
                unwrap_in.len,
                unwrap_in.type,
                dest_rank,
                tag,
                req_recv,
            )
            yield scf.Yield()

        def else_() -> Iterable[Operation]:
            # set the request object to MPI_REQUEST_NULL s.t. they are ignored
            # in the waitall call
            yield mpi.NullRequestOp(req_send)
            yield mpi.NullRequestOp(req_recv)
            yield scf.Yield()

        yield scf.If(
            is_in_bounds,
            [],
            Region([Block(then())]),
            Region([Block(else_())]),
        )

    # wait for all calls to complete
    yield mpi.Waitall(reqs.result, req_cnt.result)

    # start shuffling data into the main memref again
    for ex, buffer, cond_val in recv_buffers:
        yield scf.If(
            cond_val,
            [],
            Region(
                [
                    Block(
                        list(
                            generate_memcpy(
                                source,
                                ex,
                                buffer.memref,
                                receive=True,
                            )
                        )
                        + [
                            printf.PrintFormatOp(
                                f"Rank {{}} receiving from {ex.neighbor}",
                                rank,
                            )
                        ]
                        * (1 if emit_debug else 0)
                        + [scf.Yield()]
                    )
                ]
            ),
            Region([Block([scf.Yield()])]),
        )


def generate_memcpy(
    field: SSAValue,
    ex: dmp.ExchangeDeclarationAttr,
    buffer: SSAValue,
    receive: bool = False,
) -> list[Operation]:
    """
    This function generates a memcpy routine to copy over the parts
    specified by the `field` from `field` into `buffer`.

    If receive=True, it instead copy from `buffer` into the parts of
    `field` as specified by `ex`

    """
    field_type = cast(memref.MemRefType[Attribute], field.type)

    subview = memref.Subview.from_static_parameters(
        field, field_type, ex.offset, ex.size, [1] * len(ex.offset), reduce_rank=True
    )
    if receive:
        copy = memref.CopyOp(buffer, subview)
    else:
        copy = memref.CopyOp(subview, buffer)

    return [
        subview,
        copy,
    ]


class MpiLoopInvariantCodeMotion:
    """
    THIS IS NOT A REWRITE PATTERN!

    This is a two-stage rewrite that modifies operations in a manner
    that is incompatible with the PatternRewriter!

    It implements a custom rewrite_module() method directly
    on the class.

    This rewrite moves all memref.allo, mpi.comm.rank, mpi.allocate
    and mpi.unwrap_memref ops and moves them "up" until it hits a
    func.func, and then places them *before* the op they appear in.
    """

    seen_ops: set[Operation]
    has_init: set[func.FuncOp]

    def __init__(self):
        self.seen_ops = set()
        self.has_init = set()

    def rewrite(
        self,
        op: (
            memref.Alloc
            | mpi.CommRank
            | mpi.AllocateTypeOp
            | mpi.UnwrapMemrefOp
            | mpi.Init
        ),
        rewriter: Rewriter,
        /,
    ):
        if op in self.seen_ops:
            return
        self.seen_ops.add(op)

        # memref unwraps can always be moved to their allocation
        if isinstance(op, mpi.UnwrapMemrefOp) and isinstance(
            op.ref.owner, memref.Alloc
        ):
            op.detach()
            rewriter.insert_op(op, InsertPoint.after(op.ref.owner))
            return

        base = op
        parent = op.parent_op()
        # walk upwards until we hit a function
        while parent is not None and not isinstance(parent, func.FuncOp):
            base = parent
            parent = base.parent_op()

        # check that we did not run into "nowhere"
        assert parent is not None, "Expected MPI to be inside a func.FuncOp!"
        assert isinstance(parent, func.FuncOp)  # this must be true now

        # check that we "ascended"
        if base == op:
            return

        if not can_loop_invariant_code_move(op):
            return

        # if we move an mpi.init, generate a finalize()!
        if isinstance(op, mpi.Init):
            # ignore multiple inits
            if parent in self.has_init:
                rewriter.erase_op(op)
                return
            self.has_init.add(parent)
            # add a finalize() call to the end of the function
            block = parent.regions[0].blocks[-1]
            return_op = block.last_op
            assert return_op is not None
            rewriter.insert_op(mpi.Finalize(), InsertPoint.before(return_op))

        ops = list(collect_args_recursive(op))
        for found_op in ops:
            found_op.detach()
            rewriter.insert_op(found_op, InsertPoint.before(base))

    def get_matcher(
        self,
        worklist: list[
            memref.Alloc
            | mpi.CommRank
            | mpi.AllocateTypeOp
            | mpi.UnwrapMemrefOp
            | mpi.Init
        ],
    ) -> Callable[[Operation], None]:
        """
        Returns a match() function that adds methods to a worklist
        if they satisfy some criteria.
        """

        def match(op: Operation):
            if isinstance(
                op,
                memref.Alloc
                | mpi.CommRank
                | mpi.AllocateTypeOp
                | mpi.UnwrapMemrefOp
                | mpi.Init,
            ):
                worklist.append(op)

        return match

    def rewrite_module(self, op: builtin.ModuleOp):
        """
        Apply the rewrite to a module.

        We do a two-stage rewrite because we are modifying
        the operations we loop on them, which would throw of `op.walk`.
        """
        # collect all ops that should be rewritten
        worklist: list[
            memref.Alloc
            | mpi.CommRank
            | mpi.AllocateTypeOp
            | mpi.UnwrapMemrefOp
            | mpi.Init
        ] = list()
        matcher = self.get_matcher(worklist)
        for o in op.walk():
            matcher(o)

        # rewrite ops
        rewriter = Rewriter()
        for matched_op in worklist:
            self.rewrite(matched_op, rewriter)


_LOOP_INVARIANT_OPS = (arith.Constant, arith.Addi, arith.Muli)


def can_loop_invariant_code_move(op: Operation):
    """
    This function walks the def-use chain up to see if all the args are
    "constant enough" to move outside the loop.

    This check is very conservative, but that means it definitely works!
    """

    for arg in op.operands:
        if not isinstance(arg, OpResult):
            print(f"{arg} is not opresult")
            return False
        if not isinstance(arg.owner, _LOOP_INVARIANT_OPS):
            print(f"{arg} is not loop invariant")
            return False
        if not can_loop_invariant_code_move(arg.owner):
            return False
    return True


def collect_args_recursive(op: Operation) -> Iterable[Operation]:
    """
    Collect the def-use chain "upwards" of an operation.
    Check with can_loop_invariant_code_move prior to using this!
    """
    for arg in op.operands:
        assert isinstance(arg, OpResult)
        yield from collect_args_recursive(arg.owner)
    yield op


@dataclass
class DmpSwapShapeInference(RewritePattern):
    """
    This is applied after stencil shape inference has run. It will find the
    HaloSwapOps again, and use the results of the shape inference pass
    to attach the swap declarations.
    """

    @op_type_rewrite_pattern
    def match_and_rewrite(self, op: dmp.SwapOp, rewrite: PatternRewriter):
        core_lb: stencil.IndexAttr | None = None
        core_ub: stencil.IndexAttr | None = None

        for use in op.input_stencil.uses:
            if not isinstance(use.operation, stencil.ApplyOp):
                continue
            assert use.operation.res
            res_type = cast(stencil.TempType[Attribute], use.operation.res[0].type)
            assert isinstance(res_type.bounds, stencil.StencilBoundsAttr)
            core_lb = res_type.bounds.lb
            core_ub = res_type.bounds.ub
            break

        # this shouldn't have changed since the op was created!
        temp = op.input_stencil.type
        assert isa(temp, stencil.TempType[Attribute])
        assert isinstance(temp.bounds, stencil.StencilBoundsAttr)
        buff_lb = temp.bounds.lb
        buff_ub = temp.bounds.ub

        # fun fact: pyright does not understand this:
        # assert None not in (core_lb, core_ub, buff_lb, buff_ub)
        assert core_lb is not None
        assert core_ub is not None
        assert buff_lb is not None
        assert buff_ub is not None

        # drop 0 element exchanges
        op.swaps = builtin.ArrayAttr(
            exchange
            for exchange in op.strategy.halo_exchange_defs(
                dmp.ShapeAttr.from_index_attrs(
                    buff_lb=buff_lb,
                    core_lb=core_lb,
                    buff_ub=buff_ub,
                    core_ub=core_ub,
                )
            )
            if exchange.elem_count > 0
        )


@dataclass(frozen=True)
class DmpDecompositionPass(ModulePass, ABC):
    """
    Represents a pass that takes a strategy as input
    """


@dataclass(frozen=True)
class DistributeStencilPass(DmpDecompositionPass):
    """
    Decompose a stencil to apply to a local domain.

    This pass applies stencil shape inference!
    """

    name = "distribute-stencil"

    STRATEGIES: ClassVar[dict[str, type[dmp.GridSlice2dAttr | dmp.GridSlice3dAttr]]] = {
        "2d-grid": dmp.GridSlice2dAttr,
        "3d-grid": dmp.GridSlice3dAttr,
    }

    slices: tuple[int, ...]
    """
    Number of slices to decompose the input into
    """

    strategy: str
    """
    Name of the decomposition strategy to use, see STRATEGIES property for options
    """

    restrict_domain: bool = True
    """
    Apply the domain restriction (i.e. change the stencil.apply to operate on the
    local domain. If false, it assumes that the generated code is already local)
    """

    def apply(self, ctx: MLContext, op: builtin.ModuleOp) -> None:
        if self.strategy not in self.STRATEGIES:
            raise ValueError(f"Unknown strategy: {self.strategy}")
        strategy = self.STRATEGIES[self.strategy](self.slices)

        rewrites: list[RewritePattern] = [
            AddHaloExchangeOps(strategy),
        ]

        if self.restrict_domain:
            rewrites.append(ChangeStoreOpSizes(strategy))

        PatternRewriteWalker(
            GreedyRewritePatternApplier(rewrites),
            apply_recursively=False,
        ).rewrite_module(op)

        # run the shape inference pass
        ShapeInferencePass().apply(ctx, op)

        PatternRewriteWalker(DmpSwapShapeInference()).rewrite_module(op)


@dataclass(frozen=True)
class LowerHaloToMPI(ModulePass):
    name = "dmp-to-mpi"

    mpi_init: bool = True

    generate_debug_prints: bool = False

    def apply(self, ctx: MLContext, op: builtin.ModuleOp) -> None:
        PatternRewriteWalker(
            GreedyRewritePatternApplier(
                [
                    LowerHaloExchangeToMpi(
                        self.mpi_init,
                        self.generate_debug_prints,
                    ),
                ]
            )
        ).rewrite_module(op)
        MpiLoopInvariantCodeMotion().rewrite_module(op)<|MERGE_RESOLUTION|>--- conflicted
+++ resolved
@@ -18,18 +18,7 @@
     op_type_rewrite_pattern,
 )
 from xdsl.rewriter import InsertPoint, Rewriter
-<<<<<<< HEAD
-from xdsl.transforms.experimental.stencil_shape_inference import (
-    StencilShapeInferencePass,
-)
-=======
-from xdsl.transforms.experimental.dmp.decompositions import (
-    DomainDecompositionStrategy,
-    GridSlice2d,
-    GridSlice3d,
-)
 from xdsl.transforms.shape_inference import ShapeInferencePass
->>>>>>> b12d2a56
 from xdsl.utils.hints import isa
 
 _T = TypeVar("_T", bound=Attribute)
