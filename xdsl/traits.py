--- conflicted
+++ resolved
@@ -92,15 +92,8 @@
 
 class SingleBlockImplicitTerminator(OpTrait):
     """
-<<<<<<< HEAD
     Checks and adds if missing the specified terminator to an operation which has
     single-block region.
-=======
-    Checks the existence of the specified terminator to an operation which has
-    single-block regions.
-    The conditions for the implicit creation of the terminator depend on the operation
-    and occur during its creation using the `ensure_terminator` method.
->>>>>>> 3d17c39f
 
     This should be fully compatible with MLIR's Trait:
     https://mlir.llvm.org/docs/Traits/#single-block-with-implicit-terminator
@@ -128,19 +121,9 @@
                     )
 
 
-<<<<<<< HEAD
 def ensure_terminator(
     trait: SingleBlockImplicitTerminator, op: Operation, *args: Any
 ) -> None:
-=======
-def ensure_terminator(op: Operation, trait: SingleBlockImplicitTerminator) -> None:
-    """
-    Method that helps with the creation of an implicit terminator.
-    This should be explicitly called during the creation of an operation that has the
-    SingleBlockImplicitTerminator trait.
-    """
-
->>>>>>> 3d17c39f
     for region in op.regions:
         if len(region.blocks) > 1:
             raise VerifyException(f"'{op.name}' does not contain single-block regions")
@@ -166,11 +149,75 @@
             if (last_op := block.last_op) is None or not last_op.has_trait(
                 IsTerminator
             ):
-<<<<<<< HEAD
                 block.add_op(trait.parameters.create(*args))
-=======
+
+
+class SingleBlockImplicitTerminator(OpTrait):
+    """
+    Checks the existence of the specified terminator to an operation which has
+    single-block regions.
+    The conditions for the implicit creation of the terminator depend on the operation
+    and occur during its creation using the `ensure_terminator` method.
+
+    This should be fully compatible with MLIR's Trait:
+    https://mlir.llvm.org/docs/Traits/#single-block-with-implicit-terminator
+    """
+
+    parameters: type[Operation]
+
+    def verify(self, op: Operation) -> None:
+        for region in op.regions:
+            if len(region.blocks) > 1:
+                raise VerifyException(
+                    f"'{op.name}' does not contain single-block regions"
+                )
+            for block in region.blocks:
+                if (last_op := block.last_op) is None:
+                    raise VerifyException(
+                        f"'{op.name}' contains empty block instead of at least "
+                        f"terminating with {self.parameters.name}"
+                    )
+
+                if not isinstance(last_op, self.parameters):
+                    raise VerifyException(
+                        f"'{op.name}' terminates with operation {last_op.name} "
+                        f"instead of {self.parameters.name}"
+                    )
+
+
+def ensure_terminator(op: Operation, trait: SingleBlockImplicitTerminator) -> None:
+    """
+    Method that helps with the creation of an implicit terminator.
+    This should be explicitly called during the creation of an operation that has the
+    SingleBlockImplicitTerminator trait.
+    """
+
+    for region in op.regions:
+        if len(region.blocks) > 1:
+            raise VerifyException(f"'{op.name}' does not contain single-block regions")
+
+        for block in region.blocks:
+            if (
+                (last_op := block.last_op) is not None
+                and last_op.has_trait(IsTerminator)
+                and not isinstance(last_op, trait.parameters)
+            ):
+                raise VerifyException(
+                    f"'{op.name}' terminates with operation {last_op.name} "
+                    f"instead of {trait.parameters.name}"
+                )
+
+    for region in op.regions:
+        if len(region.blocks) == 0:
+            from xdsl.ir import Block
+
+            region.add_block(Block())
+
+        for block in region.blocks:
+            if (last_op := block.last_op) is None or not last_op.has_trait(
+                IsTerminator
+            ):
                 block.add_op(trait.parameters.create())
->>>>>>> 3d17c39f
 
 
 class IsolatedFromAbove(OpTrait):
