// RUN: xdsl-opt --verify-diagnostics --split-input-file %s | filecheck %s

// Non-broadcastable operands are not allowed.

builtin.module {
  %t0, %t1 = "test.op"() : () -> (tensor<2x4xf32>, tensor<3x2xf32>)

  // CHECK: Operation does not verify: operands have incompatible shapes: (2, 4) and (3, 2)
  %res_add =  "onnx.Add"(%t0, %t1) {onnx_node_name = "/Add"} : (tensor<2x4xf32>, tensor<3x2xf32>) -> tensor<2x4xf32>
}

// -----

builtin.module {
  %t0, %t1 = "test.op"() : () -> (tensor<2x4xf32>, tensor<1x4xf32>)

  // CHECK: Operation does not verify: result shape [2, 4] does not match result type tensor<1x4xf32>
  %res_sub =  "onnx.Sub"(%t0, %t1) {onnx_node_name = "/Sub"} : (tensor<2x4xf32>, tensor<1x4xf32>) -> tensor<1x4xf32>
}

// -----

builtin.module {
  %t0, %t1 = "test.op"() : () -> (f32, tensor<2x4xf32>)

  // CHECK: operand at position 0 does not verify!
  // CHECK: f32 should be of base attribute tensor
  %res_mul =  "onnx.Mul"(%t0, %t1) {onnx_node_name = "/Mul"} : (f32, tensor<2x4xf32>) -> tensor<2x4xf32>
}

// -----

builtin.module {
  %t0, %t1 = "test.op"() : () -> (tensor<2x4xf32>, tensor<2x4xi32>)

  // CHECK: operand at position 1 does not verify!
  // CHECK: attribute f32 expected from variable 'T', but got i32
  %res_div =  "onnx.Div"(%t0, %t1) {onnx_node_name = "/Div"} : (tensor<2x4xf32>, tensor<2x4xi32>) -> tensor<2x4xf32>
}

// -----

builtin.module {
  %t0 = "test.op"() : () -> (tensor<2x4xf32>)

  // CHECK: operand at position 1 does not verify!
  // CHECK: Operation does not verify: Mismatch between operand type and res type of onnx.Relu
  %res_relu =  "onnx.Relu"(%t0) {onnx_node_name = "/Relu"} : (tensor<2x4xf32>) -> tensor<3x4xf32>
}

// -----

builtin.module {
  %t0, %t1, %t2 = "test.op"() : () -> (tensor<2x4xf32>, tensor<3x2xf32>, tensor<3x2xf32>)

  // CHECK: Operation does not verify: operands have incompatible shapes: (2, 4) and (3, 2)
  %res_gemm =  "onnx.Gemm"(%t0, %t1, %t2) {onnx_node_name = "/Gemm"} : (tensor<2x4xf32>, tensor<3x2xf32>, tensor<3x2xf32>) -> tensor<2x4xf32>
}

// -----

builtin.module {
  %t0, %t1, %t2 = "test.op"() : () -> (f32, tensor<2x4xf32>,tensor<2x4xf32>)

  // CHECK: operand at position 0 does not verify!
  // CHECK: f32 should be of base attribute tensor
  %res_gemm=  "onnx.Gemm"(%t0, %t1, %t2) {onnx_node_name = "/Gemm"} : (f32, tensor<2x4xf32>, tensor<2x4xf32>) -> tensor<2x4xf32>
}

// -----

builtin.module {
    %t0, %t1, %t2 = "test.op"(): () -> (tensor<5x2xf32>, tensor<2x1xf32>, tensor<5x4xf32>)

    //CHECK:  Operation does not verify: result shape [5, 4] does not match result type tensor<5x2xf32>
    %res_gemm = "onnx.Gemm"(%t0, %t1, %t2) : (tensor<5x2xf32>, tensor<2x1xf32>, tensor<5x4xf32>) -> tensor<5x2xf32>
}

// -----

builtin.module {
  %t0, %t1, %t2 = "test.op"() : () -> (tensor<2x4xf32>, tensor<2x4xi32>, tensor<2x4xf32>)

  // CHECK: operand at position 1 does not verify!
  // CHECK: attribute f32 expected from variable 'T', but got i32
  %res_gemm =  "onnx.Gemm"(%t0, %t1, %t2) {onnx_node_name = "/Gemm"} : (tensor<2x4xf32>, tensor<2x4xi32>, tensor<2x4xf32>) -> tensor<2x4xf32>

 }

 // -----

builtin.module {
  %t0, %t1, %t2 = "test.op"() : () -> (tensor<5x3x3xf32>, tensor<3x2xf32>, tensor<5x2xf32>)
  // CHECK: Operation does not verify: tensor A should be a 2D tensor
  %res_gemm = "onnx.Gemm"(%t0, %t1, %t2) {onnx_node_name = "/Gemm"}: (tensor<5x3x3xf32>, tensor<3x2xf32>, tensor<5x2xf32>) -> tensor<5x2xf32>
}

// -----

builtin.module {
  %t0, %t1, %t2 = "test.op"() : () -> (tensor<5x3xf32>, tensor<3x2x3xf32>, tensor<5x2xf32>)
  // CHECK: Operation does not verify: tensor B should be a 2D tensor
  %res_gemm = "onnx.Gemm"(%t0, %t1, %t2) {onnx_node_name = "/Gemm"}: (tensor<5x3xf32>, tensor<3x2x3xf32>, tensor<5x2xf32>) -> tensor<5x2xf32>
}

// -----

builtin.module {
  %t0, %t1, %t2 = "test.op"() : () -> (tensor<5x3xf32>, tensor<3x2xf32>, tensor<5x2x7xf32>)
  // CHECK: Operation does not verify: tensor C should be a 1D tensor or 2D tensor
  %res_gemm = "onnx.Gemm"(%t0, %t1, %t2) {onnx_node_name = "/Gemm",  beta = 47.0 : f32}: (tensor<5x3xf32>, tensor<3x2xf32>, tensor<5x2x7xf32>) -> tensor<5x3xf32>
}

// -----

builtin.module {
  %t0, %t1 = "test.op"() : () -> (f32, tensor<2x4xi64>)

  // CHECK: operand at position 0 does not verify!
  // CHECK: f32 should be of base attribute tensor
  %res_reshape =  "onnx.Reshape"(%t0, %t1) {onnx_node_name = "/Reshape"} : (f32, tensor<2x4xi64>) -> tensor<2x4xi64>
}

// -----

builtin.module {
    %t0, %t1 = "test.op"() : () -> (tensor<4x3x2xf32>, tensor<1xi64>)

  // CHECK: result at position 0 does not verify!
  // CHECK: attribute f32 expected from variable 'T', but got i32
  %res_reshape = "onnx.Reshape"(%t0, %t1) {"onnx_node_name" = "/Reshape"} : (tensor<4x3x2xf32>, tensor<1xi64>) -> tensor<4x3x2xi32>
}

// -----

builtin.module {
    %t0, %t1 = "test.op"() : () -> (tensor<6x9x5xf32>, tensor<3xi64>)

  // CHECK: result at position 0 does not verify!
  // CHECK: Operation does not verify: Input tensor's shape and output tensor's shape must have the same number of elements
  %res_reshape = "onnx.Reshape"(%t0, %t1) {"onnx_node_name" = "/Reshape"} : (tensor<6x9x5xf32>, tensor<3xi64>) -> tensor<6x9xf32>
}

// -----

builtin.module {
    %t0, %t1 = "test.op"() : () -> (tensor<6x9x5xf32>, tensor<3xi32>)

  // CHECK: Operation does not verify: shape element type has to be a 64-bit signless integer
  %res_reshape = "onnx.Reshape"(%t0, %t1) {"onnx_node_name" = "/Reshape"} : (tensor<6x9x5xf32>, tensor<3xi32>) -> tensor<6x9xf32>
}

// -----

builtin.module {
    %t0, %t1 = "test.op"() : () -> (tensor<6x9x5xf32>, tensor<3xi64>)

  // CHECK: result at position 0 does not verify!
  // CHECK:  vector<6x9x5xf32> should be of base attribute tensor
  %res_reshape = "onnx.Reshape"(%t0, %t1) {"onnx_node_name" = "/Reshape"} : (tensor<6x9x5xf32>, tensor<3xi64>) -> vector<6x9x5xf32>
}

// -----

builtin.module {
    %t0, %t1 = "test.op"() : () -> (vector<6x9x5xf32>, tensor<3xi64>)

  // CHECK: operand at position 0 does not verify!
  // CHECK:  vector<6x9x5xf32> should be of base attribute tensor
  %res_reshape = "onnx.Reshape"(%t0, %t1) {"onnx_node_name" = "/Reshape"} : (vector<6x9x5xf32>, tensor<3xi64>) -> tensor<6x9x5xf32>
}

// -----

builtin.module {
    %t0, %t1 = "test.op"() : () -> (tensor<5x5xf32>, tensor<2x2xi64>)

    //CHECK: Operation does not verify: Shape tensor must have a rank one
    %res_reshape = "onnx.Reshape"(%t0, %t1) {onnx_node_name = "/Reshape"}: (tensor<5x5xf32>, tensor<2x2xi64>) -> tensor<5x5xf32>

}

// -----

builtin.module {
    %t0, %t1 = "test.op"() : () -> (tensor<3x3xf32>, tensor<?xi64>)

    //CHECK: Operation does not verify: Shape tensor rank must not be equal to -1
    %res_reshape = "onnx.Reshape"(%t0, %t1) {onnx_node_name = "/Reshape"}: (tensor<3x3xf32>, tensor<?xi64>) -> tensor<3x3xf32>

}

// -----

builtin.module {
    %t0 = "test.op"() : () -> (tensor<3x3xf32>)

    //CHECK: Operation does not verify: Mismatch between operand type and res type of onnx.Abs
    %res_abs = "onnx.Abs"(%t0) {onnx_node_name = "/Abs"}: (tensor<3x3xf32>) -> tensor<2x3xf32>

}


// -----

builtin.module {
  %t0,%t1,%t2 = "test.op"(): () ->  (f32, tensor<1x1x3x3xf32>, none)

  // CHECK: operand at position 0 does not verify!
  // CHECK: f32 should be of base attribute tensor
  %res_conv =  "onnx.Conv"(%t0, %t1, %t2) {onnx_node_name = "/Conv"} : (f32, tensor<1x1x3x3xf32>, none) -> tensor<1x1x3x3xf32>
}

// -----

builtin.module {
    %t0,%t1,%t2 = "test.op"(): () ->  (tensor<1x1x5x5xf32>, tensor<1x1x3x3xf32>, none)

  // CHECK: result at position 0 does not verify!
  // CHECK: attribute f32 expected from variable 'T', but got i32
  %res_conv = "onnx.Conv"(%t0, %t1, %t2) {"onnx_node_name" = "/Conv"} : (tensor<1x1x5x5xf32>, tensor<1x1x3x3xf32>, none) -> tensor<1x1x3x3xi32>

}

// -----

builtin.module {
    %t0,%t1,%t2 = "test.op"(): () ->  (tensor<1x1x5x5xf32>, tensor<1x1x3x3xf32>, tensor<4x2xf32>)

  // CHECK: Operation does not verify: bias must be 1D
  %res_conv = "onnx.Conv"(%t0, %t1, %t2) {"onnx_node_name" = "/Conv", "auto_pad" = "NOTSET", "dilations" = [1 : i64, 1: i64], "group" = 1 : i64, "kernel_shape" = [4 : i64, 4 : i64], "pads" = [0 : i64, 0: i64, 0: i64, 0: i64], "strides" = [1: i64, 1: i64]} : (tensor<1x1x5x5xf32>, tensor<1x1x3x3xf32>, tensor<4x2xf32>) -> tensor<1x1x3x3xf32>

}

// -----

builtin.module {
    %t0,%t1,%t2 = "test.op"(): () ->  (tensor<1x1x5x5xf32>, tensor<1x1x3x3xf32>, none)

  // CHECK: Operation does not verify: kernel shape rank and weight tensor rank are not the same
  %res_conv = "onnx.Conv"(%t0, %t1, %t2) {"onnx_node_name" = "/Conv", "auto_pad" = "NOTSET", "dilations" = [1 : i64, 1: i64], "group" = 1 : i64, "kernel_shape" = [4 : i64, 4 : i64], "pads" = [0 : i64, 0: i64, 0: i64, 0: i64], "strides" = [1: i64, 1: i64]} : (tensor<1x1x5x5xf32>, tensor<1x1x3x3xf32>, none) -> tensor<1x1x3x3xf32>

}

// -----

builtin.module {
    %t0,%t1,%t2 = "test.op"(): () ->  (tensor<1x1x5x5xf32>, tensor<1x1x3x3xf32>, none)

  // CHECK: Operation does not verify: dilation value must be non zero positive
  %res_conv = "onnx.Conv"(%t0, %t1, %t2) {"onnx_node_name" = "/Conv", "auto_pad" = "NOTSET", "dilations" = [-2 : i64, -2: i64], "group" = 1 : i64, "kernel_shape" = [3 : i64, 3 : i64], "pads" = [0 : i64, 0: i64, 0: i64, 0: i64], "strides" = [1: i64, 1: i64]} : (tensor<1x1x5x5xf32>, tensor<1x1x3x3xf32>, none) -> tensor<1x1x3x3xf32>
}

// -----

builtin.module {
    %t0,%t1,%t2 = "test.op"(): () ->  (tensor<1x1x5x5xf32>, tensor<1x1x3x3xf32>, none)

  // CHECK: Operation does not verify: dilations rank and kernel shape rank are not the same
  %res_conv = "onnx.Conv"(%t0, %t1, %t2) {"onnx_node_name" = "/Conv", "auto_pad" = "NOTSET", "dilations" = [1 : i64, 1: i64, 3: i64], "group" = 1 : i64, "kernel_shape" = [3 : i64, 3 : i64], "pads" = [0 : i64, 0: i64, 0: i64, 0: i64], "strides" = [1: i64, 1: i64]} : (tensor<1x1x5x5xf32>, tensor<1x1x3x3xf32>, none) -> tensor<1x1x3x3xf32>
}

// -----

builtin.module {
    %t0,%t1,%t2 = "test.op"(): () ->  (tensor<1x1x5x5xf32>, tensor<1x1x3x3xf32>, none)

  // CHECK: Operation does not verify: group value must be nonnegative
  %res_conv = "onnx.Conv"(%t0, %t1, %t2) {"onnx_node_name" = "/Conv", "auto_pad" = "NOTSET", "dilations" = [1 : i64, 1: i64], "group" = 0 : i64, "kernel_shape" = [3 : i64, 3 : i64], "pads" = [0 : i64, 0: i64, 0: i64, 0: i64], "strides" = [1: i64, 1: i64]} : (tensor<1x1x5x5xf32>, tensor<1x1x3x3xf32>, none) -> tensor<1x1x3x3xf32>
}


// -----

builtin.module {
    %t0,%t1,%t2 = "test.op"(): () ->  (tensor<1x1x5x5xf32>, tensor<1x1x3x3xf32>, none)

  // CHECK: Operation does not verify: stride value must be non zero positive
  %res_conv = "onnx.Conv"(%t0, %t1, %t2) {"onnx_node_name" = "/Conv", "auto_pad" = "NOTSET", "dilations" = [1 : i64, 1: i64], "group" = 1 : i64, "kernel_shape" = [3 : i64, 3 : i64], "pads" = [0 : i64, 0: i64, 0: i64, 0: i64], "strides" = [-2 : i64, -2: i64]} : (tensor<1x1x5x5xf32>, tensor<1x1x3x3xf32>, none) -> tensor<1x1x3x3xf32>
}

// -----

builtin.module {
    %t0,%t1,%t2 = "test.op"(): () ->  (tensor<1x1x5x5xf32>, tensor<1x1x3x3xf32>, none)

  // CHECK: Operation does not verify: strides rank and kernel shape rank are not the same
  %res_conv = "onnx.Conv"(%t0, %t1, %t2) {"onnx_node_name" = "/Conv", "auto_pad" = "NOTSET", "dilations" = [1 : i64, 1: i64], "group" = 1 : i64, "kernel_shape" = [3 : i64, 3 : i64], "pads" = [0 : i64, 0: i64, 0: i64, 0: i64], "strides" = [1: i64, 1: i64, 1: i64]} : (tensor<1x1x5x5xf32>, tensor<1x1x3x3xf32>, none) -> tensor<1x1x3x3xf32>
}

// -----

builtin.module {
    %t0,%t1,%t2 = "test.op"(): () ->  (tensor<1x1x5x5xf32>, tensor<1x1x3x3xf32>, none)

  // CHECK: Operation does not verify: pads value must be nonnegative
  %res_conv = "onnx.Conv"(%t0, %t1, %t2) {"onnx_node_name" = "/Conv", "auto_pad" = "NOTSET", "dilations" = [1 : i64, 1: i64], "group" = 1 : i64, "kernel_shape" = [3 : i64, 3 : i64], "pads" = [-1 : i64, -1: i64, -1: i64, -1: i64], "strides" = [1: i64, 1: i64]} : (tensor<1x1x5x5xf32>, tensor<1x1x3x3xf32>, none) -> tensor<1x1x3x3xf32>
}


// -----

builtin.module {
    %t0,%t1,%t2 = "test.op"(): () ->  (tensor<1x1x5x5xf32>, tensor<1x1x3x3xf32>, none)

  // CHECK: Operation does not verify: pads rank is not twice the kernel shape rank
  %res_conv = "onnx.Conv"(%t0, %t1, %t2) {"onnx_node_name" = "/Conv", "auto_pad" = "NOTSET", "dilations" = [1 : i64, 1: i64], "group" = 1 : i64, "kernel_shape" = [3 : i64, 3 : i64], "pads" = [1 : i64, 1: i64, 1: i64], "strides" = [1: i64, 1: i64]} : (tensor<1x1x5x5xf32>, tensor<1x1x3x3xf32>, none) -> tensor<1x1x3x3xf32>
}

// -----

builtin.module {
    %t0,%t1,%t2 = "test.op"(): () ->  (tensor<1x1x5x5xf32>, tensor<1x1x3x3xf32>, none)

  // CHECK: Operation does not verify:  Invalid auto_pad string. Must be one of ['NOTSET', 'SAME_UPPER', 'SAME_LOWER', 'VALID']
  %res_conv = "onnx.Conv"(%t0, %t1, %t2) {"onnx_node_name" = "/Conv", "auto_pad" = "INVALID", "dilations" = [1 : i64, 1: i64], "group" = 1 : i64, "kernel_shape" = [3 : i64, 3 : i64], "pads" = [0 : i64, 0: i64, 0: i64, 0: i64], "strides" = [1: i64, 1: i64]} : (tensor<1x1x5x5xf32>, tensor<1x1x3x3xf32>, none) -> tensor<1x1x3x3xf32>

  }


  // -----

builtin.module {

  // CHECK: f32 should be of base attribute tensor
  %res_constant = "onnx.Constant"() {value = dense<[3.0]> : tensor<1xf32>} : () -> f32

  }

// -----

builtin.module {

  // CHECK: Operation does not verify: value attribute type must be of type TensorType
  %res_constant = "onnx.Constant"() {value = dense<[3.0]> : vector<1xf32>} : () -> tensor<1xf32>

  }

// -----

builtin.module {

  // CHECK: Operation does not verify: value_int element type has to be a 64-bit signless integer
  %res_constant = "onnx.Constant"() {value_int = 4 : i32} : () -> tensor<1xf32>

  }

// -----

builtin.module {

  // CHECK: Operation does not verify: value_ints elements type has to be a 64-bit signless integer
  %res_constant = "onnx.Constant"() {value_ints = [1: i64, 2: i32, 3: i64]} : () -> tensor<3xi32>

  }

// -----

builtin.module {

  // CHECK: Operation does not verify: Only one value attribute must be provided, but 2 were specified
  %res_constant = "onnx.Constant"() {value_ints = [1: i64, 1: i64], value_int =  3: i64} : () -> tensor<3xi64>

  }

// -----

builtin.module {
  %t0 = "test.op"(): () ->  (f32)

  // CHECK: operand at position 0 does not verify!
  // CHECK: Unexpected attribute f32
  %res_max_pool_single_out =  "onnx.MaxPoolSingleOut"(%t0) {onnx_node_name = "/MaxPoolSingleOut"} : (f32) -> tensor<5x5x32x32xf32>
}

// -----

builtin.module {
    %t0= "test.op"(): () ->  (tensor<5x5x32x32xf32>)

  // CHECK: result at position 0 does not verify!
  // CHECK: Unexpected attribute tensor<5x5x32x32xi32>
  %res_max_pool_single_out = "onnx.MaxPoolSingleOut"(%t0) {"onnx_node_name" = "/MaxPoolSingleOut"} : (tensor<5x5x32x32xf32>) -> tensor<5x5x32x32xi32>

}

// -----

builtin.module {
    %t0 = "test.op"(): () ->  (tensor<5x5x32x32xf32>)

  // CHECK: Operation does not verify:  Invalid auto_pad string. Must be one of ['NOTSET', 'SAME_UPPER', 'SAME_LOWER', 'VALID']
  %res_max_pool_single_out = "onnx.MaxPoolSingleOut"(%t0) {"onnx_node_name" = "/MaxPoolSingleOut", "auto_pad"  = "INVALID", "ceil_mode" = 0 : i64, "kernel_shape" = [3 : i64, 3 : i64], "dilations" = [1 : i64, 1 : i64], "pads" = [0 : i64, 0 : i64, 0 : i64, 0 : i64], "storage_order" = 0 : i64, "strides" = [1 : i64, 1 : i64]} : (tensor<5x5x32x32xf32>) -> tensor<5x5x32x32xf32>

}

// -----

builtin.module {
    %t0 = "test.op"(): () ->  (tensor<5x5x32x32xf32>)

  // CHECK: Operation does not verify:  ceil value must be either zero or one
  %res_max_pool_single_out = "onnx.MaxPoolSingleOut"(%t0) {"onnx_node_name" = "/MaxPoolSingleOut", "auto_pad"  = "NOTSET", "ceil_mode" = 2 : i64, "kernel_shape" = [3 : i64, 3 : i64], "dilations" = [1 : i64, 1 : i64], "pads" = [0 : i64, 0 : i64, 0 : i64, 0 : i64], "storage_order" = 0 : i64, "strides" = [1 : i64, 1 : i64]} : (tensor<5x5x32x32xf32>) -> tensor<5x5x32x32xf32>

}

// -----

builtin.module {
    %t0 = "test.op"(): () ->  (tensor<5x5x32x32xf32>)

  // CHECK: Operation does not verify: input data and kernel shape rank mismatch: (2) vs (1)
  %res_max_pool_single_out = "onnx.MaxPoolSingleOut"(%t0) {"onnx_node_name" = "/MaxPoolSingleOut", "auto_pad"  = "NOTSET", "ceil_mode" = 0 : i64, "kernel_shape" = [3 : i64], "dilations" = [1 : i64, 1 : i64], "pads" = [0 : i64, 0 : i64, 0 : i64, 0 : i64], "storage_order" = 0 : i64, "strides" = [1 : i64, 1 : i64]} : (tensor<5x5x32x32xf32>) -> tensor<5x5x32x32xf32>

}

// -----

builtin.module {
    %t0 = "test.op"(): () ->  (tensor<5x5x32x32xf32>)

  // CHECK: Operation does not verify: dilation value must be non zero positive
  %res_max_pool_single_out = "onnx.MaxPoolSingleOut"(%t0) {"onnx_node_name" = "/MaxPoolSingleOut", "auto_pad"  = "NOTSET", "ceil_mode" = 0 : i64, "kernel_shape" = [3 : i64, 3 : i64], "dilations" = [-1 : i64, -1 : i64], "pads" = [0 : i64, 0 : i64, 0 : i64, 0 : i64], "storage_order" = 0 : i64, "strides" = [1 : i64, 1 : i64]} : (tensor<5x5x32x32xf32>) -> tensor<5x5x32x32xf32>

}

// -----

builtin.module {
    %t0 = "test.op"(): () ->  (tensor<5x5x32x32xf32>)

  // CHECK: Operation does not verify: dilations rank (3) and kernel shape rank (2) are not the same
  %res_max_pool_single_out = "onnx.MaxPoolSingleOut"(%t0) {"onnx_node_name" = "/MaxPoolSingleOut", "auto_pad"  = "NOTSET", "ceil_mode" = 0 : i64, "kernel_shape" = [3 : i64, 3 : i64], "dilations" = [1 : i64, 1 : i64, 1: i64], "pads" = [0 : i64, 0 : i64, 0 : i64, 0 : i64], "storage_order" = 0 : i64, "strides" = [1 : i64, 1 : i64]} : (tensor<5x5x32x32xf32>) -> tensor<5x5x32x32xf32>

}

// -----

builtin.module {
    %t0 = "test.op"(): () ->  (tensor<5x5x32x32xf32>)

  // CHECK: Operation does not verify: column major storage order not implemented yet
  %res_max_pool_single_out = "onnx.MaxPoolSingleOut"(%t0) {"onnx_node_name" = "/MaxPoolSingleOut", "auto_pad"  = "NOTSET", "ceil_mode" = 0 : i64, "kernel_shape" = [3 : i64, 3 : i64], "dilations" = [1 : i64, 1 : i64], "pads" = [0 : i64, 0 : i64, 0 : i64, 0 : i64], "storage_order" = 1 : i64, "strides" = [1 : i64, 1 : i64]} : (tensor<5x5x32x32xf32>) -> tensor<5x5x32x32xf32>

}

// -----

builtin.module {
    %t0 = "test.op"(): () ->  (tensor<5x5x32x32xf32>)

  // CHECK: Operation does not verify: stride value must be non zero positive
  %res_max_pool_single_out = "onnx.MaxPoolSingleOut"(%t0) {"onnx_node_name" = "/MaxPoolSingleOut", "auto_pad"  = "NOTSET", "ceil_mode" = 0 : i64, "kernel_shape" = [3 : i64, 3 : i64], "dilations" = [1 : i64, 1 : i64], "pads" = [0 : i64, 0 : i64, 0 : i64, 0 : i64], "storage_order" = 0 : i64, "strides" = [-1 : i64, -1 : i64]} : (tensor<5x5x32x32xf32>) -> tensor<5x5x32x32xf32>

}

// -----

builtin.module {
    %t0 = "test.op"(): () ->  (tensor<5x5x32x32xf32>)

  // CHECK: Operation does not verify: strides rank (3) and kernel shape rank (2) are not the same
  %res_max_pool_single_out = "onnx.MaxPoolSingleOut"(%t0) {"onnx_node_name" = "/MaxPoolSingleOut", "auto_pad"  = "NOTSET", "ceil_mode" = 0 : i64, "kernel_shape" = [3 : i64, 3 : i64], "dilations" = [1 : i64, 1 : i64], "pads" = [0 : i64, 0 : i64, 0 : i64, 0 : i64], "storage_order" = 0 : i64, "strides" = [1 : i64, 1 : i64, 1: i64]} : (tensor<5x5x32x32xf32>) -> tensor<5x5x32x32xf32>

}

// -----

builtin.module {
    %t0 = "test.op"(): () ->  (tensor<5x5x32x32xf32>)

  // CHECK: Operation does not verify: pads value must be nonnegative
  %res_max_pool_single_out = "onnx.MaxPoolSingleOut"(%t0) {"onnx_node_name" = "/MaxPoolSingleOut", "auto_pad"  = "NOTSET", "ceil_mode" = 0 : i64, "kernel_shape" = [3 : i64, 3 : i64], "dilations" = [1 : i64, 1 : i64], "pads" = [-2 : i64, 0 : i64, 0 : i64, 0 : i64], "storage_order" = 0 : i64, "strides" = [1 : i64, 1 : i64]} : (tensor<5x5x32x32xf32>) -> tensor<5x5x32x32xf32>

}

// -----

builtin.module {
    %t0 = "test.op"(): () ->  (tensor<5x5x32x32xf32>)

  // CHECK: Operation does not verify: pads rank (5) is not twice the kernel shape rank (2)
  %res_max_pool_single_out = "onnx.MaxPoolSingleOut"(%t0) {"onnx_node_name" = "/MaxPoolSingleOut", "auto_pad"  = "NOTSET", "ceil_mode" = 0 : i64, "kernel_shape" = [3 : i64, 3 : i64], "dilations" = [1 : i64, 1 : i64], "pads" = [0 : i64, 0 : i64, 0 : i64, 0 : i64, 0: i64], "storage_order" = 0 : i64, "strides" = [1 : i64, 1 : i64]} : (tensor<5x5x32x32xf32>) -> tensor<5x5x32x32xf32>

}

// -----

builtin.module {
  %t0, %t1 = "test.op"() : () -> (tensor<2x4x3xf32>, tensor<4x2xf32>)

  // CHECK: Operation does not verify: input matrix A should be a 2D tensor
  %res_matmul =  "onnx.MatMul"(%t0, %t1) {onnx_node_name = "/MatMul"} : (tensor<2x4x3xf32>, tensor<4x2xf32>) -> tensor<2x2xf32>
}

// -----

builtin.module {
  %t0, %t1 = "test.op"() : () -> (tensor<2x4xf32>, tensor<4x2x3xf32>)

  // CHECK: Operation does not verify: input matrix B should be a 2D tensor
  %res_matmul =  "onnx.MatMul"(%t0, %t1) {onnx_node_name = "/MatMul"} : (tensor<2x4xf32>, tensor<4x2x3xf32>) -> tensor<2x2xf32>
}

// -----

builtin.module {
  %t0, %t1 = "test.op"() : () -> (tensor<2x4xf32>, tensor<5x2xf32>)

  // CHECK: Operation does not verify: operands have incompatible shapes: (2, 4) and (5, 2)
  %res_matmul =  "onnx.MatMul"(%t0, %t1) {onnx_node_name = "/MatMul"} : (tensor<2x4xf32>, tensor<5x2xf32>) -> tensor<2x2xf32>
}

// -----

builtin.module {
  %t0, %t1 = "test.op"() : () -> (tensor<2x4xf32>, tensor<4x2xf32>)

  // CHECK: Operation does not verify: result shape [2, 2] does not match result type [2, 3]
  %res_matmul =  "onnx.MatMul"(%t0, %t1) {onnx_node_name = "/MatMul"} : (tensor<2x4xf32>, tensor<4x2xf32>) -> tensor<2x3xf32>
}

// -----

builtin.module {
<<<<<<< HEAD
  %t0 = "test.op"() : () -> (tensor<1x2x4xf32>)

  // CHECK: Operation does not verify: axes to squeeze must be between 0 and 2, axes: 3
  %res_matmul =  "onnx.Squeeze"(%t0) {onnx_node_name = "/Squeeze", "axes" = 3} : (tensor<1x2x4xf32>) -> tensor<2x4xf32>
=======
  %t0 = "test.op"() : () -> (tensor<3x4xf32>)
  // CHECK: Operation does not verify: permutation can not contain more than one occurrence of the same dimension: dimension #1 appears 2 times.
  %res_transpose = "onnx.Transpose"(%t0) {onnx_node_name = "/Transpose", "perm" = [1 : i64, 1 : i64]}: (tensor<3x4xf32>) -> tensor<4x3xf32>
}

// -----

builtin.module {
  %t0 = "test.op"() : () -> (tensor<3x4xf32>)
  // CHECK: Operation does not verify: permutation can only contain values between 0 and 2-1: dimension #1 value is 2
  %res_transpose = "onnx.Transpose"(%t0) {onnx_node_name = "/Transpose", "perm" = [1 : i64, 2 : i64]}: (tensor<3x4xf32>) -> tensor<4x3xf32>
}

// -----

builtin.module {
  %t0 = "test.op"() : () -> (tensor<1x3x4xf32>)
  // CHECK: Operation does not verify: permutation and inputs dimensions must have the same size: #dimensions input is 3, #dimension perimutation is 2
  %res_transpose = "onnx.Transpose"(%t0) {onnx_node_name = "/Transpose", "perm" = [1 : i64, 0 : i64]}: (tensor<1x3x4xf32>) -> tensor<3x1x4xf32>
}

// -----

builtin.module {
  %t0 = "test.op"() : () -> (tensor<3x4xf32>)
  // CHECK: Operation does not verify: incorrect output shape: output dimension #0 should be equal to 4
  %res_transpose = "onnx.Transpose"(%t0) {onnx_node_name = "/Transpose", "perm" = [1 : i64, 0 : i64]}: (tensor<3x4xf32>) -> tensor<3x3xf32>
>>>>>>> 5126e69f
}<|MERGE_RESOLUTION|>--- conflicted
+++ resolved
@@ -523,12 +523,6 @@
 // -----
 
 builtin.module {
-<<<<<<< HEAD
-  %t0 = "test.op"() : () -> (tensor<1x2x4xf32>)
-
-  // CHECK: Operation does not verify: axes to squeeze must be between 0 and 2, axes: 3
-  %res_matmul =  "onnx.Squeeze"(%t0) {onnx_node_name = "/Squeeze", "axes" = 3} : (tensor<1x2x4xf32>) -> tensor<2x4xf32>
-=======
   %t0 = "test.op"() : () -> (tensor<3x4xf32>)
   // CHECK: Operation does not verify: permutation can not contain more than one occurrence of the same dimension: dimension #1 appears 2 times.
   %res_transpose = "onnx.Transpose"(%t0) {onnx_node_name = "/Transpose", "perm" = [1 : i64, 1 : i64]}: (tensor<3x4xf32>) -> tensor<4x3xf32>
@@ -556,5 +550,13 @@
   %t0 = "test.op"() : () -> (tensor<3x4xf32>)
   // CHECK: Operation does not verify: incorrect output shape: output dimension #0 should be equal to 4
   %res_transpose = "onnx.Transpose"(%t0) {onnx_node_name = "/Transpose", "perm" = [1 : i64, 0 : i64]}: (tensor<3x4xf32>) -> tensor<3x3xf32>
->>>>>>> 5126e69f
+}
+
+// -----
+
+builtin.module {
+  %t0 = "test.op"() : () -> (tensor<1x2x4xf32>)
+
+  // CHECK: Operation does not verify: axes to squeeze must be between 0 and 2, axes: 3
+  %res_squeeze =  "onnx.Squeeze"(%t0) {onnx_node_name = "/Squeeze", "axes" = 3} : (tensor<1x2x4xf32>) -> tensor<2x4xf32>
 }