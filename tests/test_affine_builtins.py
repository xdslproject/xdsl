import re

import pytest

from xdsl.ir.affine import AffineBinaryOpExpr, AffineBinaryOpKind, AffineExpr, AffineMap


def test_simple_map():
    # x, y
    x = AffineExpr.dimension(0)
    y = AffineExpr.dimension(1)

    # map1: (x, y) -> (x + y, y)
    map1 = AffineMap(2, 0, (x + y, y))
    assert map1.eval([1, 2], []) == (3, 2)
    assert map1.eval([3, 4], []) == (7, 4)
    assert map1.eval([5, 6], []) == (11, 6)

    # map2: (x, y) -> (2x + 3y)
    map2 = AffineMap(2, 0, (2 * x + 3 * y,))
    assert map2.eval([1, 2], []) == (8,)
    assert map2.eval([3, 4], []) == (18,)
    assert map2.eval([5, 6], []) == (28,)

    # map3: (x, y) -> (x + y, 2x + 3y)
    map3 = AffineMap(2, 0, (x + y, 2 * x + 3 * y))
    assert map3.eval([1, 2], []) == (3, 8)
    assert map3.eval([3, 4], []) == (7, 18)
    assert map3.eval([5, 6], []) == (11, 28)


def test_quasiaffine_map():
    # x
    x = AffineExpr.dimension(0)
    # N
    N = AffineExpr.symbol(0)

    # map1: (x)[N] -> (x floordiv 2)
    map1 = AffineMap(1, 1, (x.floor_div(2),))
    assert map1.eval([1], [10]) == (0,)
    assert map1.eval([2], [10]) == (1,)
    assert map1.eval([3], [10]) == (1,)
    assert map1.eval([4], [13]) == (2,)
    assert map1.eval([5], [10]) == (2,)
    assert map1.eval([6], [11]) == (3,)

    # map2: (x)[N] -> (-(x ceildiv 2) + N)
    map2 = AffineMap(1, 1, (-(x.ceil_div(2)) + N,))
    assert map2.eval([1], [10]) == (9,)
    assert map2.eval([2], [10]) == (9,)
    assert map2.eval([3], [10]) == (8,)
    assert map2.eval([4], [13]) == (11,)
    assert map2.eval([5], [10]) == (7,)
    assert map2.eval([6], [11]) == (8,)

    # map3: (x)[N] -> (x mod 2 - N)
    map3 = AffineMap(1, 1, ((x % 2) - N,))
    assert map3.eval([1], [10]) == (-9,)
    assert map3.eval([2], [10]) == (-10,)
    assert map3.eval([3], [10]) == (-9,)
    assert map3.eval([4], [13]) == (-13,)
    assert map3.eval([5], [10]) == (-9,)
    assert map3.eval([6], [11]) == (-11,)


def test_composition_simple():
    # map1 = (x, y) -> (x - y)
    map1 = AffineMap(2, 0, (AffineExpr.dimension(0) - AffineExpr.dimension(1),))
    # map2 = (x, y) -> (y, x)
    map2 = AffineMap(
        2,
        0,
        (AffineExpr.dimension(1), AffineExpr.dimension(0)),
    )
    # Compose
    # map3 = (x, y) -> (y - x)
    map3 = map1.compose(map2)

    assert map3.eval([1, 2], []) == (1,)
    assert map3.eval([3, 4], []) == (1,)
    assert map3.eval([5, 6], []) == (1,)
    assert map3.eval([20, 10], []) == (-10,)


def test_composition():
    # map1: (x, y) -> (x floordiv 2, 2 * x + 3 * y)
    map1 = AffineMap(
        2,
        0,
        (
            AffineExpr.dimension(0).floor_div(2),
            2 * AffineExpr.dimension(0) + 3 * AffineExpr.dimension(1),
        ),
    )
    # map2: (x, y) -> (-x, -y)
    map2 = AffineMap(2, 0, (-AffineExpr.dimension(0), -AffineExpr.dimension(1)))
    # Compose
    # map3: (x, y) -> (-x floordiv 2, -2 * x - 3 * y)
    map3 = map1.compose(map2)

    assert map3.eval([1, 2], []) == (-1, -8)
    assert map3.eval([3, 4], []) == (-2, -18)
    assert map3.eval([5, 6], []) == (-3, -28)


def test_compose_expr():
    d = [AffineExpr.dimension(i) for i in range(3)]
    s = [AffineExpr.symbol(i) for i in range(2)]

    expr = d[0] + d[2]
    map = AffineMap.from_callable(
        lambda d0, d1, d2, s0, s1: (d0 + s1, d1 + s0, d0 + d1 + d2),
        dim_symbol_split=(3, 2),
    )
    expected = (d[0] + s[1]) + (d[0] + d[1] + d[2])
    assert expr.compose(map) == expected


def test_compose_map():
    map1 = AffineMap.from_callable(
        lambda d0, d1, s0, s1: (d0 + 1 + s1, d1 - 1 - s0), dim_symbol_split=(2, 2)
    )
    map2 = AffineMap.from_callable(
        lambda d0, s0: (d0 + s0, d0 - s0), dim_symbol_split=(1, 1)
    )
    map3 = AffineMap.from_callable(
        lambda d0, s0, s1, s2: ((d0 + s2) + 1 + s1, (d0 - s2) - 1 - s0),
        dim_symbol_split=(1, 3),
    )

    assert map1.compose(map2) == map3


def test_helpers():
    m0 = AffineMap.constant_map(0)
    assert m0 == AffineMap(0, 0, (AffineExpr.constant(0),))
    m1 = AffineMap.point_map(0, 1)
    assert m1 == AffineMap(0, 0, (AffineExpr.constant(0), AffineExpr.constant(1)))
    m2 = AffineMap.identity(2)
    assert m2 == AffineMap(2, 0, (AffineExpr.dimension(0), AffineExpr.dimension(1)))
    m2 = AffineMap.transpose_map()
    assert m2 == AffineMap(2, 0, (AffineExpr.dimension(1), AffineExpr.dimension(0)))
    m3 = AffineMap.empty()
    assert m3 == AffineMap(0, 0, ())


def test_from_callable():
    assert AffineMap.from_callable(lambda: (1,)) == AffineMap.constant_map(1)
    assert AffineMap.from_callable(lambda: (0, 1)) == AffineMap.point_map(0, 1)
    assert AffineMap.from_callable(lambda i, j: (i, j)) == AffineMap.identity(2)
    assert AffineMap.from_callable(lambda i, j: (j, i)) == AffineMap.transpose_map()
    assert AffineMap.from_callable(lambda: ()) == AffineMap.empty()

    assert AffineMap.from_callable(
        lambda i, j, p, q: (p + i, q + j), dim_symbol_split=(2, 2)
    ) == AffineMap(
        2,
        2,
        (
            AffineBinaryOpExpr(
                AffineBinaryOpKind.Add, AffineExpr.symbol(0), AffineExpr.dimension(0)
            ),
            AffineBinaryOpExpr(
                AffineBinaryOpKind.Add, AffineExpr.symbol(1), AffineExpr.dimension(1)
            ),
        ),
    )


def test_from_callable_fail():
    with pytest.raises(
        ValueError,
        match=re.escape(
            "Argument count mismatch in AffineMap.from_callable: 1 != 1 + 1"
        ),
    ):
        AffineMap.from_callable(lambda i: (i,), dim_symbol_split=(1, 1))


def test_inverse_permutation():
    assert AffineMap.empty().inverse_permutation() == AffineMap.empty()
    assert AffineMap.from_callable(
        lambda d0, d1, d2: (d1, d1, d0, d2, d1, d2, d1, d0)
    ).inverse_permutation() == AffineMap(
        8, 0, tuple(AffineExpr.dimension(d) for d in (2, 0, 3))
    )


<<<<<<< HEAD
def test_compress_dims():
    # (d0, d1, d2) -> (d1, d2) with [0,1,1] gives (d0, d1) -> (d0, d1)
    # (d0, d1, d2) -> (d2, d2) with [1,0,1] gives (d0, d1) -> (d1, d1)
    t = True
    f = False
    assert AffineMap.from_callable(lambda d0, d1, d2: (d1, d2)).compress_dims(
        [f, t, t]
    ) == AffineMap.from_callable(lambda d0, d1: (d0, d1))
    assert AffineMap.from_callable(lambda d0, d1, d2: (d2, d2)).compress_dims(
        [t, f, t]
    ) == AffineMap.from_callable(lambda d0, d1: (d1, d1))
=======
def test_used_dims():
    assert AffineExpr.dimension(1).used_dims() == {1}
    assert (AffineExpr.dimension(2) + AffineExpr.dimension(3)).used_dims() == {2, 3}
    assert AffineExpr.symbol(4).used_dims() == set()
    assert AffineExpr.constant(5).used_dims() == set()
>>>>>>> 14b353fc
<|MERGE_RESOLUTION|>--- conflicted
+++ resolved
@@ -185,8 +185,7 @@
         8, 0, tuple(AffineExpr.dimension(d) for d in (2, 0, 3))
     )
 
-
-<<<<<<< HEAD
+    
 def test_compress_dims():
     # (d0, d1, d2) -> (d1, d2) with [0,1,1] gives (d0, d1) -> (d0, d1)
     # (d0, d1, d2) -> (d2, d2) with [1,0,1] gives (d0, d1) -> (d1, d1)
@@ -198,10 +197,10 @@
     assert AffineMap.from_callable(lambda d0, d1, d2: (d2, d2)).compress_dims(
         [t, f, t]
     ) == AffineMap.from_callable(lambda d0, d1: (d1, d1))
-=======
+
+    
 def test_used_dims():
     assert AffineExpr.dimension(1).used_dims() == {1}
     assert (AffineExpr.dimension(2) + AffineExpr.dimension(3)).used_dims() == {2, 3}
     assert AffineExpr.symbol(4).used_dims() == set()
-    assert AffineExpr.constant(5).used_dims() == set()
->>>>>>> 14b353fc
+    assert AffineExpr.constant(5).used_dims() == set()