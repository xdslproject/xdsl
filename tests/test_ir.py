--- conflicted
+++ resolved
@@ -289,21 +289,6 @@
 )'''
 
 
-<<<<<<< HEAD
-def test_replace_operand():
-    cst0 = Constant.from_int_and_width(0, 32).result
-    cst1 = Constant.from_int_and_width(1, 32).result
-    add = Addi.get(cst0, cst1)
-
-    new_cst = Constant.from_int_and_width(2, 32).result
-    add.replace_operand(cst0, new_cst)
-
-    assert new_cst in add.operands
-    assert cst0 not in add.operands
-
-    with pytest.raises(ValueError):
-        add.replace_operand(cst0, new_cst)
-=======
 @irdl_op_definition
 class CustomVerify(Operation):
     name = 'test.custom_verify_op'
@@ -334,4 +319,18 @@
     assert e.value.args[0] != 'Custom Verification Check'
     assert e.value.args[0] == \
            'test.custom_verify_op operation does not verify\n\ntest.custom_verify_op(%<UNKNOWN> : !i32)\n\n'
->>>>>>> 58364089
+
+
+def test_replace_operand():
+    cst0 = Constant.from_int_and_width(0, 32).result
+    cst1 = Constant.from_int_and_width(1, 32).result
+    add = Addi.get(cst0, cst1)
+
+    new_cst = Constant.from_int_and_width(2, 32).result
+    add.replace_operand(cst0, new_cst)
+
+    assert new_cst in add.operands
+    assert cst0 not in add.operands
+
+    with pytest.raises(ValueError):
+        add.replace_operand(cst0, new_cst)