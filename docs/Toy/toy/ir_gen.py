from __future__ import annotations

from dataclasses import field, dataclass
from typing import Iterable, NoReturn

from xdsl.ir import SSAValue, Block, Region
from xdsl.dialects.builtin import ModuleOp, f64, TensorType, UnrankedTensorType
from xdsl.builder import Builder

from toy.location import Location
from toy.toy_ast import (LiteralExprAST, ModuleAST, NumberExprAST,
                         PrototypeAST, VariableExprAST, VarDeclExprAST,
                         ReturnExprAST, PrintExprAST, FunctionAST, ExprAST,
                         CallExprAST, BinaryExprAST)

from .dialect import (TensorTypeF64, UnrankedTensorTypeF64, AddOp, MulOp,
                      FuncOp, FunctionType, ReturnOp, ConstantOp,
                      GenericCallOp, TransposeOp, ReshapeOp, PrintOp)


class IRGenError(Exception):
    pass


@dataclass
class ScopedSymbolTable:
    'A mapping from variable names to SSAValues, append-only'
    table: dict[str, SSAValue] = field(default_factory=dict)

    def __contains__(self, __o: object) -> bool:
        return __o in self.table

    def __getitem__(self, __key: str) -> SSAValue:
        return self.table[__key]

    def __setitem__(self, __key: str, __value: SSAValue) -> None:
        if __key in self:
            raise AssertionError(
                f'Cannot add value for key {__key} in scope {self}')
        self.table[__key] = __value


@dataclass(init=False)
class IRGen:
    """
    Implementation of a simple MLIR emission from the Toy AST.

    This will emit operations that are specific to the Toy language, preserving
    the semantics of the language and (hopefully) allow to perform accurate
    analysis and transformation based on these high level semantics.
    """

    module: ModuleOp
    """A "module" matches a Toy source file: containing a list of functions."""

    builder: Builder
    """
    The builder is a helper class to create IR inside a function. The builder
    is stateful, in particular it keeps an "insertion point": this is where
    the next operations will be introduced."""

    symbol_table: ScopedSymbolTable | None = None
    """
    The symbol table maps a variable name to a value in the current scope.
    Entering a function creates a new scope, and the function arguments are
    added to the mapping. When the processing of a function is terminated, the
    scope is destroyed and the mappings created in this scope are dropped."""

    def __init__(self):
        # We create an empty MLIR module and codegen functions one at a time and
        # add them to the module.
        self.module = ModuleOp.from_region_or_ops([])
        self.builder = Builder(self.module.body.blocks[0])

    def ir_gen_module(self, module_ast: ModuleAST) -> ModuleOp:
        """
        Public API: convert the AST for a Toy module (source file) to an MLIR
        Module operation."""

        for f in module_ast.funcs:
            self.ir_gen_function(f)

        # Verify the module after we have finished constructing it, this will check
        # the structural properties of the IR and invoke any specific verifiers we
        # have on the Toy operations.
        try:
            self.module.verify()
        except Exception:
            print('module verification error')
            raise

        return self.module

    def loc(self, loc: Location):
        'Helper conversion for a Toy AST location to an MLIR location.'
        # TODO: Need location support in xDSL
        # return mlir::FileLineColLoc::get(builder.getStringAttr(*loc.file), loc.line, loc.col);
        pass

    def declare(self, var: str, value: SSAValue) -> bool:
        """
        Declare a variable in the current scope, return success if the variable
        wasn't declared yet."""
        assert self.symbol_table is not None
        if var in self.symbol_table:
            return False
        self.symbol_table[var] = value
        return True

    def get_type(self,
                 shape: list[int]) -> TensorTypeF64 | UnrankedTensorTypeF64:
        'Build a tensor type from a list of shape dimensions.'
        # If the shape is empty, then this type is unranked.
        if len(shape):
            return TensorType.from_type_and_list(f64, shape)
        else:
            return UnrankedTensorTypeF64.from_type(f64)

    def ir_gen_proto(self, proto_ast: PrototypeAST) -> FuncOp:
        """
        Create the prototype for a function with as many arguments as the
        provided Toy AST prototype."""
        # location = self.loc(proto_ast.loc)

        # This is a generic function, the return type will be inferred later.
        # Arguments type are uniformly unranked tensors.
        func_type = FunctionType.from_lists(
            [self.get_type([])] * len(proto_ast.args), [self.get_type([])])
        return self.builder.insert(FuncOp(proto_ast.name, func_type, Region()))

    def ir_gen_function(self, function_ast: FunctionAST) -> FuncOp:
        'Emit a new function and add it to the MLIR module.'

        # keep builder for later
        parent_builder = self.builder

        # Create a scope in the symbol table to hold variable declarations.
        self.symbol_table = ScopedSymbolTable()

        proto_args = function_ast.proto.args

        # Create the block for the current function
        block = Block(arg_types=[
            UnrankedTensorType.from_type(f64) for _ in range(len(proto_args))
        ])
        self.builder = Builder(block)

        # Declare all the function arguments in the symbol table.
        for name, value in zip(proto_args, block.args):
            self.declare(name.name, value)

        # Emit the body of the function.
        self.ir_gen_expr_list(function_ast.body)

        return_types = []

        # Implicitly return void if no return statement was emitted.
        return_op = None
<<<<<<< HEAD
        if not block.is_empty:
=======
        if len(block.ops):
>>>>>>> 961d8461
            last_op = block.last_op
            if isinstance(last_op, ReturnOp):
                return_op = last_op
                if return_op.input is not None:
                    return_arg = return_op.input
                    return_types = [return_arg.typ]
        if return_op is None:
            self.builder.insert(ReturnOp())

        input_types = [
            self.get_type([]) for _ in range(len(function_ast.proto.args))
        ]

        func_type = FunctionType.from_lists(input_types, return_types)

        # main should be public, all the others private
        private = function_ast.proto.name != 'main'

        # clean up
        self.symbol_table = None
        self.builder = parent_builder

        func = self.builder.insert(
            FuncOp(function_ast.proto.name,
                   func_type,
                   Region(block),
                   private=private))

        return func

    def ir_gen_binary_expr(self, binop: BinaryExprAST) -> SSAValue:
        'Emit a binary operation'

        # First emit the operations for each side of the operation before emitting
        # the operation itself. For example if the expression is `a + foo(a)`
        # 1) First it will visiting the LHS, which will return a reference to the
        #    value holding `a`. This value should have been emitted at declaration
        #    time and registered in the symbol table, so nothing would be
        #    codegen'd. If the value is not in the symbol table, an error has been
        #    emitted and nullptr is returned.
        # 2) Then the RHS is visited (recursively) and a call to `foo` is emitted
        #    and the result value is returned. If an error occurs we get a nullptr
        #    and propagate.

        lhs = self.ir_gen_expr(binop.lhs)
        rhs = self.ir_gen_expr(binop.rhs)

        # location = self.loc(binop.loc)

        # Derive the operation name from the binary operator. At the moment we only
        # support '+' and '*'.
        if binop.op == '+':
            op = self.builder.insert(AddOp(lhs, rhs))
        elif binop.op == '*':
            op = self.builder.insert(MulOp(lhs, rhs))
        else:
            self.error(f'Unsupported binary operation `{binop.op}`')

        return op.res

    def ir_gen_variable_expr(self, expr: VariableExprAST) -> SSAValue:
        """
        This is a reference to a variable in an expression. The variable is
        expected to have been declared and so should have a value in the symbol
        table, otherwise emit an error and return nullptr."""
        assert self.symbol_table is not None
        try:
            variable = self.symbol_table[expr.name]
            return variable
        except Exception as e:
            self.error(f'error: unknown variable `{expr.name}`', e)

    def ir_gen_return_expr(self, ret: ReturnExprAST):
        'Emit a return operation. This will return failure if any generation fails.'

        # location = self.loc(binop.loc)

        # 'return' takes an optional expression, handle that case here.
        if ret.expr is not None:
            expr = self.ir_gen_expr(ret.expr)
        else:
            expr = None

        self.builder.insert(ReturnOp(expr))

    def ir_gen_literal_expr(self, lit: LiteralExprAST) -> SSAValue:
        """
        Emit a literal/constant array. It will be emitted as a flattened array of
        data in an Attribute attached to a `toy.constant` operation.
        See documentation on [Attributes](LangRef.md#attributes) for more details.
        Here is an excerpt:
        Attributes are the mechanism for specifying constant data in MLIR in
        places where a variable is never allowed [...]. They consist of a name
        and a concrete attribute value. The set of expected attributes, their
        structure, and their interpretation are all contextually dependent on
        what they are attached to.
        Example, the source level statement:
        var a<2, 3> = [[1, 2, 3], [4, 5, 6]];
        will be converted to:
        %0 = "toy.constant"() {value: dense<tensor<2x3xf64>,
            [[1.000000e+00, 2.000000e+00, 3.000000e+00],
            [4.000000e+00, 5.000000e+00, 6.000000e+00]]>} : () -> tensor<2x3xf64>
        """

        # The attribute is a vector with a integer value per element
        # (number) in the array, see `collectData()` below for more details.
        data = self.collect_data(lit)

        # Build the MLIR op `toy.constant`. This invokes the `ConstantOp::build`
        # method.
        op = self.builder.insert(ConstantOp.from_list(data, lit.dims))
        return op.res

    def collect_data(self, expr: ExprAST) -> list[float]:
        """
        Helper function to accumulate the data that compose an array
        literal. It flattens the nested structure in the supplied vector. For
        example with this array:
         [[1, 2], [3, 4]]
        we will generate:
         [ 1, 2, 3, 4 ]
        Individual numbers are represented as doubles.
        Attributes are the way MLIR attaches constant to operations.
        """

        if isinstance(expr, LiteralExprAST):
            return expr.flattened_values()
        elif isinstance(expr, NumberExprAST):
            return [expr.val]
        else:
            self.error(f'Unsupported expr ({expr}) of type ({type(expr)}), '
                       'expected literal or number expr')

    def ir_gen_call_expr(self, call: CallExprAST) -> SSAValue:
        """
        Emit a call expression. It emits specific operations for the `transpose`
        builtin. Other identifiers are assumed to be user-defined functions.
        """
        assert self.symbol_table is not None
        callee = call.callee

        #    auto location = loc(call.loc());
        # Codegen the operands first.
        operands = [self.ir_gen_expr(expr) for expr in call.args]

        # Builtin calls have their custom operation, meaning this is a
        # straightforward emission.
        if callee == 'transpose':
            if len(operands) != 1:
                self.error("MLIR codegen encountered an error: toy.transpose "
                           "does not accept multiple arguments")
            op = self.builder.insert(TransposeOp(operands[0]))
            return op.res

        # Otherwise this is a call to a user-defined function. Calls to
        # user-defined functions are mapped to a custom call that takes the callee
        # name as an attribute.
        op = self.builder.insert(
            GenericCallOp(callee, operands,
                          [UnrankedTensorTypeF64.from_type(f64)]))

        return op.res[0]

    def ir_gen_print_expr(self, call: PrintExprAST):
        """
        Emit a print expression. It emits specific operations for two builtins:
        transpose(x) and print(x).
        """
        arg = self.ir_gen_expr(call.arg)
        self.builder.insert(PrintOp(arg))

    def ir_gen_number_expr(self, num: NumberExprAST) -> SSAValue:
        'Emit a constant for a single number'

        constant_op = self.builder.insert(ConstantOp.from_list([num.val], []))
        return constant_op.res

    def ir_gen_expr(self, expr: ExprAST) -> SSAValue:
        'Dispatch codegen for the right expression subclass using RTTI.'

        if isinstance(expr, BinaryExprAST):
            return self.ir_gen_binary_expr(expr)
        if isinstance(expr, VariableExprAST):
            return self.ir_gen_variable_expr(expr)
        if isinstance(expr, LiteralExprAST):
            return self.ir_gen_literal_expr(expr)
        if isinstance(expr, CallExprAST):
            return self.ir_gen_call_expr(expr)
        if isinstance(expr, NumberExprAST):
            return self.ir_gen_number_expr(expr)
        else:
            self.error(
                f"MLIR codegen encountered an unhandled expr kind '{expr.kind}'"
            )

    def ir_gen_var_decl_expr(self, vardecl: VarDeclExprAST) -> SSAValue:
        """
        Handle a variable declaration, we'll codegen the expression that forms the
        initializer and record the value in the symbol table before returning it.
        Future expressions will be able to reference this variable through symbol
        table lookup.
        """

        value = self.ir_gen_expr(vardecl.expr)

        # We have the initializer value, but in case the variable was declared
        # with specific shape, we emit a "reshape" operation. It will get
        # optimized out later as needed.
        if len(vardecl.varType.shape):
            reshape_op = self.builder.insert(
                ReshapeOp(value, vardecl.varType.shape))

            value = reshape_op.res

        # Register the value in the symbol table.
        self.declare(vardecl.name, value)

        return value

    def ir_gen_expr_list(self, exprs: Iterable[ExprAST]) -> None:
        'Codegen a list of expressions, raise error if one of them hit an error.'
        assert self.symbol_table is not None

        for expr in exprs:
            # Specific handling for variable declarations, return statement, and
            # print. These can only appear in block list and not in nested
            # expressions.
            if isinstance(expr, VarDeclExprAST):
                self.ir_gen_var_decl_expr(expr)
            elif isinstance(expr, ReturnExprAST):
                self.ir_gen_return_expr(expr)
            elif isinstance(expr, PrintExprAST):
                self.ir_gen_print_expr(expr)
            else:
                # Generic expression dispatch codegen.
                self.ir_gen_expr(expr)

    def error(self, message: str, cause: Exception | None = None) -> NoReturn:
        raise IRGenError(message) from cause<|MERGE_RESOLUTION|>--- conflicted
+++ resolved
@@ -156,11 +156,7 @@
 
         # Implicitly return void if no return statement was emitted.
         return_op = None
-<<<<<<< HEAD
         if not block.is_empty:
-=======
-        if len(block.ops):
->>>>>>> 961d8461
             last_op = block.last_op
             if isinstance(last_op, ReturnOp):
                 return_op = last_op
