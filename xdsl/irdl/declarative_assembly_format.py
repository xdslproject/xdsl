"""
This file contains the data structures necessary for the parsing and printing
of the MLIR declarative assembly format defined at
https://mlir.llvm.org/docs/DefiningDialects/Operations/#declarative-assembly-format .
"""

from __future__ import annotations

import inspect
from abc import ABC, abstractmethod
from collections.abc import Sequence
from dataclasses import dataclass, field
from typing import Any, ClassVar, Literal, cast

from typing_extensions import TypeVar

from xdsl.dialects.builtin import (
    AnyFloat,
    BytesAttr,
    DenseArrayBase,
    IntegerType,
    StringAttr,
    UnitAttr,
)
from xdsl.ir import (
    Attribute,
    Data,
    ParametrizedAttribute,
    Region,
    SSAValue,
    TypedAttribute,
)
from xdsl.irdl import (
    ConstraintContext,
    IRDLOperation,
    IRDLOperationInvT,
    OpDef,
    OptionalDef,
    Successor,
    VariadicDef,
    is_const_classvar,
)
from xdsl.parser import Parser, UnresolvedOperand
from xdsl.printer import Printer
<<<<<<< HEAD
=======
from xdsl.utils.exceptions import PyRDLError
>>>>>>> 1ea0556d
from xdsl.utils.hints import isa
from xdsl.utils.mlir_lexer import PunctuationSpelling


@dataclass
class ParsingState:
    """
    State carried during the parsing of an operation using the declarative assembly
    format.
    It contains the elements that have already been parsed.
    """

    operands: list[UnresolvedOperand | None | Sequence[UnresolvedOperand]]
    operand_types: list[Attribute | None | Sequence[Attribute]]
    result_types: list[Attribute | None | Sequence[Attribute]]
    regions: list[Region | None | Sequence[Region]]
    successors: list[Successor | None | Sequence[Successor]]
    attributes: dict[str, Attribute]
    properties: dict[str, Attribute]
    context: ConstraintContext

    def __init__(self, op_def: OpDef):
        self.operands = [None] * len(op_def.operands)
        self.operand_types = [None] * len(op_def.operands)
        self.result_types = [None] * len(op_def.results)
        self.regions = [None] * len(op_def.regions)
        self.successors = [None] * len(op_def.successors)
        self.attributes = {}
        self.properties = {}
        self.context = ConstraintContext()


@dataclass
class PrintingState:
    """
    State carried during the printing of an operation using the declarative assembly
    format.
    It contains information on the last token, to know if a space should be emitted.
    """

    last_was_punctuation: bool = field(default=False)
    """Was the last element parsed a punctuation."""
    should_emit_space: bool = field(default=True)
    """
    Should the printer emit a space before the next element.
    Depending on the directive, the space might not be printed
    (for instance for some punctuations).
    """

    def print_whitespace(self, printer: Printer):
        """
        Handles whitespace printing for the majority of format directives.
        """
        if self.should_emit_space or not self.last_was_punctuation:
            printer.print_string(" ")
        self.should_emit_space = True
        self.last_was_punctuation = False


@dataclass(frozen=True)
class FormatProgram:
    """
    The toplevel data structure of a declarative assembly format program.
    It is used to parse and print an operation.
    """

    stmts: tuple[FormatDirective, ...]
    """The statements composing the program. They are executed in order."""

    @staticmethod
    def from_str(input: str, op_def: OpDef) -> FormatProgram:
        """
        Create the assembly format data program from its string representation.
        This might raise a ParseError exception if the string is invalid.
        """
        from xdsl.irdl.declarative_assembly_format_parser import FormatParser

        return FormatParser(input, op_def).parse_format()

    def parse(
        self, parser: Parser, op_type: type[IRDLOperationInvT]
    ) -> IRDLOperationInvT:
        """
        Parse the operation with this format.
        The given operation type is expected to be the operation type represented by
        the operation definition passed to the FormatParser that created this
        FormatProgram.
        """
        # Parse elements one by one
        op_def = op_type.get_irdl_definition()
        state = ParsingState(op_def)
        for stmt in self.stmts:
            stmt.parse(parser, state)

        # Get constraint variables from the parsed operand and result types
        self.resolve_constraint_variables(state, op_def)

        # Infer operand types that should be inferred
        unresolved_operands = state.operands
        self.resolve_operand_types(state, op_def)
        operand_types = state.operand_types
        assert None not in operand_types

        # Infer result types that should be inferred
        self.resolve_result_types(state, op_def)
        result_types = state.result_types
        assert None not in result_types

        # Resolve all operands
        operands: Sequence[SSAValue | Sequence[SSAValue]] = []
        for uo, ot in zip(unresolved_operands, operand_types, strict=True):
            assert uo is not None
            if isinstance(uo, UnresolvedOperand):
                assert isinstance(ot, Attribute), (
                    "Something went wrong with the declarative assembly format parser."
                )
                "Single operand has no type or variadic/optional type"
                operands.append(parser.resolve_operand(uo, ot))
            else:
                assert isinstance(ot, Sequence), (
                    f"Something went wrong with the declarative assembly format parser. {type(ot)} {ot}"
                )
                "Variadic or optional operand has no type or a single type "
                operands.append(parser.resolve_operands(uo, ot, parser.pos))

        return op_type.build(
            result_types=result_types,
            operands=operands,
            attributes=state.attributes,
            properties=state.properties,
            regions=state.regions,
            successors=state.successors,
        )

    def resolve_constraint_variables(self, state: ParsingState, op_def: OpDef):
        """
        Runs verification on the parsed parts of the operation, adding the resolved value
        of each constraint variable to the `ConstraintContext` `state.context`.
        """
        ctx = state.context

        for operand, operand_type, (_, operand_def) in zip(
            state.operands, state.operand_types, op_def.operands, strict=True
        ):
            length = len(operand) if isinstance(operand, Sequence) else 1
            operand_def.constr.verify_length(length, ctx)
            if operand_type is None:
                continue
            if isinstance(operand_type, Attribute):
                operand_type = (operand_type,)
            operand_def.constr.verify(operand_type, ctx)

        for result_type, (_, result_def) in zip(
            state.result_types, op_def.results, strict=True
        ):
            if result_type is None:
                continue
            if isinstance(result_type, Attribute):
                result_type = (result_type,)
            result_def.constr.verify(result_type, ctx)

        for prop_name, prop_def in op_def.properties.items():
            if isinstance(prop_def, OptionalDef) and prop_def.default_value is None:
                continue
            attr = state.properties.get(prop_name, prop_def.default_value)
            if attr is None:
                continue
            prop_def.constr.verify(attr, ctx)

        for attr_name, attr_def in op_def.attributes.items():
            if isinstance(attr_def, OptionalDef) and attr_def.default_value is None:
                continue
            attr = state.attributes.get(attr_name, attr_def.default_value)
            if attr is None:
                continue
            attr_def.constr.verify(attr, ctx)

    def resolve_operand_types(self, state: ParsingState, op_def: OpDef) -> None:
        """
        Use the inferred type resolutions to fill missing operand types from other parsed
        types.
        """
        for i, (operand_type, (_, operand_def)) in enumerate(
            zip(state.operand_types, op_def.operands, strict=True)
        ):
            if operand_type is None:
                operand = state.operands[i]
                range_length = len(operand) if isinstance(operand, Sequence) else 1
                operand_type = operand_def.constr.infer(
                    state.context,
                    length=range_length,
                )
                resolved_operand_type: Attribute | Sequence[Attribute]
                if isinstance(operand_def, OptionalDef):
                    resolved_operand_type = operand_type[0] if operand_type else ()
                elif isinstance(operand_def, VariadicDef):
                    resolved_operand_type = operand_type
                else:
                    resolved_operand_type = operand_type[0]
                state.operand_types[i] = resolved_operand_type

    def resolve_result_types(self, state: ParsingState, op_def: OpDef) -> None:
        """
        Use the inferred type resolutions to fill missing result types from other parsed
        types.
        """
        for i, (result_type, (_, result_def)) in enumerate(
            zip(state.result_types, op_def.results, strict=True)
        ):
            if result_type is None:
                inferred_result_types = result_def.constr.infer(
                    state.context, length=None
                )
                resolved_result_type: Attribute | Sequence[Attribute]
                if isinstance(result_def, OptionalDef):
                    resolved_result_type = (
                        inferred_result_types[0] if inferred_result_types else ()
                    )
                elif isinstance(result_def, VariadicDef):
                    resolved_result_type = inferred_result_types
                else:
                    resolved_result_type = inferred_result_types[0]
                state.result_types[i] = resolved_result_type

    def print(self, printer: Printer, op: IRDLOperation) -> None:
        """
        Print the operation with this format.
        The given operation is expected to be defined using the operation definition
        passed to the FormatParser that created this FormatProgram.
        """
        state = PrintingState()
        for stmt in self.stmts:
            stmt.print(printer, state, op)


@dataclass(frozen=True)
class Directive(ABC):
    """An assembly format directive"""

    def is_present(self, op: IRDLOperation) -> bool:
        """
        Check if the directive is present in the input.
        """
        return True

    def is_anchorable(self) -> bool:
        """
        Can appear as an anchor in an optional group.
        """
        return False

    def is_variadic_like(self) -> bool:
        """
        Variadic-like format directives parse a comma separated list, and cannot be
        followed by `,` directive.
        """
        return False

    def is_optional_like(self) -> bool:
        """
        Directives that successfully parse the empty string.
        The first element in an optional group must be optional-like.
        """
        return self.is_variadic_like()


class FormatDirective(Directive, ABC):
    """A format directive for operation format."""

    @abstractmethod
    def parse(self, parser: Parser, state: ParsingState) -> bool:
        """
        Parses the directive, returning True if input was consumed.
        """
        ...

    @abstractmethod
    def print(
        self, printer: Printer, state: PrintingState, op: IRDLOperation
    ) -> None: ...

    def set_empty(self, state: ParsingState):
        """
        Set the appropriate field of the parsing state to be empty.
        Used when a variable appears in an optional group which is not parsed.
        """
        return


class CustomDirective(FormatDirective, ABC):
    """
    A user defined assembly format directive.
    A custom directive can have multiple parameters, whose types should be
    declared in the `parameters` field.
    """

    parameters: ClassVar[dict[str, type[FormatDirective]]]


CustomDirectiveInvT = TypeVar("CustomDirectiveInvT", bound=CustomDirective)


def irdl_custom_directive(cls: type[CustomDirectiveInvT]) -> type[CustomDirectiveInvT]:
    """Decorator used on custom directives to define the `parameters` class variable."""

    cls.parameters = {}
    param_types = inspect.get_annotations(cls, eval_str=True)
    for field_name, ty in param_types.items():
        if is_const_classvar(field_name, ty, PyRDLError):
            continue
        if not issubclass(ty, FormatDirective):
            raise PyRDLError(
                f"Custom directive {cls.__name__} has parameter {field_name} which is not a format directive."
            )
        cls.parameters[field_name] = ty
    return dataclass(frozen=True)(cls)


class TypeableDirective(Directive, ABC):
    """
    Directives which can be used to set or get types.
    """

    @abstractmethod
    def parse_types(self, parser: Parser, state: ParsingState) -> bool:
        """
        Parses types for the directive, returning True if input was consumed.
        """
        ...

    @abstractmethod
    def parse_single_type(self, parser: Parser, state: ParsingState) -> None:
        """
        Parse exactly one type for the directive.
        """

    @abstractmethod
    def get_types(self, op: IRDLOperation) -> Sequence[Attribute]: ...

    def set_types_empty(self, state: ParsingState) -> None:
        return


@dataclass(frozen=True)
class TypeDirective(FormatDirective):
    """
    A directive which parses the type of a typeable directive, with format:
      type-directive ::= type(typeable-directive)
    """

    inner: TypeableDirective

    def parse(self, parser: Parser, state: ParsingState) -> bool:
        return self.inner.parse_types(parser, state)

    def print(self, printer: Printer, state: PrintingState, op: IRDLOperation) -> None:
        types = self.inner.get_types(op)
        if not types:
            return
        state.print_whitespace(printer)
        printer.print_list(types, printer.print_attribute)

    def is_present(self, op: IRDLOperation) -> bool:
        return self.inner.is_present(op)

    def is_anchorable(self) -> bool:
        return self.inner.is_anchorable()

    def is_variadic_like(self) -> bool:
        return self.inner.is_variadic_like()

    def is_optional_like(self) -> bool:
        return self.inner.is_optional_like()

    def set_empty(self, state: ParsingState):
        self.inner.set_types_empty(state)


@dataclass(frozen=True)
class VariableDirective(Directive, ABC):
    """
    A variable directive, with the following format:
      variable-directive ::= dollar-ident
    The directive will request a space to be printed after.
    """

    name: str
    """The variable name. This is only used for error message reporting."""
    index: int
    """Index of the variable(operand or result) definition."""


class VariadicVariable(VariableDirective, ABC):
    def is_present(self, op: IRDLOperation) -> bool:
        return bool(getattr(op, self.name))

    def is_anchorable(self) -> bool:
        return True

    def is_variadic_like(self) -> bool:
        return True


class OptionalVariable(VariableDirective, ABC):
    def is_present(self, op: IRDLOperation) -> bool:
        return getattr(op, self.name) is not None

    def is_anchorable(self) -> bool:
        return True

    def is_optional_like(self) -> bool:
        return True


@dataclass(frozen=True)
class AttrDictDirective(FormatDirective):
    """
    An attribute dictionary directive, with the following format:
       attr-dict-directive ::= attr-dict
       attr-dict-with-format-directive ::= `attributes` attr-dict
    The directive (with and without the keyword) will always print a space before, and
    will not request a space to be printed after.
    """

    with_keyword: bool
    """If this is set, the format starts with the `attributes` keyword."""

    reserved_attr_names: set[str]
    """
    The set of attributes that should not be printed.
    These attributes are printed in other places in the format, and thus would be
    printed twice otherwise.
    """

    expected_properties: set[str]
    """
    Properties that should be printed and parsed as part of this attr-dict.
    This is used to keep compatibility with MLIR which allows that.
    """

    def parse(self, parser: Parser, state: ParsingState) -> bool:
        if self.with_keyword:
            res = parser.parse_optional_attr_dict_with_keyword()
            if res is None:
                res = {}
            else:
                res = dict(res.data)
        else:
            res = parser.parse_optional_attr_dict()
        defined_reserved_keys = self.reserved_attr_names & res.keys()
        if defined_reserved_keys:
            parser.raise_error(
                f"attributes {', '.join(defined_reserved_keys)} are defined in other parts of the "
                "assembly format, and thus should not be defined in the attribute "
                "dictionary."
            )

        props = tuple(k for k in res.keys() if k in self.expected_properties)
        for name in props:
            state.properties[name] = res.pop(name)
        state.attributes |= res
        return bool(res) or bool(props)

    def print(self, printer: Printer, state: PrintingState, op: IRDLOperation) -> None:
        if not op.attributes.keys().isdisjoint(self.expected_properties):
            raise ValueError(
                "Cannot print attributes and properties with the same name "
                "in a single dictionary"
            )
        op_def = op.get_irdl_definition()
        dictionary = op.attributes | {
            k: v for k, v in op.properties.items() if k in self.expected_properties
        }
        defs = {
            x: op_def.properties[x] for x in self.expected_properties
        } | op_def.attributes

        reserved_or_default = self.reserved_attr_names.union(
            name
            for name, d in defs.items()
            if d.default_value is not None and dictionary.get(name) == d.default_value
        )

        printed = printer.print_op_attributes(
            dictionary,
            reserved_attr_names=reserved_or_default,
            print_keyword=self.with_keyword,
        )

        if printed:
            state.last_was_punctuation = False
            state.should_emit_space = True

    def is_optional_like(self) -> bool:
        return True


class OperandDirective(FormatDirective, TypeableDirective, ABC):
    """
    Base class for operand directives to aid typechecking.
    """

    pass


@dataclass(frozen=True)
class OperandVariable(VariableDirective, OperandDirective):
    """
    An operand variable, with the following format:
      operand-directive ::= dollar-ident
    The directive will request a space to be printed after.
    """

    def set(self, state: ParsingState, operand: UnresolvedOperand):
        state.operands[self.index] = operand

    def parse(self, parser: Parser, state: ParsingState) -> bool:
        operand = parser.parse_unresolved_operand()
        self.set(state, operand)
        return True

    def parse_types(self, parser: Parser, state: ParsingState) -> bool:
        state.operand_types[self.index] = parser.parse_type()
        return True

    def parse_single_type(self, parser: Parser, state: ParsingState) -> None:
        self.parse_types(parser, state)

    def get(self, op: IRDLOperation) -> SSAValue:
        return getattr(op, self.name)

    def print(self, printer: Printer, state: PrintingState, op: IRDLOperation) -> None:
        state.print_whitespace(printer)
        printer.print_ssa_value(self.get(op))

    def get_types(self, op: IRDLOperation) -> Sequence[Attribute]:
        return (self.get(op).type,)


@dataclass(frozen=True)
class VariadicOperandVariable(VariadicVariable, OperandDirective):
    """
    A variadic operand variable, with the following format:
      operand-directive ::= ( percent-ident ( `,` percent-id )* )?
    The directive will request a space to be printed after.
    """

    def set(self, state: ParsingState, operands: Sequence[UnresolvedOperand]):
        state.operands[self.index] = operands

    def parse(self, parser: Parser, state: ParsingState) -> bool:
        operands = parser.parse_optional_undelimited_comma_separated_list(
            parser.parse_optional_unresolved_operand, parser.parse_unresolved_operand
        )
        if operands is None:
            operands = []
        self.set(state, operands)
        return bool(operands)

    def parse_types(self, parser: Parser, state: ParsingState) -> bool:
        types = parser.parse_optional_undelimited_comma_separated_list(
            parser.parse_optional_type, parser.parse_type
        )
        ret = types is None
        if ret:
            types = ()
        state.operand_types[self.index] = types
        return ret

    def parse_single_type(self, parser: Parser, state: ParsingState) -> None:
        state.operand_types[self.index] = (parser.parse_type(),)

    def get(self, op: IRDLOperation) -> Sequence[SSAValue]:
        return getattr(op, self.name)

    def print(self, printer: Printer, state: PrintingState, op: IRDLOperation) -> None:
        operand = self.get(op)
        if not operand:
            return
        state.print_whitespace(printer)
        printer.print_list(operand, printer.print_ssa_value)

    def get_types(self, op: IRDLOperation) -> Sequence[Attribute]:
        return getattr(op, self.name).types

    def set_empty(self, state: ParsingState):
        self.set(state, ())

    def set_types_empty(self, state: ParsingState) -> None:
        state.operand_types[self.index] = ()


class OptionalOperandVariable(OptionalVariable, OperandDirective):
    """
    An optional operand variable, with the following format:
      operand-directive ::= ( percent-ident )?
    The directive will request a space to be printed after.
    """

    def set(self, state: ParsingState, operand: UnresolvedOperand | None):
        state.operands[self.index] = operand or ()

    def parse(self, parser: Parser, state: ParsingState) -> bool:
        operand = parser.parse_optional_unresolved_operand()
        self.set(state, operand)
        return bool(operand)

    def parse_types(self, parser: Parser, state: ParsingState) -> bool:
        type = parser.parse_optional_type()
        ret = type is None
        if ret:
            type = ()
        state.operand_types[self.index] = type
        return ret

    def parse_single_type(self, parser: Parser, state: ParsingState) -> None:
        state.operand_types[self.index] = parser.parse_type()

    def get(self, op: IRDLOperation) -> SSAValue | None:
        return getattr(op, self.name)

    def print(self, printer: Printer, state: PrintingState, op: IRDLOperation) -> None:
        operand = self.get(op)
        if not operand:
            return
        state.print_whitespace(printer)
        printer.print_ssa_value(operand)

    def get_types(self, op: IRDLOperation) -> Sequence[Attribute]:
        operand = self.get(op)
        if operand:
            return (operand.type,)
        return ()

    def set_empty(self, state: ParsingState):
        self.set(state, None)

    def set_types_empty(self, state: ParsingState) -> None:
        state.operand_types[self.index] = ()


_T = TypeVar("_T")


@dataclass(frozen=True)
class OperandsOrResultDirective(TypeableDirective, ABC):
    """
    Base class for the 'operands' and 'results' directives.
    """

    variadic_index: tuple[bool, int] | None
    """
    Represents the position of a (single) variadic variable, with the boolean
    representing whether it is optional
    """

    def is_variadic_like(self) -> bool:
        return True

    def is_anchorable(self) -> bool:
        return True

    def _set_using_variadic_index(
        self,
        field: list[_T | None | Sequence[_T]],
        field_name: str,
        set_to: Sequence[_T],
    ) -> str | None:
        if self.variadic_index is None:
            if len(set_to) != len(field):
                return f"Expected {len(field)} {field_name} but found {len(set_to)}"
            field[:] = set_to
            return

        is_optional, var_position = self.variadic_index
        var_length = len(set_to) - len(field) + 1
        if var_length < 0:
            return f"Expected at least {len(field) - 1} {field_name} but found {len(set_to)}"
        if var_length > 1 and is_optional:
            return f"Expected at most {len(field)} {field_name} but found {len(set_to)}"
        field[:var_position] = set_to[:var_position]
        field[var_position] = set_to[var_position : var_position + var_length]
        field[var_position + 1 :] = set_to[var_position + var_length :]


class OperandsDirective(OperandsOrResultDirective, FormatDirective):
    """
    An operands directive, with the following format:
      operands-directive ::= operands
    Prints each operand of the operation, inserting a comma between each.
    """

    def parse(self, parser: Parser, state: ParsingState) -> bool:
        pos_start = parser.pos
        operands = (
            parser.parse_optional_undelimited_comma_separated_list(
                parser.parse_optional_unresolved_operand,
                parser.parse_unresolved_operand,
            )
            or []
        )

        if s := self._set_using_variadic_index(state.operands, "operands", operands):
            parser.raise_error(s, at_position=pos_start, end_position=parser.pos)
        return bool(operands)

    def parse_types(self, parser: Parser, state: ParsingState) -> bool:
        pos_start = parser.pos
        types = (
            parser.parse_optional_undelimited_comma_separated_list(
                parser.parse_optional_type, parser.parse_type
            )
            or []
        )

        if s := self._set_using_variadic_index(
            state.operand_types, "operand types", types
        ):
            parser.raise_error(s, at_position=pos_start, end_position=parser.pos)
        return bool(types)

    def parse_single_type(self, parser: Parser, state: ParsingState) -> None:
        pos_start = parser.pos
        if s := self._set_using_variadic_index(
            state.operand_types, "operand types", (parser.parse_type(),)
        ):
            parser.raise_error(s, at_position=pos_start, end_position=parser.pos)

    def print(self, printer: Printer, state: PrintingState, op: IRDLOperation) -> None:
        state.print_whitespace(printer)
        printer.print_list(op.operands, printer.print_ssa_value)

    def set_types_empty(self, state: ParsingState) -> None:
        state.operand_types = [() for _ in state.operand_types]

    def get_types(self, op: IRDLOperation) -> Sequence[Attribute]:
        return op.operand_types

    def set_empty(self, state: ParsingState):
        state.operands = [() for _ in state.operands]

    def is_present(self, op: IRDLOperation) -> bool:
        return bool(op.operands)


@dataclass(frozen=True)
class ResultVariable(VariableDirective, TypeableDirective):
    """
    An result variable, with the following format:
      result-directive ::= dollar-ident
    This directive can not be used for parsing and printing directly, as result
    parsing is not handled by the custom operation parser.
    """

    def parse_types(self, parser: Parser, state: ParsingState) -> bool:
        state.result_types[self.index] = parser.parse_type()
        return True

    def parse_single_type(self, parser: Parser, state: ParsingState) -> None:
        self.parse_types(parser, state)

    def get_types(self, op: IRDLOperation) -> Sequence[Attribute]:
        return (getattr(op, self.name).type,)


@dataclass(frozen=True)
class VariadicResultVariable(VariadicVariable, TypeableDirective):
    """
    A variadic result variable, with the following format:
      result-directive ::= percent-ident (( `,` percent-id )* )?
    This directive can not be used for parsing and printing directly, as result
    parsing is not handled by the custom operation parser.
    """

    def parse_types(self, parser: Parser, state: ParsingState) -> bool:
        types = parser.parse_optional_undelimited_comma_separated_list(
            parser.parse_optional_type, parser.parse_type
        )
        ret = types is None
        if ret:
            types = ()
        state.result_types[self.index] = types
        return ret

    def parse_single_type(self, parser: Parser, state: ParsingState) -> None:
        state.result_types[self.index] = (parser.parse_type(),)

    def get_types(self, op: IRDLOperation) -> Sequence[Attribute]:
        return getattr(op, self.name).types

    def set_types_empty(self, state: ParsingState) -> None:
        state.result_types[self.index] = ()


class OptionalResultVariable(OptionalVariable, TypeableDirective):
    """
    An optional result variable, with the following format:
      result-directive ::= ( percent-ident )?
    This directive can not be used for parsing and printing directly, as result
    parsing is not handled by the custom operation parser.
    """

    def parse_types(self, parser: Parser, state: ParsingState) -> bool:
        type = parser.parse_optional_type()
        ret = type is None
        if ret:
            type = ()
        state.result_types[self.index] = type
        return ret

    def parse_single_type(self, parser: Parser, state: ParsingState) -> None:
        state.result_types[self.index] = (parser.parse_type(),)

    def get_types(self, op: IRDLOperation) -> Sequence[Attribute]:
        res = getattr(op, self.name)
        if res:
            return (res.type,)
        return ()

    def set_types_empty(self, state: ParsingState) -> None:
        state.result_types[self.index] = ()


class ResultsDirective(OperandsOrResultDirective):
    """
    A results directive, with the following format:
      results-directive ::= results
    A typeable directive which processes the result types of the operation.
    """

    def parse_types(self, parser: Parser, state: ParsingState) -> bool:
        pos_start = parser.pos
        types = (
            parser.parse_optional_undelimited_comma_separated_list(
                parser.parse_optional_type, parser.parse_type
            )
            or []
        )

        if s := self._set_using_variadic_index(
            state.result_types, "result types", types
        ):
            parser.raise_error(s, at_position=pos_start, end_position=parser.pos)
        return bool(types)

    def parse_single_type(self, parser: Parser, state: ParsingState) -> None:
        pos_start = parser.pos
        if s := self._set_using_variadic_index(
            state.result_types, "result types", (parser.parse_type(),)
        ):
            parser.raise_error(s, at_position=pos_start, end_position=parser.pos)

    def set_types_empty(self, state: ParsingState) -> None:
        state.result_types = [() for _ in state.operand_types]

    def get_types(self, op: IRDLOperation) -> Sequence[Attribute]:
        return op.result_types

    def is_present(self, op: IRDLOperation) -> bool:
        return bool(op.results)


@dataclass(frozen=True)
class FunctionalTypeDirective(FormatDirective):
    """
    A directive which parses a functional type, with format:
      functional-type-directive ::= functional-type(typeable-directive, typeable-directive)
    A functional type is either of the form
      `(` type-list `)` `->` `(` type-list `)`
    or
      `(` type-list `)` `->` type
    where type-list is a comma separated list of types (or the empty string to signify the empty list).
    The second format is preferred for printing when possible.
    """

    operand_typeable_directive: TypeableDirective
    result_typeable_directive: TypeableDirective

    def parse(self, parser: Parser, state: ParsingState) -> bool:
        if not parser.parse_optional_punctuation("("):
            return False
        self.operand_typeable_directive.parse_types(parser, state)
        parser.parse_punctuation(")")
        parser.parse_punctuation("->")
        if parser.parse_optional_punctuation("("):
            self.result_typeable_directive.parse_types(parser, state)
            parser.parse_punctuation(")")
        else:
            self.result_typeable_directive.parse_single_type(parser, state)
        return True

    def print(self, printer: Printer, state: PrintingState, op: IRDLOperation) -> None:
        state.print_whitespace(printer)
        with printer.in_parens():
            printer.print_list(
                self.operand_typeable_directive.get_types(op), printer.print_attribute
            )
        printer.print_string(" -> ")
        result_types = self.result_typeable_directive.get_types(op)
        if len(result_types) == 1:
            printer.print_attribute(result_types[0])
        else:
            with printer.in_parens():
                printer.print_list(result_types, printer.print_attribute)


class RegionDirective(FormatDirective, ABC):
    """
    Baseclass to help keep typechecking simple.
    """


@dataclass(frozen=True)
class RegionVariable(RegionDirective, VariableDirective):
    """
    A region variable, with the following format:
      region-directive ::= dollar-ident
    The directive will request a space to be printed after.
    """

    def set(self, state: ParsingState, region: Region):
        state.regions[self.index] = region

    def parse(self, parser: Parser, state: ParsingState) -> bool:
        self.set(state, parser.parse_region())
        return True

    def get(self, op: IRDLOperation) -> Region:
        return getattr(op, self.name)

    def print(self, printer: Printer, state: PrintingState, op: IRDLOperation) -> None:
        state.print_whitespace(printer)
        printer.print_region(self.get(op))

    def is_anchorable(self) -> bool:
        return True

    def set_empty(self, state: ParsingState):
        self.set(state, Region())

    def is_present(self, op: IRDLOperation) -> bool:
        return bool(self.get(op).blocks)


@dataclass(frozen=True)
class VariadicRegionVariable(RegionDirective, VariadicVariable):
    """
    A variadic region variable, with the following format:
      region-directive ::= dollar-ident

    The directive will request a space to be printed after.
    """

    def set(self, state: ParsingState, region: Sequence[Region]):
        state.regions[self.index] = region

    def parse(self, parser: Parser, state: ParsingState) -> bool:
        regions: list[Region] = []
        current_region = parser.parse_optional_region()
        while current_region is not None:
            regions.append(current_region)
            current_region = parser.parse_optional_region()

        self.set(state, regions)
        return bool(regions)

    def get(self, op: IRDLOperation) -> Sequence[Region]:
        return getattr(op, self.name)

    def print(self, printer: Printer, state: PrintingState, op: IRDLOperation) -> None:
        region = self.get(op)
        if not region:
            return
        state.print_whitespace(printer)
        printer.print_list(region, printer.print_region, delimiter=" ")

    def set_empty(self, state: ParsingState):
        self.set(state, ())


class OptionalRegionVariable(RegionDirective, OptionalVariable):
    """
    An optional region variable, with the following format:
      region-directive ::= dollar-ident
    The directive will request a space to be printed after.
    """

    def set(self, state: ParsingState, region: Region | None):
        state.regions[self.index] = () if region is None else region

    def parse(self, parser: Parser, state: ParsingState) -> bool:
        region = parser.parse_optional_region()
        self.set(state, region)
        return region is not None

    def get(self, op: IRDLOperation) -> Region | None:
        return getattr(op, self.name)

    def print(self, printer: Printer, state: PrintingState, op: IRDLOperation) -> None:
        region = self.get(op)
        if not region:
            return
        state.print_whitespace(printer)
        printer.print_region(region)

    def set_empty(self, state: ParsingState):
        self.set(state, None)


class SuccessorDirective(FormatDirective, ABC):
    """
    Base class for type checking.
    A variadic successor directive cannot follow another variadic successor directive.
    """


class SuccessorVariable(VariableDirective, SuccessorDirective):
    """
    A successor variable, with the following format:
      successor-directive ::= dollar-ident
    The directive will request a space to be printed after.
    """

    def set(self, state: ParsingState, successor: Successor):
        state.successors[self.index] = successor

    def parse(self, parser: Parser, state: ParsingState) -> bool:
        successor = parser.parse_successor()

        self.set(state, successor)

        return True

    def get(self, op: IRDLOperation) -> Successor:
        return getattr(op, self.name)

    def print(self, printer: Printer, state: PrintingState, op: IRDLOperation) -> None:
        state.print_whitespace(printer)
        printer.print_block_name(self.get(op))


class VariadicSuccessorVariable(VariadicVariable, SuccessorDirective):
    """
    A variadic successor variable, with the following format:
      successor-directive ::= dollar-ident
    The directive will request a space to be printed after.
    """

    def set(self, state: ParsingState, successors: Sequence[Successor]):
        state.successors[self.index] = successors

    def parse(self, parser: Parser, state: ParsingState) -> bool:
        successors = (
            parser.parse_optional_undelimited_comma_separated_list(
                parser.parse_optional_successor, parser.parse_successor
            )
            or []
        )

        self.set(state, successors)

        return bool(successors)

    def get(self, op: IRDLOperation) -> Sequence[Successor]:
        return getattr(op, self.name)

    def print(self, printer: Printer, state: PrintingState, op: IRDLOperation) -> None:
        successor = self.get(op)
        if not successor:
            return
        state.print_whitespace(printer)
        printer.print_list(successor, printer.print_block_name)

    def set_empty(self, state: ParsingState):
        self.set(state, ())


class OptionalSuccessorVariable(OptionalVariable, SuccessorDirective):
    """
    An optional successor variable, with the following format:
      successor-directive ::= dollar-ident
    The directive will request a space to be printed after.
    """

    def set(self, state: ParsingState, successor: Successor | None):
        state.successors[self.index] = () if successor is None else successor

    def parse(self, parser: Parser, state: ParsingState) -> bool:
        successor = parser.parse_optional_successor()
        self.set(state, successor)
        return successor is not None

    def get(self, op: IRDLOperation) -> Successor | None:
        return getattr(op, self.name)

    def print(self, printer: Printer, state: PrintingState, op: IRDLOperation) -> None:
        successor = self.get(op)
        if not successor:
            return
        state.print_whitespace(printer)
        printer.print_block_name(successor)

    def set_empty(self, state: ParsingState):
        self.set(state, None)


@dataclass(frozen=True)
class AttributeVariable(FormatDirective):
    """
    An attribute variable, with the following format:
      attribute-variable ::= dollar-ident
    The directive will request a space to be printed right after.
    """

    name: str
    """The attribute name as it should be in the attribute or property dictionary."""
    is_property: bool
    """Should this attribute be put in the attribute or property dictionary."""
    is_optional: bool
    """Is this attribute optional in the operation definition."""
    default_value: Attribute | None

    def set(self, state: ParsingState, attr: Attribute):
        if self.is_property:
            state.properties[self.name] = attr
        else:
            state.attributes[self.name] = attr

    def parse_attr(self, parser: Parser) -> Attribute | None:
        if self.is_optional:
            return parser.parse_optional_attribute()
        else:
            return parser.parse_attribute()

    def parse(self, parser: Parser, state: ParsingState) -> bool:
        attr = self.parse_attr(parser)
        if attr is None:
            return False
        self.set(state, attr)
        return True

    def get(self, op: IRDLOperation) -> Attribute | None:
        if self.is_property:
            return op.properties.get(self.name)
        else:
            return op.attributes.get(self.name)

    def print_attr(self, printer: Printer, attr: Attribute) -> None:
        return printer.print_attribute(attr)

    def print(self, printer: Printer, state: PrintingState, op: IRDLOperation) -> None:
        attr = self.get(op)

        if attr is None or attr == self.default_value:
            return

        state.print_whitespace(printer)

        self.print_attr(printer, attr)
<<<<<<< HEAD

    def is_present(self, op: IRDLOperation) -> bool:
        attr = self.get(op)
        return attr is not None and (
            self.default_value is None or attr != self.default_value
        )

    def is_anchorable(self) -> bool:
        return self.is_optional or self.default_value is not None

    def is_optional_like(self) -> bool:
        return self.is_optional


@dataclass(frozen=True)
class UniqueBaseAttributeVariable(AttributeVariable):
    unique_base: type[Attribute]
    """The known base class of the Attribute, if any."""

    def parse_attr(self, parser: Parser) -> Attribute | None:
        unique_base = self.unique_base

        if issubclass(unique_base, ParametrizedAttribute):
            return unique_base.new(unique_base.parse_parameters(parser))
        elif issubclass(unique_base, Data):
            unique_base = cast(type[Data[Any]], unique_base)
            return unique_base.new(unique_base.parse_parameter(parser))
        else:
            raise ValueError("Attributes must be Data or ParameterizedAttribute.")

    def print_attr(self, printer: Printer, attr: Attribute) -> None:
        if isinstance(attr, ParametrizedAttribute):
            return attr.print_parameters(printer)
        if isinstance(attr, Data):
            return attr.print_parameter(printer)
        raise ValueError("Attributes must be Data or ParameterizedAttribute!")
=======
>>>>>>> 1ea0556d


<<<<<<< HEAD
@dataclass(frozen=True)
class TypedAttributeVariable(UniqueBaseAttributeVariable):
    unique_type: Attribute
    """The known type of the Attribute, if any."""

    def parse_attr(self, parser: Parser) -> Attribute | None:
        unique_base = self.unique_base
        assert issubclass(unique_base, TypedAttribute)
        return unique_base.parse_with_type(parser, self.unique_type)

    def print_attr(self, printer: Printer, attr: Attribute) -> None:
        assert isinstance(attr, TypedAttribute)
        return attr.print_without_type(printer)

=======
    def is_anchorable(self) -> bool:
        return self.is_optional or self.default_value is not None

    def is_optional_like(self) -> bool:
        return self.is_optional


@dataclass(frozen=True)
class UniqueBaseAttributeVariable(AttributeVariable):
    unique_base: type[Attribute]
    """The known base class of the Attribute, if any."""

    def parse_attr(self, parser: Parser) -> Attribute | None:
        unique_base = self.unique_base

        if issubclass(unique_base, ParametrizedAttribute):
            return unique_base.new(unique_base.parse_parameters(parser))
        elif issubclass(unique_base, Data):
            unique_base = cast(type[Data[Any]], unique_base)
            return unique_base.new(unique_base.parse_parameter(parser))
        else:
            raise ValueError("Attributes must be Data or ParameterizedAttribute.")

    def print_attr(self, printer: Printer, attr: Attribute) -> None:
        if isinstance(attr, ParametrizedAttribute):
            return attr.print_parameters(printer)
        if isinstance(attr, Data):
            return attr.print_parameter(printer)
        raise ValueError("Attributes must be Data or ParameterizedAttribute!")


@dataclass(frozen=True)
class TypedAttributeVariable(UniqueBaseAttributeVariable):
    unique_type: Attribute
    """The known type of the Attribute, if any."""

    def parse_attr(self, parser: Parser) -> Attribute | None:
        unique_base = self.unique_base
        assert issubclass(unique_base, TypedAttribute)
        return unique_base.parse_with_type(parser, self.unique_type)

    def print_attr(self, printer: Printer, attr: Attribute) -> None:
        assert isinstance(attr, TypedAttribute)
        return attr.print_without_type(printer)

>>>>>>> 1ea0556d

@dataclass(frozen=True)
class DenseArrayAttributeVariable(AttributeVariable):
    elt_type: IntegerType | AnyFloat

    def parse_attr(self, parser: Parser) -> Attribute | None:
        if isinstance(self.elt_type, IntegerType):
            if self.is_optional:
                elements = parser.parse_optional_comma_separated_list(
                    parser.Delimiter.SQUARE, parser.parse_integer
                )
                if elements is None:
                    return None
            else:
                elements = parser.parse_comma_separated_list(
                    parser.Delimiter.SQUARE, parser.parse_integer
                )
            return DenseArrayBase(
                self.elt_type, BytesAttr(self.elt_type.pack(elements))
            )
        else:
            if self.is_optional:
                elements = parser.parse_optional_comma_separated_list(
                    parser.Delimiter.SQUARE, parser.parse_float
                )
                if elements is None:
                    return None
            else:
                elements = parser.parse_comma_separated_list(
                    parser.Delimiter.SQUARE, parser.parse_float
                )
            return DenseArrayBase(
                self.elt_type, BytesAttr(self.elt_type.pack(elements))
            )

    def print_attr(self, printer: Printer, attr: Attribute) -> None:
<<<<<<< HEAD
        assert isa(attr, DenseArrayBase), attr
        with printer.in_square_brackets():
            if isa(attr, DenseArrayBase[IntegerType]):
                printer.print_list(attr.get_values(), printer.print_int)
=======
        with printer.in_square_brackets():
            if isa(attr, DenseArrayBase[IntegerType]):
                printer.print_list(attr.iter_values(), printer.print_int)
>>>>>>> 1ea0556d
            elif isa(attr, DenseArrayBase[AnyFloat]):
                printer.print_list(
                    attr.iter_values(),
                    lambda value: printer.print_float(value, attr.elt_type),
                )


class SymbolNameAttributeVariable(AttributeVariable):
    def parse_attr(self, parser: Parser) -> Attribute | None:
        if self.is_optional:
            return parser.parse_optional_symbol_name()
        else:
            return parser.parse_symbol_name()

    def print_attr(self, printer: Printer, attr: Attribute) -> None:
        assert isinstance(attr, StringAttr)
        return printer.print_symbol_name(attr.data)


class OptionalUnitAttrVariable(AttributeVariable):
    """
    An optional UnitAttr variable that holds no value and derives its meaning from its existence. Holds a parse
    and print method to reflect this.

      operand-directive ::= (`unit_attr` unit_attr^)?

    Also see: https://mlir.llvm.org/docs/DefiningDialects/Operations/#unit-attributes
    """

    def __init__(self, name: str, is_property: bool):
        super().__init__(name, is_property, True, None)

    def parse(self, parser: Parser, state: ParsingState) -> bool:
        self.set(state, UnitAttr())
        return True

    def print(self, printer: Printer, state: PrintingState, op: IRDLOperation) -> None:
        return

    def is_optional_like(self) -> bool:
        return False


@dataclass(frozen=True)
class WhitespaceDirective(FormatDirective):
    """
    A whitespace directive, with the following format:
      whitespace-directive ::= `\n` | ` ` | ``
    This directive is only applied during printing, and has no effect during
    parsing.
    The directive will not request any space to be printed after.
    """

    whitespace: Literal[" ", "\n", ""]
    """The whitespace that should be printed."""

    def parse(self, parser: Parser, state: ParsingState) -> bool:
        return False

    def print(self, printer: Printer, state: PrintingState, op: IRDLOperation) -> None:
        printer.print_string(self.whitespace)
        state.last_was_punctuation = self.whitespace == ""
        state.should_emit_space = False


@dataclass(frozen=True)
class PunctuationDirective(FormatDirective):
    """
    A punctuation directive, with the following format:
      punctuation-directive ::= punctuation
    The directive will request a space to be printed right after, unless the punctuation
    is `<`, `(`, `{`, or `[`.
    It will also print a space before if a space is requested, and that the punctuation
    is neither `>`, `)`, `}`, `]`, or `,` if the last element was a punctuation, and
    additionally neither `<`, `(`, `}`, `]`, if the last element was not a punctuation.
    """

    punctuation: PunctuationSpelling
    """The punctuation that should be printed/parsed."""

    def parse(self, parser: Parser, state: ParsingState) -> bool:
        return parser.parse_optional_punctuation(self.punctuation) is not None

    def print(self, printer: Printer, state: PrintingState, op: IRDLOperation) -> None:
        emit_space = False
        if state.should_emit_space:
            if state.last_was_punctuation:
                if self.punctuation not in (">", ")", "}", "]", ","):
                    emit_space = True
            elif self.punctuation not in ("<", ">", "(", ")", "{", "}", "[", "]", ","):
                emit_space = True

            if emit_space:
                printer.print_string(" ")

        printer.print_string(self.punctuation)

        state.should_emit_space = self.punctuation not in ("<", "(", "{", "[")
        state.last_was_punctuation = True

    def is_optional_like(self) -> bool:
        return True


@dataclass(frozen=True)
class KeywordDirective(FormatDirective):
    """
    A keyword directive, with the following format:
      keyword-directive ::= bare-ident
    The directive expects a specific identifier, and will request a space to be printed
    after.
    """

    keyword: str
    """The identifier that should be printed."""

    def parse(self, parser: Parser, state: ParsingState) -> bool:
        return parser.parse_optional_keyword(self.keyword) is not None

    def print(self, printer: Printer, state: PrintingState, op: IRDLOperation) -> None:
        if state.should_emit_space:
            printer.print_string(" ")
        state.should_emit_space = True
        state.last_was_punctuation = False

        printer.print_string(self.keyword)

    def is_optional_like(self) -> bool:
        return True


@dataclass(frozen=True)
class OptionalGroupDirective(FormatDirective):
    anchor: Directive
    then_whitespace: tuple[WhitespaceDirective, ...]
    then_first: FormatDirective
    then_elements: tuple[FormatDirective, ...]
    else_elements: tuple[FormatDirective, ...]

    def parse(self, parser: Parser, state: ParsingState) -> bool:
        # If the first element was parsed, parse the then-elements as usual
        if ret := self.then_first.parse(parser, state):
            for element in self.then_elements:
                element.parse(parser, state)
            for element in self.else_elements:
                element.set_empty(state)
        else:
            for element in self.then_elements:
                element.set_empty(state)
            for element in self.else_elements:
                element.parse(parser, state)
        return ret

    def print(self, printer: Printer, state: PrintingState, op: IRDLOperation) -> None:
        if self.anchor.is_present(op):
            for element in (
                *self.then_whitespace,
                self.then_first,
                *self.then_elements,
            ):
                element.print(printer, state, op)
        else:
            for element in self.else_elements:
                element.print(printer, state, op)

    def set_empty(self, state: ParsingState) -> None:
        self.then_first.set_empty(state)
        for element in self.then_elements:
            element.set_empty(state)
        for element in self.else_elements:
            element.set_empty(state)<|MERGE_RESOLUTION|>--- conflicted
+++ resolved
@@ -42,10 +42,7 @@
 )
 from xdsl.parser import Parser, UnresolvedOperand
 from xdsl.printer import Printer
-<<<<<<< HEAD
-=======
 from xdsl.utils.exceptions import PyRDLError
->>>>>>> 1ea0556d
 from xdsl.utils.hints import isa
 from xdsl.utils.mlir_lexer import PunctuationSpelling
 
@@ -1205,13 +1202,10 @@
         state.print_whitespace(printer)
 
         self.print_attr(printer, attr)
-<<<<<<< HEAD
 
     def is_present(self, op: IRDLOperation) -> bool:
         attr = self.get(op)
-        return attr is not None and (
-            self.default_value is None or attr != self.default_value
-        )
+        return attr is not None and attr != self.default_value
 
     def is_anchorable(self) -> bool:
         return self.is_optional or self.default_value is not None
@@ -1242,11 +1236,8 @@
         if isinstance(attr, Data):
             return attr.print_parameter(printer)
         raise ValueError("Attributes must be Data or ParameterizedAttribute!")
-=======
->>>>>>> 1ea0556d
-
-
-<<<<<<< HEAD
+
+
 @dataclass(frozen=True)
 class TypedAttributeVariable(UniqueBaseAttributeVariable):
     unique_type: Attribute
@@ -1261,53 +1252,6 @@
         assert isinstance(attr, TypedAttribute)
         return attr.print_without_type(printer)
 
-=======
-    def is_anchorable(self) -> bool:
-        return self.is_optional or self.default_value is not None
-
-    def is_optional_like(self) -> bool:
-        return self.is_optional
-
-
-@dataclass(frozen=True)
-class UniqueBaseAttributeVariable(AttributeVariable):
-    unique_base: type[Attribute]
-    """The known base class of the Attribute, if any."""
-
-    def parse_attr(self, parser: Parser) -> Attribute | None:
-        unique_base = self.unique_base
-
-        if issubclass(unique_base, ParametrizedAttribute):
-            return unique_base.new(unique_base.parse_parameters(parser))
-        elif issubclass(unique_base, Data):
-            unique_base = cast(type[Data[Any]], unique_base)
-            return unique_base.new(unique_base.parse_parameter(parser))
-        else:
-            raise ValueError("Attributes must be Data or ParameterizedAttribute.")
-
-    def print_attr(self, printer: Printer, attr: Attribute) -> None:
-        if isinstance(attr, ParametrizedAttribute):
-            return attr.print_parameters(printer)
-        if isinstance(attr, Data):
-            return attr.print_parameter(printer)
-        raise ValueError("Attributes must be Data or ParameterizedAttribute!")
-
-
-@dataclass(frozen=True)
-class TypedAttributeVariable(UniqueBaseAttributeVariable):
-    unique_type: Attribute
-    """The known type of the Attribute, if any."""
-
-    def parse_attr(self, parser: Parser) -> Attribute | None:
-        unique_base = self.unique_base
-        assert issubclass(unique_base, TypedAttribute)
-        return unique_base.parse_with_type(parser, self.unique_type)
-
-    def print_attr(self, printer: Printer, attr: Attribute) -> None:
-        assert isinstance(attr, TypedAttribute)
-        return attr.print_without_type(printer)
-
->>>>>>> 1ea0556d
 
 @dataclass(frozen=True)
 class DenseArrayAttributeVariable(AttributeVariable):
@@ -1344,16 +1288,9 @@
             )
 
     def print_attr(self, printer: Printer, attr: Attribute) -> None:
-<<<<<<< HEAD
-        assert isa(attr, DenseArrayBase), attr
-        with printer.in_square_brackets():
-            if isa(attr, DenseArrayBase[IntegerType]):
-                printer.print_list(attr.get_values(), printer.print_int)
-=======
         with printer.in_square_brackets():
             if isa(attr, DenseArrayBase[IntegerType]):
                 printer.print_list(attr.iter_values(), printer.print_int)
->>>>>>> 1ea0556d
             elif isa(attr, DenseArrayBase[AnyFloat]):
                 printer.print_list(
                     attr.iter_values(),
