"""
The `x86` dialect contains operations that represent x86 assembly operations.

In x86, the assembly operations may have different meaning depending on the types of
arguments.
For example, the [`mov` instruction](https://www.felixcloutier.com/x86/mov) can assign
an immediate value to a register, or move the contents of another register.
In order to disambiguate the two, we use a mnemonic in the operation name to communicate
which operands are expected, for example `x86.ds.mov` is the version that moves the
contents of one register to another, and `x86.di.mov` is the version that sets the
immediate value passed in to the register.
The mnemonic encodes the types of the assembly instruction arguments, in order.

Here are the possible mnemonic values and what they stand for:


- `s`: Source register
- `d`: Destination register
- `r`: Register used both as a source and destination
- `i`: Immediate value
- `m`: Memory
- `c`: Condition

This dialect is structured into abstract base classes, which are prefixed with the
mnemonic that corresponds to the subclassing operations (e.g. `DS_Operation`).
"""

from __future__ import annotations

from abc import ABC, abstractmethod
from collections.abc import Sequence, Set
from io import StringIO
<<<<<<< HEAD
from typing import IO, ClassVar, Generic, TypeVar
=======
from typing import IO, Generic, TypeVar, cast
>>>>>>> a3c87c8f

from typing_extensions import Self

from xdsl.backend.assembly_printer import AssemblyPrinter, OneLineAssemblyPrintable
from xdsl.dialects.builtin import (
    IntegerAttr,
    IntegerType,
    ModuleOp,
    Signedness,
    StringAttr,
)
from xdsl.ir import (
    Attribute,
    Operation,
    SSAValue,
)
from xdsl.irdl import (
    AttrSizedOperandSegments,
    IRDLOperation,
    Successor,
    VarConstraint,
    attr_def,
    base,
    irdl_op_definition,
    operand_def,
    opt_attr_def,
    result_def,
    successor_def,
    traits_def,
    var_operand_def,
)
from xdsl.parser import Parser, UnresolvedOperand
from xdsl.printer import Printer
from xdsl.traits import IsTerminator
from xdsl.utils.exceptions import VerifyException

from .assembly import (
    AssemblyInstructionArg,
    assembly_arg_str,
    memory_access_str,
    parse_immediate_value,
    parse_optional_immediate_value,
    parse_type_pair,
    print_immediate_value,
    print_type_pair,
)
from .attributes import LabelAttr
from .register import (
    RAX,
    RDX,
    RSP,
    GeneralRegisterType,
    RFLAGSRegisterType,
    X86RegisterType,
    X86VectorRegisterType,
)

R1InvT = TypeVar("R1InvT", bound=X86RegisterType)
R2InvT = TypeVar("R2InvT", bound=X86RegisterType)
R3InvT = TypeVar("R3InvT", bound=X86RegisterType)


class X86AsmOperation(IRDLOperation, OneLineAssemblyPrintable, ABC):
    """
    Base class for operations that can be a part of x86 assembly printing.
    """

    @abstractmethod
    def assembly_line(self) -> str | None:
        raise NotImplementedError()


class X86CustomFormatOperation(IRDLOperation, ABC):
    @classmethod
    def parse(cls, parser: Parser) -> Self:
        args = cls.parse_unresolved_operands(parser)
        custom_attributes = cls.custom_parse_attributes(parser)
        remaining_attributes = parser.parse_optional_attr_dict()
        # TODO ensure distinct keys for attributes
        attributes = custom_attributes | remaining_attributes
        regions = parser.parse_region_list()
        pos = parser.pos
        operand_types, result_types = cls.parse_op_type(parser)
        operands = parser.resolve_operands(args, operand_types, pos)
        return cls.build(
            operands=operands,
            result_types=result_types,
            attributes=attributes,
            regions=regions,
        )

    @classmethod
    def parse_optional_memory_access_offset(cls, parser: Parser) -> Attribute | None:
        return parse_optional_immediate_value(
            parser,
            IntegerType(64, Signedness.SIGNED),
        )

    @classmethod
    def parse_unresolved_operands(cls, parser: Parser) -> list[UnresolvedOperand]:
        """
        Parse a list of comma separated unresolved operands.
        Notice that this method will consume trailing comma.
        """
        if operand := parser.parse_optional_unresolved_operand():
            operands = [operand]
            while parser.parse_optional_punctuation(",") and (
                operand := parser.parse_optional_unresolved_operand()
            ):
                operands.append(operand)
            return operands
        return []

    @classmethod
    def custom_parse_attributes(cls, parser: Parser) -> dict[str, Attribute]:
        """
        Parse attributes with custom syntax. Subclasses may override this method.
        """
        return parser.parse_optional_attr_dict()

    @classmethod
    def parse_op_type(
        cls, parser: Parser
    ) -> tuple[Sequence[Attribute], Sequence[Attribute]]:
        parser.parse_punctuation(":")
        func_type = parser.parse_function_type()
        return func_type.inputs.data, func_type.outputs.data

    def print(self, printer: Printer) -> None:
        if self.operands:
            printer.print(" ")
            printer.print_list(self.operands, printer.print_operand)
        printed_attributes = self.custom_print_attributes(printer)
        unprinted_attributes = {
            name: attr
            for name, attr in self.attributes.items()
            if name not in printed_attributes
        }
        printer.print_op_attributes(unprinted_attributes)
        printer.print_regions(self.regions)
        self.print_op_type(printer)

    def custom_print_attributes(self, printer: Printer) -> Set[str]:
        """
        Print attributes with custom syntax. Return the names of the attributes printed. Subclasses may override this method.
        """
        printer.print_op_attributes(self.attributes)
        return self.attributes.keys()

    def print_op_type(self, printer: Printer) -> None:
        printer.print(" : ")
        printer.print_operation_type(self)


class X86Instruction(X86AsmOperation):
    """
    Base class for operations that can be a part of x86 assembly printing. Must
    represent an instruction in the x86 instruction set.
    The name of the operation will be used as the x86 assembly instruction name.
    """

    comment = opt_attr_def(StringAttr)
    """
    An optional comment that will be printed along with the instruction.
    """

    @abstractmethod
    def assembly_line_args(self) -> tuple[AssemblyInstructionArg | None, ...]:
        """
        The arguments to the instruction, in the order they should be printed in the
        assembly.
        """
        raise NotImplementedError()

    def assembly_instruction_name(self) -> str:
        """
        By default, the name of the instruction is the same as the name of the operation.
        """

        return self.name.split(".")[-1]

    def assembly_line(self) -> str | None:
        # default assembly code generator
        instruction_name = self.assembly_instruction_name()
        arg_str = ", ".join(
            assembly_arg_str(arg)
            for arg in self.assembly_line_args()
            if arg is not None
        )
        return AssemblyPrinter.assembly_line(instruction_name, arg_str, self.comment)


# region: Operation Base Classes


class RS_Operation(
    Generic[R1InvT, R2InvT], X86Instruction, X86CustomFormatOperation, ABC
):
    """
    A base class for x86 operations that have one register that is read and written to,
    and one source register.
    """

    register_in = operand_def(R1InvT)
    register_out = result_def(R1InvT)

    source = operand_def(R2InvT)

    def __init__(
        self,
        register_in: Operation | SSAValue,
        source: Operation | SSAValue,
        *,
        comment: str | StringAttr | None = None,
        register_out: R1InvT | None = None,
    ):
        if isinstance(comment, str):
            comment = StringAttr(comment)
        register_in = SSAValue.get(register_in)
        if register_out is None:
            register_out = cast(R1InvT, register_in.type)

        super().__init__(
            operands=[register_in, source],
            attributes={
                "comment": comment,
            },
            result_types=[register_out],
        )

    def assembly_line_args(self) -> tuple[AssemblyInstructionArg | None, ...]:
        return self.register_in, self.source


<<<<<<< HEAD
class DS_Operation(Generic[R1InvT], X86Instruction, X86CustomFormatOperation, ABC):
    """
    A base class for x86 operations that have one source register and one destination
    register.
    """

    r1 = operand_def(R1InvT)
    r2 = result_def(R1InvT)

    def __init__(
        self,
        r1: Operation | SSAValue | None = None,
        *,
        comment: str | StringAttr | None = None,
        r2: R1InvT | None = None,
    ):
        if isinstance(comment, str):
            comment = StringAttr(comment)

        super().__init__(
            operands=[r1],
            attributes={
                "comment": comment,
            },
            result_types=[r2],
        )

    def assembly_line_args(self) -> tuple[AssemblyInstructionArg | None, ...]:
        return (self.r2, self.r1)


class R_Operation(X86Instruction, X86CustomFormatOperation, ABC):
=======
class R_Operation(Generic[R1InvT], X86Instruction, X86CustomFormatOperation, ABC):
>>>>>>> a3c87c8f
    """
    A base class for x86 operations that have one register that is read and written to.
    """

<<<<<<< HEAD
    INOUT: ClassVar = VarConstraint("INOUT", base(GeneralRegisterType))

    r1_source = operand_def(INOUT)
    r1_destination = result_def(INOUT)

    def __init__(
        self,
        r1_source: Operation | SSAValue,
        *,
        comment: str | StringAttr | None = None,
    ):
        if isinstance(comment, str):
            comment = StringAttr(comment)
        r1_source = SSAValue.get(r1_source)
        assert isinstance(r1_source.type, GeneralRegisterType)

        super().__init__(
            operands=[r1_source],
            attributes={
                "comment": comment,
            },
            result_types=[r1_source.type],
        )

    def assembly_line_args(self) -> tuple[AssemblyInstructionArg | None, ...]:
        return (self.r1_source,)
=======
    register_in = operand_def(R1InvT)
    register_out = result_def(R1InvT)

    def __init__(
        self,
        register_in: Operation | SSAValue | None = None,
        *,
        comment: str | StringAttr | None = None,
        register_out: R1InvT | None = None,
    ):
        if isinstance(comment, str):
            comment = StringAttr(comment)
        super().__init__(
            operands=[register_in],
            attributes={
                "comment": comment,
            },
            result_types=[register_out],
        )

    def assembly_line_args(self) -> tuple[AssemblyInstructionArg | None, ...]:
        return (self.register_in,)
>>>>>>> a3c87c8f


class RM_Operation(
    Generic[R1InvT, R2InvT], X86Instruction, X86CustomFormatOperation, ABC
):
    """
    A base class for x86 operations that have one register read and written to and one
    memory access with an optional offset.
    """

    register_in = operand_def(R1InvT)
    register_out = result_def(R1InvT)

    memory = operand_def(R2InvT)
    memory_offset = attr_def(IntegerAttr, default_value=IntegerAttr(0, 64))

    def __init__(
        self,
        register_in: Operation | SSAValue,
        memory: Operation | SSAValue,
        memory_offset: int | IntegerAttr,
        *,
        comment: str | StringAttr | None = None,
        register_out: R1InvT,
    ):
        if isinstance(memory_offset, int):
            memory_offset = IntegerAttr(memory_offset, 64)
        if isinstance(comment, str):
            comment = StringAttr(comment)

        super().__init__(
            operands=[register_in, memory],
            attributes={
                "memory_offset": memory_offset,
                "comment": comment,
            },
            result_types=[register_out],
        )

    def assembly_line_args(self) -> tuple[AssemblyInstructionArg | None, ...]:
        memory_access = memory_access_str(self.memory, self.memory_offset)
        destination = assembly_arg_str(self.register_in)
        return (destination, memory_access)

    @classmethod
    def custom_parse_attributes(cls, parser: Parser) -> dict[str, Attribute]:
        attributes = dict[str, Attribute]()
        if offset := cls.parse_optional_memory_access_offset(parser):
            attributes["memory_offset"] = offset
        return attributes

    def custom_print_attributes(self, printer: Printer) -> Set[str]:
        printer.print(", ")
        print_immediate_value(printer, self.memory_offset)
        return {"memory_offset"}


class DM_Operation(
    Generic[R1InvT, R2InvT], X86Instruction, X86CustomFormatOperation, ABC
):
    """
    A base class for x86 operations that load from memory into a destination register.
    """

    destination = result_def(R1InvT)
    memory = operand_def(R2InvT)
    memory_offset = attr_def(IntegerAttr, default_value=IntegerAttr(0, 64))

    def __init__(
        self,
        memory: Operation | SSAValue,
        memory_offset: int | IntegerAttr,
        *,
        comment: str | StringAttr | None = None,
        destination: R1InvT,
    ):
        if isinstance(memory_offset, int):
            memory_offset = IntegerAttr(memory_offset, 64)
        if isinstance(comment, str):
            comment = StringAttr(comment)
        super().__init__(
            operands=[memory],
            attributes={
                "memory_offset": memory_offset,
                "comment": comment,
            },
            result_types=[destination],
        )

    def assembly_line_args(self) -> tuple[AssemblyInstructionArg | None, ...]:
        memory_access = memory_access_str(self.memory, self.memory_offset)
        destination = assembly_arg_str(self.destination)
        return (destination, memory_access)

    @classmethod
    def custom_parse_attributes(cls, parser: Parser) -> dict[str, Attribute]:
        attributes = dict[str, Attribute]()
        if offset := cls.parse_optional_memory_access_offset(parser):
            attributes["memory_offset"] = offset
        return attributes

    def custom_print_attributes(self, printer: Printer) -> Set[str]:
        printer.print(", ")
        print_immediate_value(printer, self.memory_offset)
        return {"memory_offset"}


<<<<<<< HEAD
class DImm_Operation(Generic[R1InvT], X86Instruction, X86CustomFormatOperation, ABC):
    """
    A base class for x86 operations that have one destination register and an immediate
    value.
    """

    immediate = attr_def(IntegerAttr)
    r1 = result_def(R1InvT)

    def __init__(
        self,
        immediate: int | IntegerAttr,
        *,
        comment: str | StringAttr | None = None,
        r1: R1InvT,
    ):
        if isinstance(immediate, int):
            immediate = IntegerAttr(
                immediate, 32
            )  # the default immediate size is 32 bits
        if isinstance(comment, str):
            comment = StringAttr(comment)

        super().__init__(
            attributes={
                "immediate": immediate,
                "comment": comment,
            },
            result_types=[r1],
        )

    def assembly_line_args(self) -> tuple[AssemblyInstructionArg | None, ...]:
        return self.r1, self.immediate

    @classmethod
    def custom_parse_attributes(cls, parser: Parser) -> dict[str, Attribute]:
        return {
            "immediate": parse_immediate_value(
                parser, IntegerType(32, Signedness.SIGNED)
            )
        }

    def custom_print_attributes(self, printer: Printer) -> Set[str]:
        printer.print_string(" ", indent=0)
        print_immediate_value(printer, self.immediate)
        return {"immediate"}


class R_RImm_Operation(Generic[R1InvT], X86Instruction, X86CustomFormatOperation, ABC):
=======
class RI_Operation(Generic[R1InvT], X86Instruction, X86CustomFormatOperation, ABC):
>>>>>>> a3c87c8f
    """
    A base class for x86 operations that have one register that is read and written to
    and an immediate value.
    """

    register_in = operand_def(R1InvT)
    register_out = result_def(R1InvT)

    immediate = attr_def(IntegerAttr)

    def __init__(
        self,
        register_in: Operation | SSAValue,
        immediate: int | IntegerAttr,
        *,
        comment: str | StringAttr | None = None,
        register_out: R1InvT,
    ):
        if isinstance(immediate, int):
            immediate = IntegerAttr(
                immediate, 32
            )  # the default immediate size is 32 bits
        if isinstance(comment, str):
            comment = StringAttr(comment)

        super().__init__(
            operands=[register_in],
            attributes={
                "immediate": immediate,
                "comment": comment,
            },
            result_types=[register_out],
        )

    def assembly_line_args(self) -> tuple[AssemblyInstructionArg | None, ...]:
        return self.register_in, self.immediate

    @classmethod
    def custom_parse_attributes(cls, parser: Parser) -> dict[str, Attribute]:
        attributes = dict[str, Attribute]()
        temp = parse_optional_immediate_value(
            parser, IntegerType(32, Signedness.SIGNED)
        )
        if temp is not None:
            attributes["immediate"] = temp
        return attributes

    def custom_print_attributes(self, printer: Printer) -> Set[str]:
        printer.print(", ")
        print_immediate_value(printer, self.immediate)
        return {"immediate"}


class MS_Operation(
    Generic[R1InvT, R2InvT], X86Instruction, X86CustomFormatOperation, ABC
):
    """
    A base class for x86 operations that have one memory reference and one source
    register.
    """

    memory = operand_def(R1InvT)
    memory_offset = attr_def(IntegerAttr, default_value=IntegerAttr(0, 64))
    source = operand_def(R2InvT)

    def __init__(
        self,
        memory: Operation | SSAValue,
        source: Operation | SSAValue,
        memory_offset: int | IntegerAttr,
        *,
        comment: str | StringAttr | None = None,
    ):
        if isinstance(memory_offset, int):
            memory_offset = IntegerAttr(memory_offset, 64)
        if isinstance(comment, str):
            comment = StringAttr(comment)

        super().__init__(
            operands=[memory, source],
            attributes={
                "memory_offset": memory_offset,
                "comment": comment,
            },
            result_types=[],
        )

    def assembly_line_args(self) -> tuple[AssemblyInstructionArg | None, ...]:
        memory_access = memory_access_str(self.memory, self.memory_offset)
        return memory_access, self.source

    @classmethod
    def custom_parse_attributes(cls, parser: Parser) -> dict[str, Attribute]:
        attributes = dict[str, Attribute]()
        if offset := cls.parse_optional_memory_access_offset(parser):
            attributes["memory_offset"] = offset
        return attributes

    def custom_print_attributes(self, printer: Printer) -> Set[str]:
        printer.print(", ")
        print_immediate_value(printer, self.memory_offset)
        return {"memory_offset"}


class MI_Operation(Generic[R1InvT], X86Instruction, X86CustomFormatOperation, ABC):
    """
    A base class for x86 operations that have one memory reference and an immediate
    value.
    """

    memory = operand_def(R1InvT)
    memory_offset = attr_def(IntegerAttr, default_value=IntegerAttr(0, 64))
    immediate = attr_def(IntegerAttr)

    def __init__(
        self,
        memory: Operation | SSAValue,
        memory_offset: int | IntegerAttr,
        immediate: int | IntegerAttr,
        *,
        comment: str | StringAttr | None = None,
    ):
        if isinstance(immediate, int):
            immediate = IntegerAttr(
                immediate, 32
            )  # the default immediate size is 32 bits
        if isinstance(memory_offset, int):
            memory_offset = IntegerAttr(memory_offset, 64)
        if isinstance(comment, str):
            comment = StringAttr(comment)

        super().__init__(
            operands=[memory],
            attributes={
                "immediate": immediate,
                "memory_offset": memory_offset,
                "comment": comment,
            },
            result_types=[],
        )

    def assembly_line_args(self) -> tuple[AssemblyInstructionArg | None, ...]:
        immediate = assembly_arg_str(self.immediate)
        memory_access = memory_access_str(self.memory, self.memory_offset)
        return memory_access, immediate

    @classmethod
    def custom_parse_attributes(cls, parser: Parser) -> dict[str, Attribute]:
        attributes = dict[str, Attribute]()
        temp = parse_immediate_value(parser, IntegerType(64, Signedness.SIGNED))
        attributes["immediate"] = temp
        if parser.parse_optional_punctuation(",") is not None:
            if offset := cls.parse_optional_memory_access_offset(parser):
                attributes["memory_offset"] = offset
        return attributes

    def custom_print_attributes(self, printer: Printer) -> Set[str]:
        printer.print(", ")
        print_immediate_value(printer, self.immediate)
        if self.memory_offset.value.data != 0:
            printer.print(", ")
            print_immediate_value(printer, self.memory_offset)
        return {"immediate", "memory_offset"}


class DSI_Operation(
    Generic[R1InvT, R2InvT], X86Instruction, X86CustomFormatOperation, ABC
):
    """
    A base class for x86 operations that have one destination register, one source
    register and an immediate value.
    """

    destination = result_def(R1InvT)
    source = operand_def(R2InvT)
    immediate = attr_def(IntegerAttr)

    def __init__(
        self,
        source: Operation | SSAValue,
        immediate: int | IntegerAttr,
        *,
        comment: str | StringAttr | None = None,
        destination: R1InvT,
    ):
        if isinstance(immediate, int):
            immediate = IntegerAttr(
                immediate, 32
            )  # the default immediate size is 32 bits
        if isinstance(comment, str):
            comment = StringAttr(comment)

        super().__init__(
            operands=[source],
            attributes={
                "immediate": immediate,
                "comment": comment,
            },
            result_types=[destination],
        )

    def assembly_line_args(self) -> tuple[AssemblyInstructionArg | None, ...]:
        return self.destination, self.source, self.immediate

    @classmethod
    def custom_parse_attributes(cls, parser: Parser) -> dict[str, Attribute]:
        attributes = dict[str, Attribute]()
        temp = parse_immediate_value(parser, IntegerType(32, Signedness.SIGNED))
        attributes["immediate"] = temp
        return attributes

    def custom_print_attributes(self, printer: Printer) -> Set[str]:
        printer.print(", ")
        print_immediate_value(printer, self.immediate)
        return {"immediate"}


class DMI_Operation(
    Generic[R1InvT, R2InvT], X86Instruction, X86CustomFormatOperation, ABC
):
    """
    A base class for x86 operations that have one destination register, one memory
    reference and an immediate value.
    """

    destination = result_def(R1InvT)
    memory = operand_def(R2InvT)
    memory_offset = attr_def(IntegerAttr, default_value=IntegerAttr(0, 64))
    immediate = attr_def(IntegerAttr)

    def __init__(
        self,
        memory: Operation | SSAValue,
        immediate: int | IntegerAttr,
        memory_offset: int | IntegerAttr,
        *,
        comment: str | StringAttr | None = None,
        destination: R1InvT,
    ):
        if isinstance(immediate, int):
            immediate = IntegerAttr(
                immediate, 32
            )  # the default immediate size is 32 bits
        if isinstance(memory_offset, int):
            memory_offset = IntegerAttr(memory_offset, 64)
        if isinstance(comment, str):
            comment = StringAttr(comment)

        super().__init__(
            operands=[memory],
            attributes={
                "immediate": immediate,
                "memory_offset": memory_offset,
                "comment": comment,
            },
            result_types=[destination],
        )

    def assembly_line_args(self) -> tuple[AssemblyInstructionArg | None, ...]:
        destination = assembly_arg_str(self.destination)
        immediate = assembly_arg_str(self.immediate)
        memory_access = memory_access_str(self.memory, self.memory_offset)
        return destination, memory_access, immediate

    @classmethod
    def custom_parse_attributes(cls, parser: Parser) -> dict[str, Attribute]:
        attributes = dict[str, Attribute]()
        temp = parse_immediate_value(parser, IntegerType(64, Signedness.SIGNED))
        attributes["immediate"] = temp
        if parser.parse_optional_punctuation(",") is not None:
            if offset := cls.parse_optional_memory_access_offset(parser):
                attributes["memory_offset"] = offset
        return attributes

    def custom_print_attributes(self, printer: Printer) -> Set[str]:
        printer.print(", ")
        print_immediate_value(printer, self.immediate)
        if self.memory_offset.value.data != 0:
            printer.print(", ")
            print_immediate_value(printer, self.memory_offset)
        return {"immediate", "memory_offset"}


class M_Operation(Generic[R1InvT], X86Instruction, X86CustomFormatOperation, ABC):
    """
    A base class for x86 operations with a memory reference.
    """

    memory = operand_def(R1InvT)
    memory_offset = attr_def(IntegerAttr, default_value=IntegerAttr(0, 64))

    def __init__(
        self,
        memory: Operation | SSAValue,
        memory_offset: int | IntegerAttr,
        *,
        comment: str | StringAttr | None = None,
    ):
        if isinstance(comment, str):
            comment = StringAttr(comment)
        if isinstance(memory_offset, int):
            memory_offset = IntegerAttr(memory_offset, 64)

        super().__init__(
            operands=[memory],
            attributes={
                "memory_offset": memory_offset,
                "comment": comment,
            },
            result_types=[],
        )

    def assembly_line_args(self) -> tuple[AssemblyInstructionArg | None, ...]:
        memory_access = memory_access_str(self.memory, self.memory_offset)
        return (memory_access,)

    @classmethod
    def custom_parse_attributes(cls, parser: Parser) -> dict[str, Attribute]:
        attributes = dict[str, Attribute]()
        if offset := cls.parse_optional_memory_access_offset(parser):
            attributes["memory_offset"] = offset
        return attributes

    def custom_print_attributes(self, printer: Printer) -> Set[str]:
        printer.print(", ")
        print_immediate_value(printer, self.memory_offset)
        return {"memory_offset"}


class ConditionalJumpOperation(X86Instruction, X86CustomFormatOperation, ABC):
    """
    A base class for Jcc operations.

    See external [documentation](https://www.felixcloutier.com/x86/jcc).
    """

    rflags = operand_def(RFLAGSRegisterType)

    then_values = var_operand_def(X86RegisterType)
    else_values = var_operand_def(X86RegisterType)

    irdl_options = [AttrSizedOperandSegments()]

    then_block = successor_def()
    else_block = successor_def()

    traits = traits_def(IsTerminator())

    def __init__(
        self,
        rflags: Operation | SSAValue,
        then_values: Sequence[SSAValue],
        else_values: Sequence[SSAValue],
        then_block: Successor,
        else_block: Successor,
        *,
        comment: str | StringAttr | None = None,
    ):
        if isinstance(comment, str):
            comment = StringAttr(comment)

        super().__init__(
            operands=[rflags, then_values, else_values],
            attributes={
                "comment": comment,
            },
            successors=(then_block, else_block),
        )

    def verify_(self) -> None:
        # The then block must start with a label op

        then_block_first_op = self.then_block.first_op

        if not isinstance(then_block_first_op, LabelOp):
            raise VerifyException("then block first op must be a label")

        # Types of arguments must match arg types of blocks

        for op_arg, block_arg in zip(self.then_values, self.then_block.args):
            if op_arg.type != block_arg.type:
                raise VerifyException(
                    f"Block arg types must match {op_arg.type} {block_arg.type}"
                )

        for op_arg, block_arg in zip(self.else_values, self.else_block.args):
            if op_arg.type != block_arg.type:
                raise VerifyException(
                    f"Block arg types must match {op_arg.type} {block_arg.type}"
                )

        # The else block must be the one immediately following this one

        parent_block = self.parent
        if parent_block is None:
            return

        parent_region = parent_block.parent
        if parent_region is None:
            return

        if parent_block.next_block is not self.else_block:
            raise VerifyException("else block must be immediately after op")

    def assembly_line_args(self) -> tuple[AssemblyInstructionArg, ...]:
        then_label = self.then_block.first_op
        assert isinstance(then_label, LabelOp)
        return (then_label.label,)

    def print(self, printer: Printer) -> None:
        printer.print_string(" ")
        print_type_pair(printer, self.rflags)
        printer.print_string(", ")
        printer.print_block_name(self.then_block)
        printer.print_string("(")
        printer.print_list(self.then_values, lambda val: print_type_pair(printer, val))
        printer.print_string("), ")
        printer.print_block_name(self.else_block)
        printer.print_string("(")
        printer.print_list(self.else_values, lambda val: print_type_pair(printer, val))
        printer.print_string(")")
        if self.attributes:
            printer.print_op_attributes(
                self.attributes,
                reserved_attr_names="operandSegmentSizes",
                print_keyword=True,
            )

    @classmethod
    def parse(cls, parser: Parser) -> Self:
        rflags = parse_type_pair(parser)
        parser.parse_punctuation(",")
        then_block = parser.parse_successor()
        then_args = parser.parse_comma_separated_list(
            parser.Delimiter.PAREN, lambda: parse_type_pair(parser)
        )
        parser.parse_punctuation(",")
        else_block = parser.parse_successor()
        else_args = parser.parse_comma_separated_list(
            parser.Delimiter.PAREN, lambda: parse_type_pair(parser)
        )
        attrs = parser.parse_optional_attr_dict_with_keyword()
        op = cls(rflags, then_args, else_args, then_block, else_block)
        if attrs is not None:
            op.attributes |= attrs.data
        return op


class RSS_Operation(
    Generic[R1InvT, R2InvT, R3InvT], X86Instruction, X86CustomFormatOperation, ABC
):
    """
    A base class for x86 operations that have one register that is read and written to,
    and two source registers.
    """

    register_in = operand_def(R1InvT)
    register_out = result_def(R1InvT)
    source1 = operand_def(R2InvT)
    source2 = operand_def(R3InvT)

    def __init__(
        self,
        register_in: Operation | SSAValue,
        source1: Operation | SSAValue,
        source2: Operation | SSAValue,
        *,
        comment: str | StringAttr | None = None,
        register_out: R1InvT,
    ):
        if isinstance(comment, str):
            comment = StringAttr(comment)

        super().__init__(
            operands=[register_in, source1, source2],
            attributes={
                "comment": comment,
            },
            result_types=[register_out],
        )

    def assembly_line_args(self) -> tuple[AssemblyInstructionArg | None, ...]:
        return self.register_in, self.source1, self.source2


# endregion


@irdl_op_definition
class RS_AddOp(RS_Operation[GeneralRegisterType, GeneralRegisterType]):
    """
    Adds the registers r and s and stores the result in r.
    ```C
    x[r] = x[r] + x[s]
    ```

    See external [documentation](https://www.felixcloutier.com/x86/add).
    """

    name = "x86.rs.add"


@irdl_op_definition
class RS_SubOp(RS_Operation[GeneralRegisterType, GeneralRegisterType]):
    """
    subtracts s from r and stores the result in r.
    ```C
    x[r] = x[r] - x[s]
    ```

    See external [documentation](https://www.felixcloutier.com/x86/sub).
    """

    name = "x86.rs.sub"


@irdl_op_definition
class RS_ImulOp(RS_Operation[GeneralRegisterType, GeneralRegisterType]):
    """
    Multiplies the registers r and s and stores the result in r.
    ```C
    x[r] = x[r] * x[s]
    ```

    See external [documentation](https://www.felixcloutier.com/x86/imul).
    """

    name = "x86.rs.imul"


@irdl_op_definition
class RS_AndOp(RS_Operation[GeneralRegisterType, GeneralRegisterType]):
    """
    bitwise and of r and s, stored in r
    ```C
    x[r] = x[r] & x[s]
    ```

    See external [documentation](https://www.felixcloutier.com/x86/and).
    """

    name = "x86.rs.and"


@irdl_op_definition
class RS_OrOp(RS_Operation[GeneralRegisterType, GeneralRegisterType]):
    """
    bitwise or of r and s, stored in r
    ```C
    x[r] = x[r] | x[s]
    ```

    See external [documentation](https://www.felixcloutier.com/x86/or).
    """

    name = "x86.rs.or"


@irdl_op_definition
class RS_XorOp(RS_Operation[GeneralRegisterType, GeneralRegisterType]):
    """
    bitwise xor of r and s, stored in r
    ```C
    x[r] = x[r] ^ x[s]
    ```

    See external [documentation](https://www.felixcloutier.com/x86/xor).
    """

    name = "x86.rs.xor"


@irdl_op_definition
<<<<<<< HEAD
class DS_MovOp(DS_Operation[GeneralRegisterType]):
=======
class RS_MovOp(RS_Operation[GeneralRegisterType, GeneralRegisterType]):
>>>>>>> a3c87c8f
    """
    Copies the value of s into r.
    ```C
    x[r] = x[s]
    ```

    See external [documentation](https://www.felixcloutier.com/x86/mov).
    """

<<<<<<< HEAD
    name = "x86.ds.mov"
=======
    name = "x86.rs.mov"
>>>>>>> a3c87c8f


@irdl_op_definition
class S_PushOp(X86Instruction, X86CustomFormatOperation):
    """
    Decreases %rsp and places s at the new memory location pointed to by %rsp.

    See external [documentation](https://www.felixcloutier.com/x86/push).
    """

    name = "x86.s.push"

    rsp_in = operand_def(RSP)
    rsp_out = result_def(RSP)
    source = operand_def(R1InvT)

    def __init__(
        self,
        resp_in: Operation | SSAValue,
        source: Operation | SSAValue,
        *,
        comment: str | StringAttr | None = None,
        rsp_out: GeneralRegisterType,
    ):
        if isinstance(comment, str):
            comment = StringAttr(comment)

        super().__init__(
            operands=[resp_in, source],
            attributes={
                "comment": comment,
            },
            result_types=[rsp_out],
        )

    def assembly_line_args(self) -> tuple[AssemblyInstructionArg | None, ...]:
        return (self.source,)


@irdl_op_definition
class D_PopOp(X86Instruction, X86CustomFormatOperation):
    """
    Copies the value at the top of the stack into d and increases %rsp.

    See external [documentation](https://www.felixcloutier.com/x86/pop).
    """

    name = "x86.d.pop"

    rsp_in = operand_def(RSP)
    rsp_out = result_def(RSP)
    destination = result_def(R1InvT)

    def __init__(
        self,
        rsp_in: Operation | SSAValue,
        *,
        comment: str | StringAttr | None = None,
        destination: X86RegisterType,
        rsp_out: GeneralRegisterType,
    ):
        if isinstance(comment, str):
            comment = StringAttr(comment)

        super().__init__(
            operands=[rsp_in],
            attributes={
                "comment": comment,
            },
            result_types=[destination, rsp_out],
        )

    def assembly_line_args(self) -> tuple[AssemblyInstructionArg | None, ...]:
        return (self.destination,)


@irdl_op_definition
<<<<<<< HEAD
class I_NegOp(R_Operation):
=======
class R_NegOp(R_Operation[GeneralRegisterType]):
>>>>>>> a3c87c8f
    """
    Negates r and stores the result in r.
    ```C
    x[r] = -x[r]
    ```

    See external [documentation](https://www.felixcloutier.com/x86/neg).
    """

    name = "x86.r.neg"


@irdl_op_definition
<<<<<<< HEAD
class I_NotOp(R_Operation):
=======
class R_NotOp(R_Operation[GeneralRegisterType]):
>>>>>>> a3c87c8f
    """
    bitwise not of r, stored in r
    ```C
    x[r] = ~x[r]
    ```

    See external [documentation](https://www.felixcloutier.com/x86/not).
    """

    name = "x86.r.not"


@irdl_op_definition
<<<<<<< HEAD
class I_IncOp(R_Operation):
=======
class R_IncOp(R_Operation[GeneralRegisterType]):
>>>>>>> a3c87c8f
    """
    Increments r by 1 and stores the result in r.
    ```C
    x[r] = x[r] + 1
    ```

    See external [documentation](https://www.felixcloutier.com/x86/inc).
    """

    name = "x86.r.inc"


@irdl_op_definition
<<<<<<< HEAD
class I_DecOp(R_Operation):
=======
class R_DecOp(R_Operation[GeneralRegisterType]):
>>>>>>> a3c87c8f
    """
    Decrements r by 1 and stores the result in r.
    ```C
    x[r] = x[r] - 1
    ```

    See external [documentation](https://www.felixcloutier.com/x86/dec).
    """

    name = "x86.r.dec"


@irdl_op_definition
class S_IDivOp(X86Instruction, X86CustomFormatOperation):
    """
    Divides the value in RDX:RAX by s and stores the quotient in RAX and the remainder
    in RDX.

    See external [documentation](https://www.felixcloutier.com/x86/idiv).
    """

    name = "x86.s.idiv"

    source = operand_def(R1InvT)
    rdx_input = operand_def(RDX)
    rax_input = operand_def(RAX)

    rdx_output = result_def(RDX)
    rax_output = result_def(RAX)

    def __init__(
        self,
        source: Operation | SSAValue,
        rdx_input: Operation | SSAValue,
        rax_input: Operation | SSAValue,
        *,
        comment: str | StringAttr | None = None,
        rdx_output: GeneralRegisterType,
        rax_output: GeneralRegisterType,
    ):
        if isinstance(comment, str):
            comment = StringAttr(comment)

        super().__init__(
            operands=[source, rdx_input, rax_input],
            attributes={
                "comment": comment,
            },
            result_types=[rdx_output, rax_output],
        )

    def assembly_line_args(self) -> tuple[AssemblyInstructionArg | None, ...]:
        return (self.source,)


@irdl_op_definition
class S_ImulOp(X86Instruction, X86CustomFormatOperation):
    """
    The source operand is multiplied by the value in the RAX register and the product is
    stored in the RDX:RAX registers.
    ```C
    x[RDX:RAX] = x[RAX] * s
    ```

    See external [documentation](https://www.felixcloutier.com/x86/imul).
    """

    name = "x86.s.imul"

    source = operand_def(GeneralRegisterType)
    rax_input = operand_def(RAX)

    rdx_output = result_def(RDX)
    rax_output = result_def(RAX)

    def __init__(
        self,
        source: Operation | SSAValue,
        rax_input: Operation | SSAValue,
        *,
        comment: str | StringAttr | None = None,
        rdx_output: GeneralRegisterType,
        rax_output: GeneralRegisterType,
    ):
        if isinstance(comment, str):
            comment = StringAttr(comment)

        super().__init__(
            operands=[source, rax_input],
            attributes={
                "comment": comment,
            },
            result_types=[rdx_output, rax_output],
        )

    def assembly_line_args(self) -> tuple[AssemblyInstructionArg | None, ...]:
        return (self.source,)


@irdl_op_definition
class RM_AddOp(RM_Operation[GeneralRegisterType, GeneralRegisterType]):
    """
    Adds the value from the memory location pointed to by m to r and stores the result
    in r.
    ```C
    x[r] = x[r] + [x[m]]
    ```

    See external [documentation](https://www.felixcloutier.com/x86/add).
    """

    name = "x86.rm.add"


@irdl_op_definition
class RM_SubOp(RM_Operation[GeneralRegisterType, GeneralRegisterType]):
    """
    Subtracts the value from the memory location pointed to by m from r and stores the
    result in r.
    ```C
    x[r] = x[r] - [x[m]]
    ```

    See external [documentation](https://www.felixcloutier.com/x86/sub).
    """

    name = "x86.rm.sub"


@irdl_op_definition
class RM_ImulOp(RM_Operation[GeneralRegisterType, GeneralRegisterType]):
    """
    Multiplies the value from the memory location pointed to by m with r and stores the
    result in r.
    ```C
    x[r] = x[r] * [x[m]]
    ```

    See external [documentation](https://www.felixcloutier.com/x86/imul).
    """

    name = "x86.rm.imul"


@irdl_op_definition
class RM_AndOp(RM_Operation[GeneralRegisterType, GeneralRegisterType]):
    """
    bitwise and of r and [m], stored in r
    ```C
    x[r] = x[r] & [x[m]]
    ```

    See external [documentation](https://www.felixcloutier.com/x86/and).
    """

    name = "x86.rm.and"


@irdl_op_definition
class RM_OrOp(RM_Operation[GeneralRegisterType, GeneralRegisterType]):
    """
    bitwise or of r and [m], stored in r
    ```C
    x[r] = x[r] | [x[m]]
    ```

    See external [documentation](https://www.felixcloutier.com/x86/or).
    """

    name = "x86.rm.or"


@irdl_op_definition
class RM_XorOp(RM_Operation[GeneralRegisterType, GeneralRegisterType]):
    """
    bitwise xor of r and [m], stored in r
    ```C
    x[r] = x[r] ^ [x[m]]
    ```

    See external [documentation](https://www.felixcloutier.com/x86/xor).
    """

    name = "x86.rm.xor"


@irdl_op_definition
class DM_MovOp(DM_Operation[GeneralRegisterType, GeneralRegisterType]):
    """
    Copies the value from the memory location pointed to by source register m into destination register d.
    ```C
    x[d] = [x[m]]
    ```

    See external [documentation](https://www.felixcloutier.com/x86/mov).
    """

    name = "x86.dm.mov"


@irdl_op_definition
class DM_LeaOp(DM_Operation[GeneralRegisterType, GeneralRegisterType]):
    """
    Loads the effective address of the memory location pointed to by m into d.
    ```C
    x[d] = &x[m]
    ```

    See external [documentation](https://www.felixcloutier.com/x86/lea).
    """

    name = "x86.dm.lea"


@irdl_op_definition
class RI_AddOp(RI_Operation[GeneralRegisterType]):
    """
    Adds the immediate value to r and stores the result in r.
    ```C
    x[r] = x[r] + immediate
    ```

    See external [documentation](https://www.felixcloutier.com/x86/add).
    """

    name = "x86.ri.add"


@irdl_op_definition
class RI_SubOp(RI_Operation[GeneralRegisterType]):
    """
    Subtracts the immediate value from r and stores the result in r.
    ```C
    x[r] = x[r] - immediate
    ```

    See external [documentation](https://www.felixcloutier.com/x86/sub).
    """

    name = "x86.ri.sub"


@irdl_op_definition
class RI_AndOp(RI_Operation[GeneralRegisterType]):
    """
    bitwise and of r and immediate, stored in r
    ```C
    x[r] = x[r] & immediate
    ```

    See external [documentation](https://www.felixcloutier.com/x86/and).
    """

    name = "x86.ri.and"


@irdl_op_definition
class RI_OrOp(RI_Operation[GeneralRegisterType]):
    """
    bitwise or of r and immediate, stored in r
    ```C
    x[r] = x[r] | immediate
    ```

    See external [documentation](https://www.felixcloutier.com/x86/or).
    """

    name = "x86.ri.or"


@irdl_op_definition
class RI_XorOp(RI_Operation[GeneralRegisterType]):
    """
    bitwise xor of r and immediate, stored in r
    ```C
    x[r] = x[r] ^ immediate
    ```

    See external [documentation](https://www.felixcloutier.com/x86/xor).
    """

    name = "x86.ri.xor"


@irdl_op_definition
<<<<<<< HEAD
class DImm_MovOp(DImm_Operation[GeneralRegisterType]):
=======
class RI_MovOp(RI_Operation[GeneralRegisterType]):
>>>>>>> a3c87c8f
    """
    Copies the immediate value into r.
    ```C
    x[r] = immediate
    ```

    See external [documentation](https://www.felixcloutier.com/x86/mov).
    """

<<<<<<< HEAD
    name = "x86.dimm.mov"
=======
    name = "x86.ri.mov"
>>>>>>> a3c87c8f


@irdl_op_definition
class MS_AddOp(MS_Operation[GeneralRegisterType, GeneralRegisterType]):
    """
    Adds the value from s to the memory location pointed to by m.
    ```C
    [x[m]] = [x[m]] + x[s]
    ```

    See external [documentation](https://www.felixcloutier.com/x86/add).
    """

    name = "x86.ms.add"


@irdl_op_definition
class MS_SubOp(MS_Operation[GeneralRegisterType, GeneralRegisterType]):
    """
    Subtracts the value from s from the memory location pointed to by m.
    [x[m]] = [x[m]] - x[s]

    See external [documentation](https://www.felixcloutier.com/x86/sub).
    """

    name = "x86.ms.sub"


@irdl_op_definition
class MS_AndOp(MS_Operation[GeneralRegisterType, GeneralRegisterType]):
    """
    bitwise and of [m] and s
    [x[m]] = [x[m]] & x[s]

    See external [documentation](https://www.felixcloutier.com/x86/and).
    """

    name = "x86.ms.and"


@irdl_op_definition
class MS_OrOp(MS_Operation[GeneralRegisterType, GeneralRegisterType]):
    """
    bitwise or of [m] and s
    [x[m]] = [x[m]] | x[s]

    See external [documentation](https://www.felixcloutier.com/x86/or).
    """

    name = "x86.ms.or"


@irdl_op_definition
class MS_XorOp(MS_Operation[GeneralRegisterType, GeneralRegisterType]):
    """
    bitwise xor of [m] and s
    [x[m]] = [x[m]] ^ x[s]

    See external [documentation](https://www.felixcloutier.com/x86/xor).
    """

    name = "x86.ms.xor"


@irdl_op_definition
class MS_MovOp(MS_Operation[GeneralRegisterType, GeneralRegisterType]):
    """
    Copies the value from s into the memory location pointed to by m.
    [x[m]] = x[s]

    See external [documentation](https://www.felixcloutier.com/x86/mov).
    """

    name = "x86.ms.mov"


@irdl_op_definition
class MI_AddOp(MI_Operation[GeneralRegisterType]):
    """
    Adds the immediate value to the memory location pointed to by m.
    [x[m]] = [x[m]] + immediate

    See external [documentation](https://www.felixcloutier.com/x86/add).
    """

    name = "x86.mi.add"


@irdl_op_definition
class MI_SubOp(MI_Operation[GeneralRegisterType]):
    """
    Subtracts the immediate value from the memory location pointed to by m.
    [x[m]] = [x[m]] - immediate

    See external [documentation](https://www.felixcloutier.com/x86/sub).
    """

    name = "x86.mi.sub"


@irdl_op_definition
class MI_AndOp(MI_Operation[GeneralRegisterType]):
    """
    bitwise and of immediate and [m], stored in [m]
    ```C
    [x[m]] = [x[m]] & immediate
    ```

    See external [documentation](https://www.felixcloutier.com/x86/and).
    """

    name = "x86.mi.and"


@irdl_op_definition
class MI_OrOp(MI_Operation[GeneralRegisterType]):
    """
    bitwise or of immediate and [m], stored in [m]
    ```C
    [x[m]] = [x[m]] | immediate
    ```

    See external [documentation](https://www.felixcloutier.com/x86/or).
    """

    name = "x86.mi.or"


@irdl_op_definition
class MI_XorOp(MI_Operation[GeneralRegisterType]):
    """
    bitwise xor of immediate and [m], stored in [m]
    ```C
    [x[m]] = [x[m]] ^ immediate
    ```

    See external [documentation](https://www.felixcloutier.com/x86/xor).
    """

    name = "x86.mi.xor"


@irdl_op_definition
class MI_MovOp(MI_Operation[GeneralRegisterType]):
    """
    Copies the immediate value into the memory location pointed to by m.
    [x[m]] = immediate

    See external [documentation](https://www.felixcloutier.com/x86/mov).
    """

    name = "x86.mi.mov"


@irdl_op_definition
class DSI_ImulOp(DSI_Operation[GeneralRegisterType, GeneralRegisterType]):
    """
    Multiplies the immediate value with the source register and stores the result in the destination register.
    x[d] = x[s] * immediate

    See external [documentation](https://www.felixcloutier.com/x86/imul).
    """

    name = "x86.dsi.imul"


@irdl_op_definition
class DMI_ImulOp(DMI_Operation[GeneralRegisterType, GeneralRegisterType]):
    """
    Multiplies the immediate value with the memory location pointed to by m and stores the result in d.
    x[d] = [x[m]] * immediate

    See external [documentation](https://www.felixcloutier.com/x86/imul).
    """

    name = "x86.dmi.imul"


@irdl_op_definition
class M_PushOp(X86Instruction, X86CustomFormatOperation):
    """
    Decreases %rsp and places [m] at the new memory location pointed to by %rsp.

    See external [documentation](https://www.felixcloutier.com/x86/push).
    """

    name = "x86.m.push"

    rsp_in = operand_def(RSP)
    rsp_out = result_def(RSP)

    memory = operand_def(R1InvT)
    memory_offset = attr_def(IntegerAttr, default_value=IntegerAttr(0, 64))

    def __init__(
        self,
        rsp_in: Operation | SSAValue,
        memory: Operation | SSAValue,
        *,
        comment: str | StringAttr | None = None,
        memory_offset: int | IntegerAttr,
        rsp_out: GeneralRegisterType,
    ):
        if isinstance(comment, str):
            comment = StringAttr(comment)
        if isinstance(memory_offset, int):
            memory_offset = IntegerAttr(memory_offset, 64)

        super().__init__(
            operands=[rsp_in, memory],
            attributes={
                "memory_offset": memory_offset,
                "comment": comment,
            },
            result_types=[rsp_out],
        )

    def assembly_line_args(self) -> tuple[AssemblyInstructionArg | None, ...]:
        memory_access = memory_access_str(self.memory, self.memory_offset)
        return (memory_access,)

    @classmethod
    def custom_parse_attributes(cls, parser: Parser) -> dict[str, Attribute]:
        attributes = dict[str, Attribute]()
        if offset := cls.parse_optional_memory_access_offset(parser):
            attributes["memory_offset"] = offset
        return attributes

    def custom_print_attributes(self, printer: Printer) -> Set[str]:
        printer.print(", ")
        print_immediate_value(printer, self.memory_offset)
        return {"memory_offset"}


@irdl_op_definition
class M_PopOp(X86Instruction, X86CustomFormatOperation):
    """
    Copies the value at the top of the stack into [m] and increases %rsp.
    The value held by m is a pointer to the memory location where the value is stored.
    The only register modified by this operation is %rsp.

    See external [documentation](https://www.felixcloutier.com/x86/pop).
    """

    name = "x86.m.pop"

    rsp_in = operand_def(RSP)
    memory = operand_def(GeneralRegisterType)
    memory_offset = attr_def(IntegerAttr, default_value=IntegerAttr(0, 64))
    rsp_out = result_def(RSP)

    def __init__(
        self,
        rsp_in: Operation | SSAValue,
        memory: Operation | SSAValue,
        *,
        comment: str | StringAttr | None = None,
        memory_offset: int | IntegerAttr,
        rsp_out: GeneralRegisterType,
    ):
        if isinstance(memory_offset, int):
            memory_offset = IntegerAttr(memory_offset, 64)
        if isinstance(comment, str):
            comment = StringAttr(comment)

        super().__init__(
            operands=[rsp_in, memory],
            attributes={
                "comment": comment,
            },
            result_types=[rsp_out],
        )

    def assembly_line_args(self) -> tuple[AssemblyInstructionArg | None, ...]:
        memory_access = memory_access_str(self.memory, self.memory_offset)
        return (memory_access,)

    @classmethod
    def custom_parse_attributes(cls, parser: Parser) -> dict[str, Attribute]:
        attributes = dict[str, Attribute]()
        temp = parse_optional_immediate_value(
            parser, IntegerType(64, Signedness.SIGNED)
        )
        if temp is not None:
            attributes["memory_offset"] = temp
        return attributes

    def custom_print_attributes(self, printer: Printer) -> Set[str]:
        printer.print(", ")
        print_immediate_value(printer, self.memory_offset)
        return {"memory_offset"}


@irdl_op_definition
class M_NegOp(M_Operation[GeneralRegisterType]):
    """
    Negates the value at the memory location pointed to by m.
    ```C
    [x[m]] = -[x[m]]
    ```

    See external [documentation](https://www.felixcloutier.com/x86/neg).
    """

    name = "x86.m.neg"


@irdl_op_definition
class M_NotOp(M_Operation[GeneralRegisterType]):
    """
    bitwise not of [m], stored in [m]
    ```C
    [x[m]] = ~[x[m]]
    ```

    See external [documentation](https://www.felixcloutier.com/x86/not).
    """

    name = "x86.m.not"


@irdl_op_definition
class M_IncOp(M_Operation[GeneralRegisterType]):
    """
    Increments the value at the memory location pointed to by m.
    [x[m]] = [x[m]] + 1

    See external [documentation](https://www.felixcloutier.com/x86/inc).
    """

    name = "x86.m.inc"


@irdl_op_definition
class M_DecOp(M_Operation[GeneralRegisterType]):
    """
    Decrements the value at the memory location pointed to by m.
    [x[m]] = [x[m]] - 1

    See external [documentation](https://www.felixcloutier.com/x86/dec).
    """

    name = "x86.m.dec"


@irdl_op_definition
class M_IDivOp(X86Instruction, X86CustomFormatOperation):
    """
    Divides the value in RDX:RAX by [m] and stores the quotient in RAX and the remainder in RDX.

    See external [documentation](https://www.felixcloutier.com/x86/idiv).
    """

    name = "x86.m.idiv"

    memory = operand_def(R1InvT)
    memory_offset = attr_def(IntegerAttr, default_value=IntegerAttr(0, 64))
    rdx_in = operand_def(RDX)
    rdx_out = result_def(RDX)
    rax_in = operand_def(RAX)
    rax_out = result_def(RAX)

    def __init__(
        self,
        memory: Operation | SSAValue,
        rdx_in: Operation | SSAValue,
        rax_in: Operation | SSAValue,
        memory_offset: int | IntegerAttr,
        *,
        comment: str | StringAttr | None = None,
        rdx_out: GeneralRegisterType,
        rax_out: GeneralRegisterType,
    ):
        if isinstance(memory_offset, int):
            memory_offset = IntegerAttr(memory_offset, 64)
        if isinstance(comment, str):
            comment = StringAttr(comment)

        super().__init__(
            operands=[memory, rdx_in, rax_in],
            attributes={
                "memory_offset": memory_offset,
                "comment": comment,
            },
            result_types=[rdx_out, rax_out],
        )

    def assembly_line_args(self) -> tuple[AssemblyInstructionArg | None, ...]:
        memory_access = memory_access_str(self.memory, self.memory_offset)
        return (memory_access,)

    @classmethod
    def custom_parse_attributes(cls, parser: Parser) -> dict[str, Attribute]:
        attributes = dict[str, Attribute]()
        if offset := cls.parse_optional_memory_access_offset(parser):
            attributes["memory_offset"] = offset
        return attributes

    def custom_print_attributes(self, printer: Printer) -> Set[str]:
        printer.print(", ")
        print_immediate_value(printer, self.memory_offset)
        return {"memory_offset"}


@irdl_op_definition
class M_ImulOp(X86Instruction, X86CustomFormatOperation):
    """
    The source operand is multiplied by the value in the RAX register and the product is stored in the RDX:RAX registers.
    x[RDX:RAX] = x[RAX] * [x[m]]

    See external [documentation](https://www.felixcloutier.com/x86/imul).
    """

    name = "x86.m.imul"

    memory = operand_def(GeneralRegisterType)
    memory_offset = attr_def(IntegerAttr, default_value=IntegerAttr(0, 64))

    rdx_out = result_def(RDX)

    rax_in = operand_def(RAX)
    rax_out = result_def(RAX)

    def __init__(
        self,
        memory: Operation | SSAValue,
        rax_in: Operation | SSAValue,
        memory_offset: int | IntegerAttr,
        *,
        comment: str | StringAttr | None = None,
        rdx_out: GeneralRegisterType,
        rax_out: GeneralRegisterType,
    ):
        if isinstance(memory_offset, int):
            memory_offset = IntegerAttr(memory_offset, 64)
        if isinstance(comment, str):
            comment = StringAttr(comment)

        super().__init__(
            operands=[memory, rax_in],
            attributes={
                "memory_offset": memory_offset,
                "comment": comment,
            },
            result_types=[rdx_out, rax_out],
        )

    def assembly_line_args(self) -> tuple[AssemblyInstructionArg | None, ...]:
        memory_access = memory_access_str(self.memory, self.memory_offset)
        return (memory_access,)

    @classmethod
    def custom_parse_attributes(cls, parser: Parser) -> dict[str, Attribute]:
        attributes = dict[str, Attribute]()
        temp = parse_optional_immediate_value(
            parser, IntegerType(64, Signedness.SIGNED)
        )
        if temp is not None:
            attributes["memory_offset"] = temp
        return attributes

    def custom_print_attributes(self, printer: Printer) -> Set[str]:
        printer.print(", ")
        print_immediate_value(printer, self.memory_offset)
        return {"memory_offset"}


@irdl_op_definition
class LabelOp(X86AsmOperation, X86CustomFormatOperation):
    """
    The label operation is used to emit text labels (e.g. loop:) that are used
    as branch, unconditional jump targets and symbol offsets.
    """

    name = "x86.label"
    label = attr_def(LabelAttr)
    comment = opt_attr_def(StringAttr)

    def __init__(
        self,
        label: str | LabelAttr,
        *,
        comment: str | StringAttr | None = None,
    ):
        if isinstance(label, str):
            label = LabelAttr(label)
        if isinstance(comment, str):
            comment = StringAttr(comment)

        super().__init__(
            attributes={
                "label": label,
                "comment": comment,
            },
        )

    def assembly_line(self) -> str | None:
        return AssemblyPrinter.append_comment(f"{self.label.data}:", self.comment)

    @classmethod
    def custom_parse_attributes(cls, parser: Parser) -> dict[str, Attribute]:
        attributes = dict[str, Attribute]()
        attributes["label"] = LabelAttr(parser.parse_str_literal("Expected label"))
        return attributes

    def custom_print_attributes(self, printer: Printer) -> Set[str]:
        printer.print(" ")
        printer.print_string_literal(self.label.data)
        return {"label"}

    def print_op_type(self, printer: Printer) -> None:
        return

    @classmethod
    def parse_op_type(
        cls, parser: Parser
    ) -> tuple[Sequence[Attribute], Sequence[Attribute]]:
        return (), ()


@irdl_op_definition
class DirectiveOp(X86AsmOperation, X86CustomFormatOperation):
    """
    The directive operation is used to represent a directive in the assembly code. (e.g. .globl; .type etc)
    """

    name = "x86.directive"

    directive = attr_def(StringAttr)
    value = opt_attr_def(StringAttr)

    def __init__(
        self,
        directive: str | StringAttr,
        value: str | StringAttr | None,
    ):
        if isinstance(directive, str):
            directive = StringAttr(directive)
        if isinstance(value, str):
            value = StringAttr(value)

        super().__init__(
            attributes={
                "directive": directive,
                "value": value,
            },
        )

    def assembly_line(self) -> str | None:
        if self.value is not None and self.value.data:
            arg_str = assembly_arg_str(self.value.data)
        else:
            arg_str = ""

        return AssemblyPrinter.assembly_line(
            self.directive.data, arg_str, is_indented=False
        )

    @classmethod
    def custom_parse_attributes(cls, parser: Parser) -> dict[str, Attribute]:
        attributes = dict[str, Attribute]()
        attributes["directive"] = StringAttr(
            parser.parse_str_literal("Expected directive")
        )
        if (value := parser.parse_optional_str_literal()) is not None:
            attributes["value"] = StringAttr(value)
        return attributes

    def custom_print_attributes(self, printer: Printer) -> Set[str]:
        printer.print(" ")
        printer.print_string_literal(self.directive.data)
        if self.value is not None:
            printer.print(" ")
            printer.print_string_literal(self.value.data)
        return {"directive", "value"}

    def print_op_type(self, printer: Printer) -> None:
        return

    @classmethod
    def parse_op_type(
        cls, parser: Parser
    ) -> tuple[Sequence[Attribute], Sequence[Attribute]]:
        return (), ()


@irdl_op_definition
class C_JmpOp(X86Instruction, X86CustomFormatOperation):
    """
    Unconditional jump to the label specified in destination.

    See external [documentation](https://www.felixcloutier.com/x86/jmp).
    """

    name = "x86.c.jmp"

    block_values = var_operand_def(X86RegisterType)

    successor = successor_def()

    traits = traits_def(IsTerminator())

    def __init__(
        self,
        block_values: Sequence[SSAValue],
        successor: Successor,
        *,
        comment: str | StringAttr | None = None,
    ):
        if isinstance(comment, str):
            comment = StringAttr(comment)

        super().__init__(
            operands=[block_values],
            attributes={
                "comment": comment,
            },
            successors=(successor,),
        )

    def verify_(self) -> None:
        # Types of arguments must match arg types of blocks

        for op_arg, block_arg in zip(self.block_values, self.successor.args):
            if op_arg.type != block_arg.type:
                raise VerifyException(
                    f"Block arg types must match {op_arg.type} {block_arg.type}"
                )

        if not isinstance(self.successor.first_op, LabelOp):
            raise VerifyException(
                "jmp operation successor must have a x86.label operation as a "
                f"first argument, found {self.successor.first_op}"
            )

    def print(self, printer: Printer) -> None:
        printer.print_string(" ")
        printer.print_block_name(self.successor)
        printer.print_string("(")
        printer.print_list(self.block_values, lambda val: print_type_pair(printer, val))
        printer.print_string(")")
        if self.attributes:
            printer.print_op_attributes(self.attributes, print_keyword=True)

    @classmethod
    def parse(cls, parser: Parser) -> Self:
        successor = parser.parse_successor()
        block_values = parser.parse_comma_separated_list(
            parser.Delimiter.PAREN, lambda: parse_type_pair(parser)
        )
        attrs = parser.parse_optional_attr_dict_with_keyword()
        op = cls(block_values, successor)
        if attrs is not None:
            op.attributes |= attrs.data
        return op

    def assembly_line_args(self) -> tuple[AssemblyInstructionArg, ...]:
        dest_label = self.successor.first_op
        assert isinstance(dest_label, LabelOp)
        return (dest_label.label,)


@irdl_op_definition
class SS_CmpOp(X86Instruction, X86CustomFormatOperation):
    """
    Compares the first source operand with the second source operand and sets the status
    flags in the EFLAGS register according to the results.

    See external [documentation](https://www.felixcloutier.com/x86/cmp).
    """

    name = "x86.ss.cmp"

    source1 = operand_def(R1InvT)
    source2 = operand_def(R2InvT)

    result = result_def(RFLAGSRegisterType)

    def __init__(
        self,
        source1: Operation | SSAValue,
        source2: Operation | SSAValue,
        *,
        comment: str | StringAttr | None = None,
        result: RFLAGSRegisterType,
    ):
        if isinstance(comment, str):
            comment = StringAttr(comment)

        super().__init__(
            operands=[source1, source2],
            attributes={
                "comment": comment,
            },
            result_types=[result],
        )

    def assembly_line_args(self) -> tuple[AssemblyInstructionArg | None, ...]:
        return self.source1, self.source2


@irdl_op_definition
class SM_CmpOp(X86Instruction, X86CustomFormatOperation):
    """
    Compares the first source operand with the second source operand and sets the status
    flags in the EFLAGS register according to the results.

    See external [documentation](https://www.felixcloutier.com/x86/cmp).
    """

    name = "x86.sm.cmp"

    source = operand_def(GeneralRegisterType)
    memory = operand_def(GeneralRegisterType)
    memory_offset = attr_def(IntegerAttr, default_value=IntegerAttr(0, 64))

    result = result_def(RFLAGSRegisterType)

    def __init__(
        self,
        source: Operation | SSAValue,
        memory: Operation | SSAValue,
        memory_offset: int | IntegerAttr,
        *,
        comment: str | StringAttr | None = None,
        result: RFLAGSRegisterType,
    ):
        if isinstance(memory_offset, int):
            memory_offset = IntegerAttr(memory_offset, 64)
        if isinstance(comment, str):
            comment = StringAttr(comment)

        super().__init__(
            operands=[source, memory],
            attributes={
                "memory_offset": memory_offset,
                "comment": comment,
            },
            result_types=[result],
        )

    def assembly_line_args(self) -> tuple[AssemblyInstructionArg | None, ...]:
        memory_access = memory_access_str(self.memory, self.memory_offset)
        return self.source, memory_access

    @classmethod
    def custom_parse_attributes(cls, parser: Parser) -> dict[str, Attribute]:
        attributes = dict[str, Attribute]()
        temp = parse_optional_immediate_value(
            parser, IntegerType(64, Signedness.SIGNED)
        )
        if temp is not None:
            attributes["memory_offset"] = temp
        return attributes

    def custom_print_attributes(self, printer: Printer) -> Set[str]:
        printer.print(", ")
        print_immediate_value(printer, self.memory_offset)
        return {"memory_offset"}


@irdl_op_definition
class SI_CmpOp(X86Instruction, X86CustomFormatOperation):
    """
    Compares the first source operand with the second source operand and sets the status
    flags in the EFLAGS register according to the results.

    See external [documentation](https://www.felixcloutier.com/x86/cmp).
    """

    name = "x86.si.cmp"

    source = operand_def(GeneralRegisterType)
    immediate = attr_def(IntegerAttr)

    result = result_def(RFLAGSRegisterType)

    def __init__(
        self,
        source: Operation | SSAValue,
        immediate: int | IntegerAttr,
        *,
        comment: str | StringAttr | None = None,
        result: RFLAGSRegisterType,
    ):
        if isinstance(immediate, int):
            immediate = IntegerAttr(immediate, 32)
        if isinstance(comment, str):
            comment = StringAttr(comment)

        super().__init__(
            operands=[source],
            attributes={
                "immediate": immediate,
                "comment": comment,
            },
            result_types=[result],
        )

    def assembly_line_args(self) -> tuple[AssemblyInstructionArg, ...]:
        return self.source, self.immediate

    @classmethod
    def custom_parse_attributes(cls, parser: Parser) -> dict[str, Attribute]:
        attributes = dict[str, Attribute]()
        temp = parse_immediate_value(parser, IntegerType(32, Signedness.SIGNED))
        attributes["immediate"] = temp
        return attributes

    def custom_print_attributes(self, printer: Printer) -> Set[str]:
        printer.print(", ")
        print_immediate_value(printer, self.immediate)
        return {"immediate"}


@irdl_op_definition
class MS_CmpOp(X86Instruction, X86CustomFormatOperation):
    """
    Compares the first source operand with the second source operand and sets the status
    flags in the EFLAGS register according to the results.

    See external [documentation](https://www.felixcloutier.com/x86/cmp).
    """

    name = "x86.ms.cmp"

    memory = operand_def(GeneralRegisterType)
    memory_offset = attr_def(IntegerAttr, default_value=IntegerAttr(0, 64))
    source = operand_def(GeneralRegisterType)

    result = result_def(RFLAGSRegisterType)

    def __init__(
        self,
        memory: Operation | SSAValue,
        source: Operation | SSAValue,
        memory_offset: int | IntegerAttr,
        *,
        comment: str | StringAttr | None = None,
        result: RFLAGSRegisterType,
    ):
        if isinstance(memory_offset, int):
            memory_offset = IntegerAttr(memory_offset, 64)
        if isinstance(comment, str):
            comment = StringAttr(comment)

        super().__init__(
            operands=[memory, source],
            attributes={
                "memory_offset": memory_offset,
                "comment": comment,
            },
            result_types=[result],
        )

    def assembly_line_args(self) -> tuple[AssemblyInstructionArg | None, ...]:
        memory_access = memory_access_str(self.memory, self.memory_offset)
        return memory_access, self.source

    @classmethod
    def custom_parse_attributes(cls, parser: Parser) -> dict[str, Attribute]:
        attributes = dict[str, Attribute]()
        temp = parse_optional_immediate_value(
            parser, IntegerType(64, Signedness.SIGNED)
        )
        if temp is not None:
            attributes["memory_offset"] = temp
        return attributes

    def custom_print_attributes(self, printer: Printer) -> Set[str]:
        printer.print(", ")
        print_immediate_value(printer, self.memory_offset)
        return {"memory_offset"}


@irdl_op_definition
class MI_CmpOp(X86Instruction, X86CustomFormatOperation):
    """
    Compares the first source operand with the second source operand and sets the status
    flags in the EFLAGS register according to the results.

    See external [documentation](https://www.felixcloutier.com/x86/cmp).
    """

    name = "x86.mi.cmp"

    memory = operand_def(GeneralRegisterType)
    memory_offset = attr_def(IntegerAttr, default_value=IntegerAttr(0, 64))
    immediate = attr_def(IntegerAttr)

    result = result_def(RFLAGSRegisterType)

    def __init__(
        self,
        memory: Operation | SSAValue,
        memory_offset: int | IntegerAttr,
        immediate: int | IntegerAttr,
        *,
        comment: str | StringAttr | None = None,
        result: RFLAGSRegisterType,
    ):
        if isinstance(immediate, int):
            immediate = IntegerAttr(
                immediate, 32
            )  # the default immediate size is 32 bits
        if isinstance(memory_offset, int):
            memory_offset = IntegerAttr(memory_offset, 64)
        if isinstance(comment, str):
            comment = StringAttr(comment)

        super().__init__(
            operands=[memory],
            attributes={
                "immediate": immediate,
                "memory_offset": memory_offset,
                "comment": comment,
            },
            result_types=[result],
        )

    def assembly_line_args(self) -> tuple[AssemblyInstructionArg | None, ...]:
        immediate = assembly_arg_str(self.immediate)
        memory_access = memory_access_str(self.memory, self.memory_offset)
        return memory_access, immediate

    @classmethod
    def custom_parse_attributes(cls, parser: Parser) -> dict[str, Attribute]:
        attributes = dict[str, Attribute]()
        temp = parse_immediate_value(parser, IntegerType(64, Signedness.SIGNED))
        attributes["immediate"] = temp
        if parser.parse_optional_punctuation(",") is not None:
            temp2 = parse_optional_immediate_value(
                parser, IntegerType(32, Signedness.SIGNED)
            )
            if temp2 is not None:
                attributes["memory_offset"] = temp2
        return attributes

    def custom_print_attributes(self, printer: Printer) -> Set[str]:
        printer.print(", ")
        print_immediate_value(printer, self.immediate)
        printer.print(", ")
        print_immediate_value(printer, self.memory_offset)
        return {"immediate", "memory_offset"}


@irdl_op_definition
class C_JaOp(ConditionalJumpOperation):
    """
    Jump if above (CF=0 and ZF=0).

    See external [documentation](https://www.felixcloutier.com/x86/jcc).
    """

    name = "x86.c.ja"


@irdl_op_definition
class C_JaeOp(ConditionalJumpOperation):
    """
    Jump if above or equal (CF=0).

    See external [documentation](https://www.felixcloutier.com/x86/jcc).
    """

    name = "x86.c.jae"


@irdl_op_definition
class C_JbOp(ConditionalJumpOperation):
    """
    Jump if below (CF=1).

    See external [documentation](https://www.felixcloutier.com/x86/jcc).
    """

    name = "x86.c.jb"


@irdl_op_definition
class C_JbeOp(ConditionalJumpOperation):
    """
    Jump if below or equal (CF=1 or ZF=1).

    See external [documentation](https://www.felixcloutier.com/x86/jcc).
    """

    name = "x86.c.jbe"


@irdl_op_definition
class C_JcOp(ConditionalJumpOperation):
    """
    Jump if carry (CF=1).

    See external [documentation](https://www.felixcloutier.com/x86/jcc).
    """

    name = "x86.c.jc"


@irdl_op_definition
class C_JeOp(ConditionalJumpOperation):
    """
    Jump if equal (ZF=1).

    See external [documentation](https://www.felixcloutier.com/x86/jcc).
    """

    name = "x86.c.je"


@irdl_op_definition
class C_JgOp(ConditionalJumpOperation):
    """
    Jump if greater (ZF=0 and SF=OF).

    See external [documentation](https://www.felixcloutier.com/x86/jcc).
    """

    name = "x86.c.jg"


@irdl_op_definition
class C_JgeOp(ConditionalJumpOperation):
    """
    Jump if greater or equal (SF=OF).

    See external [documentation](https://www.felixcloutier.com/x86/jcc).
    """

    name = "x86.c.jge"


@irdl_op_definition
class C_JlOp(ConditionalJumpOperation):
    """
    Jump if less (SF≠OF).

    See external [documentation](https://www.felixcloutier.com/x86/jcc).
    """

    name = "x86.c.jl"


@irdl_op_definition
class C_JleOp(ConditionalJumpOperation):
    """
    Jump if less or equal (ZF=1 or SF≠OF).

    See external [documentation](https://www.felixcloutier.com/x86/jcc).
    """

    name = "x86.c.jle"


@irdl_op_definition
class C_JnaOp(ConditionalJumpOperation):
    """
    Jump if not above (CF=1 or ZF=1).

    See external [documentation](https://www.felixcloutier.com/x86/jcc).
    """

    name = "x86.c.jna"


@irdl_op_definition
class C_JnaeOp(ConditionalJumpOperation):
    """
    Jump if not above or equal (CF=1).

    See external [documentation](https://www.felixcloutier.com/x86/jcc).
    """

    name = "x86.c.jnae"


@irdl_op_definition
class C_JnbOp(ConditionalJumpOperation):
    """
    Jump if not below (CF=0).

    See external [documentation](https://www.felixcloutier.com/x86/jcc).
    """

    name = "x86.c.jnb"


@irdl_op_definition
class C_JnbeOp(ConditionalJumpOperation):
    """
    Jump if not below or equal (CF=0 and ZF=0).

    See external [documentation](https://www.felixcloutier.com/x86/jcc).
    """

    name = "x86.c.jnbe"


@irdl_op_definition
class C_JncOp(ConditionalJumpOperation):
    """
    Jump if not carry (CF=0).

    See external [documentation](https://www.felixcloutier.com/x86/jcc).
    """

    name = "x86.c.jnc"


@irdl_op_definition
class C_JneOp(ConditionalJumpOperation):
    """
    Jump if not equal (ZF=0).

    See external [documentation](https://www.felixcloutier.com/x86/jcc).
    """

    name = "x86.c.jne"


@irdl_op_definition
class C_JngOp(ConditionalJumpOperation):
    """
    Jump if not greater (ZF=1 or SF≠OF).

    See external [documentation](https://www.felixcloutier.com/x86/jcc).
    """

    name = "x86.c.jng"


@irdl_op_definition
class C_JngeOp(ConditionalJumpOperation):
    """
    Jump if not greater or equal (SF≠OF).

    See external [documentation](https://www.felixcloutier.com/x86/jcc).
    """

    name = "x86.c.jnge"


@irdl_op_definition
class C_JnlOp(ConditionalJumpOperation):
    """
    Jump if not less (SF=OF).

    See external [documentation](https://www.felixcloutier.com/x86/jcc).
    """

    name = "x86.c.jnl"


@irdl_op_definition
class C_JnleOp(ConditionalJumpOperation):
    """
    Jump if not less or equal (ZF=0 and SF=OF).

    See external [documentation](https://www.felixcloutier.com/x86/jcc).
    """

    name = "x86.c.jnle"


@irdl_op_definition
class C_JnoOp(ConditionalJumpOperation):
    """
    Jump if not overflow (OF=0).

    See external [documentation](https://www.felixcloutier.com/x86/jcc).
    """

    name = "x86.c.jno"


@irdl_op_definition
class C_JnpOp(ConditionalJumpOperation):
    """
    Jump if not parity (PF=0).

    See external [documentation](https://www.felixcloutier.com/x86/jcc).
    """

    name = "x86.c.jnp"


@irdl_op_definition
class C_JnsOp(ConditionalJumpOperation):
    """
    Jump if not sign (SF=0).

    See external [documentation](https://www.felixcloutier.com/x86/jcc).
    """

    name = "x86.c.jns"


@irdl_op_definition
class C_JnzOp(ConditionalJumpOperation):
    """
    Jump if not zero (ZF=0).

    See external [documentation](https://www.felixcloutier.com/x86/jcc).
    """

    name = "x86.c.jnz"


@irdl_op_definition
class C_JoOp(ConditionalJumpOperation):
    """
    Jump if overflow (OF=1).

    See external [documentation](https://www.felixcloutier.com/x86/jcc).
    """

    name = "x86.c.jo"


@irdl_op_definition
class C_JpOp(ConditionalJumpOperation):
    """
    Jump if parity (PF=1).

    See external [documentation](https://www.felixcloutier.com/x86/jcc).
    """

    name = "x86.c.jp"


@irdl_op_definition
class C_JpeOp(ConditionalJumpOperation):
    """
    Jump if parity even (PF=1).

    See external [documentation](https://www.felixcloutier.com/x86/jcc).
    """

    name = "x86.c.jpe"


@irdl_op_definition
class C_JpoOp(ConditionalJumpOperation):
    """
    Jump if parity odd (PF=0).

    See external [documentation](https://www.felixcloutier.com/x86/jcc).
    """

    name = "x86.c.jpo"


@irdl_op_definition
class C_JsOp(ConditionalJumpOperation):
    """
    Jump if sign (SF=1).

    See external [documentation](https://www.felixcloutier.com/x86/jcc).
    """

    name = "x86.c.js"


@irdl_op_definition
class C_JzOp(ConditionalJumpOperation):
    """
    Jump if zero (ZF=1).

    See external [documentation](https://www.felixcloutier.com/x86/jcc).
    """

    name = "x86.c.jz"


@irdl_op_definition
class RSS_Vfmadd231pdOp(
    RSS_Operation[X86VectorRegisterType, X86VectorRegisterType, X86VectorRegisterType]
):
    """
    Multiply packed double-precision floating-point elements in s1 and s2, add the
    intermediate result to r, and store the final result in r.

    See external [documentation](https://www.felixcloutier.com/x86/vfmadd132pd:vfmadd213pd:vfmadd231pd).
    """

    name = "x86.rss.vfmadd231pd"


@irdl_op_definition
class RSS_Vfmadd231psOp(
    RSS_Operation[X86VectorRegisterType, X86VectorRegisterType, X86VectorRegisterType]
):
    """
    Multiply packed single-precision floating-point elements in s1 and s2, add the
    intermediate result to r, and store the final result in r.

    See external [documentation](https://www.felixcloutier.com/x86/vfmadd132pd:vfmadd213pd:vfmadd231pd).
    """

    name = "x86.rss.vfmadd231ps"


@irdl_op_definition
class RS_VmovapdOp(RS_Operation[X86VectorRegisterType, X86VectorRegisterType]):
    """
    Move aligned packed double precision floating-point values from zmm1 to zmm2 using
    writemask k1

    See external [documentation](https://www.felixcloutier.com/x86/movapd).
    """

    name = "x86.rs.vmovapd"


@irdl_op_definition
class MS_VmovapdOp(MS_Operation[GeneralRegisterType, X86VectorRegisterType]):
    """
    Move aligned packed double precision floating-point values from zmm1 to m512 using writemask k1

    See external [documentation](https://www.felixcloutier.com/x86/movapd).
    """

    name = "x86.ms.vmovapd"


@irdl_op_definition
class MS_VmovupsOp(MS_Operation[GeneralRegisterType, X86VectorRegisterType]):
    """
    Move aligned packed single precision floating-point values from vector register to memory

    See external [documentation](https://www.felixcloutier.com/x86/movups).
    """

    name = "x86.ms.vmovups"


@irdl_op_definition
class DM_VmovupsOp(DM_Operation[X86VectorRegisterType, GeneralRegisterType]):
    """
    Move aligned packed single precision floating-point values from memory to vector register

    See external [documentation](https://www.felixcloutier.com/x86/movups).
    """

    name = "x86.dm.vmovups"


@irdl_op_definition
class DM_VbroadcastsdOp(DM_Operation[X86VectorRegisterType, GeneralRegisterType]):
    """
    Broadcast low double precision floating-point element in m64 to eight locations in zmm1 using writemask k1

    See external [documentation](https://www.felixcloutier.com/x86/vbroadcast).
    """

    name = "x86.dm.vbroadcastsd"


@irdl_op_definition
class DM_VbroadcastssOp(DM_Operation[X86VectorRegisterType, GeneralRegisterType]):
    """
    Broadcast single precision floating-point element to eight locations in memory

    See external [documentation](https://www.felixcloutier.com/x86/vbroadcast).
    """

    name = "x86.dm.vbroadcastss"


class GetAnyRegisterOperation(
    Generic[R1InvT], X86AsmOperation, X86CustomFormatOperation, ABC
):
    """
    This instruction allows us to create an SSAValue for a given register name.
    """

    result = result_def(R1InvT)

    def __init__(
        self,
        register_type: R1InvT,
    ):
        super().__init__(result_types=[register_type])

    def assembly_line(self) -> str | None:
        return None


@irdl_op_definition
class GetRegisterOp(GetAnyRegisterOperation[GeneralRegisterType]):
    name = "x86.get_register"


@irdl_op_definition
class GetAVXRegisterOp(GetAnyRegisterOperation[X86VectorRegisterType]):
    name = "x86.get_avx_register"


def print_assembly(module: ModuleOp, output: IO[str]) -> None:
    printer = AssemblyPrinter(stream=output)
    printer.print_module(module)


def x86_code(module: ModuleOp) -> str:
    stream = StringIO()
    print_assembly(module, stream)
    return stream.getvalue()<|MERGE_RESOLUTION|>--- conflicted
+++ resolved
@@ -30,11 +30,7 @@
 from abc import ABC, abstractmethod
 from collections.abc import Sequence, Set
 from io import StringIO
-<<<<<<< HEAD
-from typing import IO, ClassVar, Generic, TypeVar
-=======
 from typing import IO, Generic, TypeVar, cast
->>>>>>> a3c87c8f
 
 from typing_extensions import Self
 
@@ -55,9 +51,7 @@
     AttrSizedOperandSegments,
     IRDLOperation,
     Successor,
-    VarConstraint,
     attr_def,
-    base,
     irdl_op_definition,
     operand_def,
     opt_attr_def,
@@ -269,74 +263,42 @@
         return self.register_in, self.source
 
 
-<<<<<<< HEAD
 class DS_Operation(Generic[R1InvT], X86Instruction, X86CustomFormatOperation, ABC):
     """
     A base class for x86 operations that have one source register and one destination
     register.
     """
 
-    r1 = operand_def(R1InvT)
-    r2 = result_def(R1InvT)
-
-    def __init__(
-        self,
-        r1: Operation | SSAValue | None = None,
+    destination = result_def(R1InvT)
+    source = operand_def(R1InvT)
+
+    def __init__(
+        self,
+        source: Operation | SSAValue,
         *,
         comment: str | StringAttr | None = None,
-        r2: R1InvT | None = None,
+        destination: R1InvT,
     ):
         if isinstance(comment, str):
             comment = StringAttr(comment)
 
         super().__init__(
-            operands=[r1],
+            operands=[source],
             attributes={
                 "comment": comment,
             },
-            result_types=[r2],
+            result_types=[destination],
         )
 
     def assembly_line_args(self) -> tuple[AssemblyInstructionArg | None, ...]:
-        return (self.r2, self.r1)
-
-
-class R_Operation(X86Instruction, X86CustomFormatOperation, ABC):
-=======
+        return (self.destination, self.source)
+
+
 class R_Operation(Generic[R1InvT], X86Instruction, X86CustomFormatOperation, ABC):
->>>>>>> a3c87c8f
     """
     A base class for x86 operations that have one register that is read and written to.
     """
 
-<<<<<<< HEAD
-    INOUT: ClassVar = VarConstraint("INOUT", base(GeneralRegisterType))
-
-    r1_source = operand_def(INOUT)
-    r1_destination = result_def(INOUT)
-
-    def __init__(
-        self,
-        r1_source: Operation | SSAValue,
-        *,
-        comment: str | StringAttr | None = None,
-    ):
-        if isinstance(comment, str):
-            comment = StringAttr(comment)
-        r1_source = SSAValue.get(r1_source)
-        assert isinstance(r1_source.type, GeneralRegisterType)
-
-        super().__init__(
-            operands=[r1_source],
-            attributes={
-                "comment": comment,
-            },
-            result_types=[r1_source.type],
-        )
-
-    def assembly_line_args(self) -> tuple[AssemblyInstructionArg | None, ...]:
-        return (self.r1_source,)
-=======
     register_in = operand_def(R1InvT)
     register_out = result_def(R1InvT)
 
@@ -359,7 +321,6 @@
 
     def assembly_line_args(self) -> tuple[AssemblyInstructionArg | None, ...]:
         return (self.register_in,)
->>>>>>> a3c87c8f
 
 
 class RM_Operation(
@@ -467,22 +428,21 @@
         return {"memory_offset"}
 
 
-<<<<<<< HEAD
-class DImm_Operation(Generic[R1InvT], X86Instruction, X86CustomFormatOperation, ABC):
+class DI_Operation(Generic[R1InvT], X86Instruction, X86CustomFormatOperation, ABC):
     """
     A base class for x86 operations that have one destination register and an immediate
     value.
     """
 
     immediate = attr_def(IntegerAttr)
-    r1 = result_def(R1InvT)
+    destination = result_def(R1InvT)
 
     def __init__(
         self,
         immediate: int | IntegerAttr,
         *,
         comment: str | StringAttr | None = None,
-        r1: R1InvT,
+        destination: R1InvT,
     ):
         if isinstance(immediate, int):
             immediate = IntegerAttr(
@@ -496,11 +456,11 @@
                 "immediate": immediate,
                 "comment": comment,
             },
-            result_types=[r1],
+            result_types=[destination],
         )
 
     def assembly_line_args(self) -> tuple[AssemblyInstructionArg | None, ...]:
-        return self.r1, self.immediate
+        return self.destination, self.immediate
 
     @classmethod
     def custom_parse_attributes(cls, parser: Parser) -> dict[str, Attribute]:
@@ -516,10 +476,7 @@
         return {"immediate"}
 
 
-class R_RImm_Operation(Generic[R1InvT], X86Instruction, X86CustomFormatOperation, ABC):
-=======
 class RI_Operation(Generic[R1InvT], X86Instruction, X86CustomFormatOperation, ABC):
->>>>>>> a3c87c8f
     """
     A base class for x86 operations that have one register that is read and written to
     and an immediate value.
@@ -1093,11 +1050,7 @@
 
 
 @irdl_op_definition
-<<<<<<< HEAD
 class DS_MovOp(DS_Operation[GeneralRegisterType]):
-=======
-class RS_MovOp(RS_Operation[GeneralRegisterType, GeneralRegisterType]):
->>>>>>> a3c87c8f
     """
     Copies the value of s into r.
     ```C
@@ -1107,11 +1060,7 @@
     See external [documentation](https://www.felixcloutier.com/x86/mov).
     """
 
-<<<<<<< HEAD
     name = "x86.ds.mov"
-=======
-    name = "x86.rs.mov"
->>>>>>> a3c87c8f
 
 
 @irdl_op_definition
@@ -1189,11 +1138,7 @@
 
 
 @irdl_op_definition
-<<<<<<< HEAD
-class I_NegOp(R_Operation):
-=======
 class R_NegOp(R_Operation[GeneralRegisterType]):
->>>>>>> a3c87c8f
     """
     Negates r and stores the result in r.
     ```C
@@ -1207,11 +1152,7 @@
 
 
 @irdl_op_definition
-<<<<<<< HEAD
-class I_NotOp(R_Operation):
-=======
 class R_NotOp(R_Operation[GeneralRegisterType]):
->>>>>>> a3c87c8f
     """
     bitwise not of r, stored in r
     ```C
@@ -1225,11 +1166,7 @@
 
 
 @irdl_op_definition
-<<<<<<< HEAD
-class I_IncOp(R_Operation):
-=======
 class R_IncOp(R_Operation[GeneralRegisterType]):
->>>>>>> a3c87c8f
     """
     Increments r by 1 and stores the result in r.
     ```C
@@ -1243,11 +1180,7 @@
 
 
 @irdl_op_definition
-<<<<<<< HEAD
-class I_DecOp(R_Operation):
-=======
 class R_DecOp(R_Operation[GeneralRegisterType]):
->>>>>>> a3c87c8f
     """
     Decrements r by 1 and stores the result in r.
     ```C
@@ -1533,11 +1466,7 @@
 
 
 @irdl_op_definition
-<<<<<<< HEAD
-class DImm_MovOp(DImm_Operation[GeneralRegisterType]):
-=======
-class RI_MovOp(RI_Operation[GeneralRegisterType]):
->>>>>>> a3c87c8f
+class DI_MovOp(DI_Operation[GeneralRegisterType]):
     """
     Copies the immediate value into r.
     ```C
@@ -1547,11 +1476,7 @@
     See external [documentation](https://www.felixcloutier.com/x86/mov).
     """
 
-<<<<<<< HEAD
-    name = "x86.dimm.mov"
-=======
-    name = "x86.ri.mov"
->>>>>>> a3c87c8f
+    name = "x86.di.mov"
 
 
 @irdl_op_definition
