import re

import pytest

from xdsl.ir.affine import (
    AffineBinaryOpExpr,
    AffineBinaryOpKind,
    AffineExpr,
    AffineMap,
)


def test_simple_map():
    # x, y
    x = AffineExpr.dimension(0)
    y = AffineExpr.dimension(1)

    # map1: (x, y) -> (x + y, y)
    map1 = AffineMap(2, 0, (x + y, y))
    assert map1.eval([1, 2], []) == (3, 2)
    assert map1.eval([3, 4], []) == (7, 4)
    assert map1.eval([5, 6], []) == (11, 6)

    # map2: (x, y) -> (2x + 3y)
    map2 = AffineMap(2, 0, (2 * x + 3 * y,))
    assert map2.eval([1, 2], []) == (8,)
    assert map2.eval([3, 4], []) == (18,)
    assert map2.eval([5, 6], []) == (28,)

    # map3: (x, y) -> (x + y, 2x + 3y)
    map3 = AffineMap(2, 0, (x + y, 2 * x + 3 * y))
    assert map3.eval([1, 2], []) == (3, 8)
    assert map3.eval([3, 4], []) == (7, 18)
    assert map3.eval([5, 6], []) == (11, 28)


def test_quasiaffine_map():
    # x
    x = AffineExpr.dimension(0)
    # N
    N = AffineExpr.symbol(0)

    # map1: (x)[N] -> (x floordiv 2)
    map1 = AffineMap(1, 1, (x // 2,))
    assert map1.eval([1], [10]) == (0,)
    assert map1.eval([2], [10]) == (1,)
    assert map1.eval([3], [10]) == (1,)
    assert map1.eval([4], [13]) == (2,)
    assert map1.eval([5], [10]) == (2,)
    assert map1.eval([6], [11]) == (3,)

    # map2: (x)[N] -> (-(x ceildiv 2) + N)
    map2 = AffineMap(1, 1, (-(x.ceil_div(2)) + N,))
    assert map2.eval([1], [10]) == (9,)
    assert map2.eval([2], [10]) == (9,)
    assert map2.eval([3], [10]) == (8,)
    assert map2.eval([4], [13]) == (11,)
    assert map2.eval([5], [10]) == (7,)
    assert map2.eval([6], [11]) == (8,)

    # map3: (x)[N] -> (x mod 2 - N)
    map3 = AffineMap(1, 1, ((x % 2) - N,))
    assert map3.eval([1], [10]) == (-9,)
    assert map3.eval([2], [10]) == (-10,)
    assert map3.eval([3], [10]) == (-9,)
    assert map3.eval([4], [13]) == (-13,)
    assert map3.eval([5], [10]) == (-9,)
    assert map3.eval([6], [11]) == (-11,)


def test_composition_simple():
    # map1 = (x, y) -> (x - y)
    map1 = AffineMap(2, 0, (AffineExpr.dimension(0) - AffineExpr.dimension(1),))
    # map2 = (x, y) -> (y, x)
    map2 = AffineMap(
        2,
        0,
        (AffineExpr.dimension(1), AffineExpr.dimension(0)),
    )
    # Compose
    # map3 = (x, y) -> (y - x)
    map3 = map1.compose(map2)

    assert map3.eval([1, 2], []) == (1,)
    assert map3.eval([3, 4], []) == (1,)
    assert map3.eval([5, 6], []) == (1,)
    assert map3.eval([20, 10], []) == (-10,)


def test_composition():
    # map1: (x, y) -> (x floordiv 2, 2 * x + 3 * y)
    map1 = AffineMap(
        2,
        0,
        (
            AffineExpr.dimension(0) // 2,
            2 * AffineExpr.dimension(0) + 3 * AffineExpr.dimension(1),
        ),
    )
    # map2: (x, y) -> (-x, -y)
    map2 = AffineMap(2, 0, (-AffineExpr.dimension(0), -AffineExpr.dimension(1)))
    # Compose
    # map3: (x, y) -> (-x floordiv 2, -2 * x - 3 * y)
    map3 = map1.compose(map2)

    assert map3.eval([1, 2], []) == (-1, -8)
    assert map3.eval([3, 4], []) == (-2, -18)
    assert map3.eval([5, 6], []) == (-3, -28)


def test_compose_expr():
    d = [AffineExpr.dimension(i) for i in range(3)]
    s = [AffineExpr.symbol(i) for i in range(2)]

    expr = d[0] + d[2]
    map = AffineMap.from_callable(
        lambda d0, d1, d2, s0, s1: (d0 + s1, d1 + s0, d0 + d1 + d2),
        dim_symbol_split=(3, 2),
    )
    expected = (d[0] + s[1]) + (d[0] + d[1] + d[2])
    assert expr.compose(map) == expected


def test_compose_expr_recursive_simplification():
    d = [AffineExpr.dimension(i) for i in range(4)]

    # Tests simplifications that require recursion
    add1 = (d[0] + d[1]) + (d[2] + d[3])
    assert add1.compose(
        AffineMap.from_callable(lambda d0, d1: (1, 2, 3, 4))
    ) == AffineExpr.constant(10)

    add2 = d[0] + d[1] + d[2] + d[3]
    assert add2.compose(
        AffineMap.from_callable(lambda d0, d1: (1, 2, 3, 4))
    ) == AffineExpr.constant(10)


def test_compose_map():
    map1 = AffineMap.from_callable(
        lambda d0, d1, s0, s1: (d0 + 1 + s1, d1 - 1 - s0), dim_symbol_split=(2, 2)
    )
    map2 = AffineMap.from_callable(
        lambda d0, s0: (d0 + s0, d0 - s0), dim_symbol_split=(1, 1)
    )
    map3 = AffineMap.from_callable(
        lambda d0, s0, s1, s2: ((d0 + s2) + 1 + s1, (d0 - s2) - 1 - s0),
        dim_symbol_split=(1, 3),
    )

    assert map1.compose(map2) == map3


def test_helpers():
    m = AffineMap.constant_map(0)
    assert m == AffineMap(0, 0, (AffineExpr.constant(0),))
    m = AffineMap.point_map(0, 1)
    assert m == AffineMap(0, 0, (AffineExpr.constant(0), AffineExpr.constant(1)))
    m = AffineMap.identity(2)
    assert m == AffineMap(2, 0, (AffineExpr.dimension(0), AffineExpr.dimension(1)))
    m = AffineMap.identity(0, 2)
    assert m == AffineMap(0, 2, (AffineExpr.symbol(0), AffineExpr.symbol(1)))
    m = AffineMap.identity(2, 2)
    assert m == AffineMap(
        2,
        2,
        (
            AffineExpr.dimension(0),
            AffineExpr.dimension(1),
            AffineExpr.symbol(0),
            AffineExpr.symbol(1),
        ),
    )
    m = AffineMap.transpose_map()
    assert m == AffineMap(2, 0, (AffineExpr.dimension(1), AffineExpr.dimension(0)))
    m = AffineMap.empty()
    assert m == AffineMap(0, 0, ())


def test_from_callable():
    assert AffineMap.from_callable(lambda: (1,)) == AffineMap.constant_map(1)
    assert AffineMap.from_callable(lambda: (0, 1)) == AffineMap.point_map(0, 1)
    assert AffineMap.from_callable(lambda i, j: (i, j)) == AffineMap.identity(2)
    assert AffineMap.from_callable(lambda i, j: (j, i)) == AffineMap.transpose_map()
    assert AffineMap.from_callable(lambda: ()) == AffineMap.empty()

    assert AffineMap.from_callable(
        lambda i, j, p, q: (p + i, q + j), dim_symbol_split=(2, 2)
    ) == AffineMap(
        2,
        2,
        (
            AffineBinaryOpExpr(
                AffineBinaryOpKind.Add, AffineExpr.symbol(0), AffineExpr.dimension(0)
            ),
            AffineBinaryOpExpr(
                AffineBinaryOpKind.Add, AffineExpr.symbol(1), AffineExpr.dimension(1)
            ),
        ),
    )


def test_from_callable_fail():
    with pytest.raises(
        ValueError,
        match=re.escape(
            "Argument count mismatch in AffineMap.from_callable: 1 != 1 + 1"
        ),
    ):
        AffineMap.from_callable(lambda i: (i,), dim_symbol_split=(1, 1))


def test_inverse_permutation():
    assert AffineMap.empty().inverse_permutation() == AffineMap.empty()
    assert AffineMap.from_callable(
        lambda d0, d1, d2: (d1, d1, d0, d2, d1, d2, d1, d0)
    ).inverse_permutation() == AffineMap(
        8, 0, tuple(AffineExpr.dimension(d) for d in (2, 0, 3))
    )


def test_compress_dims():
    # (d0, d1, d2) -> (d1, d2) with [0,1,1] gives (d0, d1) -> (d0, d1)
    # (d0, d1, d2) -> (d2, d2) with [1,0,1] gives (d0, d1) -> (d1, d1)
    t = True
    f = False
    assert AffineMap.from_callable(lambda d0, d1, d2: (d1, d2)).compress_dims(
        [f, t, t]
    ) == AffineMap.from_callable(lambda d0, d1: (d0, d1))
    assert AffineMap.from_callable(lambda d0, d1, d2: (d2, d2)).compress_dims(
        [t, f, t]
    ) == AffineMap.from_callable(lambda d0, d1: (d1, d1))


<<<<<<< HEAD
def test_affine_expr_binary_simplification():
    one = AffineExpr.constant(1)
    two = AffineExpr.constant(2)
    three = AffineExpr.constant(3)
    five = AffineExpr.constant(5)
    six = AffineExpr.constant(6)

    # Should return AffineConstExpr when both lhs and rhs are AffineConstantExpr
    assert AffineExpr.binary(AffineBinaryOpKind.Add, one, one) == two
    assert AffineExpr.binary(AffineBinaryOpKind.Mul, two, three) == six
    assert AffineExpr.binary(AffineBinaryOpKind.Mod, five, two) == one
    assert AffineExpr.binary(AffineBinaryOpKind.FloorDiv, five, two) == two
    assert AffineExpr.binary(AffineBinaryOpKind.CeilDiv, five, two) == three
=======
def test_affine_expr_used_dims():
    assert AffineExpr.dimension(1).used_dims() == {1}
    assert (AffineExpr.dimension(2) + AffineExpr.dimension(3)).used_dims() == {2, 3}
    assert AffineExpr.symbol(4).used_dims() == set()
    assert AffineExpr.constant(5).used_dims() == set()


def test_affine_map_used_dims():
    assert AffineMap.from_callable(lambda i, j: (i, j)).used_dims() == {0, 1}
    assert AffineMap.from_callable(lambda i, j, _: (i + j,)).used_dims() == {0, 1}
    assert AffineMap.from_callable(lambda i, _, k: (i, k)).used_dims() == {0, 2}


def test_affine_map_used_dims_bit_vector():
    assert AffineMap.from_callable(lambda i, j: (i, j)).used_dims_bit_vector() == (
        True,
        True,
    )
    assert AffineMap.from_callable(lambda i, j, _: (i + j,)).used_dims_bit_vector() == (
        True,
        True,
        False,
    )
    assert AffineMap.from_callable(lambda i, _, k: (i, k)).used_dims_bit_vector() == (
        True,
        False,
        True,
    )
>>>>>>> e209b0ca
<|MERGE_RESOLUTION|>--- conflicted
+++ resolved
@@ -232,8 +232,7 @@
     ) == AffineMap.from_callable(lambda d0, d1: (d1, d1))
 
 
-<<<<<<< HEAD
-def test_affine_expr_binary_simplification():
+def test_affine_expr_affine_expr_binary_simplification():
     one = AffineExpr.constant(1)
     two = AffineExpr.constant(2)
     three = AffineExpr.constant(3)
@@ -246,12 +245,6 @@
     assert AffineExpr.binary(AffineBinaryOpKind.Mod, five, two) == one
     assert AffineExpr.binary(AffineBinaryOpKind.FloorDiv, five, two) == two
     assert AffineExpr.binary(AffineBinaryOpKind.CeilDiv, five, two) == three
-=======
-def test_affine_expr_used_dims():
-    assert AffineExpr.dimension(1).used_dims() == {1}
-    assert (AffineExpr.dimension(2) + AffineExpr.dimension(3)).used_dims() == {2, 3}
-    assert AffineExpr.symbol(4).used_dims() == set()
-    assert AffineExpr.constant(5).used_dims() == set()
 
 
 def test_affine_map_used_dims():
@@ -274,5 +267,4 @@
         True,
         False,
         True,
-    )
->>>>>>> e209b0ca
+    )