--- conflicted
+++ resolved
@@ -3,10 +3,7 @@
 
 from xdsl.dialects.arith import (
     Addi,
-<<<<<<< HEAD
-=======
     BinaryOperation,
->>>>>>> bb64e11a
     Constant,
     DivUI,
     DivSI,
@@ -48,13 +45,8 @@
     f64,
     IndexType,
     IntegerType,
-<<<<<<< HEAD
-    Float32Type,
-)
-=======
 )
 from xdsl.ir import Attribute
->>>>>>> bb64e11a
 from xdsl.utils.exceptions import VerifyException
 
 _BinOpT = TypeVar("_BinOpT", bound=BinaryOperation)
@@ -68,10 +60,6 @@
     @pytest.mark.parametrize(
         "OpClass",
         [
-<<<<<<< HEAD
-            Addi,
-=======
->>>>>>> bb64e11a
             Subi,
             DivUI,
             DivSI,
