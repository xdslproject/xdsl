from __future__ import annotations

<<<<<<< HEAD
from itertools import accumulate
=======
from itertools import accumulate, product
>>>>>>> bb06efdf
from math import prod
import operator
from typing import Generic, Iterable, TypeAlias, TypeVar
from attr import dataclass

_T = TypeVar("_T")

Index: TypeAlias = tuple[int, ...]


@dataclass(init=False)
class ShapedArray(Generic[_T]):
    """
    A helper structure to represent instances of type MemrefType, TensorType, VectorType, etc.
    in the interpreter.
    """

    data: list[_T]
    shape: list[int]

    def __init__(self, data: list[_T] | _T, shape: list[int]):
        if not isinstance(data, list):
            data = [data] * prod(shape)

        self.data = data
        self.shape = shape

    def __post__init__(self):
        assert prod(self.shape) == len(self.data)

    def offset(self, index: Index) -> int:
        """
        Returns the index of the element in `self.data` for a given tuple of indices
        """
        if len(index) != len(self.shape):
            raise ValueError(f"Invalid indices {index} for shape {self.shape}")
        # For each dimension, the number of elements in the nested arrays
        prod_dims: list[int] = list(
            accumulate(reversed(self.shape), operator.mul, initial=1)
        )[:-1]
        offsets = map(operator.mul, reversed(index), prod_dims)
        offset = sum(offsets)
        return offset

    def load(self, index: tuple[int, ...]) -> _T:
        """
        Returns the element for a given tuple of indices
        """
        return self.data[self.offset(index)]

    def store(self, index: tuple[int, ...], value: _T) -> None:
        """
        Returns the element for a given tuple of indices
        """
        self.data[self.offset(index)] = value

    def indices(self) -> Iterable[tuple[int, ...]]:
        """
        Iterates over the indices of this shaped array.
        """
        yield from product(*(range(dim) for dim in self.shape))

    def transposed(self, dim0: int, dim1: int) -> ShapedArray[_T]:
        """
        Returns a new ShapedArray, with the dimensions `dim0` and `dim1` transposed.
        """
        new_shape = list(self.shape)
        new_shape[dim0], new_shape[dim1] = new_shape[dim1], new_shape[dim0]

        result = ShapedArray(list(self.data), new_shape)

        for source_index in self.indices():
            dest_index = list(source_index)
            dest_index[dim0], dest_index[dim1] = source_index[dim1], source_index[dim0]
            result.store(tuple(dest_index), self.load(source_index))

        return result

    def transposed(self) -> ShapedArray[_T]:
        if len(self.shape) != 2:
            raise ValueError("Can only transpose 2D shaped arrays")

        new_data: list[_T] = []

        for col in range(self.shape[1]):
            for row in range(self.shape[0]):
                new_data.append(self.load((row, col)))

        return type(self)(new_data, self.shape[::-1])

    def __format__(self, __format_spec: str) -> str:
        prod_dims: list[int] = list(accumulate(reversed(self.shape), operator.mul))
        assert prod_dims[-1] == len(self.data)
        result = "[" * len(self.shape)

        for i, d in enumerate(self.data):
            if i:
                n = sum(not i % p for p in prod_dims)
                result += "]" * n
                result += ", "
                result += "[" * n
            result += f"{d}"

        result += "]" * len(self.shape)
        return result<|MERGE_RESOLUTION|>--- conflicted
+++ resolved
@@ -1,10 +1,6 @@
 from __future__ import annotations
 
-<<<<<<< HEAD
-from itertools import accumulate
-=======
 from itertools import accumulate, product
->>>>>>> bb06efdf
 from math import prod
 import operator
 from typing import Generic, Iterable, TypeAlias, TypeVar
@@ -83,18 +79,6 @@
 
         return result
 
-    def transposed(self) -> ShapedArray[_T]:
-        if len(self.shape) != 2:
-            raise ValueError("Can only transpose 2D shaped arrays")
-
-        new_data: list[_T] = []
-
-        for col in range(self.shape[1]):
-            for row in range(self.shape[0]):
-                new_data.append(self.load((row, col)))
-
-        return type(self)(new_data, self.shape[::-1])
-
     def __format__(self, __format_spec: str) -> str:
         prod_dims: list[int] = list(accumulate(reversed(self.shape), operator.mul))
         assert prod_dims[-1] == len(self.data)
