--- conflicted
+++ resolved
@@ -5,13 +5,8 @@
 COVERAGE_FILE ?= .coverage
 
 # allow overriding the name of the venv directory
-<<<<<<< HEAD
 VENV_DIR ?= .venv
-export UV_PROJECT_ENVIRONMENT=${VENV_DIR}
-=======
-VENV_DIR ?= venv
 UV_PROJECT_ENVIRONMENT=${VENV_DIR}
->>>>>>> 3e999aa8
 
 # allow overriding which extras are installed
 VENV_EXTRAS ?= --extra gui --extra dev --extra jax --extra riscv
