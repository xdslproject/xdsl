import pytest

from xdsl.dialects.builtin import IntegerAttr, StringAttr
from xdsl.dialects.smt import (
    AndOp,
    ApplyFuncOp,
    BoolType,
    ConstantBoolOp,
    DeclareFunOp,
    DistinctOp,
    EqOp,
    ExistsOp,
    ForallOp,
    FuncType,
    ImpliesOp,
<<<<<<< HEAD
    NotOp,
=======
    IteOp,
>>>>>>> bc21c937
    OrOp,
    QuantifierOp,
    VariadicBoolOp,
    XOrOp,
    YieldOp,
)
from xdsl.ir import Block, Region
from xdsl.utils.test_value import create_ssa_value


def test_constant_bool():
    op = ConstantBoolOp(True)
    assert op.value is True
    assert op.value_attr == IntegerAttr(-1, 1)

    op = ConstantBoolOp(False)
    assert op.value is False
    assert op.value_attr == IntegerAttr(0, 1)


def test_function_type():
    func_type = FuncType([BoolType(), BoolType()], BoolType())
    assert list(func_type.domain_types) == [BoolType(), BoolType()]
    assert func_type.range_type == BoolType()


def test_not_op():
    arg = create_ssa_value(BoolType())
    op = NotOp(arg)
    assert op.result.type == BoolType()
    assert op.input == arg


@pytest.mark.parametrize("op_type", [AndOp, OrOp, XOrOp, EqOp, DistinctOp])
def test_variadic_bool_op(op_type: type[VariadicBoolOp]):
    arg1 = create_ssa_value(BoolType())
    arg2 = create_ssa_value(BoolType())
    arg3 = create_ssa_value(BoolType())
    op = op_type(arg1, arg2, arg3)
    assert op.result.type == BoolType()
    assert list(op.inputs) == [arg1, arg2, arg3]


def test_implies_op():
    arg1 = create_ssa_value(BoolType())
    arg2 = create_ssa_value(BoolType())
    op = ImpliesOp(arg1, arg2)
    assert op.result.type == BoolType()
    assert op.lhs == arg1
    assert op.rhs == arg2


@pytest.mark.parametrize("op_type", [ExistsOp, ForallOp])
def test_quantifier_op(op_type: type[QuantifierOp]):
    arg1 = create_ssa_value(BoolType())
    region = Region([Block()])
    region.block.add_op(YieldOp(arg1))
    op = op_type(body=region)
    assert op.returned_value == arg1


def test_declare_fun():
    op = DeclareFunOp(BoolType(), "foo")
    assert op.name_prefix == StringAttr("foo")
    assert op.result.type == BoolType()

    op = DeclareFunOp(BoolType())
    assert op.name_prefix is None
    assert op.result.type == BoolType()


def test_apply_func():
    func = create_ssa_value(FuncType([BoolType(), BoolType()], BoolType()))
    arg1 = create_ssa_value(BoolType())
    arg2 = create_ssa_value(BoolType())
    op = ApplyFuncOp(func, arg1, arg2)

    assert op.result.type == BoolType()


def test_ite():
    arg1 = create_ssa_value(BoolType())
    arg2 = create_ssa_value(BoolType())
    arg3 = create_ssa_value(BoolType())
    op = IteOp(arg1, arg2, arg3)
    assert op.result.type == BoolType()
    assert op.cond == arg1
    assert op.then_value == arg2
    assert op.else_value == arg3<|MERGE_RESOLUTION|>--- conflicted
+++ resolved
@@ -13,11 +13,8 @@
     ForallOp,
     FuncType,
     ImpliesOp,
-<<<<<<< HEAD
     NotOp,
-=======
     IteOp,
->>>>>>> bc21c937
     OrOp,
     QuantifierOp,
     VariadicBoolOp,
