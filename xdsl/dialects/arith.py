--- conflicted
+++ resolved
@@ -144,25 +144,24 @@
     @overload
     def __init__(
         self,
-<<<<<<< HEAD
-        value: FloatAttr[AnyFloat] | DenseIntOrFPElementsAttr,
-=======
         value: IntegerAttr | FloatAttr[AnyFloat] | DenseIntOrFPElementsAttr,
->>>>>>> 317bd946
         value_type: None = None,
-    ) -> None: ...
+    ) -> None:
+        ...
 
     @overload
     def __init__(
         self,
-        value: AnyIntegerAttr,
+        value: IntegerAttr,
         value_type: None = None,
         *,
         truncate_bits: bool = False,
-    ) -> None: ...
+    ) -> None:
+        ...
 
     @overload
-    def __init__(self, value: Attribute, value_type: Attribute) -> None: ...
+    def __init__(self, value: Attribute, value_type: Attribute) -> None:
+        ...
 
     def __init__(
         self,
