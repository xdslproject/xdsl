import re

import pytest

from xdsl.backend.riscv.register_stack import RiscvRegisterStack
from xdsl.dialects import riscv
from xdsl.dialects.builtin import IntAttr


def test_default_reserved_registers():
    register_stack = RiscvRegisterStack.default()
    int_register_set = riscv.IntRegisterType.name

    for reg in (
        riscv.Registers.ZERO,
        riscv.Registers.SP,
        riscv.Registers.GP,
        riscv.Registers.TP,
        riscv.Registers.FP,
        riscv.Registers.S0,
    ):
        available_before = register_stack.available_registers[int_register_set].copy()
        register_stack.push(reg)
        assert available_before == register_stack.available_registers[int_register_set]


def test_push_j_register():
    register_stack = RiscvRegisterStack()

    j0 = riscv.IntRegisterType.infinite_register(0)
    register_stack.push(j0)
    assert register_stack.pop(riscv.IntRegisterType) == j0

    fj0 = riscv.FloatRegisterType.infinite_register(0)
    register_stack.push(fj0)
    assert register_stack.pop(riscv.FloatRegisterType) == fj0


def test_push_register():
    register_stack = RiscvRegisterStack()

    register_stack.push(riscv.Registers.A0)
    assert register_stack.pop(riscv.IntRegisterType) == riscv.Registers.A0

    register_stack.push(riscv.Registers.FA0)
    assert register_stack.pop(riscv.FloatRegisterType) == riscv.Registers.FA0


def test_reserve_register():
    register_stack = RiscvRegisterStack()

    j0 = riscv.IntRegisterType.infinite_register(0)
    assert isinstance(j0.index, IntAttr)

    reserved_int_registers = register_stack.reserved_registers[
        riscv.IntRegisterType.name
    ]

    register_stack.reserve_register(j0)
    assert reserved_int_registers[j0.index.data] == 1

    register_stack.reserve_register(j0)
    assert reserved_int_registers[j0.index.data] == 2

    register_stack.unreserve_register(j0)
    assert reserved_int_registers[j0.index.data] == 1

    register_stack.unreserve_register(j0)
    assert j0 not in reserved_int_registers
    assert j0 not in register_stack.available_registers[j0.name]

    # Check assertion error when reserving an available register
    reg = register_stack.pop(riscv.IntRegisterType)
    register_stack.push(reg)
    register_stack.reserve_register(reg)
    with pytest.raises(
        AssertionError,
        match=re.escape(
            f"Cannot pop a reserved register ({reg.register_name.data}), it must have been reserved while available."
        ),
    ):
<<<<<<< HEAD
        register_queue.pop(riscv.IntRegisterType)
=======
        register_stack.pop(riscv.IntRegisterType)


def test_limit():
    register_stack = RiscvRegisterStack.default()
    register_stack.limit_registers(1)

    assert not register_stack.pop(riscv.IntRegisterType).register_name.data.startswith(
        "j"
    )
    assert register_stack.pop(riscv.IntRegisterType).register_name.data.startswith("j")

    assert not register_stack.pop(
        riscv.FloatRegisterType
    ).register_name.data.startswith("fj")
    assert register_stack.pop(riscv.FloatRegisterType).register_name.data.startswith(
        "fj"
    )
>>>>>>> c376ed7f
<|MERGE_RESOLUTION|>--- conflicted
+++ resolved
@@ -79,25 +79,4 @@
             f"Cannot pop a reserved register ({reg.register_name.data}), it must have been reserved while available."
         ),
     ):
-<<<<<<< HEAD
-        register_queue.pop(riscv.IntRegisterType)
-=======
-        register_stack.pop(riscv.IntRegisterType)
-
-
-def test_limit():
-    register_stack = RiscvRegisterStack.default()
-    register_stack.limit_registers(1)
-
-    assert not register_stack.pop(riscv.IntRegisterType).register_name.data.startswith(
-        "j"
-    )
-    assert register_stack.pop(riscv.IntRegisterType).register_name.data.startswith("j")
-
-    assert not register_stack.pop(
-        riscv.FloatRegisterType
-    ).register_name.data.startswith("fj")
-    assert register_stack.pop(riscv.FloatRegisterType).register_name.data.startswith(
-        "fj"
-    )
->>>>>>> c376ed7f
+        register_stack.pop(riscv.IntRegisterType)