"""
The High-Level Fortran IR (HLFIR) dialect that is used by Flang.

This is mixed with FIR, and provides a higher level view of Fortran
variables and some expressions. This means that temporaries need not
be materialised and there is a higher level of information about
the programmer's Fortran code, compared to FIR, available for
optimisation and lowering.

See external [documentation](https://flang.llvm.org/docs/HighLevelFIR.html).
"""

from __future__ import annotations

from xdsl.dialects.arith import FastMathFlagsAttr
from xdsl.dialects.builtin import (
    ArrayAttr,
    Attribute,
    BoolAttr,
    DenseArrayBase,
    IntAttr,
    IntegerAttr,
    IntegerType,
    ParametrizedAttribute,
    StringAttr,
    UnitAttr,
)
from xdsl.dialects.experimental.fir import (
    DeferredAttr,
    FortranVariableFlagsAttr,
    NoneType,
)
from xdsl.ir import Dialect, TypeAttribute
from xdsl.irdl import (
    AttrSizedOperandSegments,
    IRDLOperation,
    irdl_attr_definition,
    irdl_op_definition,
    operand_def,
    opt_operand_def,
    opt_prop_def,
    param_def,
    prop_def,
    region_def,
    result_def,
    traits_def,
    var_operand_def,
    var_region_def,
    var_result_def,
)
from xdsl.parser import AttrParser
from xdsl.printer import Printer
from xdsl.traits import IsTerminator


@irdl_attr_definition
class ExprType(ParametrizedAttribute, TypeAttribute):
    """
    Abstract value type for Fortran arrays, characters and derived types.
    The rank cannot be assumed, and empty shape means that the expression is a scalar.
    When the element type is a derived type, the polymorphic flag may be set to true
    to indicate that the expression dynamic type can differ from its static type.
    """

    name = "hlfir.expr"
<<<<<<< HEAD
    shape: ArrayAttr[IntegerAttr | DeferredAttr | NoneType] = param_def()
    elementType: IntegerType | AnyFloat | ReferenceType = param_def()
=======
    shape: ParameterDef[ArrayAttr[IntegerAttr | DeferredAttr | NoneType]]
    elementType: ParameterDef[Attribute]
>>>>>>> 1a64388d

    def print_parameters(self, printer: Printer) -> None:
        printer.print("<")
        for s in self.shape.data:
            if isinstance(s, DeferredAttr):
                printer.print_string("?")
            elif isinstance(s, NoneType):
                raise Exception(
                    "Can not have none type as part of sequence shape with only one type"
                )
            else:
                printer.print_string(f"{s.value.data}")
            printer.print_string("x")
        printer.print(self.elementType)

        printer.print(">")

    @classmethod
    def parse_parameters(cls, parser: AttrParser) -> list[Attribute]:
        # We need extra work here as the builtin tuple is not being supported
        # yet, therefore handle this here
        def parse_interval() -> IntegerAttr[IntegerType] | DeferredAttr:
            if parser.parse_optional_punctuation("?"):
                return DeferredAttr()
            s = parser.parse_integer(allow_boolean=False)
            return IntegerAttr[IntegerType](s, 32)

        shape: list[IntegerAttr[IntegerType] | DeferredAttr] = []
        parser.parse_characters("<")
        elementType = parser.parse_optional_type()
        while elementType is None:
            shape.append(parse_interval())
            parser.parse_shape_delimiter()
            elementType = parser.parse_optional_type()
        parser.parse_characters(">")
        return [ArrayAttr(shape), elementType]


@irdl_op_definition
class DeclareOp(IRDLOperation):
    """
    Tie the properties of a Fortran variable to an address. The properties
    include bounds, length parameters, and Fortran attributes.

    The arguments are the same as for fir.declare.

    The main difference with fir.declare is that hlfir.declare returns two
    values:
      - the first one is an SSA value that allows retrieving the variable
        address, bounds, and type parameters at any point without requiring
        access to the defining operation. This may be:
        - for scalar numerical, logical, or derived type without length
          parameters: a fir.ref<T> (e.g. fir.ref<i32>)
        - for scalar characters: a fir.boxchar<kind> or fir.ref<fir.char<kind,
          cst_len>>
        - for arrays of types without length parameters, without lower bounds,
          that are not polymorphic and with a constant shape:
          fir.ref<fir.array<cst_shapexT>>
        - for all non pointer/non allocatable entities: fir.box<T>, and
          fir.class<T> for polymorphic entities.
        - for all pointers/allocatables:
          fir.ref<fir.box<fir.ptr<T>>>/fir.ref<fir.box<fir.heap<T>>>
      - the second value has the same type as the input memref, and is the
        same. If it is a fir.box or fir.class, it may not contain accurate
        local lower bound values. It is intended to be used when generating FIR
        from HLFIR in order to avoid descriptor creation for simple entities.

    Example:
    CHARACTER(n) :: c(10:n, 20:n)

    Can be represented as:
    func.func @foo(%arg0: !fir.ref<!fir.array<?x?x!fir.char<1,?>>>, %arg1: !fir.ref<i64>) {
      %c10 = arith.constant 10 : index
      %c20 = arith.constant 20 : index
      %1 = fir.load %ag1 : fir.ref<i64>
      %2 = fir.shape_shift %c10, %1, %c20, %1 : (index, index, index, index) -> !fir.shapeshift<2>
      %3 = hfir.declare %arg0(%2) typeparams %1 {uniq_name = "c"} (fir.ref<!fir.array<?x?x!fir.char<1,?>>>, fir.shapeshift<2>, index) -> (fir.box<!fir.array<?x?x!fir.char<1,?>>>, fir.ref<!fir.array<?x?x!fir.char<1,?>>>)
      // ... uses %3#0 as "c"
    }
    """  # noqa: E501

    name = "hlfir.declare"
    memref = operand_def()
    shape = opt_operand_def()
    typeparams = var_operand_def()
    uniq_name = opt_prop_def(StringAttr)
    fortran_attrs = opt_prop_def(FortranVariableFlagsAttr)
    result = result_def()
    result2 = result_def()

    irdl_options = [AttrSizedOperandSegments(as_property=True)]


@irdl_op_definition
class DesignateOp(IRDLOperation):
    """
    This operation represents a Fortran "part-ref", except that it can embed a
    substring or or complex part directly, and that vector subscripts cannot be
    used. It returns a Fortran variable that is a part of the input variable.

    The operands are as follow:
      - memref is the variable being designated.
      - component may be provided if the memref is a derived type to
        represent a reference to a component. It must be the name of a
        component of memref derived type.
      - component_shape represents the shape of the component and must be
        provided if and only if both component and indices appear.
      - indices can be provided to index arrays. The indices may be simple
        indices or triplets.
        If indices are provided and there is a component, the component must be
        an array component and the indices index the array component.
        If memref is an array, and component is provided and is an array
        component, indices must be provided and must not be triplets. This
        ensures hlfir.designate does not create arrays of arrays (which is not
        possible in Fortran).
      - substring may contain two values to represent a substring lower and
        upper bounds.
      - complex_part may be provided to represent a complex part (true
        represents the imaginary part, and false the real part).
      - shape represents the shape of the result and must be provided if the
        result is an array that is not a box address.
      - typeparams represents the length parameters of the result and must be
        provided if the result type has length parameters and is not a box
        address.
    """

    name = "hlfir.designate"
    memref = operand_def()
    component = opt_prop_def(StringAttr)
    component_shape = opt_operand_def()
    indices = var_operand_def()
    substring = var_operand_def()
    complex_part = opt_prop_def(BoolAttr)
    shape = opt_operand_def()
    typeparams = var_operand_def()
    is_triplet = prop_def(DenseArrayBase)
    fortran_attrs = opt_prop_def(FortranVariableFlagsAttr)
    result = result_def()

    irdl_options = [AttrSizedOperandSegments(as_property=True)]


@irdl_op_definition
class AssignOp(IRDLOperation):
    """
    Assign rhs to lhs following Fortran intrinsic assignments rules.
    The operation deals with inserting a temporary if the lhs and rhs
    may overlap.

    The optional "realloc" flag allows indicating that this assignment
    has the Fortran 95 semantics for assignments to a whole allocatable.
    In such case, the left hand side must be an allocatable that may be
    unallocated or allocated with a different type and shape than the right
    hand side. It will be allocated or re-allocated as needed during the
    assignment.

    When "realloc" is set and this is a character assignment, the optional
    flag "keep_lhs_length_if_realloc" indicates that the character
    left hand side should retain its length after the assignment. If the
    right hand side has a different length, truncation and padding will
    occur. This covers the case of explicit and assumed length character
    allocatables.

    Otherwise, the left hand side will be allocated or reallocated to match the
    right hand side length if they differ. This covers the case of deferred
    length character allocatables.

    The optional "temporary_lhs" flag indicates that the LHS is a compiler
    generated temporary. In this case the temporary is initialized if needed
    (e.g. the LHS is of derived type with allocatable/pointer components),
    and the assignment is done without LHS (or its subobjects) finalization
    and with automatic allocation.

    If "temporary_lhs" and "keep_lhs_length_if_realloc" are both set,
    this assign operation denotes special case of character allocatable
    LHS with explicit length. The LHS that must preserve its length
    during the assignment regardless of the the RHS's length or/and
    allocation status. This assign operation will be lowered into a call
    to AssignExplicitLengthCharacter().
    """

    name = "hlfir.assign"
    lhs = operand_def()
    rhs = operand_def()
    realloc = opt_prop_def(UnitAttr)
    keep_lhs_length_if_realloc = opt_prop_def(UnitAttr)
    temporary_lhs = opt_prop_def(UnitAttr)


@irdl_op_definition
class ParentComponentOp(IRDLOperation):
    """
    This operation represents a Fortran component reference where the
    component name is a parent type of the variable's derived type.
    These component references cannot be represented with an hlfir.designate
    because the parent type names are not embedded in fir.type<> types
    as opposed to the actual component names.

    The operands are as follow:
      - memref is a derived type variable whose parent component is being
        designated.
      - shape is the shape of memref and the result and must be provided if
        memref is an array. Parent component reference lower bounds are ones,
        so the provided shape must be a fir.shape.
      - typeparams are the type parameters of the parent component type if any.
        It is a subset of memref type parameters.
    The parent component type and name is reflected in the result type.
    """

    name = "hlfir.parent_comp"
    memref = operand_def()
    shape = opt_operand_def()
    typeparams = var_operand_def()
    result = result_def()

    irdl_options = [AttrSizedOperandSegments(as_property=True)]


@irdl_op_definition
class ConcatOp(IRDLOperation):
    """
    Concatenate two or more character strings of a same character kind.
    """

    name = "hlfir.concat"
    strings = var_operand_def()
    length = operand_def()

    irdl_options = [AttrSizedOperandSegments(as_property=True)]


@irdl_op_definition
class AllOp(IRDLOperation):
    """
    Takes a logical array MASK as argument, optionally along a particular dimension,
    and returns true if all elements of MASK are true.
    """

    name = "hlfir.all"
    mask = operand_def()
    dim = opt_operand_def()
    result = result_def()


@irdl_op_definition
class AnyOp(IRDLOperation):
    """
    Takes a logical array MASK as argument, optionally along a particular dimension,
    and returns true if any element of MASK is true.
    """

    name = "hlfir.any"
    mask = operand_def()
    dim = opt_operand_def()
    result = result_def()


@irdl_op_definition
class CountOp(IRDLOperation):
    """
    Takes a logical and counts the number of true values.
    """

    name = "hlfir.count"
    mask = operand_def()
    dim = opt_operand_def()
    kind = opt_operand_def()
    result = result_def()

    irdl_options = [AttrSizedOperandSegments(as_property=True)]


@irdl_op_definition
class MaxvalOp(IRDLOperation):
    """
    Maximum value(s) of an array.
    If DIM is absent, the result is a scalar.
    If DIM is present, the result is an array of rank n-1, where n is the rank of ARRAY.
    """

    name = "hlfir.maxval"
    array = operand_def()
    mask = opt_operand_def()
    dim = opt_operand_def()
    fastmath = opt_prop_def(FastMathFlagsAttr)
    result = result_def()

    irdl_options = [AttrSizedOperandSegments(as_property=True)]


@irdl_op_definition
class MinvalOp(IRDLOperation):
    """
    Minimum value(s) of an array.
    If DIM is absent, the result is a scalar.
    If DIM is present, the result is an array of rank n-1, where n is the rank of ARRAY.
    """

    name = "hlfir.minval"
    array = operand_def()
    mask = opt_operand_def()
    dim = opt_operand_def()
    fastmath = opt_prop_def(FastMathFlagsAttr)
    result = result_def()

    irdl_options = [AttrSizedOperandSegments(as_property=True)]


@irdl_op_definition
class ProductOp(IRDLOperation):
    """
    Multiplies the elements of an array, optionally along a particular dimension,
    optionally if a mask is true.
    """

    name = "hlfir.product"
    array = operand_def()
    mask = opt_operand_def()
    dim = opt_operand_def()
    fastmath = opt_prop_def(FastMathFlagsAttr)
    result = result_def()

    irdl_options = [AttrSizedOperandSegments(as_property=True)]


@irdl_op_definition
class SetLengthOp(IRDLOperation):
    """
    Change the length of character entity. This trims or pads the
    character argument according to the new length.
    """

    name = "hlfir.set_length"
    string = operand_def()
    length = operand_def()
    result = result_def()


@irdl_op_definition
class GetLengthOp(IRDLOperation):
    """
    Get the length of character entity represented as hlfir.expr.
    """

    name = "hlfir.get_length"
    expr = operand_def()
    result = result_def()


@irdl_op_definition
class SumOp(IRDLOperation):
    """
    Sums the elements of an array, optionally along a particular dimension,
    optionally if a mask is true.
    """

    name = "hlfir.sum"
    array = operand_def()
    mask = opt_operand_def()
    dim = opt_operand_def()
    fastmath = opt_prop_def(FastMathFlagsAttr)
    result = result_def()

    irdl_options = [AttrSizedOperandSegments(as_property=True)]


@irdl_op_definition
class DotProductOp(IRDLOperation):
    """
    Dot product of two vectors
    """

    name = "hlfir.dot_product"
    lhs = operand_def()
    rhs = operand_def()
    fastmath = opt_prop_def(FastMathFlagsAttr)
    result = result_def()


@irdl_op_definition
class MatmulOp(IRDLOperation):
    """
    Matrix multiplication
    """

    name = "hlfir.matmul"
    lhs = operand_def()
    rhs = operand_def()
    fastmath = opt_prop_def(FastMathFlagsAttr)
    result = result_def()


@irdl_op_definition
class TransposeOp(IRDLOperation):
    """
    Transpose a rank 2 array
    """

    name = "hlfir.transpose"
    array = operand_def()
    result = result_def()


@irdl_op_definition
class MatmulTransposeOp(IRDLOperation):
    """
    Matrix multiplication where the left hand side is transposed
    """

    name = "hlfir.matmul_transpose"
    lhs = operand_def()
    rhs = operand_def()
    fastmath = opt_prop_def(FastMathFlagsAttr)
    result = result_def()


@irdl_op_definition
class AssociateOp(IRDLOperation):
    """
    Create a variable from an expression value.
    For expressions, this operation is an incentive to re-use the expression
    storage, if any, after the bufferization pass when possible (if the
    expression is not used afterwards).
    """

    name = "hlfir.associate"
    source = operand_def()
    shape = opt_operand_def()
    typeparams = var_operand_def()
    uniq_name = opt_prop_def(StringAttr)
    fortran_attrs = opt_prop_def(FortranVariableFlagsAttr)
    result = var_result_def()

    irdl_options = [AttrSizedOperandSegments(as_property=True)]


@irdl_op_definition
class EndAssociateOp(IRDLOperation):
    """
    Mark the end of life of a variable associated to an expression.
    If the expression has a derived type that may contain allocatable
    components, the variable operand must be a Fortran entity.
    """

    name = "hlfir.end_associate"
    var = operand_def()
    must_free = operand_def()


@irdl_op_definition
class AsExprOp(IRDLOperation):
    """
    Take the value of an array, character or derived variable.
    In general, this operation will lead to a copy of the variable
    in the bufferization pass if it was not transformed.

    However, if it is known that the variable storage will not be used anymore
    afterwards, the variable storage ownership can be passed to the hlfir.expr
    by providing the $must_free argument that is a boolean that indicates if
    the storage must be freed (when it was allocated on the heap).
    This allows Fortran lowering to build some expression value in memory when
    there is no adequate hlfir operation, and to promote the result to an
    hlfir.expr value without paying the price of introducing a copy.
    """

    name = "hlfir.as_expr"
    var = operand_def()
    must_free = opt_operand_def()
    result = result_def()


@irdl_op_definition
class NoReassocOp(IRDLOperation):
    """
    Same as fir.reassoc, except it accepts hlfir.expr arguments.
    """

    name = "hlfir.no_reassoc"
    var = operand_def()
    result = result_def()


@irdl_op_definition
class ElementalOp(IRDLOperation):
    """
    Represent an elemental expression as a function of the indices.
    This operation contain a region whose block arguments are one
    based indices iterating over the elemental expression shape.
    Given these indices, the element value for the given iteration
    can be computed in the region and yielded with the hlfir.yield_element
    operation.

    The shape and typeparams operands represent the extents and type
    parameters of the resulting array value.

    The optional mold is an entity carrying the information about
    the dynamic type of the polymorphic result. Note that the shape
    of the mold does not necessarily match the shape of the result,
    for example, the result of `merge(poly_scalar1, poly_scalar2, mask_array)`
    will have the shape of `mask_array` and the dynamic type of `poly_scalar*`.

    The unordered attribute can be set to allow out of order processing
    of the indices. This is safe only if the operations in the body
    of the elemental do not have side effects.


    Example: Y + X,  with Integer :: X(10, 20), Y(10,20)

    %0 = fir.shape %c10, %c20 : (index, index) -> !fir.shape<2>
    %5 = hlfir.elemental %0 : (!fir.shape<2>) -> !hlfir.expr<10x20xi32> {
    ^bb0(%i: index, %j: index):
      %6 = hlfir.designate %x (%i, %j)  : (!fir.ref<!fir.array<10x20xi32>>, index, index) -> !fir.ref<i32>
      %7 = hlfir.designate %y (%i, %j)  : (!fir.ref<!fir.array<10x20xi32>>, index, index) -> !fir.ref<i32>
      %8 = fir.load %6 : !fir.ref<i32>
      %9 = fir.load %7 : !fir.ref<i32>
      %10 = arith.addi %8, %9 : i32
      hlfir.yield_element %10 : i32
    }
    """

    name = "hlfir.elemental"
    shape = operand_def()
    mold = opt_operand_def()
    typeparams = var_operand_def()
    unordered = opt_prop_def(UnitAttr)
    regs = var_region_def()
    result = result_def()

    irdl_options = [AttrSizedOperandSegments(as_property=True)]


@irdl_op_definition
class YieldElementOp(IRDLOperation):
    """
    Yield the element value of the current elemental expression iteration
    in an hlfir.elemental region. See hlfir.elemental description for an
    example.
    """

    name = "hlfir.yield_element"
    element_value = operand_def()

    traits = traits_def(IsTerminator())


@irdl_op_definition
class ApplyOp(IRDLOperation):
    """
    Given an hlfir.expr array value, hlfir.apply allow retrieving
    the value for an element given one based indices.

    When hlfir.apply is used on an hlfir.elemental, and if the hlfir.elemental
    operation evaluation can be moved to the location of the hlfir.apply, it is
    as if the hlfir.elemental body was evaluated given the hlfir.apply indices.
    Therefore, apply operations on hlfir.elemental expressions should be located
    such that evaluating the hlfir.elemental at the position of the hlfir.apply
    operation produces the same result as evaluating the hlfir.elemental at its
    location in the instruction stream. Attention should be paid to
    hlfir.elemental memory side effects (in practice these are unlikely).
    "10.1.4 Evaluation of operations" says that expression evaluation shall not
    impact/be impacted by other expression evaluation in the statement.
    """

    name = "hlfir.apply"
    expr = operand_def()
    indices = var_operand_def()
    typeparams = var_operand_def()
    result = result_def()

    irdl_options = [AttrSizedOperandSegments(as_property=True)]


@irdl_op_definition
class NullOp(IRDLOperation):
    """
    Create a NULL() address.
    So far is not intended to represent NULL(MOLD).
    """

    name = "hlfir.null"
    result = result_def()


@irdl_op_definition
class DestroyOp(IRDLOperation):
    """
    Mark the last use of an hlfir.expr. This will be the point at which the
    buffer of an hlfir.expr, if any, will be deallocated if it was heap
    allocated.
    If "finalize" attribute is set, the hlfir.expr value will be finalized
    before the deallocation. Note that this implies that the hlfir.expr
    is placed into a memory buffer, so that the library runtime
    can be called on it. The element type of the hlfir.expr must be
    derived type in this case.
    It is not required to create an hlfir.destroy operation for and hlfir.expr
    created inside an hlfir.elemental and returned in the hlfir.yield_element.
    The last use of such expression is implicit and an hlfir.destroy could
    not be emitted after the hlfir.yield_element since it is a terminator.

    Note that hlfir.destroy are currently generated by Fortran lowering that
    has a good view of the expression use contexts, but this will need to be
    revisited if any motion of hlfir.expr is done (like CSE) since
    transformations should not introduce any hlfir.expr usages after an
    hlfir.destroy.
    The future will probably be to identify the last use points automatically
    in bufferization instead.
    """

    name = "hlfir.destroy"
    expr = operand_def()
    finalize = opt_prop_def(UnitAttr)


@irdl_op_definition
class CopyInOp(IRDLOperation):
    """
    Copy a variable into a contiguous temporary if the variable is not
    an absent optional and is not contiguous at runtime. When a copy is made this
    operation returns the temporary as first result, otherwise, it returns the
    potentially absent variable storage. The second result indicates if a copy
    was made.

    This operation is meant to be used in combination with the hlfir.copy_out
    operation that deletes the temporary if it was created and copies the data
    back if needed.
    This operation allows passing non contiguous arrays to contiguous dummy
    arguments, which is possible in Fortran procedure references.

    To deal with the optional case, an extra boolean value can be pass to the
    operation. In such cases, the copy-in will only be done if "var_is_present"
    is true and, when it is false, the original value will be returned instead.
    """

    name = "hlfir.copy_in"
    var = operand_def()
    var_is_present = opt_operand_def()
    result = var_result_def()


@irdl_op_definition
class CopyOutOp(IRDLOperation):
    """
    If the variable was copied in a temporary in the related hlfir.copy_in,
    optionally copy back the temporary value to it (that may have been
    modified between the hlfir.copy_in and hlfir.copy_out). Then deallocate
    the temporary.
    The copy back is done if $var is provided and $was_copied is true.
    The deallocation of $temp is done if $was_copied is true.
    """

    name = "hlfir.copy_out"
    temp = operand_def()
    was_copied = operand_def()
    var = opt_operand_def()


@irdl_op_definition
class ShapeOfOp(IRDLOperation):
    """
    Gets the runtime shape of a hlfir.expr. In lowering to FIR, the
    hlfir.shape_of operation will be replaced by an fir.shape.
    It is not valid to request the shape of a hlfir.expr which has no shape.
    """

    name = "hlfir.shape_of"
    expr = operand_def()
    result = result_def()


@irdl_op_definition
class GetExtentOp(IRDLOperation):
    """
    Gets an extent value from a fir.shape. The dimension argument uses C style
    indexing and so should be between 0 and 1 less than the rank of the shape
    """

    name = "hlfir.get_extent"
    shape = operand_def()
    dim = prop_def(IntAttr)
    result = result_def()


@irdl_op_definition
class RegionAssignOp(IRDLOperation):
    """
    This operation can represent Forall and Where assignment when inside an
    hlfir.forall or hlfir.where "ordered assignment tree". It can
    also represent user defined assignments and assignment to vector
    subscripted entities without requiring the materialization of the
    right-hand side temporary copy that may be needed to implement Fortran
    assignment semantic.

    The right-hand side and left-hand side evaluations are held in their
    own regions terminated with hlfir.yield operations (or hlfir.elemental_addr
    for a left-hand side with vector subscript).

    An optional region may be added to implement user defined assignment.
    This region provides two block arguments with the same type as the
    yielded rhs and lhs entities (in that order), or the element type if this
    is an elemental user defined assignment.

    If this optional region is not provided, intrinsic assignment is performed.

    Example: "X = Y",  where "=" is a user defined elemental assignment "foo"
    taking Y by value.

    hlfir.region_assign {
      hlfir.yield %y : !fir.box<!fir.array<?x!f32>>
    } to {
      hlfir.yield %x : !fir.box<!fir.array<?x!fir.type<t>>>
    } user_defined_assignment (%rhs_elt: !fir.ref<f32>) to (%lhs_elt: !fir.ref<!fir.type<t>>) {
      %0 = fir.load %rhs_elt : !fir.ref<f32>
      fir.call @foo(%lhs_elt, %0) : (!fir.ref<!fir.type<t>>, f32) -> ()
    }

    TODO: add optional "realloc" semantics like for hlfir.assign.
    """

    name = "hlfir.region_assign"
    rhs_region = region_def()
    lhs_region = region_def()
    user_defined_assignment = region_def()


@irdl_op_definition
class RegionYieldOp(IRDLOperation):
    """
    Terminator operation that yields an HLFIR value or variable that was computed in
    a region and hold the yielded entity cleanup, if any, into its own region.
    This allows representing any Fortran expression evaluation in its own region so
    that the evaluation can easily be scheduled/moved around in a pass.

    Example: "foo(x)" where foo returns an allocatable array.
    {
      // In some region.
      %0 = fir.call @foo(x) (!fir.ref<f32>) -> !fir.box<fir.heap<!fir.array<?xf32>>>
      hlfir.yield %0 : !fir.box<!fir.heap<!fir.array<?xf32>>> cleanup {
        %1 = fir.box_addr %0 : !fir.box<!fir.heap<!fir.array<?xf32>>> -> !fir.heap<!fir.array<?xf32>>
        %fir.freemem %1 : !fir.heap<!fir.array<?xf32>>
      }
    }
    """

    name = "hlfir.yield"
    entity = operand_def()
    cleanup = region_def()

    traits = traits_def(IsTerminator())


@irdl_op_definition
class ElementalAddrOp(IRDLOperation):
    """
    Special terminator node for the left-hand side region of an hlfir.region_assign
    to a vector subscripted entity.

    It represents how the address of an element of such entity is computed given
    one based indices.

    It is very similar to hlfir.elemental, except that it does not produce an SSA
    value because there is no hlfir type to describe a vector subscripted entity
    (the codegen of such type would be problematic). Hence, it is tightly linked
    to an hlfir.region_assign by its terminator property.

    An optional cleanup region may be provided if any of the subscript expressions
    of the designator require a cleanup.
    This allows documenting cleanups that cannot be generated after the vector
    subscripted designator usage (that has not been materizaled yet). The cleanups
    will be evaluated after the assignment once the related
    hlfir.region_assign is lowered.

    Example: "X(VECTOR) = Y"

    hlfir.region_assign {
      hlfir.yield %y : !fir.ref<!fir.array<20xf32>>
    } to {
      hlfir.elemental_addr %vector_shape  : !fir.shape<1> {
        ^bb0(%i: index):
        %0 = hlfir.designate %vector (%i)  : (!fir.ref<!fir.array<20xi32>>, index) -> !fir.ref<i32>
        %1 = fir.load %0 : !fir.ref<i32>
        %x_element_addr = hlfir.designate %x (%1)  : (!fir.ref<!fir.array<100xf32>>, i32) -> !fir.ref<f32>
        hlfir.yield %x_element_addr : !fir.ref<f32>
      }
    }
    """

    name = "hlfir.elemental_addr"
    shape = operand_def()
    typeparams = var_operand_def()
    unordered = opt_prop_def(UnitAttr)
    body = region_def()
    cleanup = region_def()

    irdl_options = [AttrSizedOperandSegments(as_property=True)]


@irdl_op_definition
class ForallOp(IRDLOperation):
    """
    This operation allows representing Fortran forall. It computes
    a set of "index-name" values based on lower bound, upper bound,
    and step values whose evaluations are represented in their own
    regions.

    Operations nested in its body region are evaluated in order.
    As opposed to a regular loop, each nested operation is
    fully evaluated for all the values in the "active set of
    index-name" before the next nested operation. In practice, the
    nested operation evaluation may be fused if it is proven that
    they do not have data dependency.

    The "index-name" value is represented as the argument of the
    body region.

    The lower, upper, and step region (if provided), must be terminated
    by hlfir.yield that yields scalar integers.

    The body region must only contain other OrderedAssignmentTreeOpInterface
    operations (like hlfir.region_assign, or other hlfir.forall).

    A Fortran forall with several indices is represented as a nest
    of hlfir.forall.

    All the regions contained in the hlfir.forall must only contain
    code that is pure from a Fortran point of view, except for the
    assignment effect of the hlfir.region_assign.
    This matches Fortran constraint C1037, but requires the outer
    controls to be evaluated outside of the hlfir.forall (these
    controls may have side effects as per Fortran 2018 10.1.4 section).

    Example: FORALL(I=1:10) X(I) = FOO(I)
    hlfir.forall lb {
      hlfir.yield %c1 : index
    } ub {
      hlfir.yield %c10 : index
    } (%i : index) {
      hlfir.region_assign {
        %res = fir.call @foo(%i) : (index) -> f32
        hlfir.yield %res : f32
      } to {
        %xi = hlfir.designate %x(%i) : (!fir.box<!fir.array<?xf32>>, index) -> !fir.ref<f32>
        hlfir.yield %xi : !fir.ref<f32>
      }
    }
    """

    name = "hlfir.forall"
    lb_region = region_def()
    ub_region = region_def()
    step_region = region_def()
    body = region_def()


@irdl_op_definition
class ForallMaskOp(IRDLOperation):
    """
    Fortran Forall can have a scalar mask expression that depends on the
    Forall index-name value.
    hlfir.forall_mask allows representing this mask. The expression
    evaluation is held in the mask region that must yield an i1 scalar
    value.
    An hlfir.forall_mask must be directly nested in the body region of
    an hlfir.forall. It is a separate operation so that it can use the
    index SSA value defined by the hlfir.forall body region.

    Example: "FORALL(I=1:10, SOME_CONDITION(I)) X(I) = FOO(I)"
    hlfir.forall lb {
      hlfir.yield %c1 : index
    } ub {
      hlfir.yield %c10 : index
    } (%i : index) {
      hlfir.forall_mask {
        %mask = fir.call @some_condition(%i) : (index) -> i1
        hlfir.yield %mask : i1
      } do {
        hlfir.region_assign {
          %res = fir.call @foo(%i) : (index) -> f32
          hlfir.yield %res : f32
        } to {
          %xi = hlfir.designate %x(%i) : (!fir.box<!fir.array<?xf32>>, index) -> !fir.ref<f32>
          hlfir.yield %xi : !fir.ref<f32>
        }
      }
    }
    """

    name = "hlfir.forall_mask"
    mask_region = region_def()
    body = region_def()


@irdl_op_definition
class AssignmentMaskOp(IRDLOperation):
    """
    Represent Fortran "where" construct or statement. The mask
    expression evaluation is held in the mask region that must yield
    logical array that has the same shape as all the nested
    hlfir.region_assign left-hand sides, and all the nested hlfir.where
    or hlfir.elsewhere masks.

    The values of the where and elsewhere masks form a control mask that
    controls all the nested hlfir.region_assign: only the array element for
    which the related control mask value is true are assigned. Any right-hand
    side elemental expression is only evaluated for elements where the control
    mask is true. See Fortran standard 2018 section 10.2.3 for more detailed
    about the control mask semantic.

    An hlfir.where must not contain any hlfir.forall but it may be contained
    in such operation. This matches Fortran rules.
    """

    name = "hlfir.where"
    mask_region = region_def()
    body = region_def()


@irdl_op_definition
class ElseWhereOp(IRDLOperation):
    """
    Represent Fortran "elsewhere" construct or statement.

    It has an optional mask region to hold the evaluation of Fortran
    optional elsewhere mask expressions. If this region is provided,
    it must satisfy the same constraints as hlfir.where mask region.

    An hlfir.elsewhere must be the last operation of an hlfir.where or,
    hlfir.elsewhere body, which is enforced by its terminator property.

    Like in Fortran, an hlfir.elsewhere negate the current control mask,
    and if provided, adds the mask the resulting control mask (with a logical
    AND).
    """

    name = "hlfir.elsewhere"
    mask_region = region_def()
    body = region_def()


@irdl_op_definition
class ForallIndexOp(IRDLOperation):
    """
    This operation allows placing an hlfir.forall index in memory with
    the related Fortran index-value name and type.

    So far, lowering needs to manipulate symbols as memory entities.
    This operation allows fulfilling this requirements without allowing
    bare alloca/declare/store inside the body of hlfir.forall, which would
    make their analysis more complex.

    Given Forall index-value cannot be modified it also allows defining
    a canonicalization of all its loads into a fir.convert of the
    hlfir.forall index, which helps simplifying the data dependency analysis
    of hlfir.forall.
    """

    name = "hlfir.forall_index"
    index = operand_def()
    indexname = prop_def(StringAttr)
    result = result_def()


@irdl_op_definition
class CharExtremumOp(IRDLOperation):
    """
    Find the lexicographical minimum or maximum of two or more character
    strings of the same character kind and return the string with the lexicographical
    minimum or maximum number of characters. Example:

    %0 = hlfir.char_extremum min, %arg0, %arg1 : (!fir.ref<!fir.char<1,10>>, !fir.ref<!fir.char<1,20>>) -> !hlfir.expr<!fir.char<1,10>>
    """  # noqa E501

    name = "hlfir.char_extremum"
    predicate = operand_def()
    strings = var_operand_def()
    result = result_def()

    irdl_options = [AttrSizedOperandSegments(as_property=True)]


HLFIR = Dialect(
    "hlfir",
    [
        DeclareOp,
        DesignateOp,
        AssignOp,
        ParentComponentOp,
        ConcatOp,
        AllOp,
        AnyOp,
        CountOp,
        MaxvalOp,
        MinvalOp,
        ProductOp,
        SetLengthOp,
        GetLengthOp,
        SumOp,
        DotProductOp,
        MatmulOp,
        TransposeOp,
        MatmulTransposeOp,
        AssociateOp,
        EndAssociateOp,
        AsExprOp,
        NoReassocOp,
        ElementalOp,
        YieldElementOp,
        ApplyOp,
        NullOp,
        DestroyOp,
        CopyInOp,
        CopyOutOp,
        ShapeOfOp,
        GetExtentOp,
        RegionAssignOp,
        RegionYieldOp,
        ElementalAddrOp,
        ForallOp,
        ForallMaskOp,
        AssignmentMaskOp,
        ElseWhereOp,
        ForallIndexOp,
        CharExtremumOp,
    ],
    [
        ExprType,
    ],
)<|MERGE_RESOLUTION|>--- conflicted
+++ resolved
@@ -14,6 +14,7 @@
 
 from xdsl.dialects.arith import FastMathFlagsAttr
 from xdsl.dialects.builtin import (
+    AnyFloat,
     ArrayAttr,
     Attribute,
     BoolAttr,
@@ -29,6 +30,7 @@
     DeferredAttr,
     FortranVariableFlagsAttr,
     NoneType,
+    ReferenceType,
 )
 from xdsl.ir import Dialect, TypeAttribute
 from xdsl.irdl import (
@@ -63,13 +65,8 @@
     """
 
     name = "hlfir.expr"
-<<<<<<< HEAD
     shape: ArrayAttr[IntegerAttr | DeferredAttr | NoneType] = param_def()
     elementType: IntegerType | AnyFloat | ReferenceType = param_def()
-=======
-    shape: ParameterDef[ArrayAttr[IntegerAttr | DeferredAttr | NoneType]]
-    elementType: ParameterDef[Attribute]
->>>>>>> 1a64388d
 
     def print_parameters(self, printer: Printer) -> None:
         printer.print("<")
