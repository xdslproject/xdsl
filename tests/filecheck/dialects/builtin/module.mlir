--- conflicted
+++ resolved
@@ -9,16 +9,14 @@
     builtin.module attributes {a = "foo", b = "bar", unit} {}
     // CHECK-NEXT: builtin.module attributes {"a" = "foo", "b" = "bar", "unit"} {
     // CHECK-NEXT: }
-<<<<<<< HEAD
     builtin.module @moduleName {}
     // CHECK-NEXT: builtin.module @moduleName {
     // CHECK-NEXT: }
     builtin.module @otherModule attributes {dialect.attr} {}
     // CHECK-NEXT: builtin.module @otherModule attributes  {"dialect.attr"} {
-=======
+    // CHECK-NEXT: }
     module {}
     // CHECK-NEXT: builtin.module {
->>>>>>> fb41de52
     // CHECK-NEXT: }
 }
 // CHECK: }