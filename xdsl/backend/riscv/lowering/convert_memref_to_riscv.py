--- conflicted
+++ resolved
@@ -1,8 +1,4 @@
 from collections.abc import Sequence
-<<<<<<< HEAD
-from dataclasses import dataclass, field
-=======
->>>>>>> e7c963f5
 from math import prod
 from typing import Any, cast
 
@@ -36,38 +32,23 @@
 from xdsl.utils.exceptions import DiagnosticException
 
 
-@dataclass
 class ConvertMemrefAllocOp(RewritePattern):
-<<<<<<< HEAD
-    has_matched: bool = field(default=False)
 
     @op_type_rewrite_pattern
     def match_and_rewrite(self, op: memref.Alloc, rewriter: PatternRewriter) -> None:
-        self.has_matched = True
-=======
-
-    @op_type_rewrite_pattern
-    def match_and_rewrite(self, op: memref.Alloc, rewriter: PatternRewriter) -> None:
->>>>>>> e7c963f5
         assert isinstance(op_memref_type := op.memref.type, memref.MemRefType)
         size = prod(op_memref_type.get_shape()) * 8
         rewriter.replace_matched_op(
             (
                 size_op := riscv.LiOp(size, comment="memref alloc size"),
-<<<<<<< HEAD
-                call := riscv_func.CallOp(
-                    SymbolRefAttr("malloc"),
-                    (size_op.rd,),
-                    (riscv.IntRegisterType.unallocated(),),
-=======
                 move_op := riscv.MVOp(size_op.rd, rd=riscv.Registers.A0),
                 call := riscv_func.CallOp(
                     SymbolRefAttr("malloc"),
                     (move_op.rd,),
                     (riscv.Registers.A0,),
->>>>>>> e7c963f5
                 ),
-                UnrealizedConversionCastOp.get(call.ress, (op.memref.type,)),
+                move_op := riscv.MVOp(call.ress[0], rd=riscv.Registers.UNALLOCATED_INT),
+                UnrealizedConversionCastOp.get((move_op.rd,), (op.memref.type,)),
             )
         )
 
@@ -301,20 +282,12 @@
     name = "convert-memref-to-riscv"
 
     def apply(self, ctx: MLContext, op: ModuleOp) -> None:
-<<<<<<< HEAD
-        convert_memref_alloc = ConvertMemrefAllocOp()
+        contains_malloc = PatternRewriteWalker(ConvertMemrefAllocOp()).rewrite_module(
+            op
+        )
         PatternRewriteWalker(
             GreedyRewritePatternApplier(
                 [
-                    convert_memref_alloc,
-=======
-        contains_malloc = PatternRewriteWalker(ConvertMemrefAllocOp()).rewrite_module(
-            op
-        )
-        PatternRewriteWalker(
-            GreedyRewritePatternApplier(
-                [
->>>>>>> e7c963f5
                     ConvertMemrefDeallocOp(),
                     ConvertMemrefStoreOp(),
                     ConvertMemrefLoadOp(),
@@ -323,19 +296,11 @@
                 ]
             )
         ).rewrite_module(op)
-<<<<<<< HEAD
-        if convert_memref_alloc.has_matched:
-            func_op = riscv_func.FuncOp(
-                "malloc",
-                Region(),
-                ((), (riscv.IntRegisterType.unallocated(),)),
-=======
         if contains_malloc:
             func_op = riscv_func.FuncOp(
                 "malloc",
                 Region(),
                 ((riscv.Registers.A0,), (riscv.Registers.A0,)),
->>>>>>> e7c963f5
                 visibility="private",
             )
             SymbolTable.insert_or_update(op, func_op)