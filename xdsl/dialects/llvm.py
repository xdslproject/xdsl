from __future__ import annotations

from enum import Enum
from types import EllipsisType
from typing import Sequence, Literal
from xdsl.traits import IsTerminator

from xdsl.utils.hints import isa
from xdsl.dialects.builtin import (
    StringAttr,
    ArrayAttr,
    DenseArrayBase,
    IntAttr,
    NoneAttr,
    IntegerType,
    IntegerAttr,
    AnyIntegerAttr,
    IndexType,
    UnitAttr,
    SymbolRefAttr,
    i32,
    i64,
    ContainerType,
)
from xdsl.ir import (
    TypeAttribute,
    ParametrizedAttribute,
    Attribute,
    Dialect,
    OpResult,
    Operation,
    SSAValue,
    Region,
    Data,
)
from xdsl.irdl import (
    Operand,
    OptOperand,
    ParameterDef,
    VarOpResult,
    attr_def,
    irdl_attr_definition,
    irdl_op_definition,
    VarOperand,
    IRDLOperation,
    operand_def,
    opt_attr_def,
    opt_operand_def,
    region_def,
    result_def,
    var_operand_def,
    var_result_def,
)
from xdsl.traits import Pure

from xdsl.utils.exceptions import VerifyException

from xdsl.parser import AttrParser, Parser
from xdsl.printer import Printer

GEP_USE_SSA_VAL = -2147483648
"""

This is used in the getelementptr index list to signify that an ssa value
should be used for this index.

"""


@irdl_attr_definition
class LLVMStructType(ParametrizedAttribute, TypeAttribute):
    """
    https://mlir.llvm.org/docs/Dialects/LLVM/#structure-types
    """

    name = "llvm.struct"

    # An empty string refers to a struct without a name.
    struct_name: ParameterDef[StringAttr]
    types: ParameterDef[ArrayAttr[Attribute]]

    # TODO: Add this parameter once xDSL supports the necessary capabilities.
    #  bitmask = ParameterDef(StringAttr)

    @staticmethod
    def from_type_list(types: Sequence[Attribute]) -> LLVMStructType:
        return LLVMStructType([StringAttr(""), ArrayAttr(types)])

    def print_parameters(self, printer: Printer) -> None:
        printer.print("<")
        if self.struct_name.data:
            printer.print_string_literal(self.struct_name.data)
            printer.print_string(", ")
        printer.print("(")
        printer.print_list(self.types.data, printer.print_attribute)
        printer.print(")>")

    @staticmethod
    def parse_parameters(parser: AttrParser) -> list[Attribute]:
        parser.parse_characters("<", " in LLVM struct")
        struct_name = parser.parse_optional_str_literal()
        if struct_name is None:
            struct_name = ""
        else:
            parser.parse_characters(",", " after type")

        params = parser.parse_comma_separated_list(
            parser.Delimiter.PAREN, parser.parse_type
        )
        parser.parse_characters(">", " to close LLVM struct parameters")
        return [StringAttr(struct_name), ArrayAttr(params)]


@irdl_attr_definition
class LLVMPointerType(
    ParametrizedAttribute, TypeAttribute, ContainerType[Attribute | None]
):
    name = "llvm.ptr"

    type: ParameterDef[Attribute | NoneAttr]
    addr_space: ParameterDef[IntAttr | NoneAttr]

    def print_parameters(self, printer: Printer) -> None:
        if isinstance(self.type, NoneAttr):
            return

        printer.print_string("<")
        printer.print_attribute(self.type)
        if not isinstance(self.addr_space, NoneAttr):
            printer.print_string(", ")
            printer.print_attribute(self.addr_space)

        printer.print_string(">")

    @staticmethod
    def parse_parameters(parser: AttrParser) -> list[Attribute]:
        if parser.parse_optional_characters("<") is None:
            return [NoneAttr(), NoneAttr()]
        type = parser.parse_optional_type()
        if type is None:
            parser.raise_error("Expected first parameter of llvm.ptr to be a type!")
        if parser.parse_optional_characters(",") is None:
            parser.parse_characters(">", " for llvm.ptr parameters")
            return [type, NoneAttr()]
        parser.parse_characters(",", " between llvm.ptr args")
        addr_space = parser.parse_integer()
        parser.parse_characters(">", " to end llvm.ptr parameters")
        return [type, IntegerAttr(addr_space, IndexType())]

    @staticmethod
    def opaque():
        return LLVMPointerType([NoneAttr(), NoneAttr()])

    @staticmethod
    def typed(type: Attribute):
        return LLVMPointerType([type, NoneAttr()])

    def is_typed(self):
        return not isinstance(self.type, NoneAttr)

    def get_element_type(self) -> Attribute | None:
        return self.type


@irdl_attr_definition
class LLVMArrayType(ParametrizedAttribute, TypeAttribute):
    name = "llvm.array"

    size: ParameterDef[IntAttr]
    type: ParameterDef[Attribute]

    def print_parameters(self, printer: Printer) -> None:
        printer.print_string("<")
        printer.print_string(str(self.size.data))
        printer.print_string(" x ")
        printer.print_attribute(self.type)
        printer.print_string(">")

    @staticmethod
    def parse_parameters(parser: AttrParser) -> list[Attribute]:
        if parser.parse_optional_characters("<") is None:
            return [NoneAttr(), NoneAttr()]
        size = IntAttr(parser.parse_integer())
        if parser.parse_optional_characters(">") is not None:
            return [size, NoneAttr()]
        parser.parse_shape_delimiter()
        type = parser.parse_optional_type()
        if type is None:
            parser.raise_error("Expected second parameter of llvm.array to be a type!")
        parser.parse_characters(">", " to end llvm.array parameters")
        return [size, type]

    @staticmethod
    def from_size_and_type(size: int | IntAttr, type: Attribute):
        if isinstance(size, int):
            size = IntAttr(size)
        return LLVMArrayType([size, type])


@irdl_attr_definition
class LLVMVoidType(ParametrizedAttribute, TypeAttribute):
    name = "llvm.void"


@irdl_attr_definition
class LLVMFunctionType(ParametrizedAttribute, TypeAttribute):
    """
    Currently does not support variadics.

    https://mlir.llvm.org/docs/Dialects/LLVM/#function-types
    """

    name = "llvm.func"

    inputs: ParameterDef[ArrayAttr[Attribute]]
    output: ParameterDef[Attribute]
    variadic: ParameterDef[UnitAttr | NoneAttr]

    def __init__(
        self,
        inputs: Sequence[Attribute] | ArrayAttr[Attribute],
        output: Attribute | None = None,
        is_variadic: bool = False,
    ) -> None:
        if not isinstance(inputs, ArrayAttr):
            inputs = ArrayAttr(inputs)
        if output is None:
            output = LLVMVoidType()
        variad_attr = UnitAttr() if is_variadic else NoneAttr()
        super().__init__([inputs, output, variad_attr])

    @property
    def is_variadic(self) -> bool:
        return isinstance(self.variadic, UnitAttr)

    def print_parameters(self, printer: Printer) -> None:
        printer.print_string("<")
        if isinstance(self.output, LLVMVoidType):
            printer.print("void")
        else:
            printer.print_attribute(self.output)

        printer.print(" (")
        printer.print_list(self.inputs, printer.print_attribute)
        if self.is_variadic:
            printer.print(", ...")

        printer.print_string(")>")

    @staticmethod
    def parse_parameters(parser: AttrParser) -> list[Attribute]:
        parser.parse_characters("<", " in llvm.func parameters")
        if parser.parse_optional_characters("void"):
            output = LLVMVoidType()
        else:
            output = parser.parse_attribute()

        # save pos before args for error message printing
        pos = parser.pos

        def _parse_attr_or_variadic() -> Attribute | EllipsisType:
            """
            This returns either an attribute, or Ellipsis if a
            varargs specifier (`...`) was parsed.
            """
            if parser.parse_optional_characters("...") is not None:
                return ...
            return parser.parse_attribute()

        inputs = parser.parse_comma_separated_list(
            Parser.Delimiter.PAREN, _parse_attr_or_variadic
        )
        is_varargs: NoneAttr | UnitAttr = NoneAttr()
        if inputs and inputs[-1] is Ellipsis:
            is_varargs = UnitAttr()
            inputs = inputs[:-1]

        if not isa(inputs, list[Attribute]):
            parser.raise_error(
                "Varargs specifier `...` must be at the end of the argument definition",
                pos,
                parser.pos,
            )

        parser.parse_characters(">", " in llvm.func parameters")

        return [ArrayAttr(inputs), output, is_varargs]


@irdl_attr_definition
class LinkageAttr(ParametrizedAttribute):
    name = "llvm.linkage"

    linkage: ParameterDef[StringAttr]

    def __init__(self, linkage: str | StringAttr) -> None:
        if isinstance(linkage, str):
            linkage = StringAttr(linkage)
        super().__init__([linkage])

    def print_parameters(self, printer: Printer) -> None:
        printer.print_string("<")
        printer.print_attribute(self.linkage)
        printer.print_string(">")

    @staticmethod
    def parse_parameters(parser: AttrParser) -> list[Attribute]:
        parser.parse_characters("<", "llvm.linkage parameter expected")
        # The linkage string is output from xDSL as a string (and accepted by MLIR as such)
        # however it is always output from MLIR without quotes. Therefore need to determine
        # whether this is a string or not and slightly change how we parse based upon that
        linkage_str = parser.parse_optional_str_literal()
        if linkage_str is None:
            linkage_str = parser.parse_identifier()
        linkage = StringAttr(linkage_str)
        parser.parse_characters(">", " to end llvm.linkage parameters")
        return [linkage]

    def verify(self):
        allowed_linkage = [
            "private",
            "internal",
            "available_externally",
            "linkonce",
            "weak",
            "common",
            "appending",
            "extern_weak",
            "linkonce_odr",
            "weak_odr",
            "external",
        ]
        if self.linkage.data not in allowed_linkage:
            raise VerifyException(f"Specified linkage '{self.linkage.data}' is unknown")


@irdl_op_definition
class GEPOp(IRDLOperation):
    """
    llvm.getelementptr is an instruction to do pointer arithmetic by
    adding/subtracting offsets from a pointer.

    The llvm.getelementptr is documented in various places online:

    LLVM documentation: https://www.llvm.org/docs/GetElementPtr.html
    A good blogpost: https://blog.yossarian.net/2020/09/19/LLVMs-getelementptr-by-example
    MLIR documentation: https://mlir.llvm.org/docs/Dialects/LLVM/#llvmgetelementptr-mlirllvmgepop

    Note that the first two discuss *LLVM IRs* GEP operation, not the MLIR one.
    The semantics are the same, but the structure used by MLIR is not well
    documented (yet) and the syntax is a bit different.

    Here we focus on MLIRs GEP operation:

    %res = llvm.getelementptr %ptr  [1, 2, %val]
                              ^^^^   ^^^^^^^^^^
                              input   indices

    The central point to understanding GEP is that:
    > GEP never dereferences, it only does math on the given pointer

    It *always* returns a pointer to the element "selected" that is some
    number of bytes offset from the input pointer:

    `result = ptr + x` for some x parametrized by the arguments

    ## Examples:

    Given the following pointer:

    %ptr : llvm.ptr<llvm.struct<(i32, i32, llvm.array<2xi32>)>>

    The following indices point to the following things:

    [0]      -> The first element of the pointer, so a pointer to the struct:
                llvm.ptr<llvm.struct<(i32, i32, llvm.array<2xi32>)>>

    [1]      -> The *next* element of the pointer, useful if the
                pointer points to a list of structs.
                Equivalent to (ptr + 1), so points to
                llvm.ptr<llvm.struct<(i32, i32, llvm.array<2xi32>)>>

    [0,0]    -> The first member of the first struct:
                llvm.ptr<i32>

    [1,0]    -> The first member of the *second* struct pointed to by ptr
                (can result in out-of-bounds access if the ptr only points to a single struct)
                llvm.ptr<i32>

    [0,2]    -> The third member of the first struct.
                llvm.ptr<llvm.array<2,i32>>

    [0,2,0]  -> The first entry of the array that is the third member of
                the first struct pointed to by our ptr.
                llvm.ptr<i32>

    [0,0,1]  -> Invalid! The first element of the first struct has no "sub-elements"!


    Here is an example of invalid GEP operation parameters:

    Given a different pointer to the example above:

    %ptr : llvm.ptr<llvm.struct<(llvm.ptr<i32>, i32)>>

    Note the two pointers, one to the struct, one in the struct.

    We can do math on the first pointer:

    [0]      -> First struct
                llvm.ptr<llvm.struct<(llvm.ptr<i32>, i32)>>

    [0,1]    -> Second member of first struct
                llvm.ptr<i32>

    [0,0]    -> First member of the first struct
                llvm.ptr<llvm.ptr<i32>>

    [0,0,3]  -> Invalid! In order to find the fourth element in the pointer
                it would need to be dereferenced! GEP can't do that!

    Expressed in "C", this would equate to:

    # address of first struct
    (ptr + 0)

    # address of first field of first struct
    &((ptr + 0)->elm0)
               ^^^^^^
               Even though it looks like it, we are not actually
               dereferencing ptr here.

    # address of fourth element:
    &(((ptr + 0)->elm0 + 3))
                ^^^^^^^^^^
                This actually dereferences (ptr + 0) to access elm0!

    Which translates to roughly this MLIR code:

    %elm0_addr   = llvm.gep %ptr[0,0]   : (!llvm.ptr<...>) -> !llvm.ptr<!llvm.ptr<i32>>
    %elm0        = llvm.load %elm0_addr : (!llvm.ptr<llvm.ptr<i32>>) -> !llvm.ptr<i32>
    %elm0_3_addr = llvm.gep %elm0[3]    : !llvm.ptr<i32> -> !llvm.ptr<i32>

    Here the necessary dereferencing is very visible, as %elm0_3_addr is only
    accessible through an `llvm.load` on %elm0_addr.
    """

    name = "llvm.getelementptr"

    ptr: Operand = operand_def(LLVMPointerType)
    ssa_indices: VarOperand = var_operand_def(IntegerType)
    elem_type: Attribute | None = opt_attr_def(Attribute)

    result: OpResult = result_def(LLVMPointerType)

    rawConstantIndices: DenseArrayBase = attr_def(DenseArrayBase)
    inbounds: UnitAttr | None = opt_attr_def(UnitAttr)

    @staticmethod
    def get(
        ptr: SSAValue | Operation,
        indices: Sequence[int],
        ssa_indices: Sequence[SSAValue | Operation] | None = None,
        result_type: LLVMPointerType = LLVMPointerType.opaque(),
        inbounds: bool = False,
        pointee_type: Attribute | None = None,
    ):
        """
        A basic constructor for the GEPOp.

        Pass the GEP_USE_SSA_VAL magic value in place of each constant
        index that you want to be read from an SSA value.

        Take a look at `from_mixed_indices` for something without
        magic values.
        """
        # construct default mutable argument here:
        if ssa_indices is None:
            ssa_indices = []

        # convert a potential Operation into an SSAValue
        ptr_val = SSAValue.get(ptr)
        ptr_type = ptr_val.typ

        if not isinstance(ptr_type, LLVMPointerType):
            raise ValueError("Input must be a pointer")

        attrs: dict[str, Attribute] = {
            "rawConstantIndices": DenseArrayBase.create_dense_int_or_index(
                i32, indices
            ),
        }

        if not ptr_type.is_typed():
            if pointee_type is None:
                raise ValueError("Opaque types must have a pointee type passed")
            # opaque input ptr => opaque output ptr
            attrs["elem_type"] = LLVMPointerType.opaque()

        if inbounds:
            attrs["inbounds"] = UnitAttr()

        return GEPOp.build(
            operands=[ptr, ssa_indices], result_types=[result_type], attributes=attrs
        )

    @staticmethod
    def from_mixed_indices(
        ptr: SSAValue | Operation,
        indices: Sequence[int | SSAValue | Operation],
        result_type: LLVMPointerType = LLVMPointerType.opaque(),
        inbounds: bool = False,
        pointee_type: Attribute | None = None,
    ):
        """
        This is a helper function that accepts a mixed list of SSA values and const
        indices. It will automatically construct the correct indices and ssa_indices
        lists from that.

        You can call this using [1, 2, some_ssa_val, 3] as the indices array.

        Other than that, this behaves exactly the same as `.get`
        """
        ssa_indices: list[SSAValue] = []
        const_indices: list[int] = []
        for idx in indices:
            if isinstance(idx, int):
                const_indices.append(idx)
            else:
                const_indices.append(GEP_USE_SSA_VAL)
                ssa_indices.append(SSAValue.get(idx))
        return GEPOp.get(
            ptr,
            const_indices,
            ssa_indices,
            result_type=result_type,
            inbounds=inbounds,
            pointee_type=pointee_type,
        )


@irdl_op_definition
class AllocaOp(IRDLOperation):
    name = "llvm.alloca"

    size: Operand = operand_def(IntegerType)

    alignment: AnyIntegerAttr = attr_def(AnyIntegerAttr)

    res: OpResult = result_def()

    @staticmethod
    def get(
        size: SSAValue | Operation,
        elem_type: Attribute,
        alignment: int = 32,
        as_untyped_ptr: bool = False,
    ):
        attrs: dict[str, Attribute] = {
            "alignment": IntegerAttr.from_int_and_width(alignment, 64)
        }
        if as_untyped_ptr:
            ptr_type = LLVMPointerType.opaque()
            attrs["elem_type"] = elem_type
        else:
            ptr_type = LLVMPointerType.typed(elem_type)

        return AllocaOp.build(
            operands=[size], attributes=attrs, result_types=[ptr_type]
        )


@irdl_op_definition
class IntToPtrOp(IRDLOperation):
    name = "llvm.inttoptr"

    input: Operand = operand_def(IntegerType)

    output: OpResult = result_def(LLVMPointerType)

    @staticmethod
    def get(input: SSAValue | Operation, ptr_type: Attribute | None = None):
        if ptr_type is None:
            ptr_type = LLVMPointerType.opaque()
        else:
            ptr_type = LLVMPointerType.typed(ptr_type)
        return IntToPtrOp.build(operands=[input], result_types=[ptr_type])


@irdl_op_definition
class PtrToIntOp(IRDLOperation):
    name = "llvm.ptrtoint"

    input: Operand = operand_def(LLVMPointerType)

    output: OpResult = result_def(IntegerType)

    @staticmethod
    def get(arg: SSAValue | Operation, int_type: Attribute = i64):
        return PtrToIntOp.build(operands=[arg], result_types=[int_type])


@irdl_op_definition
class LoadOp(IRDLOperation):
    name = "llvm.load"

    ptr: Operand = operand_def(LLVMPointerType)

    dereferenced_value: OpResult = result_def()

    @staticmethod
    def get(ptr: SSAValue | Operation, result_type: Attribute | None = None):
        if result_type is None:
            ptr = SSAValue.get(ptr)
            assert isinstance(ptr.typ, LLVMPointerType)

            if isinstance(ptr.typ.type, NoneAttr):
                raise ValueError(
                    "llvm.load requires either a result type or a typed pointer!"
                )
            result_type = ptr.typ.type

        return LoadOp.build(operands=[ptr], result_types=[result_type])


@irdl_op_definition
class StoreOp(IRDLOperation):
    name = "llvm.store"

    value: Operand = operand_def()
    ptr: Operand = operand_def(LLVMPointerType)

    alignment: IntegerAttr[IntegerType] | None = opt_attr_def(IntegerAttr[IntegerType])
    ordering: IntegerAttr[IntegerType] | None = opt_attr_def(IntegerAttr[IntegerType])
    volatile_: UnitAttr | None = opt_attr_def(UnitAttr)
    nontemporal: UnitAttr | None = opt_attr_def(UnitAttr)

    @staticmethod
    def get(
        value: SSAValue | Operation,
        ptr: SSAValue | Operation,
        alignment: int | None = None,
        ordering: int = 0,
        volatile: bool = False,
        nontemporal: bool = False,
    ):
        attrs: dict[str, Attribute] = {
            "ordering": IntegerAttr(ordering, i64),
        }

        if alignment is not None:
            attrs["alignment"] = IntegerAttr[IntegerType](alignment, i64)
        if volatile:
            attrs["volatile_"] = UnitAttr()
        if nontemporal:
            attrs["nontemporal"] = UnitAttr()

        return StoreOp.build(
            operands=[value, ptr],
            attributes=attrs,
            result_types=[],
        )


@irdl_op_definition
class NullOp(IRDLOperation):
    name = "llvm.mlir.null"

    nullptr: OpResult = result_def(LLVMPointerType)

    @staticmethod
    def get(ptr_type: LLVMPointerType | None = None):
        if ptr_type is None:
            ptr_type = LLVMPointerType.opaque()
        assert isinstance(ptr_type, LLVMPointerType)

        return NullOp.build(result_types=[ptr_type])


@irdl_op_definition
class ExtractValueOp(IRDLOperation):
    """
    https://mlir.llvm.org/docs/Dialects/LLVM/#llvmextractvalue-mlirllvmextractvalueop
    """

    name = "llvm.extractvalue"

    position: DenseArrayBase = attr_def(DenseArrayBase)
    container: Operand = operand_def(Attribute)
<<<<<<< HEAD

    res: OpResult = result_def(Attribute)

=======

    res: OpResult = result_def(Attribute)

>>>>>>> 092d23d1
    def __init__(
        self,
        position: DenseArrayBase,
        container: SSAValue | Operation,
        result_type: Attribute,
    ):
        super().__init__(
            operands=[container],
            attributes={
                "position": position,
            },
            result_types=[result_type],
        )


@irdl_op_definition
class InsertValueOp(IRDLOperation):
    """
    https://mlir.llvm.org/docs/Dialects/LLVM/#llvminsertvalue-mlirllvminsertvalueop
    """

    name = "llvm.insertvalue"

    position: DenseArrayBase = attr_def(DenseArrayBase)
    container: Operand = operand_def(Attribute)
    value: Operand = operand_def(Attribute)

    res: OpResult = result_def(Attribute)

    def __init__(
        self,
        position: DenseArrayBase,
        container: SSAValue,
        value: SSAValue,
    ):
        super().__init__(
            operands=[container, value],
            attributes={
                "position": position,
            },
            result_types=[container.typ],
        )


@irdl_op_definition
class UndefOp(IRDLOperation):
    """
    https://mlir.llvm.org/docs/Dialects/LLVM/#llvmmlirundef-mlirllvmundefop
    """

    name = "llvm.mlir.undef"

    res: OpResult = result_def(Attribute)

    def __init__(self, result_type: Attribute):
        super().__init__(result_types=[result_type])


@irdl_op_definition
class GlobalOp(IRDLOperation):
    name = "llvm.mlir.global"

    global_type: Attribute = attr_def(Attribute)
    constant: UnitAttr | None = opt_attr_def(UnitAttr)
    sym_name: StringAttr = attr_def(StringAttr)
    linkage: LinkageAttr = attr_def(LinkageAttr)
    dso_local: UnitAttr | None = opt_attr_def(UnitAttr)
    thread_local_: UnitAttr | None = opt_attr_def(UnitAttr)
    value: Attribute | None = opt_attr_def(Attribute)
    alignment: AnyIntegerAttr | None = opt_attr_def(AnyIntegerAttr)
    addr_space: AnyIntegerAttr = attr_def(AnyIntegerAttr)
    unnamed_addr: AnyIntegerAttr | None = opt_attr_def(AnyIntegerAttr)
    section: StringAttr | None = opt_attr_def(StringAttr)

    # This always needs an empty region as it is in the top level module definition
    body: Region = region_def()

    @staticmethod
    def get(
        global_type: Attribute,
        sym_name: str | StringAttr,
        linkage: str | LinkageAttr,
        addr_space: int = 0,
        constant: bool | None = None,
        dso_local: bool | None = None,
        thread_local_: bool | None = None,
        value: Attribute | None = None,
        alignment: int | None = None,
        unnamed_addr: int | None = None,
        section: str | StringAttr | None = None,
    ):
        if isinstance(sym_name, str):
            sym_name = StringAttr(sym_name)

        if isinstance(linkage, str):
            linkage = LinkageAttr(linkage)

        attrs: dict[str, Attribute] = {
            "global_type": global_type,
            "sym_name": sym_name,
            "linkage": linkage,
            "addr_space": IntegerAttr(addr_space, 32),
        }

        if constant is not None and constant:
            attrs["constant"] = UnitAttr()

        if dso_local is not None and dso_local:
            attrs["dso_local"] = UnitAttr()

        if thread_local_ is not None and thread_local_:
            attrs["thread_local_"] = UnitAttr()

        if value is not None:
            attrs["value"] = value

        if alignment is not None:
            attrs["alignment"] = IntegerAttr(alignment, 64)

        if unnamed_addr is not None:
            attrs["unnamed_addr"] = IntegerAttr(unnamed_addr, 64)

        if section is not None:
            if isinstance(section, str):
                section = StringAttr(section)
            attrs["section"] = section

        return GlobalOp.build(attributes=attrs, regions=[Region([])])


@irdl_op_definition
class AddressOfOp(IRDLOperation):
    name = "llvm.mlir.addressof"

    global_name: SymbolRefAttr = attr_def(SymbolRefAttr)
    result: OpResult = result_def(LLVMPointerType)

    @staticmethod
    def get(
        global_name: str | StringAttr | SymbolRefAttr, result_type: LLVMPointerType
    ):
        if isinstance(global_name, (StringAttr, str)):
            global_name = SymbolRefAttr(global_name)

        return AddressOfOp.build(
            attributes={"global_name": global_name}, result_types=[result_type]
        )


LLVM_CALLING_CONVS: set[str] = {
    "ccc",
    "fastcc",
    "coldcc",
    "cc 10",
    "cc 11",
    "webkit_jscc",
    "anyregcc",
    "preserve_mostcc",
    "preserve_allcc",
    "cxx_fast_tlscc",
    "tailcc",
    "swiftcc",
    "swifttailcc",
    "cfguard_checkcc",
}
"""
A list of all valid calling conventions understood by LLVM, see
https://llvm.org/docs/LangRef.html#calling-conventions
for more info.
"""


@irdl_attr_definition
class CallingConventionAttr(ParametrizedAttribute):
    """
    LLVM Calling convention, default is ccc.
    """

    name = "llvm.cconv"

    convention: ParameterDef[StringAttr]

    @property
    def cconv_name(self) -> str:
        return self.convention.data

    def __init__(self, conv: str):
        super().__init__([StringAttr(conv)])

    def _verify(self):
        if self.cconv_name not in LLVM_CALLING_CONVS:
            raise VerifyException(f'Invalid calling convention "{self.cconv_name}"')

    def print_parameters(self, printer: Printer) -> None:
        printer.print_string("<" + self.convention.data + ">")

    @staticmethod
    def parse_parameters(parser: AttrParser) -> list[Attribute]:
        parser.parse_characters("<")
        for conv in LLVM_CALLING_CONVS:
            if parser.parse_optional_characters(conv) is not None:
                parser.parse_characters(">")
                return [StringAttr(conv)]
        parser.raise_error(f"Unknown calling convention")


@irdl_op_definition
class FuncOp(IRDLOperation):
    name = "llvm.func"

    body: Region = region_def()
    sym_name: StringAttr = attr_def(StringAttr)
    function_type: LLVMFunctionType = attr_def(LLVMFunctionType)
    CConv: CallingConventionAttr = attr_def(CallingConventionAttr)
    linkage: LinkageAttr = attr_def(LinkageAttr)
    visibility_: IntegerAttr[IntegerType] = attr_def(IntegerAttr[IntegerType])

    def __init__(
        self,
        sym_name: str | StringAttr,
        function_type: LLVMFunctionType,
        linkage: LinkageAttr = LinkageAttr("internal"),
        cconv: CallingConventionAttr = CallingConventionAttr("ccc"),
        visibility: int | IntegerAttr[IntegerType] = 0,
        body: Region | None = None,
    ):
        if isinstance(sym_name, str):
            sym_name = StringAttr(sym_name)
        if isinstance(visibility, int):
            visibility = IntegerAttr.from_int_and_width(visibility, 64)
        if body is None:
            body = Region([])
        super().__init__(
            operands=[],
            regions=[body],
            attributes={
                "sym_name": sym_name,
                "function_type": function_type,
                "CConv": cconv,
                "linkage": linkage,
                "visibility_": visibility,
            },
        )


@irdl_op_definition
class ReturnOp(IRDLOperation):
    """
    https://mlir.llvm.org/docs/Dialects/LLVM/#llvmreturn-mlirllvmreturnop
    """

    name = "llvm.return"

<<<<<<< HEAD
    value: Attribute | None = opt_attr_def(Attribute)
=======
    arg: OptOperand = opt_operand_def(Attribute)

    traits = frozenset((IsTerminator(),))
>>>>>>> 092d23d1

    def __init__(self, value: Attribute | None = None):
        super().__init__(attributes={"value": value})


@irdl_op_definition
class ConstantOp(IRDLOperation):
    name = "llvm.mlir.constant"
    result: OpResult = result_def(Attribute)
    value: Attribute = attr_def(Attribute)

    def __init__(self, value: Attribute, typ: Attribute):
        super().__init__(attributes={"value": value}, result_types=[typ])


@irdl_op_definition
class CallIntrinsicOp(IRDLOperation):
    """
    https://mlir.llvm.org/docs/Dialects/LLVM/#llvmcall_intrinsic-mlirllvmcallintrinsicop
    """

    name = "llvm.call_intrinsic"

    intrin: StringAttr = attr_def(StringAttr)
    args: VarOperand = var_operand_def()
    ress: VarOpResult = var_result_def()

    def __init__(
        self,
        intrin: StringAttr | str,
        args: Sequence[SSAValue],
        result_types: Sequence[Attribute],
    ):
        if isinstance(intrin, str):
            intrin = StringAttr(intrin)
        super().__init__(
            operands=args,
            result_types=(result_types,),
            attributes={
                "intrin": intrin,
            },
        )


class FastMathFlag(Enum):
    REASSOC = "reassoc"
    NO_NANS = "nnan"
    NO_INFS = "ninf"
    NO_SIGNED_ZEROS = "nsz"
    ALLOW_RECIP = "arcp"
    ALLOW_CONTRACT = "contract"
    APPROX_FUNC = "afn"

    @staticmethod
    def try_parse(parser: AttrParser) -> set[FastMathFlag] | None:
        if parser.parse_optional_characters("none") is not None:
            return set[FastMathFlag]()
        if parser.parse_optional_characters("fast") is not None:
            return set(FastMathFlag)

        for option in FastMathFlag:
            if parser.parse_optional_characters(option.value) is not None:
                return {option}

        return None


@irdl_attr_definition
class FastMathAttr(Data[tuple[FastMathFlag, ...]]):
    name = "llvm.fastmath"

    @property
    def flags(self) -> set[FastMathFlag]:
        """
        Returns a copy of the fast math flags.
        """
        return set(self.data)

    def __init__(self, flags: None | Sequence[FastMathFlag] | Literal["none", "fast"]):
        flags_: set[FastMathFlag]
        match flags:
            case "none" | None:
                flags_ = set()
            case "fast":
                flags_ = set(FastMathFlag)
            case other:
                flags_ = set(other)

        super().__init__(tuple(flags_))

    @staticmethod
    def parse_parameter(parser: AttrParser) -> tuple[FastMathFlag, ...]:
        flags = FastMathFlag.try_parse(parser)
        if flags is None:
            return tuple()

        while parser.parse_optional_punctuation(",") is not None:
            flag = parser.expect(
                lambda: FastMathFlag.try_parse(parser), "fastmath flag expected"
            )
            flags.update(flag)

        return tuple(flags)

    def print_parameter(self, printer: Printer):
        flags = self.data
        if len(flags) == 0:
            printer.print("none")
        elif len(flags) == len(FastMathFlag):
            printer.print("fast")
        else:
            # make sure we emit flags in a consistent order
            printer.print(
                ",".join(flag.value for flag in FastMathFlag if flag in flags)
            )


@irdl_op_definition
class CallOp(IRDLOperation):
    name = "llvm.call"

    args: VarOperand = var_operand_def()

    callee: SymbolRefAttr = attr_def(SymbolRefAttr)
    fastmathFlags: FastMathAttr = attr_def(FastMathAttr)

    def __init__(
        self,
        callee: str | SymbolRefAttr | StringAttr,
        *args: SSAValue | Operation,
        fastmath: FastMathAttr = FastMathAttr(None),
    ):
        if isinstance(callee, str):
            callee = SymbolRefAttr(callee)

        super().__init__(
            operands=[args],
            attributes={
                "callee": callee,
                "fastmathFlags": fastmath,
            },
        )


@irdl_op_definition
class FAddOp(IRDLOperation):
    """
    https://mlir.llvm.org/docs/Dialects/LLVM/#llvmfadd-mlirllvmfaddop
    """

    name = "llvm.fadd"

    lhs: Operand = operand_def(Attribute)
    rhs: Operand = operand_def(Attribute)
    res: OpResult = result_def(Attribute)

    traits = frozenset((Pure(),))

    def __init__(
        self,
        lhs: SSAValue,
        rhs: SSAValue,
    ):
        super().__init__(operands=[lhs, rhs], result_types=[lhs.typ])

    def verify_(self) -> None:
        if self.lhs.typ != self.rhs.typ:
            raise VerifyException("lhs.typ must equal rhs.typ")
        if self.lhs.typ != self.res.typ:
            raise VerifyException("lhs.typ must equal res.typ")
        if self.rhs.typ != self.res.typ:
            raise VerifyException("rhs.typ must equal res.typ")


@irdl_op_definition
class FMulOp(IRDLOperation):
    """
    https://mlir.llvm.org/docs/Dialects/LLVM/#llvmfmul-mlirllvmfmulop
    """

    name = "llvm.fmul"

    lhs: Operand = operand_def(Attribute)
    rhs: Operand = operand_def(Attribute)
    res: OpResult = result_def(Attribute)

    traits = frozenset((Pure(),))

    def __init__(
        self,
        lhs: SSAValue,
        rhs: SSAValue,
    ):
        super().__init__(operands=[lhs, rhs], result_types=[lhs.typ])

    def verify_(self) -> None:
        if self.lhs.typ != self.rhs.typ:
            raise VerifyException("lhs.typ must equal rhs.typ")
        if self.lhs.typ != self.res.typ:
            raise VerifyException("lhs.typ must equal res.typ")
        if self.rhs.typ != self.res.typ:
            raise VerifyException("rhs.typ must equal res.typ")


LLVM = Dialect(
    [
        ExtractValueOp,
        InsertValueOp,
        UndefOp,
        AllocaOp,
        GEPOp,
        IntToPtrOp,
        NullOp,
        LoadOp,
        StoreOp,
        GlobalOp,
        AddressOfOp,
        FuncOp,
        CallOp,
        ReturnOp,
        ConstantOp,
        CallIntrinsicOp,
<<<<<<< HEAD
        FAddOp,
        FMulOp,
=======
>>>>>>> 092d23d1
    ],
    [
        LLVMStructType,
        LLVMPointerType,
        LLVMArrayType,
        LLVMVoidType,
        LLVMFunctionType,
        LinkageAttr,
        CallingConventionAttr,
        FastMathAttr,
    ],
)<|MERGE_RESOLUTION|>--- conflicted
+++ resolved
@@ -687,15 +687,9 @@
 
     position: DenseArrayBase = attr_def(DenseArrayBase)
     container: Operand = operand_def(Attribute)
-<<<<<<< HEAD
 
     res: OpResult = result_def(Attribute)
 
-=======
-
-    res: OpResult = result_def(Attribute)
-
->>>>>>> 092d23d1
     def __init__(
         self,
         position: DenseArrayBase,
@@ -949,13 +943,9 @@
 
     name = "llvm.return"
 
-<<<<<<< HEAD
-    value: Attribute | None = opt_attr_def(Attribute)
-=======
     arg: OptOperand = opt_operand_def(Attribute)
 
     traits = frozenset((IsTerminator(),))
->>>>>>> 092d23d1
 
     def __init__(self, value: Attribute | None = None):
         super().__init__(attributes={"value": value})
@@ -1178,11 +1168,6 @@
         ReturnOp,
         ConstantOp,
         CallIntrinsicOp,
-<<<<<<< HEAD
-        FAddOp,
-        FMulOp,
-=======
->>>>>>> 092d23d1
     ],
     [
         LLVMStructType,
