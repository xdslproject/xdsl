--- conflicted
+++ resolved
@@ -679,12 +679,8 @@
 
         if isinstance(attribute, OpaqueSyntaxAttribute):
             self.print(attribute.name.replace(".", "<", 1))
-<<<<<<< HEAD
-            self.print(" ")
-=======
             if isinstance(attribute, SpacedOpaqueSyntaxAttribute):
                 self.print(" ")
->>>>>>> 9271c1ad
         else:
             self.print(attribute.name)
 
