--- conflicted
+++ resolved
@@ -416,13 +416,8 @@
 // CHECK: %{{.*}} = x86.rss.vfmadd231ps %{{.*}}, %{{.*}}, %{{.*}} : (!x86.ssereg, !x86.ssereg, !x86.ssereg) -> !x86.ssereg
 %rrr_vfmadd231ps_avx2 = x86.rss.vfmadd231ps %rr_vmovapd_avx2, %ymm1, %ymm2 : (!x86.avx2reg, !x86.avx2reg, !x86.avx2reg) -> !x86.avx2reg
 // CHECK: %{{.*}} = x86.rss.vfmadd231ps %{{.*}}, %{{.*}}, %{{.*}} : (!x86.avx2reg, !x86.avx2reg, !x86.avx2reg) -> !x86.avx2reg
-<<<<<<< HEAD
-%rrr_vfmadd231ps_avx512 = x86.rss.vfmadd231ps %zmm0, %zmm1, %zmm2 : (!x86.avx512reg, !x86.avx512reg, !x86.avx512reg) -> !x86.avx512reg
-// CHECK: %{{.*}} = x86.rss.vfmadd231ps %{{.*}}, %{{.*}}, %{{.*}} : (!x86.avx512reg, !x86.avx512reg, !x86.avx512reg) -> !x86.avx512reg
-
-%shuf_res = x86.irs.shufps %zmm0, %zmm1, 170 : (!x86.avx512reg, !x86.avx512reg) -> !x86.avx512reg
-// CHECK: %shuf_res = x86.irs.shufps %zmm0, %zmm1, 170 : (!x86.avx512reg, !x86.avx512reg) -> !x86.avx512reg
-=======
 %rrr_vfmadd231ps_avx512 = x86.rss.vfmadd231ps %rr_vmovapd_avx512, %zmm1, %zmm2 : (!x86.avx512reg, !x86.avx512reg, !x86.avx512reg) -> !x86.avx512reg
 // CHECK: %{{.*}} = x86.rss.vfmadd231ps %{{.*}}, %{{.*}}, %{{.*}} : (!x86.avx512reg, !x86.avx512reg, !x86.avx512reg) -> !x86.avx512reg
->>>>>>> 47083175
+
+%shuf_res = x86.irs.shufps %zmm0, %zmm1, 170 : (!x86.avx512reg, !x86.avx512reg) -> !x86.avx512reg
+// CHECK: %shuf_res = x86.irs.shufps %zmm0, %zmm1, 170 : (!x86.avx512reg, !x86.avx512reg) -> !x86.avx512reg