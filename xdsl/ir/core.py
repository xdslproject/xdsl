from __future__ import annotations

import re
from abc import ABC, abstractmethod
from collections.abc import (
    Callable,
    Hashable,
    Iterable,
    Iterator,
    Mapping,
    Reversible,
    Sequence,
)
from dataclasses import dataclass, field
from io import StringIO
from itertools import chain
from typing import (
    TYPE_CHECKING,
    Any,
    ClassVar,
    Generic,
    NoReturn,
    Protocol,
    cast,
    get_args,
    get_origin,
    overload,
)

from typing_extensions import Self, TypeVar

from xdsl.traits import IsTerminator, NoTerminator, OpTrait, OpTraitInvT
from xdsl.utils.exceptions import VerifyException
from xdsl.utils.mlir_lexer import MLIRLexer
from xdsl.utils.str_enum import StrEnum

# Used for cyclic dependencies in type hints
if TYPE_CHECKING:
    from xdsl.irdl import ParamAttrDef
    from xdsl.parser import AttrParser, Parser
    from xdsl.printer import Printer

OpT = TypeVar("OpT", bound="Operation")


@dataclass
class Dialect:
    """Contains the operations and attributes of a specific dialect"""

    _name: str

    _operations: list[type[Operation]] = field(
        default_factory=list[type["Operation"]], init=True, repr=True
    )
    _attributes: list[type[Attribute]] = field(
        default_factory=list[type["Attribute"]], init=True, repr=True
    )

    @property
    def operations(self) -> Iterator[type[Operation]]:
        return iter(self._operations)

    @property
    def attributes(self) -> Iterator[type[Attribute]]:
        return iter(self._attributes)

    @property
    def name(self) -> str:
        return self._name

    @staticmethod
    def split_name(name: str) -> tuple[str, str]:
        try:
            names = name.split(".", 1)
            first, second = names
            return (first, second)
        except ValueError as e:
            raise ValueError(f"Invalid operation or attribute name {name}.") from e


A = TypeVar("A", bound="Attribute")


@dataclass(frozen=True)
class Attribute(ABC):
    """
    A compile-time value.
    Attributes are used to represent SSA variable types, and can be attached
    on operations to give extra information.
    """

    name: ClassVar[str] = field(init=False, repr=False)
    """The attribute name should be a static field in the attribute classes."""

    def __post_init__(self):
        self._verify()
        if not isinstance(self, Data | ParametrizedAttribute):
            raise TypeError("Attributes should only be Data or ParameterizedAttribute")

    def _verify(self):
        self.verify()

    def verify(self) -> None:
        """
        Check that the attribute parameters satisfy the expected invariants.
        Raise a VerifyException otherwise.
        """
        pass

    def __str__(self) -> str:
        from xdsl.printer import Printer

        res = StringIO()
        printer = Printer(stream=res)
        printer.print_attribute(self)
        return res.getvalue()


class BuiltinAttribute(Attribute, ABC):
    """
    This class is used to mark builtin attributes.
    Unlike other attributes in MLIR, printing and parsing of *Builtin*
    attributes is handled directly by the parser.
    Attributes outside of the `builtin` dialect should not inherit from `BuiltinAttribute`.
    """

    pass


class TypeAttribute(Attribute):
    """
    This class should only be inherited by classes inheriting Attribute.
    This class is only used for printing attributes in the MLIR format,
    inheriting this class prefix the attribute by `!` instead of `#`.
    """

    pass


class OpaqueSyntaxAttribute(Attribute):
    """
    This class should only be inherited by classes inheriting Attribute.
    This class is only used for printing attributes in the opaque form.

    See external [documentation](https://mlir.llvm.org/docs/LangRef/#dialect-attribute-values.).
    """

    pass


class SpacedOpaqueSyntaxAttribute(OpaqueSyntaxAttribute):
    """
    This class should only be inherited by classes inheriting Attribute.
    This class is only used for printing attributes in the opaque form.

    See external [documentation](https://mlir.llvm.org/docs/LangRef/#dialect-attribute-values.).
    """

    pass


DataElement = TypeVar("DataElement", covariant=True, bound=Hashable)

AttributeCovT = TypeVar(
    "AttributeCovT", bound=Attribute, covariant=True, default=Attribute
)
AttributeInvT = TypeVar("AttributeInvT", bound=Attribute, default=Attribute)


@dataclass(frozen=True)
class Data(Generic[DataElement], Attribute, ABC):
    """An attribute represented by a Python structure."""

    data: DataElement

    @classmethod
    def new(cls: type[Self], params: Any) -> Self:
        """
        Create a new `Data` given its parameter.

        The `params` argument should be of the same type as the `Data` generic
        argument.

        This function should be preferred over `__init__` when instantiating
        attributes in a generic way (i.e., without knowing their concrete type
        statically).
        """
        # Create the new attribute object, without calling its __init__.
        # We do this to allow users to redefine their own __init__.
        attr = cls.__new__(cls)

        # Call the __init__ of Data, which will set the parameters field.
        Data.__init__(attr, params)  # pyright: ignore[reportUnknownMemberType]
        return attr

    @classmethod
    @abstractmethod
    def parse_parameter(cls, parser: AttrParser) -> DataElement:
        """Parse the attribute parameter."""

    @abstractmethod
    def print_parameter(self, printer: Printer) -> None:
        """Print the attribute parameter."""


EnumType = TypeVar("EnumType", bound=StrEnum)


def _check_enum_constraints(
    enum_class: type[EnumAttribute[EnumType] | BitEnumAttribute[EnumType]],
) -> None:
    """
    This hook first checks two constraints, enforced to keep the implementation
    reasonable, until more complex use cases appear. It then stores the Enum type
    used by the subclass to use in parsing/printing.

    The constraints are:

    - Only direct, specialized inheritance is allowed. That is, using a subclass
    of EnumAttribute as a base class is *not supported*.
      This simplifies type-hacking code and I don't see it being too restrictive
      anytime soon.
    - The StrEnum values must all be parsable as identifiers. This is to keep the
    parsing code simple and efficient. This restriction is easier to lift, but I
    haven't yet met an example use case where it matters, so I'm keeping it simple.
    """
    orig_bases = getattr(enum_class, "__orig_bases__")
    enumattr = next(
        b
        for b in orig_bases
        if get_origin(b) is EnumAttribute or get_origin(b) is BitEnumAttribute
    )
    enum_type = get_args(enumattr)[0]
    if isinstance(enum_type, TypeVar):
        raise TypeError("Only direct inheritance from EnumAttribute is allowed.")

    for v in enum_type:
        if MLIRLexer.bare_identifier_suffix_regex.fullmatch(v) is None:
            raise ValueError(
                "All StrEnum values of an EnumAttribute must be parsable as an identifer."
            )

    enum_class.enum_type = enum_type


class EnumAttribute(Data[EnumType]):
    """
    Core helper for Enum Attributes. Takes a StrEnum type parameter, and defines
    parsing/printing automatically from its values, restricted to be parsable as
    identifiers.

    example:
    ```python
    class MyEnum(StrEnum):
        First = auto()
        Second = auto()

    class MyEnumAttribute(EnumAttribute[MyEnum], SpacedOpaqueSyntaxAttribute):
        name = "example.my_enum"
    ```
    To use this attribute suffices to have a textual representation
    of `example<my_enum first>` and ``example<my_enum second>``

    """

    enum_type: ClassVar[type[StrEnum]]

    def __init_subclass__(cls) -> None:
        _check_enum_constraints(cls)

    def print_parameter(self, printer: Printer) -> None:
        printer.print(self.data.value)

    @classmethod
    def parse_parameter(cls, parser: AttrParser) -> EnumType:
        return cast(EnumType, parser.parse_str_enum(cls.enum_type))


class BitEnumAttribute(Generic[EnumType], Data[tuple[EnumType, ...]]):
    """
    Core helper for BitEnumAttributes. Takes a StrEnum type parameter, and
    defines parsing/printing automatically from its values.

    Additionally, two values can be given to designate all/none bits being set.

    example:
    ```python
    class MyBitEnum(StrEnum):
        First = auto()
        Second = auto()

    class MyBitEnumAttribute(BitEnumAttribute[MyBitEnum]):
        name = "example.my_bit_enum"
        none_value = "none"
        all_value = "all"

    """

    enum_type: ClassVar[type[StrEnum]]
    none_value: ClassVar[str | None] = None
    all_value: ClassVar[str | None] = None

    def __init__(self, flags: None | Sequence[EnumType] | str) -> None:
        flags_: set[EnumType]
        match flags:
            case self.none_value | None:
                flags_ = set()
            case self.all_value:
                flags_ = cast(set[EnumType], set(self.enum_type))
            case other if isinstance(other, str):
                raise TypeError(
                    f"expected string parameter to be one of {self.none_value} or {self.all_value}, got {other}"
                )
            case other:
                assert not isinstance(other, str)
                flags_ = set(other)

        super().__init__(tuple(flags_))

    def __init_subclass__(cls) -> None:
        _check_enum_constraints(cls)

    @property
    def flags(self) -> set[EnumType]:
        return set(self.data)

    @classmethod
    def parse_parameter(cls, parser: AttrParser) -> tuple[EnumType, ...]:
        def parse_optional_element() -> set[EnumType] | None:
            if (
                cls.none_value is not None
                and parser.parse_optional_keyword(cls.none_value) is not None
            ):
                return set()
            if (
                cls.all_value is not None
                and parser.parse_optional_keyword(cls.all_value) is not None
            ):
                return set(cast(Iterable[EnumType], cls.enum_type))
            value = parser.parse_optional_str_enum(cls.enum_type)
            if value is None:
                return None

            return {cast(type[EnumType], cls.enum_type)(value)}

        def parse_element() -> set[EnumType]:
            if (
                cls.none_value is not None
                and parser.parse_optional_keyword(cls.none_value) is not None
            ):
                return set()
            if (
                cls.all_value is not None
                and parser.parse_optional_keyword(cls.all_value) is not None
            ):
                return set(cast(Iterable[EnumType], cls.enum_type))
            value = parser.parse_str_enum(cls.enum_type)
            return {cast(type[EnumType], cls.enum_type)(value)}

        with parser.in_angle_brackets():
            flags: list[set[EnumType]] | None = (
                parser.parse_optional_undelimited_comma_separated_list(
                    parse_optional_element, parse_element
                )
            )
            if flags is None:
                return tuple()

            res = set[EnumType]()

            for flag_set in flags:
                res |= flag_set

            return tuple(res)

    def print_parameter(self, printer: Printer):
        with printer.in_angle_brackets():
            flags = self.data
            if len(flags) == 0 and self.none_value is not None:
                printer.print(self.none_value)
            elif len(flags) == len(self.enum_type) and self.all_value is not None:
                printer.print(self.all_value)
            else:
                # make sure we emit flags in a consistent order
                printer.print(
                    ",".join(flag.value for flag in self.enum_type if flag in flags)
                )


@dataclass(frozen=True, init=False)
class ParametrizedAttribute(Attribute):
    """An attribute parametrized by other attributes."""

    parameters: tuple[Attribute, ...] = field()

    def __init__(self, parameters: Sequence[Attribute] = ()):
        object.__setattr__(self, "parameters", tuple(parameters))
        super().__init__()

    @classmethod
    def new(cls: type[Self], params: Sequence[Attribute]) -> Self:
        """
        Create a new `ParametrizedAttribute` given its parameters.

        This function should be preferred over `__init__` when instantiating
        attributes in a generic way (i.e., without knowing their concrete type
        statically).
        """
        # Create the new attribute object, without calling its __init__.
        # We do this to allow users to redefine their own __init__.
        attr = cls.__new__(cls)

        # Call the __init__ of ParametrizedAttribute, which will set the
        # parameters field.
        ParametrizedAttribute.__init__(attr, tuple(params))
        return attr

    @classmethod
    def parse_parameters(cls, parser: AttrParser) -> Sequence[Attribute]:
        """Parse the attribute parameters."""
        return parser.parse_paramattr_parameters()

    def print_parameters(self, printer: Printer) -> None:
        """Print the attribute parameters."""
        printer.print_paramattr_parameters(self.parameters)

    @classmethod
    def get_irdl_definition(cls) -> ParamAttrDef:
        """Get the IRDL attribute definition."""
        ...

    def _verify(self):
        # Verifier generated by irdl_attr_def
        t: type[ParametrizedAttribute] = type(self)
        attr_def = t.get_irdl_definition()
        attr_def.verify(self)
        super()._verify()


class TypedAttribute(ParametrizedAttribute, ABC):
    """
    An attribute with a type.
    """

    @classmethod
    def get_type_index(cls) -> int: ...

    def get_type(self) -> Attribute:
        return self.parameters[self.get_type_index()]

    @staticmethod
    def parse_with_type(
        parser: AttrParser,
        type: Attribute,
    ) -> TypedAttribute:
        """
        Parse the attribute with the given type.
        """
        ...

    @abstractmethod
    def print_without_type(self, printer: Printer): ...


@dataclass(frozen=True)
class Use:
    """The use of a SSA value."""

    operation: Operation
    """The operation using the value."""

    index: int
    """The index of the operand using the value in the operation."""


@dataclass(eq=False)
class IRWithUses(ABC):
    """IRNode which stores a list of its uses."""

    uses: set[Use] = field(init=False, default_factory=set[Use], repr=False)
    """All uses of the value."""

    def add_use(self, use: Use):
        """Add a new use of the value."""
        self.uses.add(use)

    def remove_use(self, use: Use):
        """Remove a use of the value."""
        assert use in self.uses, "use to be removed was not in use list"
        self.uses.remove(use)


@dataclass(eq=False)
class SSAValue(Generic[AttributeCovT], IRWithUses, ABC):
    """
    A reference to an SSA variable.
    An SSA variable is either an operation result, or a basic block argument.
    """

    _type: AttributeCovT
    """Each SSA variable is associated to a type."""

    _name: str | None = field(init=False, default=None)

    _name_regex: ClassVar[re.Pattern[str]] = re.compile(r"([A-Za-z_$.-][\w$.-]*)")

    @property
    def type(self) -> AttributeCovT:
        return self._type

    @property
    @abstractmethod
    def owner(self) -> Operation | Block:
        """
        An SSA variable is either an operation result, or a basic block argument.
        This property returns the Operation or Block that currently defines a specific value.
        """
        pass

    @property
    def name_hint(self) -> str | None:
        return self._name

    @name_hint.setter
    def name_hint(self, name: str | None):
        # only allow valid names
        if SSAValue.is_valid_name(name):
            # Remove `_` followed by numbers at the end of the name
            if name is not None:
                r1 = re.compile(r"(_\d+)+$")
                if match := r1.search(name):
                    name = name[: match.start()]
            self._name = name
        else:
            raise ValueError(
                "Invalid SSA Value name format!",
                r"Make sure names contain only characters of [A-Za-z0-9_$.-] and don't start with a number!",
            )

    @classmethod
    def is_valid_name(cls, name: str | None):
        return name is None or cls._name_regex.fullmatch(name)

    @staticmethod
    def get(arg: SSAValue | Operation) -> SSAValue:
        "Get a new SSAValue from either a SSAValue, or an operation with a single result."
        match arg:
            case SSAValue():
                return arg
            case Operation():
                if len(arg.results) == 1:
                    return arg.results[0]
                raise ValueError(
                    "SSAValue.build: expected operation with a single result."
                )

    def replace_by(self, value: SSAValue) -> None:
        """Replace the value by another value in all its uses."""
        for use in self.uses.copy():
            use.operation.operands[use.index] = value
        # carry over name if possible
        if value.name_hint is None:
            value.name_hint = self.name_hint
        assert not self.uses, "unexpected error in xdsl"

    def replace_by_if(self, value: SSAValue, test: Callable[[Use], bool]):
        """
        Replace the value by another value in all its uses that pass the given test
        function.
        """
        for use in self.uses.copy():
            if test(use):
                use.operation.operands[use.index] = value
        # carry over name if possible
        if value.name_hint is None:
            value.name_hint = self.name_hint

    def erase(self, safe_erase: bool = True) -> None:
        """
        Erase the value.
        If safe_erase is True, then check that no operations use the value anymore.
        If safe_erase is False, then replace its uses by an ErasedSSAValue.
        """
        if safe_erase and len(self.uses) != 0:
            raise Exception(
                "Attempting to delete SSA value that still has uses of result "
                f"of operation:\n{self.owner}"
            )
        self.replace_by(ErasedSSAValue(self.type, self))

    def __hash__(self):
        """
        Make SSAValue hashable. Two SSA Values are never the same, therefore
        the use of `id` is allowed here.
        """
        return id(self)

    def __eq__(self, other: object) -> bool:
        return self is other


@dataclass(eq=False)
class OpResult(Generic[AttributeCovT], SSAValue[AttributeCovT]):
    """A reference to an SSA variable defined by an operation result."""

    op: Operation
    """The operation defining the variable."""

    index: int
    """The index of the result in the defining operation."""

    @property
    def owner(self) -> Operation:
        return self.op

    def __repr__(self) -> str:
        return f"<{self.__class__.__name__}[{self.type}] index: {self.index}, operation: {self.op.name}, uses: {len(self.uses)}>"


@dataclass(eq=False)
class BlockArgument(Generic[AttributeCovT], SSAValue[AttributeCovT]):
    """A reference to an SSA variable defined by a basic block argument."""

    block: Block
    """The block defining the variable."""

    index: int
    """The index of the variable in the block arguments."""

    @property
    def owner(self) -> Block:
        return self.block

    def __repr__(self) -> str:
        return f"<{self.__class__.__name__}[{self.type}] index: {self.index}, uses: {len(self.uses)}>"


@dataclass(eq=False)
class ErasedSSAValue(SSAValue):
    """
    An erased SSA variable.
    This is used during transformations when a SSA variable is destroyed but still used.
    """

    old_value: SSAValue

    @property
    def owner(self) -> Operation | Block:
        return self.old_value.owner


@dataclass(init=False)
class IRNode(ABC):
    def is_ancestor(self, op: IRNode) -> bool:
        "Returns true if the IRNode is an ancestor of another IRNode."
        if op is self:
            return True
        if (parent := op.parent_node) is None:
            return False
        return self.is_ancestor(parent)

    def get_toplevel_object(self) -> IRNode:
        """Get the operation, block, or region ancestor that has no parents."""
        if (parent := self.parent_node) is None:
            return self
        return parent.get_toplevel_object()

    def is_structurally_equivalent(
        self,
        other: IRNode,
        context: dict[IRNode | SSAValue, IRNode | SSAValue] | None = None,
    ) -> bool:
        """Check if two IR nodes are structurally equivalent."""
        ...

    @property
    @abstractmethod
    def parent_node(self) -> IRNode | None: ...

    @abstractmethod
    def __eq__(self, other: object) -> bool: ...

    @abstractmethod
    def __hash__(self) -> int: ...


@dataclass
class OpOperands(Sequence[SSAValue]):
    """
    A view of the operand list of an operation.
    Any modification to the view is reflected on the operation.
    """

    _op: Operation
    """The operation owning the operands."""

    @overload
    def __getitem__(self, idx: int) -> SSAValue: ...

    @overload
    def __getitem__(self, idx: slice) -> Sequence[SSAValue]: ...

    def __getitem__(self, idx: int | slice) -> SSAValue | Sequence[SSAValue]:
        return self._op._operands[idx]  # pyright: ignore[reportPrivateUsage]

    def __setitem__(self, idx: int, operand: SSAValue) -> None:
        operands = self._op._operands  # pyright: ignore[reportPrivateUsage]
        operands[idx].remove_use(Use(self._op, idx))
        operand.add_use(Use(self._op, idx))
        new_operands = (*operands[:idx], operand, *operands[idx + 1 :])
        self._op._operands = new_operands  # pyright: ignore[reportPrivateUsage]

    def __iter__(self) -> Iterator[SSAValue]:
        return iter(self._op._operands)  # pyright: ignore[reportPrivateUsage]

    def __len__(self) -> int:
        return len(self._op._operands)  # pyright: ignore[reportPrivateUsage]

    def __eq__(self, other: object):
        if not isinstance(other, OpOperands):
            return False
        return (
            self._op._operands  # pyright: ignore[reportPrivateUsage]
            == other._op._operands  # pyright: ignore[reportPrivateUsage]
        )

    def __hash__(self):
        return hash(self._op._operands)  # pyright: ignore[reportPrivateUsage]


class OpTraits(Iterable[OpTrait]):
    """
    An operation's traits.
    Some operations have mutually recursive traits, such as one is always the parent
    operation of the other.
    For this case, the operation's traits can be declared lazily, and resolved only
    at the first use.
    """

    _traits: frozenset[OpTrait] | Callable[[], tuple[OpTrait, ...]]

    def __init__(
        self, traits: frozenset[OpTrait] | Callable[[], tuple[OpTrait, ...]]
    ) -> None:
        self._traits = traits

    @property
    def traits(self) -> frozenset[OpTrait]:
        """Returns a copy of this instance's traits."""
        if callable(self._traits):
            self._traits = frozenset(self._traits())
        return self._traits

    def add_trait(self, trait: OpTrait):
        """Adds a trait to the class."""
        self._traits = self.traits.union((trait,))

    def __iter__(self) -> Iterator[OpTrait]:
        return iter(self.traits)

    def __eq__(self, value: object, /) -> bool:
        return isinstance(value, OpTraits) and self._traits == value._traits


@dataclass
class Operation(IRNode):
    """A generic operation. Operation definitions inherit this class."""

    name: ClassVar[str] = field(repr=False)
    """The operation name. Should be a static member of the class"""

    _operands: tuple[SSAValue, ...] = field(default=())
    """The operation operands."""

    results: tuple[OpResult, ...] = field(default=())
    """The results created by the operation."""

    _successors: tuple[Block, ...] = field(default=())
    """
    The basic blocks that the operation may give control to.
    This list should be empty for non-terminator operations.
    """

    properties: dict[str, Attribute] = field(default_factory=dict[str, Attribute])
    """
    The properties attached to the operation.
    Properties are inherent to the definition of an operation's semantics, and
    thus cannot be discarded by transformations.
    """

    attributes: dict[str, Attribute] = field(default_factory=dict[str, Attribute])
    """The attributes attached to the operation."""

    regions: tuple[Region, ...] = field(default=())
    """Regions arguments of the operation."""

    parent: Block | None = field(default=None, repr=False)
    """The block containing this operation."""

    _next_op: Operation | None = field(default=None, repr=False)
    """Next operation in block containing this operation."""

    _prev_op: Operation | None = field(default=None, repr=False)
    """Previous operation in block containing this operation."""

    traits: ClassVar[OpTraits]
    """
    Traits attached to an operation definition.
    This is a static field, and is made empty by default by PyRDL if not set
    by the operation definition.
    """

    @property
    def parent_node(self) -> IRNode | None:
        return self.parent

    @property
    def result_types(self) -> Sequence[Attribute]:
        return tuple(r.type for r in self.results)

    @property
    def operand_types(self) -> Sequence[Attribute]:
        return tuple(operand.type for operand in self.operands)

    def parent_op(self) -> Operation | None:
        if p := self.parent_region():
            return p.parent
        return None

    def parent_region(self) -> Region | None:
        if (p := self.parent_block()) is not None:
            return p.parent
        return None

    def parent_block(self) -> Block | None:
        return self.parent

    @property
    def next_op(self) -> Operation | None:
        """
        Next operation in block containing this operation.
        """
        return self._next_op

    def _insert_next_op(self, new_op: Operation) -> None:
        """
        Sets `next_op` on `self`, and `prev_op` on `self.next_op`.
        """

        if self._next_op is not None:
            # update next node
            self._next_op._prev_op = new_op

        # set next and previous on new node
        new_op._prev_op = self
        new_op._next_op = self._next_op

        # update self
        self._next_op = new_op

    @property
    def prev_op(self) -> Operation | None:
        """
        Previous operation in block containing this operation.
        """
        return self._prev_op

    def _insert_prev_op(self, new_op: Operation) -> None:
        """
        Sets `prev_op` on `self`, and `next_op` on `self.prev_op`.
        """

        if self._prev_op is not None:
            # update prev node
            self._prev_op._next_op = new_op

        # set next and previous on new node
        new_op._prev_op = self._prev_op
        new_op._next_op = self

        # update self
        self._prev_op = new_op

    @property
    def operands(self) -> OpOperands:
        return OpOperands(self)

    @operands.setter
    def operands(self, new: Sequence[SSAValue]):
        new = tuple(new)
        for idx, operand in enumerate(self._operands):
            operand.remove_use(Use(self, idx))
        for idx, operand in enumerate(new):
            operand.add_use(Use(self, idx))
        self._operands = new

    @property
    def successors(self) -> OpSuccessors:
        return OpSuccessors(self)

    @successors.setter
    def successors(self, new: Sequence[Block]):
        new = tuple(new)
        for idx, successor in enumerate(self._successors):
            successor.remove_use(Use(self, idx))
        for idx, successor in enumerate(new):
            successor.add_use(Use(self, idx))
        self._successors = new

    def __post_init__(self):
        assert self.name != ""
        assert isinstance(self.name, str)

    def __init__(
        self,
        *,
        operands: Sequence[SSAValue] = (),
        result_types: Sequence[Attribute] = (),
        properties: Mapping[str, Attribute] = {},
        attributes: Mapping[str, Attribute] = {},
        successors: Sequence[Block] = (),
        regions: Sequence[Region] = (),
    ) -> None:
        super().__init__()

        # This is assumed to exist by Operation.operand setter.
        self.operands = operands

        self.results = tuple(
            OpResult(result_type, self, idx)
            for (idx, result_type) in enumerate(result_types)
        )
        self.properties = dict(properties)
        self.attributes = dict(attributes)
        self.successors = list(successors)
        self.regions = ()
        for region in regions:
            self.add_region(region)

        self.__post_init__()

    @classmethod
    def create(
        cls: type[Self],
        *,
        operands: Sequence[SSAValue] = (),
        result_types: Sequence[Attribute] = (),
        properties: Mapping[str, Attribute] = {},
        attributes: Mapping[str, Attribute] = {},
        successors: Sequence[Block] = (),
        regions: Sequence[Region] = (),
    ) -> Self:
        op = cls.__new__(cls)
        Operation.__init__(
            op,
            operands=operands,
            result_types=result_types,
            properties=properties,
            attributes=attributes,
            successors=successors,
            regions=regions,
        )
        return op

    def add_region(self, region: Region) -> None:
        """Add an unattached region to the operation."""
        if region.parent:
            raise Exception(
                "Cannot add region that is already attached on an operation."
            )
        self.regions += (region,)
        region.parent = self

    def get_region_index(self, region: Region) -> int:
        """Get the region position in the operation."""
        if region.parent is not self:
            raise Exception("Region is not attached to the operation.")
        return next(
            idx for idx, curr_region in enumerate(self.regions) if curr_region is region
        )

    def detach_region(self, region: int | Region) -> Region:
        """
        Detach a region from the operation.
        Returns the detached region.
        """
        if isinstance(region, Region):
            region_idx = self.get_region_index(region)
        else:
            region_idx = region
            region = self.regions[region_idx]
        region.parent = None
        self.regions = self.regions[:region_idx] + self.regions[region_idx + 1 :]
        return region

    def drop_all_references(self) -> None:
        """
        Drop all references to other operations.
        This function is called prior to deleting an operation.
        """
        self.parent = None
        for idx, operand in enumerate(self.operands):
            operand.remove_use(Use(self, idx))
        for region in self.regions:
            region.drop_all_references()

    def walk(
        self, *, reverse: bool = False, region_first: bool = False
    ) -> Iterator[Operation]:
        """
        Iterate all operations contained in the operation (including this one).
        If region_first is set, then the operation regions are iterated before the
        operation. If reverse is set, then the region, block, and operation lists are
        iterated in reverse order.
        """
        if not region_first:
            yield self
        for region in reversed(self.regions) if reverse else self.regions:
            yield from region.walk(reverse=reverse, region_first=region_first)
        if region_first:
            yield self

    def walk_blocks(self, *, reverse: bool = False) -> Iterator[Block]:
        """
        Iterate over all the blocks nested in the region.
        Iterate in reverse order if reverse is True.
        """
        for region in reversed(self.regions) if reverse else self.regions:
            for block in reversed(region.blocks) if reverse else region.blocks:
                yield from block.walk_blocks(reverse=reverse)

    def get_attr_or_prop(self, name: str) -> Attribute | None:
        """
        Get a named attribute or property.
        It first look into the property dictionary, then into the attribute dictionary.
        """
        if name in self.properties:
            return self.properties[name]
        if name in self.attributes:
            return self.attributes[name]
        return None

    def is_before_in_block(self, other_op: Operation) -> bool:
<<<<<<< HEAD
=======
        """
        Return true if the current operation is located strictly before other_op.
        False otherwise.
        """
>>>>>>> 3b051b23
        if (
            parent_block := self.parent_block()
        ) is None or other_op.parent_block() is not parent_block:
            return False

        op = self.next_op
        while op is not None:
            if op is other_op:
                return True
            op = op.next_op
        return False

    def verify(self, verify_nested_ops: bool = True) -> None:
        for operand in self.operands:
            if isinstance(operand, ErasedSSAValue):
                raise Exception("Erased SSA value is used by the operation")

        parent_block = self.parent
        parent_region = None if parent_block is None else parent_block.parent

        if self.successors:
            if parent_block is None or parent_region is None:
                raise VerifyException(
                    f"Operation {self.name} with block successors does not belong to a block or a region"
                )

            if parent_block.last_op is not self:
                raise VerifyException(
                    f"Operation {self.name} with block successors must terminate its parent block"
                )

            for succ in self.successors:
                if succ.parent != parent_block.parent:
                    raise VerifyException(
                        f"Operation {self.name} is branching to a block of a different region"
                    )

        if parent_block is not None and parent_region is not None:
            if parent_block.last_op == self:
                if len(parent_region.blocks) == 1:
                    if (
                        parent_op := parent_region.parent
                    ) is not None and not parent_op.has_trait(NoTerminator):
                        if not self.has_trait(IsTerminator):
                            raise VerifyException(
                                f"Operation {self.name} terminates block in "
                                "single-block region but is not a terminator"
                            )
                elif len(parent_region.blocks) > 1:
                    if not self.has_trait(IsTerminator):
                        raise VerifyException(
                            f"Operation {self.name} terminates block in multi-block "
                            "region but is not a terminator"
                        )

        if verify_nested_ops:
            for region in self.regions:
                region.verify()

        # Custom verifier
        try:
            self.verify_()
        except VerifyException as err:
            self.emit_error(
                "Operation does not verify: " + str(err), underlying_error=err
            )

    def verify_(self) -> None:
        pass

    _OperationType = TypeVar("_OperationType", bound="Operation")

    @classmethod
    def parse(cls: type[_OperationType], parser: Parser) -> _OperationType:
        parser.raise_error(f"Operation {cls.name} does not have a custom format.")

    def print(self, printer: Printer):
        return printer.print_op_with_default_format(self)

    def clone_without_regions(
        self: OpT,
        value_mapper: dict[SSAValue, SSAValue] | None = None,
        block_mapper: dict[Block, Block] | None = None,
        *,
        clone_name_hints: bool = True,
    ) -> OpT:
        """Clone an operation, with empty regions instead."""
        if value_mapper is None:
            value_mapper = {}
        if block_mapper is None:
            block_mapper = {}
        operands = [
            (value_mapper[operand] if operand in value_mapper else operand)
            for operand in self._operands
        ]
        result_types = self.result_types
        attributes = self.attributes.copy()
        properties = self.properties.copy()
        successors = [
            (block_mapper[successor] if successor in block_mapper else successor)
            for successor in self._successors
        ]
        regions = [Region() for _ in self.regions]
        cloned_op = self.create(
            operands=operands,
            result_types=result_types,
            attributes=attributes,
            properties=properties,
            successors=successors,
            regions=regions,
        )
        for self_result, cloned_result in zip(
            self.results, cloned_op.results, strict=True
        ):
            value_mapper[self_result] = cloned_result
            if clone_name_hints:
                cloned_result.name_hint = self_result.name_hint
        return cloned_op

    def clone(
        self: OpT,
        value_mapper: dict[SSAValue, SSAValue] | None = None,
        block_mapper: dict[Block, Block] | None = None,
        *,
        clone_name_hints: bool = True,
    ) -> OpT:
        """Clone an operation with all its regions and operations in them."""
        if value_mapper is None:
            value_mapper = {}
        if block_mapper is None:
            block_mapper = {}
        op = self.clone_without_regions(
            value_mapper, block_mapper, clone_name_hints=clone_name_hints
        )
        for idx, region in enumerate(self.regions):
            region.clone_into(
                op.regions[idx],
                0,
                value_mapper,
                block_mapper,
                clone_name_hints=clone_name_hints,
            )
        return op

    @classmethod
    def has_trait(
        cls,
        trait: type[OpTrait] | OpTrait,
        *,
        value_if_unregistered: bool = True,
    ) -> bool:
        """
        Check if the operation implements a trait with the given parameters.
        If the operation is not registered, return value_if_unregisteed instead.
        """
        return cls.get_trait(trait) is not None

    @classmethod
    def get_trait(cls, trait: type[OpTraitInvT] | OpTraitInvT) -> OpTraitInvT | None:
        """
        Return a trait with the given type and parameters, if it exists.
        """
        if isinstance(trait, type):
            for t in cls.traits:
                if isinstance(t, cast(type[OpTraitInvT], trait)):
                    return t
        else:
            for t in cls.traits:
                if t == trait:
                    return cast(OpTraitInvT, t)
        return None

    @classmethod
    def get_traits_of_type(cls, trait_type: type[OpTraitInvT]) -> list[OpTraitInvT]:
        """
        Get all the traits of the given type satisfied by this operation.
        """
        return [t for t in cls.traits if isinstance(t, trait_type)]

    def erase(self, safe_erase: bool = True, drop_references: bool = True) -> None:
        """
        Erase the operation, and remove all its references to other operations.
        If safe_erase is specified, check that the operation results are not used.
        """
        assert self.parent is None, (
            "Operation with parents should first be detached " + "before erasure."
        )
        if drop_references:
            self.drop_all_references()
        for result in self.results:
            result.erase(safe_erase=safe_erase)

    def detach(self):
        """Detach the operation from its parent block."""
        if self.parent is None:
            raise Exception("Cannot detach a toplevel operation.")
        self.parent.detach_op(self)

    def is_structurally_equivalent(
        self,
        other: IRNode,
        context: dict[IRNode | SSAValue, IRNode | SSAValue] | None = None,
    ) -> bool:
        """
        Check if two operations are structurally equivalent.
        The context is a mapping of IR nodes to IR nodes that are already known
        to be equivalent. This enables checking whether the use dependencies and
        successors are equivalent.
        """
        if context is None:
            context = {}
        if not isinstance(other, Operation):
            return False
        if self.name != other.name:
            return False
        if (
            len(self.operands) != len(other.operands)
            or len(self.results) != len(other.results)
            or len(self.regions) != len(other.regions)
            or len(self.successors) != len(other.successors)
            or self.attributes != other.attributes
            or self.properties != other.properties
        ):
            return False
        if (
            self.parent is not None
            and other.parent is not None
            and context.get(self.parent) != other.parent
        ):
            return False
        if not all(
            context.get(operand, operand) == other_operand
            for operand, other_operand in zip(self.operands, other.operands)
        ):
            return False
        if not all(
            context.get(successor, successor) == other_successor
            for successor, other_successor in zip(self.successors, other.successors)
        ):
            return False
        if not all(
            region.is_structurally_equivalent(other_region, context)
            for region, other_region in zip(self.regions, other.regions)
        ):
            return False
        # Add results of this operation to the context
        for result, other_result in zip(self.results, other.results):
            context[result] = other_result

        return True

    def emit_error(
        self,
        message: str,
        exception_type: type[Exception] = VerifyException,
        underlying_error: Exception | None = None,
    ) -> NoReturn:
        """Emit an error with the given message."""
        from xdsl.utils.diagnostic import Diagnostic

        diagnostic = Diagnostic()
        diagnostic.add_message(self, message)
        diagnostic.raise_exception(message, self, exception_type, underlying_error)

    @classmethod
    def dialect_name(cls) -> str:
        return Dialect.split_name(cls.name)[0]

    def __eq__(self, other: object) -> bool:
        return self is other

    def __hash__(self) -> int:
        return id(self)

    def __str__(self) -> str:
        from xdsl.printer import Printer

        res = StringIO()
        printer = Printer(stream=res)
        printer.print_op(self)
        return res.getvalue()

    def __format__(self, __format_spec: str) -> str:
        desc = str(self)
        if "\n" in desc:
            # Description is multi-line, indent each line
            desc = "\n".join("\t" + line for line in desc.splitlines())
            # Add newline before and after
            desc = f"\n{desc}\n"
        return f"{self.__class__.__qualname__}({desc})"


OperationInvT = TypeVar("OperationInvT", bound=Operation)


@dataclass
class _BlockOpsIterator(Iterator[Operation]):
    """
    Single-pass iterable of the operations in a block. Follows the next_op for
    each operation.
    """

    next_op: Operation | None

    def __iter__(self):
        return self

    def __next__(self):
        next_op = self.next_op
        if next_op is None:
            raise StopIteration
        self.next_op = next_op.next_op
        return next_op


@dataclass
class _BlockOpsReverseIterator(Iterator[Operation]):
    """
    Single-pass iterable of the operations in a block. Follows the prev_op for
    each operation.
    """

    prev_op: Operation | None

    def __iter__(self):
        return self

    def __next__(self):
        prev_op = self.prev_op
        if prev_op is None:
            raise StopIteration
        self.prev_op = prev_op.prev_op
        return prev_op


@dataclass
class BlockOps(Reversible[Operation], Iterable[Operation]):
    """
    Multi-pass iterable of the operations in a block. Follows the next_op for
    each operation.
    """

    block: Block

    def __iter__(self):
        return _BlockOpsIterator(self.first)

    def __len__(self):
        result = 0
        for _ in self:
            result += 1
        return result

    def __bool__(self) -> bool:
        """Returns `True` if there are operations in this block."""
        return not self.block.is_empty

    def __reversed__(self):
        return _BlockOpsReverseIterator(self.block.last_op)

    @property
    def first(self) -> Operation | None:
        """
        First operation in the block, None if block is empty.
        """
        return self.block.first_op

    @property
    def last(self) -> Operation | None:
        """
        Last operation in the block, None if block is empty.
        """
        return self.block.last_op


@dataclass(init=False)
class Block(IRNode, IRWithUses):
    """A sequence of operations"""

    _args: tuple[BlockArgument, ...]
    """The basic block arguments."""

    _first_op: Operation | None = field(repr=False)
    _last_op: Operation | None = field(repr=False)

    _next_block: Block | None = field(default=None, repr=False)
    _prev_block: Block | None = field(default=None, repr=False)

    parent: Region | None = field(default=None, repr=False)
    """Parent region containing the block."""

    def __init__(
        self,
        ops: Iterable[Operation] = (),
        *,
        arg_types: Iterable[Attribute] = (),
    ):
        super().__init__()
        self._args = tuple(
            BlockArgument(arg_type, self, index)
            for index, arg_type in enumerate(arg_types)
        )
        self._first_op = None
        self._last_op = None

        self.add_ops(ops)

    @property
    def arg_types(self) -> Sequence[Attribute]:
        return tuple(arg.type for arg in self._args)

    @property
    def parent_node(self) -> IRNode | None:
        return self.parent

    @property
    def ops(self) -> BlockOps:
        """Returns a multi-pass Iterable of this block's operations."""
        return BlockOps(self)

    @property
    def next_block(self) -> Block | None:
        """The next block in the parent region"""
        return self._next_block

    @property
    def prev_block(self) -> Block | None:
        """The previous block in the parent region"""
        return self._prev_block

    def predecessors(self) -> tuple[Block, ...]:
        return tuple(
            p for use in self.uses if (p := use.operation.parent_block()) is not None
        )

    def parent_op(self) -> Operation | None:
        return self.parent.parent if self.parent else None

    def parent_region(self) -> Region | None:
        return self.parent

    def parent_block(self) -> Block | None:
        return self.parent.parent.parent if self.parent and self.parent.parent else None

    def __repr__(self) -> str:
        return f"Block(_args={repr(self._args)}, num_ops={len(self.ops)})"

    @property
    def args(self) -> tuple[BlockArgument, ...]:
        """Returns the block arguments."""
        return self._args

    class BlockCallback(Protocol):
        def __call__(self, *args: BlockArgument) -> list[Operation]: ...

    def insert_arg(self, arg_type: Attribute, index: int) -> BlockArgument:
        """
        Insert a new argument with a given type to the arguments list at a specific index.
        Returns the new argument.
        """
        if index < 0 or index > len(self._args):
            raise Exception("Unexpected index")
        new_arg = BlockArgument(arg_type, self, index)
        for arg in self._args[index:]:
            arg.index += 1
        self._args = tuple(chain(self._args[:index], [new_arg], self._args[index:]))
        return new_arg

    def erase_arg(self, arg: BlockArgument, safe_erase: bool = True) -> None:
        """
        Erase a block argument.
        If safe_erase is True, check that the block argument is not used.
        If safe_erase is False, replace the block argument uses with an ErasedSSAVAlue.
        """
        if arg.block is not self:
            raise Exception("Attempting to delete an argument of the wrong block")
        for block_arg in self._args[arg.index + 1 :]:
            block_arg.index -= 1
        self._args = tuple(chain(self._args[: arg.index], self._args[arg.index + 1 :]))
        arg.erase(safe_erase=safe_erase)

    def _attach_op(self, operation: Operation) -> None:
        """Attach an operation to the block, and check that it has no parents."""
        if operation.parent:
            raise ValueError(
                "Can't add to a block an operation already attached to a block."
            )
        if operation.is_ancestor(self):
            raise ValueError(
                "Can't add an operation to a block contained in the operation."
            )
        operation.parent = self

    @property
    def is_empty(self) -> bool:
        """Returns `True` if there are no operations in this block."""
        return self._first_op is None

    @property
    def first_op(self) -> Operation | None:
        """The first operation in this block."""
        return self._first_op

    @property
    def last_op(self) -> Operation | None:
        """The last operation in this block."""
        return self._last_op

    def insert_op_after(self, new_op: Operation, existing_op: Operation) -> None:
        """
        Inserts `new_op` into this block, after `existing_op`.
        `new_op` should not be attached to a block.
        """
        if existing_op.parent is not self:
            raise ValueError(
                "Can't insert operation after operation not in this block."
            )

        self._attach_op(new_op)

        next_op = existing_op.next_op
        existing_op._insert_next_op(new_op)  # pyright: ignore[reportPrivateUsage]
        if next_op is None:
            # No `next_op`, means `prev_op` is the last op in the block.
            self._last_op = new_op

    def insert_op_before(self, new_op: Operation, existing_op: Operation) -> None:
        """
        Inserts `new_op` into this block, before `existing_op`.
        `new_op` should not be attached to a block.
        """
        if existing_op.parent is not self:
            raise ValueError(
                "Can't insert operation before operation not in current block"
            )

        self._attach_op(new_op)

        prev_op = existing_op.prev_op
        existing_op._insert_prev_op(new_op)  # pyright: ignore[reportPrivateUsage]
        if prev_op is None:
            # No `prev_op`, means `next_op` is the first op in the block.
            self._first_op = new_op

    def add_op(self, operation: Operation) -> None:
        """
        Add an operation at the end of the block.
        The operation should not be attached to another block already.
        """
        if self._last_op is None:
            self._attach_op(operation)
            self._first_op = operation
            self._last_op = operation
        else:
            self.insert_op_after(operation, self._last_op)

    def add_ops(self, ops: Iterable[Operation]) -> None:
        """
        Add operations at the end of the block.
        The operations should not be attached to another block.
        """
        for op in ops:
            self.add_op(op)

    def insert_ops_before(
        self, ops: Sequence[Operation], existing_op: Operation
    ) -> None:
        for op in ops:
            self.insert_op_before(op, existing_op)

    def insert_ops_after(
        self, ops: Sequence[Operation], existing_op: Operation
    ) -> None:
        for op in ops:
            self.insert_op_after(op, existing_op)

            existing_op = op

    def split_before(
        self,
        b_first: Operation,
        *,
        arg_types: Iterable[Attribute] = (),
    ) -> Block:
        """
        Split the block into two blocks before the specified operation.

        Note that all operations before the one given stay as part of the original basic
        block, and the rest of the operations in the original block are moved to the new
        block, including the old terminator.
        The original block is left without a terminator.
        The newly formed block is inserted into the parent region immediately after `self`
        and returned.
        """
        # Use `a` for new contents of `self`, and `b` for new block.
        if b_first.parent is not self:
            raise ValueError("Cannot split block on operation outside of the block.")

        parent = self.parent
        if parent is None:
            raise ValueError("Cannot split block with no parent.")

        first_of_self = self._first_op
        assert first_of_self is not None

        last_of_self = self._last_op
        assert last_of_self is not None

        a_last = b_first.prev_op
        b_last = last_of_self
        if a_last is None:
            # `before` is the first op in the Block, so all the ops move to the new block
            a_first = None
        else:
            a_first = first_of_self

        # Update first and last ops of self
        self._first_op = a_first
        self._last_op = a_last

        b = Block(arg_types=arg_types)
        a_index = parent.get_block_index(self)
        parent.insert_block(b, a_index + 1)

        b._first_op = b_first
        b._last_op = b_last

        # Update parent for moved ops
        b_iter: Operation | None = b_first
        while b_iter is not None:
            b_iter.parent = b
            b_iter = b_iter.next_op

        # Update next op for self.last
        if a_last is not None:
            a_last._next_op = None  # pyright: ignore[reportPrivateUsage]

        # Update previous op for b.first
        b_first._prev_op = None  # pyright: ignore[reportPrivateUsage]

        return b

    def get_operation_index(self, op: Operation) -> int:
        """Get the operation position in a block."""
        if op.parent is not self:
            raise Exception("Operation is not a children of the block.")
        return next(idx for idx, block_op in enumerate(self.ops) if block_op is op)

    def detach_op(self, op: Operation) -> Operation:
        """
        Detach an operation from the block.
        Returns the detached operation.
        """
        if op.parent is not self:
            raise Exception("Cannot detach operation from a different block.")
        op.parent = None

        prev_op = op.prev_op
        next_op = op.next_op

        if prev_op is not None:
            # detach op from linked list
            prev_op._next_op = next_op  # pyright: ignore[reportPrivateUsage]
            # detach linked list from op
            op._prev_op = None  # pyright: ignore[reportPrivateUsage]
        else:
            # reattach linked list if op is first op this block
            assert self._first_op is op
            self._first_op = next_op

        if next_op is not None:
            # detach op from linked list
            next_op._prev_op = prev_op  # pyright: ignore[reportPrivateUsage]
            # detach linked list from op
            op._next_op = None  # pyright: ignore[reportPrivateUsage]
        else:
            # reattach linked list if op is last op in this block
            assert self._last_op is op
            self._last_op = prev_op

        return op

    def erase_op(self, op: Operation, safe_erase: bool = True) -> None:
        """
        Erase an operation from the block.
        If safe_erase is True, check that the operation has no uses.
        """
        op = self.detach_op(op)
        op.erase(safe_erase=safe_erase)

    def walk(
        self, *, reverse: bool = False, region_first: bool = False
    ) -> Iterable[Operation]:
        """
        Iterate over all operations contained in the block.
        If region_first is set, then the operation regions are iterated before the
        operation. If reverse is set, then the region, block, and operation lists are
        iterated in reverse order.
        """
        for op in reversed(self.ops) if reverse else self.ops:
            yield from op.walk(reverse=reverse, region_first=region_first)

    def walk_blocks(self, *, reverse: bool = False) -> Iterator[Block]:
        """
        Iterate over all the blocks nested within this block, including self, in the
        order in which they are printed in the IR.
        Iterate in reverse order if reverse is True.
        """
        if not reverse:
            yield self
        for op in reversed(self.ops) if reverse else self.ops:
            yield from op.walk_blocks(reverse=reverse)
        if reverse:
            yield self

    def verify(self) -> None:
        for operation in self.ops:
            if operation.parent != self:
                raise Exception(
                    "Parent pointer of operation does not refer to containing region"
                )
            operation.verify()

        if len(self.ops) == 0:
            if (region_parent := self.parent) is not None and (
                parent_op := region_parent.parent
            ) is not None:
                if len(region_parent.blocks) == 1 and not parent_op.has_trait(
                    NoTerminator
                ):
                    raise VerifyException(
                        f"Operation {parent_op.name} contains empty block in "
                        "single-block region that expects at least a terminator"
                    )

    def drop_all_references(self) -> None:
        """
        Drop all references to other operations.
        This function is called prior to deleting a block.
        """
        self.parent = None
        self._next_block = None
        self._prev_block = None
        for op in self.ops:
            op.drop_all_references()

    def find_ancestor_op_in_block(self, op: Operation) -> Operation | None:
        """
        Traverse up the operation hierarchy starting from op to find the ancestor
        operation that resides in the block.

        Returns None if no ancestor is found.
        """
        curr_op = op
        while curr_op.parent_block() != self:
            if (curr_op := curr_op.parent_op()) is None:
                return None

        return curr_op

    def erase(self, safe_erase: bool = True) -> None:
        """
        Erase the block, and remove all its references to other operations.
        If safe_erase is specified, check that no operation results are used outside
        the block.
        """
        assert self.parent is None, (
            "Blocks with parents should first be detached " + "before erasure."
        )
        self.drop_all_references()
        for op in self.ops:
            op.erase(safe_erase=safe_erase, drop_references=False)

    def find_ancestor_op_in_block(self, op: Operation) -> Operation | None:
        curr_op = op
        while curr_op.parent_block() != self:
            if (curr_op := curr_op.parent_op()) is None:
                return None

        return curr_op

    def is_structurally_equivalent(
        self,
        other: IRNode,
        context: dict[IRNode | SSAValue, IRNode | SSAValue] | None = None,
    ) -> bool:
        """
        Check if two blocks are structurally equivalent.
        The context is a mapping of IR nodes to IR nodes that are already known
        to be equivalent. This enables checking whether the use dependencies and
        successors are equivalent.
        """
        if context is None:
            context = {}
        if not isinstance(other, Block):
            return False
        if len(self.args) != len(other.args) or len(self.ops) != len(other.ops):
            return False
        for arg, other_arg in zip(self.args, other.args):
            if arg.type != other_arg.type:
                return False
            context[arg] = other_arg
        # Add self to the context so Operations can check for identical parents
        context[self] = other
        if not all(
            op.is_structurally_equivalent(other_op, context)
            for op, other_op in zip(self.ops, other.ops)
        ):
            return False

        return True

    def __eq__(self, other: object) -> bool:
        return self is other

    def __hash__(self) -> int:
        return id(self)


@dataclass
class _RegionBlocksIterator(Iterator[Block]):
    """
    Single-pass iterable of the blocks in a region. Follows the next_block for
    each operation.
    """

    next_block: Block | None

    def __iter__(self):
        return self

    def __next__(self):
        next_block = self.next_block
        if next_block is None:
            raise StopIteration
        self.next_block = next_block.next_block
        return next_block


@dataclass
class OpSuccessors(Sequence[Block]):
    """
    A view of the successor list of an operation.
    Any modification to the view is reflected on the operation.
    """

    _op: Operation
    """The operation owning the successors."""

    @overload
    def __getitem__(self, idx: int) -> Block: ...

    @overload
    def __getitem__(self, idx: slice) -> Sequence[Block]: ...

    def __getitem__(self, idx: int | slice) -> Block | Sequence[Block]:
        return self._op._successors[idx]  # pyright: ignore[reportPrivateUsage]

    def __setitem__(self, idx: int, successor: Block) -> None:
        successors = self._op._successors  # pyright: ignore[reportPrivateUsage]
        successors[idx].remove_use(Use(self._op, idx))
        successor.add_use(Use(self._op, idx))
        new_successors = (*successors[:idx], successor, *successors[idx + 1 :])
        self._op._successors = new_successors  # pyright: ignore[reportPrivateUsage]

    def __iter__(self) -> Iterator[Block]:
        return iter(self._op._successors)  # pyright: ignore[reportPrivateUsage]

    def __len__(self) -> int:
        return len(self._op._successors)  # pyright: ignore[reportPrivateUsage]

    def __eq__(self, other: object):
        if not isinstance(other, OpSuccessors):
            return False
        return (
            self._op._successors  # pyright: ignore[reportPrivateUsage]
            == other._op._successors  # pyright: ignore[reportPrivateUsage]
        )

    def __hash__(self):
        return hash(self._op._successors)  # pyright: ignore[reportPrivateUsage]


@dataclass
class _RegionBlocksReverseIterator(Iterator[Block]):
    """
    Single-pass iterable of the blocks in a region. Follows the prev_block for
    each block.
    """

    prev_block: Block | None

    def __iter__(self):
        return self

    def __next__(self):
        prev_block = self.prev_block
        if prev_block is None:
            raise StopIteration
        self.prev_block = prev_block.prev_block
        return prev_block


@dataclass
class RegionBlocks(Sequence[Block], Reversible[Block]):
    """
    Multi-pass iterable of the blocks in a region.
    """

    _region: Region

    def __iter__(self):
        return _RegionBlocksIterator(self._region.first_block)

    @overload
    def __getitem__(self, idx: int) -> Block: ...

    @overload
    def __getitem__(self, idx: slice) -> Sequence[Block]: ...

    def __getitem__(self, idx: int | slice) -> Block | Sequence[Block]:
        if isinstance(idx, int):
            if 0 <= idx:
                for i, b in enumerate(self):
                    if i == idx:
                        return b
                raise IndexError
            else:
                for i, b in enumerate(reversed(self)):
                    if -1 == i + idx:
                        return b
                raise IndexError
        else:
            # This is possible but would require a bit of work to handle complex slices
            raise NotImplementedError("Indexing of RegionBlocks not yet implemented")

    def __len__(self):
        i = 0
        for _ in self:
            i += 1
        return i

    def __bool__(self) -> bool:
        """Returns `True` if there are blocks in this region."""
        first_block = self._region.first_block
        return first_block is not None

    def __reversed__(self):
        return _RegionBlocksReverseIterator(self._region.last_block)

    @property
    def first(self) -> Block | None:
        """
        First block in the region, None if region is empty.
        """
        return self._region.first_block

    @property
    def last(self) -> Block | None:
        """
        Last block in the region, None if region is empty.
        """
        return self._region.last_block


@dataclass(init=False)
class Region(IRNode):
    """A region contains a CFG of blocks. Regions are contained in operations."""

    class DEFAULT:
        """
        A marker to be used as a default parameter to functions when a default
        single-block region should be constructed.
        """

    _first_block: Block | None = field(default=None, repr=False)
    """The first block in the region. This is the entry block if it is present."""

    _last_block: Block | None = field(default=None, repr=False)
    """The last block in the region."""

    parent: Operation | None = field(default=None, repr=False)
    """Operation containing the region."""

    def __init__(self, blocks: Block | Iterable[Block] = ()):
        super().__init__()
        self.add_block(blocks)

    @property
    def parent_node(self) -> IRNode | None:
        return self.parent

    def parent_block(self) -> Block | None:
        return self.parent.parent if self.parent else None

    def parent_op(self) -> Operation | None:
        return self.parent

    def parent_region(self) -> Region | None:
        return (
            self.parent.parent.parent
            if self.parent is not None and self.parent.parent is not None
            else None
        )

    def find_ancestor_block_in_region(self, block: Block) -> Block | None:
<<<<<<< HEAD
=======
        """
        Returns 'block' if 'block' lies in this region, or otherwise finds
        the ancestor of 'block' that lies in this region.

        Returns None if no ancestor block that lies in this region is found.
        """
>>>>>>> 3b051b23
        curr_block = block
        while curr_block.parent_region() != self:
            curr_block = curr_block.parent_block()
            if curr_block is None:
                return None

        return curr_block

    @property
    def blocks(self) -> RegionBlocks:
        """
        A multi-pass iterable of blocks.
        """
        return RegionBlocks(self)

    @property
    def first_block(self) -> Block | None:
        """First block in this region. This is the entry block if present."""
        return self._first_block

    @property
    def last_block(self) -> Block | None:
        """Last block in this region."""
        return self._last_block

    def __repr__(self) -> str:
        return f"Region(num_blocks={len(self.blocks)})"

    @property
    def ops(self) -> BlockOps:
        """
        Get the operations of a single-block region.
        Returns an exception if the region is not single-block.
        """
        if len(self.blocks) != 1:
            raise ValueError(
                "'ops' property of Region class is only available "
                "for single-block regions."
            )
        return self.block.ops

    @property
    def op(self) -> Operation:
        """
        Get the operation of a single-operation single-block region.
        Returns an exception if the region is not single-operation single-block.
        """
        if len(self.blocks) == 1:
            block = self.block
            first_op = block.first_op
            last_op = block.last_op
            if first_op is last_op and first_op is not None:
                return first_op
        raise ValueError(
            "'op' property of Region class is only available "
            "for single-operation single-block regions."
        )

    @property
    def block(self) -> Block:
        """
        Get the block of a single-block region.
        Returns an exception if the region is not single-block.
        """
        if self._first_block is None or self._first_block is not self._last_block:
            raise ValueError(
                "'block' property of Region class is only available "
                "for single-block regions."
            )
        return self._first_block

    def _attach_block(self, block: Block) -> None:
        """Attach a block to the region, and check that it has no parents."""
        if block.parent:
            raise ValueError(
                "Can't add to a region a block already attached to a region."
            )
        if block.is_ancestor(self):
            raise ValueError("Can't add a block to a region contained in the block.")
        block.parent = self

    def add_block(self, block: Block | Iterable[Block]) -> None:
        """
        Insert one or multiple blocks at the end of the region.
        The blocks should not be attached to another region.
        """
        blocks_iter: Iterator[Block]
        if isinstance(block, Block):
            blocks_iter = iter((block,))
        else:
            blocks_iter = iter(block)
        prev_block = self.last_block

        if prev_block is None:
            try:
                # First block
                prev_block = next(blocks_iter)
                self._attach_block(prev_block)
                self._first_block = prev_block
            except StopIteration:
                # blocks_iter is empty, nothing to do
                return

        try:
            while True:
                next_block = next(blocks_iter)
                self._attach_block(next_block)
                next_block._prev_block = (  # pyright: ignore[reportPrivateUsage]
                    prev_block
                )
                prev_block._next_block = (  # pyright: ignore[reportPrivateUsage]
                    next_block
                )
                prev_block = next_block

        except StopIteration:
            # Repair last block
            self._last_block = prev_block
            return

    def insert_block_before(
        self, block: Block | Iterable[Block], target: Block
    ) -> None:
        """
        Insert one or multiple blocks before a given block in the region.
        The blocks should not be attached to another region.
        """
        if target.parent is not self:
            raise ValueError(
                "Cannot insert blocks before a block into a region that is not the target's parent"
            )
        blocks_iter: Iterator[Block]
        if isinstance(block, Block):
            blocks_iter = iter((block,))
        else:
            blocks_iter = iter(block)
        prev_block = target.prev_block

        if prev_block is None:
            try:
                # First block
                new_first = next(blocks_iter)
                self._attach_block(new_first)
                self._first_block = new_first
                new_first._next_block = target  # pyright: ignore[reportPrivateUsage]
                prev_block = new_first
            except StopIteration:
                # blocks_iter is empty, nothing to do
                return

        # The invariant for the loop is that prev_block is always before target when
        # calling `next`.

        try:
            while True:
                next_block = next(blocks_iter)
                self._attach_block(next_block)
                next_block._prev_block = (  # pyright: ignore[reportPrivateUsage]
                    prev_block
                )
                prev_block._next_block = (  # pyright: ignore[reportPrivateUsage]
                    next_block
                )
                prev_block = next_block

        except StopIteration:
            # Repair broken link
            prev_block._next_block = target  # pyright: ignore[reportPrivateUsage]
            target._prev_block = prev_block  # pyright: ignore[reportPrivateUsage]
            return

    def insert_block_after(self, block: Block | Iterable[Block], target: Block) -> None:
        """
        Insert one or multiple blocks after a given block in the region.
        The blocks should not be attached to another region.
        """
        next_block = target.next_block
        if next_block is None:
            self.add_block(block)
        else:
            self.insert_block_before(block, next_block)

    def insert_block(self, blocks: Block | Iterable[Block], index: int) -> None:
        """
        Insert one or multiple blocks at a given index in the region.
        The blocks should not be attached to another region.
        """
        i = -1
        for i, b in enumerate(self.blocks):
            if i == index:
                self.insert_block_before(blocks, b)
                return
        if i + 1 == index:
            # Append block
            self.add_block(blocks)

    def get_block_index(self, block: Block) -> int:
        """Get the block position in a region."""
        if block.parent is not self:
            raise Exception("Block is not a child of the region.")
        return next(
            idx for idx, region_block in enumerate(self.blocks) if region_block is block
        )

    def detach_block(self, block: int | Block) -> Block:
        """
        Detach a block from the region.
        Returns the detached block.
        """
        if isinstance(block, int):
            block = self.blocks[block]
        else:
            if block.parent is not self:
                raise Exception("Block is not a child of the region.")

        block.parent = None
        if (prev_block := block.prev_block) is None:
            self._first_block = block.next_block
        else:
            prev_block._next_block = (  # pyright: ignore[reportPrivateUsage]
                block.next_block
            )
        if (next_block := block.next_block) is None:
            self._last_block = block.prev_block
        else:
            next_block._prev_block = (  # pyright: ignore[reportPrivateUsage]
                block.prev_block
            )

        return block

    def erase_block(self, block: int | Block, safe_erase: bool = True) -> None:
        """
        Erase a block from the region.
        If safe_erase is True, check that the block has no uses.
        """
        block = self.detach_block(block)
        block.erase(safe_erase=safe_erase)

    def clone(self) -> Region:
        """
        Clone the entire region into a new one.
        """
        new_region = Region()
        self.clone_into(new_region)
        return new_region

    def clone_into(
        self,
        dest: Region,
        insert_index: int | None = None,
        value_mapper: dict[SSAValue, SSAValue] | None = None,
        block_mapper: dict[Block, Block] | None = None,
        *,
        clone_name_hints: bool = True,
    ):
        """
        Clone all block of this region into `dest` to position `insert_index`
        """
        assert dest != self
        if insert_index is None:
            insert_index = len(dest.blocks)
        if value_mapper is None:
            value_mapper = {}
        if block_mapper is None:
            block_mapper = {}

        new_blocks: list[Block] = []

        # Clone all blocks without their contents, and register the block mapping
        # This ensures that operations can refer to blocks that are not yet cloned
        for block in self.blocks:
            new_block = Block()
            new_blocks.append(new_block)
            block_mapper[block] = new_block

        dest.insert_block(new_blocks, insert_index)

        # Populate the blocks with the cloned operations
        for block, new_block in zip(self.blocks, new_blocks):
            for idx, block_arg in enumerate(block.args):
                new_block.insert_arg(block_arg.type, idx)
                new_arg = new_block.args[idx]
                value_mapper[block_arg] = new_arg
                if clone_name_hints:
                    new_arg.name_hint = block_arg.name_hint
            for op in block.ops:
                new_block.add_op(
                    op.clone(
                        value_mapper, block_mapper, clone_name_hints=clone_name_hints
                    )
                )

    def walk(
        self, *, reverse: bool = False, region_first: bool = False
    ) -> Iterator[Operation]:
        """
        Call a function on all operations contained in the region.
        If region_first is set, then the operation regions are iterated before the
        operation. If reverse is set, then the region, block, and operation lists are
        iterated in reverse order.
        """
        for block in reversed(self.blocks) if reverse else self.blocks:
            yield from block.walk(reverse=reverse, region_first=region_first)

    def verify(self) -> None:
        for block in self.blocks:
            block.verify()
            if block.parent != self:
                raise Exception(
                    "Parent pointer of block does not refer to containing region"
                )

    def drop_all_references(self) -> None:
        """
        Drop all references to other operations.
        This function is called prior to deleting a region.
        """
        self.parent = None
        for block in self.blocks:
            block.drop_all_references()

    def erase(self) -> None:
        """
        Erase the region, and remove all its references to other operations.
        """
        assert self.parent, (
            "Regions with parents should first be " + "detached before erasure."
        )
        self.drop_all_references()

    def move_blocks(self, region: Region) -> None:
        """
        Move the blocks of this region to another region. Leave no blocks in this region.
        """
        if region is self:
            raise ValueError("Cannot move region into itself.")
        self_first_block = self._first_block
        if self_first_block is None:
            return
        self_last_block = self._last_block
        assert self_last_block is not None
        other_last_block = region.last_block
        if other_last_block is None:
            region._first_block = self._first_block
        else:
            self_first_block._prev_block = (  # pyright: ignore[reportPrivateUsage]
                other_last_block
            )
            other_last_block._next_block = (  # pyright: ignore[reportPrivateUsage]
                self_first_block
            )
        region._last_block = self_last_block

        for block in self.blocks:
            block.parent = region

        self._first_block = None
        self._last_block = None

    def move_blocks_before(self, target: Block) -> None:
        """
        Move the blocks of this region to another region, before the target block.
        Leave no blocks in this region.
        """
        region = target.parent
        if region is self:
            raise ValueError("Cannot move region into itself.")
        if region is None:
            raise ValueError("Cannot inline region before a block with no parent")

        first_block = self._first_block
        if not first_block:
            return
        last_block = self._last_block
        assert last_block is not None

        if target.prev_block is None:
            region._first_block = first_block
        else:
            target.prev_block._next_block = (  # pyright: ignore[reportPrivateUsage]
                first_block
            )
            first_block._prev_block = (  # pyright: ignore[reportPrivateUsage]
                target.prev_block
            )

        for block in self.blocks:
            block.parent = region

        last_block._next_block = target  # pyright: ignore[reportPrivateUsage]
        target._prev_block = last_block  # pyright: ignore[reportPrivateUsage]

        self._first_block = None
        self._last_block = None

    def is_structurally_equivalent(
        self,
        other: IRNode,
        context: dict[IRNode | SSAValue, IRNode | SSAValue] | None = None,
    ) -> bool:
        """
        Check if two regions are structurally equivalent.
        The context is a mapping of IR nodes to IR nodes that are already known
        to be equivalent. This enables checking whether the use dependencies and
        successors are equivalent.
        """
        if context is None:
            context = {}
        if not isinstance(other, Region):
            return False
        if len(self.blocks) != len(other.blocks):
            return False
        # register all blocks in the context so we can check whether ops have
        # the corrects successors
        for block, other_block in zip(self.blocks, other.blocks):
            context[block] = other_block
        if not all(
            block.is_structurally_equivalent(other_block, context)
            for block, other_block in zip(self.blocks, other.blocks)
        ):
            return False
        return True<|MERGE_RESOLUTION|>--- conflicted
+++ resolved
@@ -1041,13 +1041,10 @@
         return None
 
     def is_before_in_block(self, other_op: Operation) -> bool:
-<<<<<<< HEAD
-=======
         """
         Return true if the current operation is located strictly before other_op.
         False otherwise.
         """
->>>>>>> 3b051b23
         if (
             parent_block := self.parent_block()
         ) is None or other_op.parent_block() is not parent_block:
@@ -2054,15 +2051,12 @@
         )
 
     def find_ancestor_block_in_region(self, block: Block) -> Block | None:
-<<<<<<< HEAD
-=======
         """
         Returns 'block' if 'block' lies in this region, or otherwise finds
         the ancestor of 'block' that lies in this region.
 
         Returns None if no ancestor block that lies in this region is found.
         """
->>>>>>> 3b051b23
         curr_block = block
         while curr_block.parent_region() != self:
             curr_block = curr_block.parent_block()
