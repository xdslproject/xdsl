--- conflicted
+++ resolved
@@ -1,11 +1,7 @@
 from __future__ import annotations
 
 from abc import abstractmethod
-<<<<<<< HEAD
-from collections.abc import Sequence
-=======
 from collections.abc import Iterator, Sequence
->>>>>>> 961e64b0
 from dataclasses import dataclass
 from enum import Enum, auto
 from typing import TYPE_CHECKING
@@ -257,15 +253,6 @@
         return AffineBinaryOpExpr(AffineBinaryOpKind.Mod, self, other)
 
     @abstractmethod
-<<<<<<< HEAD
-    def add_used_dims(self, used_dims: set[int]) -> None:
-        raise NotImplementedError()
-
-    def used_dims(self) -> set[int]:
-        res: set[int] = set()
-        self.add_used_dims(res)
-        return res
-=======
     def dfs(self) -> Iterator[AffineExpr]:
         """
         Iterates nodes in depth-first order.
@@ -276,7 +263,6 @@
 
     def used_dims(self) -> set[int]:
         return {expr.position for expr in self.dfs() if isinstance(expr, AffineDimExpr)}
->>>>>>> 961e64b0
 
 
 class AffineBinaryOpKind(Enum):
@@ -313,16 +299,10 @@
     def __str__(self) -> str:
         return f"({self.lhs} {self.kind.get_token()} {self.rhs})"
 
-<<<<<<< HEAD
-    def add_used_dims(self, used_dims: set[int]) -> None:
-        self.lhs.add_used_dims(used_dims)
-        self.rhs.add_used_dims(used_dims)
-=======
     def dfs(self) -> Iterator[AffineExpr]:
         yield self
         yield from self.lhs.dfs()
         yield from self.rhs.dfs()
->>>>>>> 961e64b0
 
 
 @dataclass
@@ -334,9 +314,6 @@
     def __str__(self) -> str:
         return f"d{self.position}"
 
-    def add_used_dims(self, used_dims: set[int]) -> None:
-        used_dims.add(self.position)
-
 
 @dataclass
 class AffineSymExpr(AffineExpr):
@@ -347,9 +324,6 @@
     def __str__(self) -> str:
         return f"s{self.position}"
 
-    def add_used_dims(self, used_dims: set[int]) -> None:
-        pass
-
 
 @dataclass
 class AffineConstantExpr(AffineExpr):
@@ -358,7 +332,4 @@
     value: int
 
     def __str__(self) -> str:
-        return f"{self.value}"
-
-    def add_used_dims(self, used_dims: set[int]) -> None:
-        pass+        return f"{self.value}"