from __future__ import annotations

from abc import ABC, abstractmethod
from collections.abc import Mapping, Sequence, Set
from io import StringIO
from typing import IO, ClassVar, Generic, TypeAlias, TypeVar

from typing_extensions import Self

from xdsl.dialects.builtin import (
    AnyIntegerAttr,
    IndexType,
    IntegerAttr,
    IntegerType,
    ModuleOp,
    Signedness,
    StringAttr,
    UnitAttr,
)
from xdsl.ir import (
    Attribute,
    Block,
    Data,
    Dialect,
    Operation,
    OpResult,
    Region,
    SSAValue,
    TypeAttribute,
)
from xdsl.irdl import (
    IRDLOperation,
    Operand,
    OptSingleBlockRegion,
    VarOperand,
    VarOpResult,
    attr_def,
    irdl_attr_definition,
    irdl_op_definition,
    operand_def,
    opt_attr_def,
    result_def,
    var_operand_def,
    var_result_def,
)
from xdsl.irdl.irdl import region_def
from xdsl.parser import AttrParser, Parser, UnresolvedOperand
from xdsl.pattern_rewriter import RewritePattern
from xdsl.printer import Printer
from xdsl.traits import (
    HasCanonicalisationPatternsTrait,
    IsTerminator,
    NoTerminator,
    Pure,
)
from xdsl.utils.exceptions import VerifyException
from xdsl.utils.hints import isa


class RISCVRegisterType(Data[str], TypeAttribute, ABC):
    """
    A RISC-V register type.
    """

    _unallocated: ClassVar[Self | None] = None

    @classmethod
    def unallocated(cls) -> Self:
        if cls._unallocated is None:
            cls._unallocated = cls("")
        return cls._unallocated

    @property
    def register_name(self) -> str:
        """Returns name if allocated, raises ValueError if not"""
        if not self.is_allocated:
            raise ValueError("Cannot get name for unallocated register")
        return self.data

    @property
    def is_allocated(self) -> bool:
        """Returns true if a RISCV register is allocated, otherwise false"""
        return bool(self.data)

    @classmethod
    def parse_parameter(cls, parser: AttrParser) -> str:
        name = parser.parse_optional_identifier()
        if name is None:
            return ""
        if not name.startswith("j"):
            assert name in cls.abi_index_by_name()
        return name

    def print_parameter(self, printer: Printer) -> None:
        printer.print_string(self.data)

    def verify(self) -> None:
        name = self.data
        if not self.is_allocated or name.startswith("j"):
            return
        if name not in type(self).abi_index_by_name():
            raise VerifyException(f"{name} not in {self.instruction_set_name()}")

    @classmethod
    @abstractmethod
    def instruction_set_name(cls) -> str:
        raise NotImplementedError()

    @classmethod
    @abstractmethod
    def abi_index_by_name(cls) -> dict[str, int]:
        raise NotImplementedError()

    @classmethod
    @abstractmethod
    def a_register(cls, index: int) -> Self:
        raise NotImplementedError()


@irdl_attr_definition
class IntRegisterType(RISCVRegisterType):
    """
    A RISC-V register type.
    """

    name = "riscv.reg"

    @classmethod
    def instruction_set_name(cls) -> str:
        return "RV32I"

    @classmethod
    def abi_index_by_name(cls) -> dict[str, int]:
        return IntRegisterType.RV32I_INDEX_BY_NAME

    @classmethod
    def a_register(cls, index: int) -> Self:
        return Registers.A[index]

    RV32I_INDEX_BY_NAME = {
        "zero": 0,
        "ra": 1,
        "sp": 2,
        "gp": 3,
        "tp": 4,
        "t0": 5,
        "t1": 6,
        "t2": 7,
        "fp": 8,
        "s0": 8,
        "s1": 9,
        "a0": 10,
        "a1": 11,
        "a2": 12,
        "a3": 13,
        "a4": 14,
        "a5": 15,
        "a6": 16,
        "a7": 17,
        "s2": 18,
        "s3": 19,
        "s4": 20,
        "s5": 21,
        "s6": 22,
        "s7": 23,
        "s8": 24,
        "s9": 25,
        "s10": 26,
        "s11": 27,
        "t3": 28,
        "t4": 29,
        "t5": 30,
        "t6": 31,
    }


@irdl_attr_definition
class FloatRegisterType(RISCVRegisterType):
    """
    A RISC-V register type.
    """

    name = "riscv.freg"

    @classmethod
    def instruction_set_name(cls) -> str:
        return "RV32F"

    @classmethod
    def abi_index_by_name(cls) -> dict[str, int]:
        return FloatRegisterType.RV32F_INDEX_BY_NAME

    @classmethod
    def a_register(cls, index: int) -> Self:
        return Registers.FA[index]

    RV32F_INDEX_BY_NAME = {
        "ft0": 0,
        "ft1": 1,
        "ft2": 2,
        "ft3": 3,
        "ft4": 4,
        "ft5": 5,
        "ft6": 6,
        "ft7": 7,
        "fs0": 8,
        "fs1": 9,
        "fa0": 10,
        "fa1": 11,
        "fa2": 12,
        "fa3": 13,
        "fa4": 14,
        "fa5": 15,
        "fa6": 16,
        "fa7": 17,
        "fs2": 18,
        "fs3": 19,
        "fs4": 20,
        "fs5": 21,
        "fs6": 22,
        "fs7": 23,
        "fs8": 24,
        "fs9": 25,
        "fs10": 26,
        "fs11": 27,
        "ft8": 28,
        "ft9": 29,
        "ft10": 30,
        "ft11": 31,
    }


RDInvT = TypeVar("RDInvT", bound=RISCVRegisterType)
RSInvT = TypeVar("RSInvT", bound=RISCVRegisterType)
RS1InvT = TypeVar("RS1InvT", bound=RISCVRegisterType)
RS2InvT = TypeVar("RS2InvT", bound=RISCVRegisterType)


class Registers(ABC):
    """Namespace for named register constants."""

    ZERO = IntRegisterType("zero")
    RA = IntRegisterType("ra")
    SP = IntRegisterType("sp")
    GP = IntRegisterType("gp")
    TP = IntRegisterType("tp")
    T0 = IntRegisterType("t0")
    T1 = IntRegisterType("t1")
    T2 = IntRegisterType("t2")
    FP = IntRegisterType("fp")
    S0 = IntRegisterType("s0")
    S1 = IntRegisterType("s1")
    A0 = IntRegisterType("a0")
    A1 = IntRegisterType("a1")
    A2 = IntRegisterType("a2")
    A3 = IntRegisterType("a3")
    A4 = IntRegisterType("a4")
    A5 = IntRegisterType("a5")
    A6 = IntRegisterType("a6")
    A7 = IntRegisterType("a7")
    S2 = IntRegisterType("s2")
    S3 = IntRegisterType("s3")
    S4 = IntRegisterType("s4")
    S5 = IntRegisterType("s5")
    S6 = IntRegisterType("s6")
    S7 = IntRegisterType("s7")
    S8 = IntRegisterType("s8")
    S9 = IntRegisterType("s9")
    S10 = IntRegisterType("s10")
    S11 = IntRegisterType("s11")
    T3 = IntRegisterType("t3")
    T4 = IntRegisterType("t4")
    T5 = IntRegisterType("t5")
    T6 = IntRegisterType("t6")

    FT0 = FloatRegisterType("ft0")
    FT1 = FloatRegisterType("ft1")
    FT2 = FloatRegisterType("ft2")
    FT3 = FloatRegisterType("ft3")
    FT4 = FloatRegisterType("ft4")
    FT5 = FloatRegisterType("ft5")
    FT6 = FloatRegisterType("ft6")
    FT7 = FloatRegisterType("ft7")
    FS0 = FloatRegisterType("fs0")
    FS1 = FloatRegisterType("fs1")
    FA0 = FloatRegisterType("fa0")
    FA1 = FloatRegisterType("fa1")
    FA2 = FloatRegisterType("fa2")
    FA3 = FloatRegisterType("fa3")
    FA4 = FloatRegisterType("fa4")
    FA5 = FloatRegisterType("fa5")
    FA6 = FloatRegisterType("fa6")
    FA7 = FloatRegisterType("fa7")
    FS2 = FloatRegisterType("fs2")
    FS3 = FloatRegisterType("fs3")
    FS4 = FloatRegisterType("fs4")
    FS5 = FloatRegisterType("fs5")
    FS6 = FloatRegisterType("fs6")
    FS7 = FloatRegisterType("fs7")
    FS8 = FloatRegisterType("fs8")
    FS9 = FloatRegisterType("fs9")
    FS10 = FloatRegisterType("fs10")
    FS11 = FloatRegisterType("fs11")
    FT8 = FloatRegisterType("ft8")
    FT9 = FloatRegisterType("ft9")
    FT10 = FloatRegisterType("ft10")
    FT11 = FloatRegisterType("ft11")

    # register classes:

    A = (A0, A1, A2, A3, A4, A5, A6, A7)
    T = (T0, T1, T2, T3, T4, T5, T6)
    S = (S0, S1, S2, S3, S4, S5, S6, S7, S8, S9, S10, S11)

    FA = (FA0, FA1, FA2, FA3, FA4, FA5, FA6, FA7)
    FT = (FT0, FT1, FT2, FT3, FT4, FT5, FT6, FT7, FT8, FT9, FT10, FT11)
    FS = (FS0, FS1, FS2, FS3, FS4, FS5, FS6, FS7, FS8, FS9, FS10, FS11)


@irdl_attr_definition
class SImm12Attr(IntegerAttr[IntegerType]):
    """
    A 12-bit immediate signed value.
    """

    name = "riscv.simm12"

    def __init__(self, value: int) -> None:
        super().__init__(value, IntegerType(12, Signedness.SIGNED))

    def verify(self) -> None:
        """
        All I- and S-type instructions with 12-bit signed immediates --- e.g., addi but not slli ---
        accept their immediate argument as an integer in the interval [-2048, 2047]. Integers in the subinterval [-2048, -1]
        can also be passed by their (unsigned) associates in the interval [0xfffff800, 0xffffffff] on RV32I,
        and in [0xfffffffffffff800, 0xffffffffffffffff] on both RV32I and RV64I.

        https://github.com/riscv-non-isa/riscv-asm-manual/blob/master/riscv-asm.md#signed-immediates-for-i--and-s-type-instructions
        """

        if 0xFFFFFFFFFFFFF800 <= self.value.data <= 0xFFFFFFFFFFFFFFFF:
            return

        if 0xFFFFF800 <= self.value.data <= 0xFFFFFFFF:
            return

        super().verify()


@irdl_attr_definition
class LabelAttr(Data[str]):
    name = "riscv.label"

    @classmethod
    def parse_parameter(cls, parser: AttrParser) -> str:
        return parser.parse_str_literal()

    def print_parameter(self, printer: Printer) -> None:
        printer.print_string_literal(self.data)


class RISCVOp(Operation, ABC):
    """
    Base class for operations that can be a part of RISC-V assembly printing.
    """

    @abstractmethod
    def assembly_line(self) -> str | None:
        raise NotImplementedError()

    @classmethod
    def parse(cls, parser: Parser) -> Self:
        args = cls.parse_unresolved_operand(parser)
        custom_attributes = cls.custom_parse_attributes(parser)
        remaining_attributes = parser.parse_optional_attr_dict()
        # TODO ensure distinct keys for attributes
        attributes = custom_attributes | remaining_attributes
        regions = parser.parse_region_list()
        parser.parse_punctuation(":")
        func_type = parser.parse_function_type()
        operands = parser.resolve_operands(args, func_type.inputs.data, parser.pos)
        return cls.create(
            operands=operands,
            result_types=func_type.outputs.data,
            attributes=attributes,
            regions=regions,
        )

    @classmethod
    def parse_unresolved_operand(cls, parser: Parser) -> list[UnresolvedOperand]:
        """
        Parse a list of comma separated unresolved operands.

        Notice that this method will consume trailing comma.
        """
        if operand := parser.parse_optional_unresolved_operand():
            operands = [operand]
            while parser.parse_optional_punctuation(",") and (
                operand := parser.parse_optional_unresolved_operand()
            ):
                operands.append(operand)
            return operands
        return []

    @classmethod
    def custom_parse_attributes(cls, parser: Parser) -> Mapping[str, Attribute]:
        """
        Parse attributes with custom syntax. Subclasses may override this method.
        """
        return parser.parse_optional_attr_dict()

    def print(self, printer: Printer) -> None:
        if self.operands:
            printer.print(" ")
            printer.print_list(self.operands, printer.print_operand)
        printed_attributes = self.custom_print_attributes(printer)
        unprinted_attributes = {
            name: attr
            for name, attr in self.attributes.items()
            if name not in printed_attributes
        }
        printer.print_op_attributes(unprinted_attributes)
        printer.print_regions(self.regions)
        printer.print(" : ")
        printer.print_operation_type(self)

    def custom_print_attributes(self, printer: Printer) -> Set[str]:
        """
        Print attributes with custom syntax. Return the names of the attributes printed. Subclasses may override this method.
        """
        printer.print_op_attributes(self.attributes)
        return self.attributes.keys()


AssemblyInstructionArg: TypeAlias = (
    AnyIntegerAttr | LabelAttr | SSAValue | IntRegisterType | str
)


class RISCVInstruction(RISCVOp):
    """
    Base class for operations that can be a part of RISC-V assembly printing. Must
    represent an instruction in the RISC-V instruction set, and have the following format:

    name arg0, arg1, arg2           # comment

    The name of the operation will be used as the RISC-V assembly instruction name.
    """

    comment: StringAttr | None = opt_attr_def(StringAttr)
    """
    An optional comment that will be printed along with the instruction.
    """

    @abstractmethod
    def assembly_line_args(self) -> tuple[AssemblyInstructionArg | None, ...]:
        """
        The arguments to the instruction, in the order they should be printed in the
        assembly.
        """
        raise NotImplementedError()

    def assembly_instruction_name(self) -> str:
        """
        By default, the name of the instruction is the same as the name of the operation.
        """

        return self.name.split(".", 1)[-1]

    def assembly_line(self) -> str | None:
        # default assembly code generator
        instruction_name = self.assembly_instruction_name()
        arg_str = ", ".join(
            _assembly_arg_str(arg)
            for arg in self.assembly_line_args()
            if arg is not None
        )
        return _assembly_line(instruction_name, arg_str, self.comment)


# region Assembly printing


def _append_comment(line: str, comment: StringAttr | None) -> str:
    if comment is None:
        return line

    padding = " " * max(0, 48 - len(line))

    return f"{line}{padding} # {comment.data}"


def _assembly_arg_str(arg: AssemblyInstructionArg) -> str:
    if isa(arg, AnyIntegerAttr):
        return f"{arg.value.data}"
    elif isinstance(arg, int):
        return f"{arg}"
    elif isinstance(arg, LabelAttr):
        return arg.data
    elif isinstance(arg, str):
        return arg
    elif isinstance(arg, IntRegisterType):
        return arg.register_name
    elif isinstance(arg, FloatRegisterType):
        return arg.register_name
    else:
        if isinstance(arg.type, IntRegisterType):
            reg = arg.type.register_name
            return reg
        elif isinstance(arg.type, FloatRegisterType):
            reg = arg.type.register_name
            return reg
        else:
            assert False, f"{arg.type}"
    assert False, f"{arg}"


def _assembly_line(
    name: str,
    arg_str: str,
    comment: StringAttr | None = None,
    is_indented: bool = True,
) -> str:
    code = "    " if is_indented else ""
    code += name
    if arg_str:
        code += f" {arg_str}"
    code = _append_comment(code, comment)
    return code


def print_assembly(module: ModuleOp, output: IO[str]) -> None:
    for op in module.body.walk():
        assert isinstance(op, RISCVOp), f"{op}"
        asm = op.assembly_line()
        if asm is not None:
            print(asm, file=output)


def riscv_code(module: ModuleOp) -> str:
    stream = StringIO()
    print_assembly(module, stream)
    return stream.getvalue()


# endregion

# region Base Operation classes


class RdRsRsOperation(
    Generic[RDInvT, RS1InvT, RS2InvT], IRDLOperation, RISCVInstruction, ABC
):
    """
    A base class for RISC-V operations that have one destination register, and two source
    registers.

    This is called R-Type in the RISC-V specification.
    """

    rd: OpResult = result_def(RDInvT)
    rs1: Operand = operand_def(RS1InvT)
    rs2: Operand = operand_def(RS2InvT)

    def __init__(
        self,
        rs1: Operation | SSAValue,
        rs2: Operation | SSAValue,
        *,
        rd: RDInvT,
        comment: str | StringAttr | None = None,
    ):
        if isinstance(comment, str):
            comment = StringAttr(comment)

        super().__init__(
            operands=[rs1, rs2],
            attributes={
                "comment": comment,
            },
            result_types=[rd],
        )

    def assembly_line_args(self) -> tuple[AssemblyInstructionArg, ...]:
        return self.rd, self.rs1, self.rs2


class RdImmIntegerOperation(IRDLOperation, RISCVInstruction, ABC):
    """
    A base class for RISC-V operations that have one destination register, and one
    immediate operand (e.g. U-Type and J-Type instructions in the RISC-V spec).
    """

    rd: OpResult = result_def(IntRegisterType)
    immediate: AnyIntegerAttr | LabelAttr = attr_def(AnyIntegerAttr | LabelAttr)

    def __init__(
        self,
        immediate: int | AnyIntegerAttr | str | LabelAttr,
        *,
        rd: IntRegisterType | str | None = None,
        comment: str | StringAttr | None = None,
    ):
        if isinstance(immediate, int):
            immediate = IntegerAttr(immediate, IntegerType(20, Signedness.UNSIGNED))
        elif isinstance(immediate, str):
            immediate = LabelAttr(immediate)
        if rd is None:
            rd = IntRegisterType.unallocated()
        elif isinstance(rd, str):
            rd = IntRegisterType(rd)
        if isinstance(comment, str):
            comment = StringAttr(comment)

        super().__init__(
            result_types=[rd],
            attributes={
                "immediate": immediate,
                "comment": comment,
            },
        )

    def assembly_line_args(self) -> tuple[AssemblyInstructionArg, ...]:
        return self.rd, self.immediate

    @classmethod
    def custom_parse_attributes(cls, parser: Parser) -> Mapping[str, Attribute]:
        attributes = dict[str, Attribute]()
        attributes["immediate"] = _parse_immediate_value(
            parser, IntegerType(20, Signedness.UNSIGNED)
        )
        return attributes

    def custom_print_attributes(self, printer: Printer) -> Set[str]:
        printer.print(" ")
        _print_immediate_value(printer, self.immediate)
        return {"immediate"}


class RdImmJumpOperation(IRDLOperation, RISCVInstruction, ABC):
    """
    In the RISC-V spec, this is the same as `RdImmOperation`. For jumps, the `rd` register
    is neither an operand, because the stored value is overwritten, nor a result value,
    because the value in `rd` is not defined after the jump back. So the `rd` makes the
    most sense as an attribute.
    """

    rd: IntRegisterType | None = opt_attr_def(IntRegisterType)
    """
    The rd register here is not a register storing the result, rather the register where
    the program counter is stored before jumping.
    """
    immediate: AnyIntegerAttr | LabelAttr = attr_def(AnyIntegerAttr | LabelAttr)

    def __init__(
        self,
        immediate: int | AnyIntegerAttr | str | LabelAttr,
        *,
        rd: IntRegisterType | str | None = None,
        comment: str | StringAttr | None = None,
    ):
        if isinstance(immediate, int):
            immediate = IntegerAttr(immediate, IntegerType(20, Signedness.SIGNED))
        elif isinstance(immediate, str):
            immediate = LabelAttr(immediate)
        if isinstance(rd, str):
            rd = IntRegisterType(rd)
        if isinstance(comment, str):
            comment = StringAttr(comment)
        super().__init__(
            attributes={
                "immediate": immediate,
                "rd": rd,
                "comment": comment,
            }
        )

    def assembly_line_args(self) -> tuple[AssemblyInstructionArg | None, ...]:
        return self.rd, self.immediate

    @classmethod
    def custom_parse_attributes(cls, parser: Parser) -> Mapping[str, Attribute]:
        attributes = dict[str, Attribute]()
        attributes["immediate"] = _parse_immediate_value(
            parser, IntegerType(20, Signedness.SIGNED)
        )
        if parser.parse_optional_punctuation(","):
            attributes["rd"] = parser.parse_attribute()
        return attributes

    def custom_print_attributes(self, printer: Printer) -> Set[str]:
        printer.print(" ")
        _print_immediate_value(printer, self.immediate)
        if self.rd is not None:
            printer.print(", ")
            printer.print_attribute(self.rd)
        return {"immediate", "rd"}


class RdRsImmIntegerOperation(IRDLOperation, RISCVInstruction, ABC):
    """
    A base class for RISC-V operations that have one destination register, one source
    register and one immediate operand.

    This is called I-Type in the RISC-V specification.
    """

    rd: OpResult = result_def(IntRegisterType)
    rs1: Operand = operand_def(IntRegisterType)
    immediate: AnyIntegerAttr | LabelAttr = attr_def(AnyIntegerAttr | LabelAttr)

    def __init__(
        self,
        rs1: Operation | SSAValue,
        immediate: int | AnyIntegerAttr | str | LabelAttr,
        *,
        rd: IntRegisterType | str | None = None,
        comment: str | StringAttr | None = None,
    ):
        if isinstance(immediate, int):
            immediate = SImm12Attr(immediate)
        elif isinstance(immediate, str):
            immediate = LabelAttr(immediate)

        if rd is None:
            rd = IntRegisterType.unallocated()
        elif isinstance(rd, str):
            rd = IntRegisterType(rd)
        if isinstance(comment, str):
            comment = StringAttr(comment)
        super().__init__(
            operands=[rs1],
            result_types=[rd],
            attributes={
                "immediate": immediate,
                "comment": comment,
            },
        )

    def assembly_line_args(self) -> tuple[AssemblyInstructionArg, ...]:
        return self.rd, self.rs1, self.immediate

    @classmethod
    def custom_parse_attributes(cls, parser: Parser) -> Mapping[str, Attribute]:
        attributes = dict[str, Attribute]()
        attributes["immediate"] = _parse_immediate_value(
            parser, IntegerType(12, Signedness.SIGNED)
        )
        return attributes

    def custom_print_attributes(self, printer: Printer) -> Set[str]:
        printer.print(", ")
        _print_immediate_value(printer, self.immediate)
        return {"immediate"}


class RdRsImmShiftOperation(RdRsImmIntegerOperation):
    """
    A base class for RISC-V operations that have one destination register, one source
    register and one immediate operand.

    This is called I-Type in the RISC-V specification.

    Shifts by a constant are encoded as a specialization of the I-type format.
    The shift amount is encoded in the lower 5 bits of the I-immediate field for RV32

    For RV32I, SLLI, SRLI, and SRAI generate an illegal instruction exception if
    imm[5] 6 != 0 but the shift amount is encoded in the lower 6 bits of the I-immediate field for RV64I.
    """

    def __init__(
        self,
        rs1: Operation | SSAValue,
        immediate: int | AnyIntegerAttr | str | LabelAttr,
        *,
        rd: IntRegisterType | str | None = None,
        comment: str | StringAttr | None = None,
    ):
        if isinstance(immediate, int):
            immediate = IntegerAttr(immediate, IntegerType(5, Signedness.UNSIGNED))

        super().__init__(rs1, immediate, rd=rd, comment=comment)

    @classmethod
    def custom_parse_attributes(cls, parser: Parser) -> Mapping[str, Attribute]:
        attributes = dict[str, Attribute]()
        attributes["immediate"] = _parse_immediate_value(
            parser, IntegerType(5, Signedness.UNSIGNED)
        )
        return attributes


class RdRsImmJumpOperation(IRDLOperation, RISCVInstruction, ABC):
    """
    A base class for RISC-V operations that have one destination register, one source
    register and one immediate operand.

    This is called I-Type in the RISC-V specification.

    In the RISC-V spec, this is the same as `RdRsImmOperation`. For jumps, the `rd` register
    is neither an operand, because the stored value is overwritten, nor a result value,
    because the value in `rd` is not defined after the jump back. So the `rd` makes the
    most sense as an attribute.
    """

    rs1: Operand = operand_def(IntRegisterType)
    rd: IntRegisterType | None = opt_attr_def(IntRegisterType)
    """
    The rd register here is not a register storing the result, rather the register where
    the program counter is stored before jumping.
    """
    immediate: AnyIntegerAttr | LabelAttr = attr_def(AnyIntegerAttr | LabelAttr)

    def __init__(
        self,
        rs1: Operation | SSAValue,
        immediate: int | AnyIntegerAttr | str | LabelAttr,
        *,
        rd: IntRegisterType | str | None = None,
        comment: str | StringAttr | None = None,
    ):
        if isinstance(immediate, int):
            immediate = IntegerAttr(immediate, IntegerType(12, Signedness.SIGNED))
        elif isinstance(immediate, str):
            immediate = LabelAttr(immediate)

        if isinstance(rd, str):
            rd = IntRegisterType(rd)

        if isinstance(comment, str):
            comment = StringAttr(comment)

        super().__init__(
            operands=[rs1],
            attributes={
                "immediate": immediate,
                "rd": rd,
                "comment": comment,
            },
        )

    def assembly_line_args(self) -> tuple[AssemblyInstructionArg | None, ...]:
        return self.rd, self.rs1, self.immediate

    @classmethod
    def custom_parse_attributes(cls, parser: Parser) -> Mapping[str, Attribute]:
        attributes = dict[str, Attribute]()
        attributes["immediate"] = _parse_immediate_value(
            parser, IntegerType(12, Signedness.SIGNED)
        )
        if parser.parse_optional_punctuation(","):
            attributes["rd"] = parser.parse_attribute()
        return attributes

    def custom_print_attributes(self, printer: Printer) -> Set[str]:
        printer.print(", ")
        _print_immediate_value(printer, self.immediate)
        if self.rd is not None:
            printer.print(", ")
            printer.print_attribute(self.rd)
        return {"immediate", "rd"}


class RdRsOperation(Generic[RDInvT, RSInvT], IRDLOperation, RISCVInstruction, ABC):
    """
    A base class for RISC-V pseudo-instructions that have one destination register and one
    source register.
    """

    rd: OpResult = result_def(RDInvT)
    rs: Operand = operand_def(RSInvT)

    def __init__(
        self,
        rs: Operation | SSAValue,
        *,
        rd: RDInvT,
        comment: str | StringAttr | None = None,
    ):
        if isinstance(comment, str):
            comment = StringAttr(comment)
        super().__init__(
            operands=[rs],
            result_types=[rd],
            attributes={"comment": comment},
        )

    def assembly_line_args(self) -> tuple[AssemblyInstructionArg, ...]:
        return self.rd, self.rs


class RsRsOffIntegerOperation(IRDLOperation, RISCVInstruction, ABC):
    """
    A base class for RISC-V operations that have one source register and a destination
    register, and an offset.

    This is called B-Type in the RISC-V specification.
    """

    rs1: Operand = operand_def(IntRegisterType)
    rs2: Operand = operand_def(IntRegisterType)
    offset: AnyIntegerAttr | LabelAttr = attr_def(AnyIntegerAttr | LabelAttr)

    def __init__(
        self,
        rs1: Operation | SSAValue,
        rs2: Operation | SSAValue,
        offset: int | AnyIntegerAttr | LabelAttr,
        *,
        comment: str | StringAttr | None = None,
    ):
        if isinstance(offset, int):
            offset = IntegerAttr(offset, 12)
        if isinstance(offset, str):
            offset = LabelAttr(offset)
        if isinstance(comment, str):
            comment = StringAttr(comment)

        super().__init__(
            operands=[rs1, rs2],
            attributes={
                "offset": offset,
                "comment": comment,
            },
        )

    def assembly_line_args(self) -> tuple[AssemblyInstructionArg, ...]:
        return self.rs1, self.rs2, self.offset

    @classmethod
    def custom_parse_attributes(cls, parser: Parser) -> Mapping[str, Attribute]:
        attributes = dict[str, Attribute]()
        attributes["offset"] = _parse_immediate_value(parser, IntegerType(12))
        return attributes

    def custom_print_attributes(self, printer: Printer) -> Set[str]:
        printer.print(", ")
        _print_immediate_value(printer, self.offset)
        return {"offset"}


class RsRsImmIntegerOperation(IRDLOperation, RISCVInstruction, ABC):
    """
    A base class for RISC-V operations that have two source registers and an
    immediate.

    This is called S-Type in the RISC-V specification.
    """

    rs1: Operand = operand_def(IntRegisterType)
    rs2: Operand = operand_def(IntRegisterType)
    immediate: AnyIntegerAttr = attr_def(AnyIntegerAttr)

    def __init__(
        self,
        rs1: Operation | SSAValue,
        rs2: Operation | SSAValue,
        immediate: int | AnyIntegerAttr | str | LabelAttr,
        *,
        comment: str | StringAttr | None = None,
    ):
        if isinstance(immediate, int):
            immediate = SImm12Attr(immediate)
        elif isinstance(immediate, str):
            immediate = LabelAttr(immediate)
        if isinstance(comment, str):
            comment = StringAttr(comment)

        super().__init__(
            operands=[rs1, rs2],
            attributes={
                "immediate": immediate,
                "comment": comment,
            },
        )

    def assembly_line_args(self) -> tuple[AssemblyInstructionArg, ...]:
        return self.rs1, self.rs2, self.immediate

    @classmethod
    def custom_parse_attributes(cls, parser: Parser) -> Mapping[str, Attribute]:
        attributes = dict[str, Attribute]()
        attributes["immediate"] = _parse_immediate_value(
            parser, IntegerType(12, Signedness.SIGNED)
        )
        return attributes

    def custom_print_attributes(self, printer: Printer) -> Set[str]:
        printer.print(", ")
        _print_immediate_value(printer, self.immediate)
        return {"immediate"}


class RsRsIntegerOperation(IRDLOperation, RISCVInstruction, ABC):
    """
    A base class for RISC-V operations that have two source
    registers.
    """

    rs1: Operand = operand_def(IntRegisterType)
    rs2: Operand = operand_def(IntRegisterType)

    def __init__(self, rs1: Operation | SSAValue, rs2: Operation | SSAValue):
        super().__init__(
            operands=[rs1, rs2],
        )

    def assembly_line_args(self) -> tuple[AssemblyInstructionArg, ...]:
        return self.rs1, self.rs2


class NullaryOperation(IRDLOperation, RISCVInstruction, ABC):
    """
    A base class for RISC-V operations that have neither sources nor destinations.
    """

    def __init__(
        self,
        *,
        comment: str | StringAttr | None = None,
    ):
        if isinstance(comment, str):
            comment = StringAttr(comment)

        super().__init__(
            attributes={
                "comment": comment,
            },
        )

    def assembly_line_args(self) -> tuple[AssemblyInstructionArg, ...]:
        return ()


class CsrReadWriteOperation(IRDLOperation, RISCVInstruction, ABC):
    """
    A base class for RISC-V operations performing a swap to/from a CSR.

    The 'writeonly' attribute controls the actual behaviour of the operation:
    * when True, the operation writes the rs value to the CSR but never reads it and
      in this case rd *must* be allocated to x0
    * when False, a proper atomic swap is performed and the previous CSR value is
      returned in rd
    """

    rd: OpResult = result_def(IntRegisterType)
    rs1: Operand = operand_def(IntRegisterType)
    csr: AnyIntegerAttr = attr_def(AnyIntegerAttr)
    writeonly: UnitAttr | None = opt_attr_def(UnitAttr)

    def __init__(
        self,
        rs1: Operation | SSAValue,
        csr: AnyIntegerAttr,
        *,
        writeonly: bool = False,
        rd: IntRegisterType | str | None = None,
        comment: str | StringAttr | None = None,
    ):
        if rd is None:
            rd = IntRegisterType.unallocated()
        elif isinstance(rd, str):
            rd = IntRegisterType(rd)
        if isinstance(comment, str):
            comment = StringAttr(comment)
        super().__init__(
            operands=[rs1],
            attributes={
                "csr": csr,
                "writeonly": UnitAttr() if writeonly else None,
                "comment": comment,
            },
            result_types=[rd],
        )

    def verify_(self) -> None:
        if not self.writeonly:
            return
        if not isinstance(self.rd.type, IntRegisterType):
            return
        if self.rd.type.is_allocated and self.rd.type.data != "zero":
            raise VerifyException(
                "When in 'writeonly' mode, destination must be register x0 (a.k.a. 'zero'), "
                f"not '{self.rd.type.data}'"
            )

    def assembly_line_args(self) -> tuple[AssemblyInstructionArg, ...]:
        return self.rd, self.csr, self.rs1

    @classmethod
    def custom_parse_attributes(cls, parser: Parser) -> Mapping[str, Attribute]:
        attributes = dict[str, Attribute]()
        attributes["csr"] = IntegerAttr(
            parser.parse_integer(allow_boolean=False, context_msg="Expected csr"),
            IntegerType(32),
        )
        if parser.parse_optional_punctuation(",") is not None:
            if (flag := parser.parse_str_literal("Expected 'w' flag")) != "w":
                parser.raise_error(f"Expected 'w' flag, got '{flag}'")
            attributes["writeonly"] = UnitAttr()
        return attributes

    def custom_print_attributes(self, printer: Printer) -> Set[str]:
        printer.print(", ")
        printer.print(self.csr.value.data)
        if self.writeonly is not None:
            printer.print(', "w"')
        return {"csr", "writeonly"}


class CsrBitwiseOperation(IRDLOperation, RISCVInstruction, ABC):
    """
    A base class for RISC-V operations performing a masked bitwise operation on the
    CSR while returning the original value.

    The 'readonly' attribute controls the actual behaviour of the operation:
    * when True, the operation is guaranteed to have no side effects that can
      be potentially related to writing to a CSR; in this case rs *must be
      allocated to x0*
    * when False, the bitwise operations is performed and any side effect related
      to writing to a CSR takes place even if the mask in rs has no actual bits set.
    """

    rd: OpResult = result_def(IntRegisterType)
    rs1: Operand = operand_def(IntRegisterType)
    csr: AnyIntegerAttr = attr_def(AnyIntegerAttr)
    readonly: UnitAttr | None = opt_attr_def(UnitAttr)

    def __init__(
        self,
        rs1: Operation | SSAValue,
        csr: AnyIntegerAttr,
        *,
        readonly: bool = False,
        rd: IntRegisterType | str | None = None,
        comment: str | StringAttr | None = None,
    ):
        if rd is None:
            rd = IntRegisterType.unallocated()
        elif isinstance(rd, str):
            rd = IntRegisterType(rd)
        if isinstance(comment, str):
            comment = StringAttr(comment)
        super().__init__(
            operands=[rs1],
            attributes={
                "csr": csr,
                "readonly": UnitAttr() if readonly else None,
                "comment": comment,
            },
            result_types=[rd],
        )

    def verify_(self) -> None:
        if not self.readonly:
            return
        if not isinstance(self.rs1.type, IntRegisterType):
            return
        if self.rs1.type.is_allocated and self.rs1.type.data != "zero":
            raise VerifyException(
                "When in 'readonly' mode, source must be register x0 (a.k.a. 'zero'), "
                f"not '{self.rs1.type.data}'"
            )

    def assembly_line_args(self) -> tuple[AssemblyInstructionArg, ...]:
        return self.rd, self.csr, self.rs1

    @classmethod
    def custom_parse_attributes(cls, parser: Parser) -> Mapping[str, Attribute]:
        attributes = dict[str, Attribute]()
        attributes["csr"] = IntegerAttr(
            parser.parse_integer(allow_boolean=False, context_msg="Expected csr"),
            IntegerType(32),
        )
        if parser.parse_optional_punctuation(",") is not None:
            if (flag := parser.parse_str_literal("Expected 'r' flag")) != "r":
                parser.raise_error(f"Expected 'r' flag, got '{flag}'")
            attributes["readonly"] = UnitAttr()
        return attributes

    def custom_print_attributes(self, printer: Printer) -> Set[str]:
        printer.print(", ")
        printer.print(self.csr.value.data)
        if self.readonly is not None:
            printer.print(', "r"')
        return {"csr", "readonly"}


class CsrReadWriteImmOperation(IRDLOperation, RISCVInstruction, ABC):
    """
    A base class for RISC-V operations performing a write immediate to/read from a CSR.

    The 'writeonly' attribute controls the actual behaviour of the operation:
    * when True, the operation writes the rs value to the CSR but never reads it and
      in this case rd *must* be allocated to x0
    * when False, a proper atomic swap is performed and the previous CSR value is
      returned in rd
    """

    rd: OpResult = result_def(IntRegisterType)
    csr: AnyIntegerAttr = attr_def(AnyIntegerAttr)
    immediate: AnyIntegerAttr = attr_def(AnyIntegerAttr)
    writeonly: UnitAttr | None = opt_attr_def(UnitAttr)

    def __init__(
        self,
        csr: AnyIntegerAttr,
        immediate: AnyIntegerAttr,
        *,
        writeonly: bool = False,
        rd: IntRegisterType | str | None = None,
        comment: str | StringAttr | None = None,
    ):
        if rd is None:
            rd = IntRegisterType.unallocated()
        elif isinstance(rd, str):
            rd = IntRegisterType(rd)
        if isinstance(comment, str):
            comment = StringAttr(comment)
        super().__init__(
            attributes={
                "csr": csr,
                "immediate": immediate,
                "writeonly": UnitAttr() if writeonly else None,
                "comment": comment,
            },
            result_types=[rd],
        )

    def verify_(self) -> None:
        if self.writeonly is None:
            return
        if not isinstance(self.rd.type, IntRegisterType):
            return
        if self.rd.type.is_allocated and self.rd.type.data != "zero":
            raise VerifyException(
                "When in 'writeonly' mode, destination must be register x0 (a.k.a. 'zero'), "
                f"not '{self.rd.type.data}'"
            )

    def assembly_line_args(self) -> tuple[AssemblyInstructionArg | None, ...]:
        return self.rd, self.csr, self.immediate

    @classmethod
    def custom_parse_attributes(cls, parser: Parser) -> Mapping[str, Attribute]:
        attributes = dict[str, Attribute]()
        attributes["csr"] = IntegerAttr(
            parser.parse_integer(allow_boolean=False, context_msg="Expected csr"),
            IntegerType(32),
        )
        parser.parse_punctuation(",")
        attributes["immediate"] = _parse_immediate_value(parser, IntegerType(32))
        if parser.parse_optional_punctuation(",") is not None:
            if (flag := parser.parse_str_literal("Expected 'w' flag")) != "w":
                parser.raise_error(f"Expected 'w' flag, got '{flag}'")
            attributes["writeonly"] = UnitAttr()
        return attributes

    def custom_print_attributes(self, printer: Printer) -> Set[str]:
        printer.print(" ")
        printer.print(self.csr.value.data)
        printer.print(", ")
        _print_immediate_value(printer, self.immediate)
        if self.writeonly is not None:
            printer.print(', "w"')
        return {"csr", "immediate", "writeonly"}


class CsrBitwiseImmOperation(IRDLOperation, RISCVInstruction, ABC):
    """
    A base class for RISC-V operations performing a masked bitwise operation on the
    CSR while returning the original value. The bitmask is specified in the 'immediate'
    attribute.

    The 'immediate' attribute controls the actual behaviour of the operation:
    * when equals to zero, the operation is guaranteed to have no side effects
      that can be potentially related to writing to a CSR;
    * when not equal to zero, any side effect related to writing to a CSR takes
      place.
    """

    rd: OpResult = result_def(IntRegisterType)
    csr: AnyIntegerAttr = attr_def(AnyIntegerAttr)
    immediate: AnyIntegerAttr = attr_def(AnyIntegerAttr)

    def __init__(
        self,
        csr: AnyIntegerAttr,
        immediate: AnyIntegerAttr,
        *,
        rd: IntRegisterType | str | None = None,
        comment: str | StringAttr | None = None,
    ):
        if rd is None:
            rd = IntRegisterType.unallocated()
        elif isinstance(rd, str):
            rd = IntRegisterType(rd)
        if isinstance(comment, str):
            comment = StringAttr(comment)
        super().__init__(
            attributes={
                "csr": csr,
                "immediate": immediate,
                "comment": comment,
            },
            result_types=[rd],
        )

    def assembly_line_args(self) -> tuple[AssemblyInstructionArg, ...]:
        return self.rd, self.csr, self.immediate

    @classmethod
    def custom_parse_attributes(cls, parser: Parser) -> Mapping[str, Attribute]:
        attributes = dict[str, Attribute]()
        attributes["csr"] = IntegerAttr(
            parser.parse_integer(allow_boolean=False, context_msg="Expected csr"),
            IntegerType(32),
        )
        parser.parse_punctuation(",")
        attributes["immediate"] = _parse_immediate_value(parser, IntegerType(32))
        return attributes

    def custom_print_attributes(self, printer: Printer) -> Set[str]:
        printer.print(" ")
        printer.print(self.csr.value.data)
        printer.print(", ")
        _print_immediate_value(printer, self.immediate)
        return {"csr", "immediate"}


# endregion

# region RV32I/RV64I: 2.4 Integer Computational Instructions

## Integer Register-Immediate Instructions


class AddiOpHasCanonicalizationPatternsTrait(HasCanonicalisationPatternsTrait):
    @classmethod
    def get_canonicalization_patterns(cls) -> tuple[RewritePattern, ...]:
        from xdsl.transforms.canonicalization_patterns.riscv import (
            AddImmediateZero,
        )

        return (AddImmediateZero(),)


@irdl_op_definition
class AddiOp(RdRsImmIntegerOperation):
    """
    Adds the sign-extended 12-bit immediate to register rs1.
    Arithmetic overflow is ignored and the result is simply the low XLEN bits of the result.

    x[rd] = x[rs1] + sext(immediate)

    https://msyksphinz-self.github.io/riscv-isadoc/html/rvi.html#addi
    """

    name = "riscv.addi"

    traits = frozenset((Pure(), AddiOpHasCanonicalizationPatternsTrait()))


@irdl_op_definition
class SltiOp(RdRsImmIntegerOperation):
    """
    Place the value 1 in register rd if register rs1 is less than the sign-extended
    immediate when both are treated as signed numbers, else 0 is written to rd.

    x[rd] = x[rs1] <s sext(immediate)

    https://msyksphinz-self.github.io/riscv-isadoc/html/rvi.html#slti
    """

    name = "riscv.slti"


@irdl_op_definition
class SltiuOp(RdRsImmIntegerOperation):
    """
    Place the value 1 in register rd if register rs1 is less than the immediate when
    both are treated as unsigned numbers, else 0 is written to rd.

    x[rd] = x[rs1] <u sext(immediate)

    https://msyksphinz-self.github.io/riscv-isadoc/html/rvi.html#sltiu
    """

    name = "riscv.sltiu"


@irdl_op_definition
class AndiOp(RdRsImmIntegerOperation):
    """
    Performs bitwise AND on register rs1 and the sign-extended 12-bit
    immediate and place the result in rd.

    x[rd] = x[rs1] & sext(immediate)

    https://msyksphinz-self.github.io/riscv-isadoc/html/rvi.html#andi
    """

    name = "riscv.andi"


@irdl_op_definition
class OriOp(RdRsImmIntegerOperation):
    """
    Performs bitwise OR on register rs1 and the sign-extended 12-bit immediate and place
    the result in rd.

    x[rd] = x[rs1] | sext(immediate)

    https://msyksphinz-self.github.io/riscv-isadoc/html/rvi.html#ori
    """

    name = "riscv.ori"


@irdl_op_definition
class XoriOp(RdRsImmIntegerOperation):
    """
    Performs bitwise XOR on register rs1 and the sign-extended 12-bit immediate and place
    the result in rd.

    x[rd] = x[rs1] ^ sext(immediate)

    https://msyksphinz-self.github.io/riscv-isadoc/html/rvi.html#xori
    """

    name = "riscv.xori"


class SlliOpHasCanonicalizationPatternsTrait(HasCanonicalisationPatternsTrait):
    @classmethod
    def get_canonicalization_patterns(cls) -> tuple[RewritePattern, ...]:
        from xdsl.transforms.canonicalization_patterns.riscv import ShiftLeftImmediate

        return (ShiftLeftImmediate(),)


@irdl_op_definition
class SlliOp(RdRsImmShiftOperation):
    """
    Performs logical left shift on the value in register rs1 by the shift amount
    held in the lower 5 bits of the immediate.

    x[rd] = x[rs1] << shamt

    https://msyksphinz-self.github.io/riscv-isadoc/html/rvi.html#slli
    """

    name = "riscv.slli"

    traits = frozenset((SlliOpHasCanonicalizationPatternsTrait(),))


@irdl_op_definition
class SrliOp(RdRsImmShiftOperation):
    """
    Performs logical right shift on the value in register rs1 by the shift amount held
    in the lower 5 bits of the immediate.

    x[rd] = x[rs1] >>u shamt

    https://msyksphinz-self.github.io/riscv-isadoc/html/rvi.html#srli
    """

    name = "riscv.srli"


@irdl_op_definition
class SraiOp(RdRsImmShiftOperation):
    """
    Performs arithmetic right shift on the value in register rs1 by the shift amount
    held in the lower 5 bits of the immediate.

    x[rd] = x[rs1] >>s shamt

    https://msyksphinz-self.github.io/riscv-isadoc/html/rvi.html#srai
    """

    name = "riscv.srai"


@irdl_op_definition
class LuiOp(RdImmIntegerOperation):
    """
    Build 32-bit constants and uses the U-type format. LUI places the U-immediate value
    in the top 20 bits of the destination register rd, filling in the lowest 12 bits with zeros.

    x[rd] = sext(immediate[31:12] << 12)

    https://msyksphinz-self.github.io/riscv-isadoc/html/rvi.html#lui
    """

    name = "riscv.lui"


@irdl_op_definition
class AuipcOp(RdImmIntegerOperation):
    """
    Build pc-relative addresses and uses the U-type format. AUIPC forms a 32-bit offset
    from the 20-bit U-immediate, filling in the lowest 12 bits with zeros, adds this
    offset to the pc, then places the result in register rd.

    x[rd] = pc + sext(immediate[31:12] << 12)

    https://msyksphinz-self.github.io/riscv-isadoc/html/rvi.html#auipc
    """

    name = "riscv.auipc"


class MVHasCanonicalizationPatternsTrait(HasCanonicalisationPatternsTrait):
    @classmethod
    def get_canonicalization_patterns(cls) -> tuple[RewritePattern, ...]:
        from xdsl.transforms.canonicalization_patterns.riscv import RemoveRedundantMv

        return (RemoveRedundantMv(),)


@irdl_op_definition
class MVOp(RdRsOperation[IntRegisterType, IntRegisterType]):
    """
    A pseudo instruction to copy contents of one int register to another.

    Equivalent to `addi rd, rs, 0`
    """

    name = "riscv.mv"

    traits = frozenset((MVHasCanonicalizationPatternsTrait(),))


class FMVHasCanonicalizationPatternsTrait(HasCanonicalisationPatternsTrait):
    @classmethod
    def get_canonicalization_patterns(cls) -> tuple[RewritePattern, ...]:
        from xdsl.transforms.canonicalization_patterns.riscv import RemoveRedundantFMv

        return (RemoveRedundantFMv(),)


@irdl_op_definition
class FMVOp(RdRsOperation[FloatRegisterType, FloatRegisterType]):
    """
    A pseudo instruction to copy contents of one float register to another.

    Equivalent to `fsgnj.s rd, rs, rs`.

    Both clang and gcc emit `fsw rs, 0(x); flw rd, 0(x)` to copy floats, possibly because
    storing and loading bits from memory is a lower overhead in practice than reasoning
    about floating-point values.
    """

    name = "riscv.fmv.s"

    traits = frozenset((FMVHasCanonicalizationPatternsTrait(),))


## Integer Register-Register Operations


class AddOpHasCanonicalizationPatternsTrait(HasCanonicalisationPatternsTrait):
    @classmethod
    def get_canonicalization_patterns(cls) -> tuple[RewritePattern, ...]:
<<<<<<< HEAD
        from xdsl.transforms.canonicalization_patterns.riscv import AddImmediates
=======
        from xdsl.transforms.canonicalization_patterns.riscv import (
            AddImmediates,
            AdditionOfSameVariablesToMultiplyByTwo,
        )
>>>>>>> 78e73071

        return (AddImmediates(), AdditionOfSameVariablesToMultiplyByTwo())


@irdl_op_definition
class AddOp(RdRsRsOperation[IntRegisterType, IntRegisterType, IntRegisterType]):
    """
    Adds the registers rs1 and rs2 and stores the result in rd.
    Arithmetic overflow is ignored and the result is simply the low XLEN bits of the result.

    x[rd] = x[rs1] + x[rs2]

    https://msyksphinz-self.github.io/riscv-isadoc/html/rvi.html#add
    """

    name = "riscv.add"

    traits = frozenset((AddOpHasCanonicalizationPatternsTrait(),))


@irdl_op_definition
class SltOp(RdRsRsOperation[IntRegisterType, IntRegisterType, IntRegisterType]):
    """
    Place the value 1 in register rd if register rs1 is less than register rs2 when both
    are treated as signed numbers, else 0 is written to rd.

    x[rd] = x[rs1] <s x[rs2]

    https://msyksphinz-self.github.io/riscv-isadoc/html/rvi.html#slt
    """

    name = "riscv.slt"


@irdl_op_definition
class SltuOp(RdRsRsOperation[IntRegisterType, IntRegisterType, IntRegisterType]):
    """
    Place the value 1 in register rd if register rs1 is less than register rs2 when both
    are treated as unsigned numbers, else 0 is written to rd.

    x[rd] = x[rs1] <u x[rs2]

    https://msyksphinz-self.github.io/riscv-isadoc/html/rvi.html#sltu
    """

    name = "riscv.sltu"


@irdl_op_definition
class AndOp(RdRsRsOperation[IntRegisterType, IntRegisterType, IntRegisterType]):
    """
    Performs bitwise AND on registers rs1 and rs2 and place the result in rd.

    x[rd] = x[rs1] & x[rs2]

    https://msyksphinz-self.github.io/riscv-isadoc/html/rvi.html#and
    """

    name = "riscv.and"


@irdl_op_definition
class OrOp(RdRsRsOperation[IntRegisterType, IntRegisterType, IntRegisterType]):
    """
    Performs bitwise OR on registers rs1 and rs2 and place the result in rd.

    x[rd] = x[rs1] | x[rs2]

    https://msyksphinz-self.github.io/riscv-isadoc/html/rvi.html#or
    """

    name = "riscv.or"


@irdl_op_definition
class XorOp(RdRsRsOperation[IntRegisterType, IntRegisterType, IntRegisterType]):
    """
    Performs bitwise XOR on registers rs1 and rs2 and place the result in rd.

    x[rd] = x[rs1] ^ x[rs2]

    https://msyksphinz-self.github.io/riscv-isadoc/html/rvi.html#xor
    """

    name = "riscv.xor"


@irdl_op_definition
class SllOp(RdRsRsOperation[IntRegisterType, IntRegisterType, IntRegisterType]):
    """
    Performs logical left shift on the value in register rs1 by the shift amount
    held in the lower 5 bits of register rs2.

    x[rd] = x[rs1] << x[rs2]

    https://msyksphinz-self.github.io/riscv-isadoc/html/rvi.html#sll
    """

    name = "riscv.sll"


@irdl_op_definition
class SrlOp(RdRsRsOperation[IntRegisterType, IntRegisterType, IntRegisterType]):
    """
    Logical right shift on the value in register rs1 by the shift amount held
    in the lower 5 bits of register rs2.

    x[rd] = x[rs1] >>u x[rs2]

    https://msyksphinz-self.github.io/riscv-isadoc/html/rvi.html#srl
    """

    name = "riscv.srl"


class SubOpHasCanonicalizationPatternsTrait(HasCanonicalisationPatternsTrait):
    @classmethod
    def get_canonicalization_patterns(cls) -> tuple[RewritePattern, ...]:
        from xdsl.transforms.canonicalization_patterns.riscv import (
            SubAddi,
            SubImmediates,
        )

        return (SubImmediates(), SubAddi())


@irdl_op_definition
class SubOp(RdRsRsOperation[IntRegisterType, IntRegisterType, IntRegisterType]):
    """
    Subtracts the registers rs1 and rs2 and stores the result in rd.
    Arithmetic overflow is ignored and the result is simply the low XLEN bits of the result.

    x[rd] = x[rs1] - x[rs2]

    https://msyksphinz-self.github.io/riscv-isadoc/html/rvi.html#sub
    """

    name = "riscv.sub"

    traits = frozenset((SubOpHasCanonicalizationPatternsTrait(),))


@irdl_op_definition
class SraOp(RdRsRsOperation[IntRegisterType, IntRegisterType, IntRegisterType]):
    """
    Performs arithmetic right shift on the value in register rs1 by the shift amount held
    in the lower 5 bits of register rs2.

    x[rd] = x[rs1] >>s x[rs2]

    https://msyksphinz-self.github.io/riscv-isadoc/html/rvi.html#sub
    """

    name = "riscv.sra"


@irdl_op_definition
class NopOp(NullaryOperation):
    """
    Does not change any user-visible state, except for advancing the pc register.
    Canonical nop is encoded as addi x0, x0, 0.
    """

    name = "riscv.nop"


# endregion

# region RV32I/RV64I: 2.5 Control Transfer Instructions

# Unconditional jumps


@irdl_op_definition
class JalOp(RdImmJumpOperation):
    """
    Jump to address and place return address in rd.

    jal mylabel is a pseudoinstruction for jal ra, mylabel

    x[rd] = pc+4; pc += sext(offset)

    https://msyksphinz-self.github.io/riscv-isadoc/html/rvi.html#jal
    """

    name = "riscv.jal"


@irdl_op_definition
class JOp(RdImmJumpOperation):
    """
    A pseudo-instruction, for unconditional jumps you don't expect to return from.
    Is equivalent to JalOp with `rd` = `x0`.
    Used to be a part of the spec, removed in 2.0.
    """

    name = "riscv.j"

    def __init__(
        self,
        immediate: int | AnyIntegerAttr | str | LabelAttr,
        *,
        comment: str | StringAttr | None = None,
    ):
        super().__init__(immediate, rd=Registers.ZERO, comment=comment)

    def assembly_line_args(self) -> tuple[AssemblyInstructionArg, ...]:
        # J op is a special case of JalOp with zero return register
        return (self.immediate,)


@irdl_op_definition
class JalrOp(RdRsImmJumpOperation):
    """
    Jump to address and place return address in rd.

    ```
    t = pc+4
    pc = (x[rs1] + sext(offset)) & ~1
    x[rd] = t
    ```

    https://msyksphinz-self.github.io/riscv-isadoc/html/rvi.html#jalr
    """

    name = "riscv.jalr"


@irdl_op_definition
class ReturnOp(NullaryOperation):
    """
    Pseudo-op for returning from subroutine.

    Equivalent to `jalr x0, x1, 0`
    """

    name = "riscv.ret"

    traits = frozenset([IsTerminator()])


# Conditional Branches


@irdl_op_definition
class BeqOp(RsRsOffIntegerOperation):
    """
    Take the branch if registers rs1 and rs2 are equal.

    if (x[rs1] == x[rs2]) pc += sext(offset)

    https://msyksphinz-self.github.io/riscv-isadoc/html/rvi.html#beq
    """

    name = "riscv.beq"


@irdl_op_definition
class BneOp(RsRsOffIntegerOperation):
    """
    Take the branch if registers rs1 and rs2 are not equal.

    if (x[rs1] != x[rs2]) pc += sext(offset)

    https://msyksphinz-self.github.io/riscv-isadoc/html/rvi.html#bne
    """

    name = "riscv.bne"


@irdl_op_definition
class BltOp(RsRsOffIntegerOperation):
    """
    Take the branch if registers rs1 is less than rs2, using signed comparison.

    if (x[rs1] <s x[rs2]) pc += sext(offset)

    https://msyksphinz-self.github.io/riscv-isadoc/html/rvi.html#blt
    """

    name = "riscv.blt"


@irdl_op_definition
class BgeOp(RsRsOffIntegerOperation):
    """
    Take the branch if registers rs1 is greater than or equal to rs2, using signed comparison.

    if (x[rs1] >=s x[rs2]) pc += sext(offset)

    https://msyksphinz-self.github.io/riscv-isadoc/html/rvi.html#bge
    """

    name = "riscv.bge"


@irdl_op_definition
class BltuOp(RsRsOffIntegerOperation):
    """
    Take the branch if registers rs1 is less than rs2, using unsigned comparison.

    if (x[rs1] <u x[rs2]) pc += sext(offset)

    https://msyksphinz-self.github.io/riscv-isadoc/html/rvi.html#bltu
    """

    name = "riscv.bltu"


@irdl_op_definition
class BgeuOp(RsRsOffIntegerOperation):
    """
    Take the branch if registers rs1 is greater than or equal to rs2, using unsigned comparison.

    if (x[rs1] >=u x[rs2]) pc += sext(offset)

    https://msyksphinz-self.github.io/riscv-isadoc/html/rvi.html#bgeu
    """

    name = "riscv.bgeu"


# endregion

# region RV32I/RV64I: 2.6 Load and Store Instructions


@irdl_op_definition
class LbOp(RdRsImmIntegerOperation):
    """
    Loads a 8-bit value from memory and sign-extends this to XLEN bits before
    storing it in register rd.

    x[rd] = sext(M[x[rs1] + sext(offset)][7:0])

    https://msyksphinz-self.github.io/riscv-isadoc/html/rvi.html#lb
    """

    name = "riscv.lb"


@irdl_op_definition
class LbuOp(RdRsImmIntegerOperation):
    """
    Loads a 8-bit value from memory and zero-extends this to XLEN bits before
    storing it in register rd.

    x[rd] = M[x[rs1] + sext(offset)][7:0]

    https://msyksphinz-self.github.io/riscv-isadoc/html/rvi.html#lbu
    """

    name = "riscv.lbu"


@irdl_op_definition
class LhOp(RdRsImmIntegerOperation):
    """
    Loads a 16-bit value from memory and sign-extends this to XLEN bits before
    storing it in register rd.

    x[rd] = sext(M[x[rs1] + sext(offset)][15:0])

    https://msyksphinz-self.github.io/riscv-isadoc/html/rvi.html#lh
    """

    name = "riscv.lh"


@irdl_op_definition
class LhuOp(RdRsImmIntegerOperation):
    """
    Loads a 16-bit value from memory and zero-extends this to XLEN bits before
    storing it in register rd.

    x[rd] = M[x[rs1] + sext(offset)][15:0]

    https://msyksphinz-self.github.io/riscv-isadoc/html/rvi.html#lhu
    """

    name = "riscv.lhu"


class LwOpHasCanonicalizationPatternTrait(HasCanonicalisationPatternsTrait):
    @classmethod
    def get_canonicalization_patterns(cls) -> tuple[RewritePattern, ...]:
        from xdsl.transforms.canonicalization_patterns.riscv import (
            LoadWordWithKnownOffset,
        )

        return (LoadWordWithKnownOffset(),)


@irdl_op_definition
class LwOp(RdRsImmIntegerOperation):
    """
    Loads a 32-bit value from memory and sign-extends this to XLEN bits before
    storing it in register rd.

    x[rd] = sext(M[x[rs1] + sext(offset)][31:0])

    https://msyksphinz-self.github.io/riscv-isadoc/html/rvi.html#lw
    """

    name = "riscv.lw"

    traits = frozenset((LwOpHasCanonicalizationPatternTrait(),))

    def assembly_line(self) -> str | None:
        instruction_name = self.assembly_instruction_name()
        value = _assembly_arg_str(self.rd)
        imm = _assembly_arg_str(self.immediate)
        offset = _assembly_arg_str(self.rs1)
        return _assembly_line(
            instruction_name, f"{value}, {imm}({offset})", self.comment
        )


@irdl_op_definition
class SbOp(RsRsImmIntegerOperation):
    """
    Store 8-bit, values from the low bits of register rs2 to memory.

    M[x[rs1] + sext(offset)] = x[rs2][7:0]

    https://msyksphinz-self.github.io/riscv-isadoc/html/rvi.html#sb
    """

    name = "riscv.sb"


@irdl_op_definition
class ShOp(RsRsImmIntegerOperation):
    """
    Store 16-bit, values from the low bits of register rs2 to memory.

    M[x[rs1] + sext(offset)] = x[rs2][15:0]

    https://msyksphinz-self.github.io/riscv-isadoc/html/rvi.html#sh

    """

    name = "riscv.sh"


class SwOpHasCanonicalizationPatternTrait(HasCanonicalisationPatternsTrait):
    @classmethod
    def get_canonicalization_patterns(cls) -> tuple[RewritePattern, ...]:
        from xdsl.transforms.canonicalization_patterns.riscv import (
            StoreWordWithKnownOffset,
        )

        return (StoreWordWithKnownOffset(),)


@irdl_op_definition
class SwOp(RsRsImmIntegerOperation):
    """
    Store 32-bit, values from the low bits of register rs2 to memory.

    M[x[rs1] + sext(offset)] = x[rs2][31:0]

    https://msyksphinz-self.github.io/riscv-isadoc/html/rvi.html#sw
    """

    name = "riscv.sw"

    traits = frozenset((SwOpHasCanonicalizationPatternTrait(),))

    def assembly_line(self) -> str | None:
        instruction_name = self.assembly_instruction_name()
        value = _assembly_arg_str(self.rs2)
        imm = _assembly_arg_str(self.immediate)
        offset = _assembly_arg_str(self.rs1)
        return _assembly_line(
            instruction_name, f"{value}, {imm}({offset})", self.comment
        )


# endregion

# region RV32I/RV64I: 2.8 Control and Status Register Instructions


@irdl_op_definition
class CsrrwOp(CsrReadWriteOperation):
    """
    Atomically swaps values in the CSRs and integer registers.
    CSRRW reads the old value of the CSR, zero-extends the value to XLEN bits,
    then writes it to integer register rd. The initial value in rs1 is written
    to the CSR. If the 'writeonly' attribute evaluates to False, then the
    instruction shall not read the CSR and shall not cause any of the side effects
    that might occur on a CSR read; in this case rd *must be allocated to x0*.

    t = CSRs[csr]; CSRs[csr] = x[rs1]; x[rd] = t

    https://msyksphinz-self.github.io/riscv-isadoc/html/rvi.html#csrrw
    """

    name = "riscv.csrrw"


@irdl_op_definition
class CsrrsOp(CsrBitwiseOperation):
    """
    Reads the value of the CSR, zero-extends the value to XLEN bits, and writes
    it to integer register rd. The initial value in integer register rs1 is treated
    as a bit mask that specifies bit positions to be set in the CSR.
    Any bit that is high in rs1 will cause the corresponding bit to be set in the CSR,
    if that CSR bit is writable. Other bits in the CSR are unaffected (though CSRs might
    have side effects when written).

    If the 'readonly' attribute evaluates to True, then the instruction will not write
    to the CSR at all, and so shall not cause any of the side effects that might otherwise
    occur on a CSR write, such as raising illegal instruction exceptions on accesses to
    read-only CSRs. Note that if rs1 specifies a register holding a zero value other than x0,
    the instruction will still attempt to write the unmodified value back to the CSR and will
    cause any attendant side effects.

    t = CSRs[csr]; CSRs[csr] = t | x[rs1]; x[rd] = t

    https://msyksphinz-self.github.io/riscv-isadoc/html/rvi.html#csrrs
    """

    name = "riscv.csrrs"


@irdl_op_definition
class CsrrcOp(CsrBitwiseOperation):
    """
    Reads the value of the CSR, zero-extends the value to XLEN bits, and writes
    it to integer register rd. The initial value in integer register rs1 is treated
    as a bit mask that specifies bit positions to be cleared in the CSR.
    Any bit that is high in rs1 will cause the corresponding bit to be cleared in the CSR,
    if that CSR bit is writable. Other bits in the CSR are unaffected (though CSRs might
    have side effects when written).

    If the 'readonly' attribute evaluates to True, then the instruction will not write
    to the CSR at all, and so shall not cause any of the side effects that might otherwise
    occur on a CSR write, such as raising illegal instruction exceptions on accesses to
    read-only CSRs. Note that if rs1 specifies a register holding a zero value other than x0,
    the instruction will still attempt to write the unmodified value back to the CSR and will
    cause any attendant side effects.

    t = CSRs[csr]; CSRs[csr] = t &~x[rs1]; x[rd] = t

    https://msyksphinz-self.github.io/riscv-isadoc/html/rvi.html#csrrc
    """

    name = "riscv.csrrc"


@irdl_op_definition
class CsrrwiOp(CsrReadWriteImmOperation):
    """
    Update the CSR using an XLEN-bit value obtained by zero-extending the
    'immediate' attribute.
    If the 'writeonly' attribute evaluates to False, then the
    instruction shall not read the CSR and shall not cause any of the side effects
    that might occur on a CSR read; in this case rd *must be allocated to x0*.

    x[rd] = CSRs[csr]; CSRs[csr] = zimm

    https://msyksphinz-self.github.io/riscv-isadoc/html/rvi.html#csrrwi
    """

    name = "riscv.csrrwi"


@irdl_op_definition
class CsrrsiOp(CsrBitwiseImmOperation):
    """
    Reads the value of the CSR, zero-extends the value to XLEN bits, and writes
    it to integer register rd. The value in the 'immediate' attribute is treated
    as a bit mask that specifies bit positions to be set in the CSR.
    Any bit that is high in it will cause the corresponding bit to be set in the CSR,
    if that CSR bit is writable. Other bits in the CSR are unaffected (though CSRs might
    have side effects when written).

    If the 'immediate' attribute value is zero, then the instruction will not write
    to the CSR at all, and so shall not cause any of the side effects that might otherwise
    occur on a CSR write, such as raising illegal instruction exceptions on accesses to
    read-only CSRs.

    t = CSRs[csr]; CSRs[csr] = t | zimm; x[rd] = t

    https://msyksphinz-self.github.io/riscv-isadoc/html/rvi.html#csrrsi
    """

    name = "riscv.csrrsi"


@irdl_op_definition
class CsrrciOp(CsrBitwiseImmOperation):
    """
    Reads the value of the CSR, zero-extends the value to XLEN bits, and writes
    it to integer register rd.  The value in the 'immediate' attribute is treated
    as a bit mask that specifies bit positions to be cleared in the CSR.
    Any bit that is high in rs1 will cause the corresponding bit to be cleared in the CSR,
    if that CSR bit is writable. Other bits in the CSR are unaffected (though CSRs might
    have side effects when written).

    If the 'immediate' attribute value is zero, then the instruction will not write
    to the CSR at all, and so shall not cause any of the side effects that might otherwise
    occur on a CSR write, such as raising illegal instruction exceptions on accesses to
    read-only CSRs.

    t = CSRs[csr]; CSRs[csr] = t &~zimm; x[rd] = t

    https://msyksphinz-self.github.io/riscv-isadoc/html/rvi.html#csrrci
    """

    name = "riscv.csrrci"


# endregion

# region RV32M/RV64M: 7 “M” Standard Extension for Integer Multiplication and Division

## Multiplication Operations


class MulOpHasCanonicalizationPatternsTrait(HasCanonicalisationPatternsTrait):
    @classmethod
    def get_canonicalization_patterns(cls) -> tuple[RewritePattern, ...]:
<<<<<<< HEAD
        from xdsl.transforms.canonicalization_patterns.riscv import MultiplyImmediates
=======
        from xdsl.transforms.canonicalization_patterns.riscv import (
            MultiplyImmediates,
            MultiplyImmediateZero,
        )
>>>>>>> 78e73071

        return (MultiplyImmediates(), MultiplyImmediateZero())


@irdl_op_definition
class MulOp(RdRsRsOperation[IntRegisterType, IntRegisterType, IntRegisterType]):
    """
    Performs an XLEN-bit × XLEN-bit multiplication of signed rs1 by signed rs2
    and places the lower XLEN bits in the destination register.
    x[rd] = x[rs1] * x[rs2]

    https://msyksphinz-self.github.io/riscv-isadoc/html/rvi.html#add
    """

    name = "riscv.mul"

    traits = frozenset((MulOpHasCanonicalizationPatternsTrait(),))


@irdl_op_definition
class MulhOp(RdRsRsOperation[IntRegisterType, IntRegisterType, IntRegisterType]):
    """
    Performs an XLEN-bit × XLEN-bit multiplication of signed rs1 by signed rs2
    and places the upper XLEN bits in the destination register.
    x[rd] = (x[rs1] s×s x[rs2]) >>s XLEN

    https://msyksphinz-self.github.io/riscv-isadoc/html/rvm.html#mulh
    """

    name = "riscv.mulh"


@irdl_op_definition
class MulhsuOp(RdRsRsOperation[IntRegisterType, IntRegisterType, IntRegisterType]):
    """
    Performs an XLEN-bit × XLEN-bit multiplication of signed rs1 by unsigned rs2
    and places the upper XLEN bits in the destination register.
    x[rd] = (x[rs1] s × x[rs2]) >>s XLEN

    https://msyksphinz-self.github.io/riscv-isadoc/html/rvm.html#mulhsu
    """

    name = "riscv.mulhsu"


@irdl_op_definition
class MulhuOp(RdRsRsOperation[IntRegisterType, IntRegisterType, IntRegisterType]):
    """
    Performs an XLEN-bit × XLEN-bit multiplication of unsigned rs1 by unsigned rs2
    and places the upper XLEN bits in the destination register.
    x[rd] = (x[rs1] u × x[rs2]) >>u XLEN

    https://msyksphinz-self.github.io/riscv-isadoc/html/rvm.html#mulhu
    """

    name = "riscv.mulhu"


## Division Operations
@irdl_op_definition
class DivOp(RdRsRsOperation[IntRegisterType, IntRegisterType, IntRegisterType]):
    """
    Perform an XLEN bits by XLEN bits signed integer division of rs1 by rs2,
    rounding towards zero.
    x[rd] = x[rs1] /s x[rs2]

    https://msyksphinz-self.github.io/riscv-isadoc/html/rvm.html#div
    """

    name = "riscv.div"


@irdl_op_definition
class DivuOp(RdRsRsOperation[IntRegisterType, IntRegisterType, IntRegisterType]):
    """
    Perform an XLEN bits by XLEN bits unsigned integer division of rs1 by rs2,
    rounding towards zero.
    x[rd] = x[rs1] /u x[rs2]

    https://msyksphinz-self.github.io/riscv-isadoc/html/rvm.html#divu
    """

    name = "riscv.divu"


@irdl_op_definition
class RemOp(RdRsRsOperation[IntRegisterType, IntRegisterType, IntRegisterType]):
    """
    Perform an XLEN bits by XLEN bits signed integer reminder of rs1 by rs2.
    x[rd] = x[rs1] %s x[rs2]

    https://msyksphinz-self.github.io/riscv-isadoc/html/rvm.html#rem
    """

    name = "riscv.rem"


@irdl_op_definition
class RemuOp(RdRsRsOperation[IntRegisterType, IntRegisterType, IntRegisterType]):
    """
    Perform an XLEN bits by XLEN bits unsigned integer reminder of rs1 by rs2.
    x[rd] = x[rs1] %u x[rs2]

    https://msyksphinz-self.github.io/riscv-isadoc/html/rvm.html#remu
    """

    name = "riscv.remu"


# endregion

# region Assembler pseudo-instructions
# https://github.com/riscv-non-isa/riscv-asm-manual/blob/master/riscv-asm.md


@irdl_op_definition
class LiOp(RdImmIntegerOperation):
    """
    Loads an immediate into rd.

    This is an assembler pseudo-instruction.

    https://github.com/riscv-non-isa/riscv-asm-manual/blob/master/riscv-asm.md#load-immediate
    """

    name = "riscv.li"

    traits = frozenset((Pure(),))

    def __init__(
        self,
        immediate: int | AnyIntegerAttr | str | LabelAttr,
        *,
        rd: IntRegisterType | str | None = None,
        comment: str | StringAttr | None = None,
    ):
        if isinstance(immediate, int):
            immediate = IntegerAttr(immediate, IntegerType(32, Signedness.SIGNED))

        super().__init__(immediate, rd=rd, comment=comment)

    @classmethod
    def custom_parse_attributes(cls, parser: Parser) -> Mapping[str, Attribute]:
        attributes = dict[str, Attribute]()
        attributes["immediate"] = _parse_immediate_value(
            parser, IntegerType(32, Signedness.SIGNED)
        )
        return attributes


@irdl_op_definition
class EcallOp(NullaryOperation):
    """
    The ECALL instruction is used to make a request to the supporting execution
    environment, which is usually an operating system.
    The ABI for the system will define how parameters for the environment
    request are passed, but usually these will be in defined locations in the
    integer register file.

    https://github.com/riscv/riscv-isa-manual/releases/download/Ratified-IMAFDQC/riscv-spec-20191213.pdf
    """

    name = "riscv.ecall"


@irdl_op_definition
class LabelOp(IRDLOperation, RISCVOp):
    """
    The label operation is used to emit text labels (e.g. loop:) that are used
    as branch, unconditional jump targets and symbol offsets.

    https://github.com/riscv-non-isa/riscv-asm-manual/blob/master/riscv-asm.md#labels
    """

    name = "riscv.label"
    label: LabelAttr = attr_def(LabelAttr)
    comment: StringAttr | None = opt_attr_def(StringAttr)

    def __init__(
        self,
        label: str | LabelAttr,
        *,
        comment: str | StringAttr | None = None,
    ):
        if isinstance(label, str):
            label = LabelAttr(label)
        if isinstance(comment, str):
            comment = StringAttr(comment)

        super().__init__(
            attributes={
                "label": label,
                "comment": comment,
            },
        )

    def assembly_line(self) -> str | None:
        return _append_comment(f"{self.label.data}:", self.comment)

    @classmethod
    def custom_parse_attributes(cls, parser: Parser) -> Mapping[str, Attribute]:
        attributes = dict[str, Attribute]()
        attributes["label"] = LabelAttr(parser.parse_str_literal("Expected label"))
        return attributes

    def custom_print_attributes(self, printer: Printer) -> Set[str]:
        printer.print(" ")
        printer.print_string_literal(self.label.data)
        return {"label"}


@irdl_op_definition
class DirectiveOp(IRDLOperation, RISCVOp):
    """
    The directive operation is used to emit assembler directives (e.g. .word; .equ; etc.)
    without any associated region of assembly code.
    A more complete list of directives can be found here:

    https://github.com/riscv-non-isa/riscv-asm-manual/blob/master/riscv-asm.md#pseudo-ops
    """

    name = "riscv.directive"
    directive: StringAttr = attr_def(StringAttr)
    value: StringAttr | None = opt_attr_def(StringAttr)

    def __init__(
        self,
        directive: str | StringAttr,
        value: str | StringAttr | None,
    ):
        if isinstance(directive, str):
            directive = StringAttr(directive)
        if isinstance(value, str):
            value = StringAttr(value)

        super().__init__(
            attributes={
                "directive": directive,
                "value": value,
            }
        )

    def assembly_line(self) -> str | None:
        if self.value is not None and self.value.data:
            arg_str = _assembly_arg_str(self.value.data)
        else:
            arg_str = ""

        return _assembly_line(self.directive.data, arg_str, is_indented=False)

    @classmethod
    def custom_parse_attributes(cls, parser: Parser) -> Mapping[str, Attribute]:
        attributes = dict[str, Attribute]()
        attributes["directive"] = StringAttr(
            parser.parse_str_literal("Expected directive")
        )
        if (value := parser.parse_optional_str_literal()) is not None:
            attributes["value"] = StringAttr(value)
        return attributes

    def custom_print_attributes(self, printer: Printer) -> Set[str]:
        printer.print(" ")
        printer.print_string_literal(self.directive.data)
        if self.value is not None:
            printer.print(" ")
            printer.print_string_literal(self.value.data)
        return {"directive", "value"}


@irdl_op_definition
class AssemblySectionOp(IRDLOperation, RISCVOp):
    """
    The directive operation is used to emit assembler directives (e.g. .text; .data; etc.)
    with the scope of a section.

    A more complete list of directives can be found here:

    https://github.com/riscv-non-isa/riscv-asm-manual/blob/master/riscv-asm.md#pseudo-ops

    This operation can have nested operations, corresponding to a section of the assembly.
    """

    name = "riscv.assembly_section"
    directive: StringAttr = attr_def(StringAttr)
    data: Region = region_def("single_block")

    traits = frozenset([NoTerminator()])

    def __init__(
        self,
        directive: str | StringAttr,
        region: OptSingleBlockRegion = None,
    ):
        if isinstance(directive, str):
            directive = StringAttr(directive)
        if region is None:
            region = Region()

        super().__init__(
            regions=[region],
            attributes={
                "directive": directive,
            },
        )

    @classmethod
    def parse(cls, parser: Parser) -> AssemblySectionOp:
        directive = parser.parse_str_literal()
        attr_dict = parser.parse_optional_attr_dict_with_keyword(("directive",))
        region = parser.parse_optional_region()

        if region is None:
            region = Region(Block())
        section = AssemblySectionOp(directive, region)
        if attr_dict is not None:
            section.attributes |= attr_dict.data

        return section

    def print(self, printer: Printer) -> None:
        printer.print_string(" ")
        printer.print_string_literal(self.directive.data)
        printer.print_op_attributes(
            self.attributes, reserved_attr_names=("directive",), print_keyword=True
        )
        printer.print_string(" ")
        if self.data.block.ops:
            printer.print_region(self.data)

    def assembly_line(self) -> str | None:
        return _assembly_line(self.directive.data, "", is_indented=False)


@irdl_op_definition
class CustomAssemblyInstructionOp(IRDLOperation, RISCVInstruction):
    """
    An instruction with unspecified semantics, that can be printed during assembly
    emission.

    During assembly emission, the results are printed before the operands:

    ``` python
    s0 = riscv.GetRegisterOp(Registers.s0).res
    s1 = riscv.GetRegisterOp(Registers.s1).res
    rs2 = riscv.Registers.s2
    rs3 = riscv.Registers.s3
    op = CustomAssemblyInstructionOp("my_instr", (s0, s1), (rs2, rs3))

    op.assembly_line()   # "my_instr s2, s3, s0, s1"
    ```
    """

    name = "riscv.custom_assembly_instruction"
    inputs: VarOperand = var_operand_def()
    outputs: VarOpResult = var_result_def()
    instruction_name: StringAttr = attr_def(StringAttr)
    comment: StringAttr | None = opt_attr_def(StringAttr)

    def __init__(
        self,
        instruction_name: str | StringAttr,
        inputs: Sequence[SSAValue],
        result_types: Sequence[Attribute],
        *,
        comment: str | StringAttr | None = None,
    ):
        if isinstance(instruction_name, str):
            instruction_name = StringAttr(instruction_name)
        if isinstance(comment, str):
            comment = StringAttr(comment)

        super().__init__(
            operands=[inputs],
            result_types=[result_types],
            attributes={
                "instruction_name": instruction_name,
                "comment": comment,
            },
        )

    def assembly_instruction_name(self) -> str:
        return self.instruction_name.data

    def assembly_line_args(self) -> tuple[AssemblyInstructionArg, ...]:
        return *self.results, *self.operands


@irdl_op_definition
class CommentOp(IRDLOperation, RISCVOp):
    name = "riscv.comment"
    comment: StringAttr = attr_def(StringAttr)

    def __init__(self, comment: str | StringAttr):
        if isinstance(comment, str):
            comment = StringAttr(comment)

        super().__init__(
            attributes={
                "comment": comment,
            },
        )

    def assembly_line(self) -> str | None:
        return f"    # {self.comment.data}"


@irdl_op_definition
class EbreakOp(NullaryOperation):
    """
    The EBREAK instruction is used by debuggers to cause control to be
    transferred back to a debugging environment.

    https://github.com/riscv/riscv-isa-manual/releases/download/Ratified-IMAFDQC/riscv-spec-20191213.pdf
    """

    name = "riscv.ebreak"


@irdl_op_definition
class WfiOp(NullaryOperation):
    """
    The Wait for Interrupt instruction (WFI) provides a hint to the
    implementation that the current hart can be stalled until an
    interrupt might need servicing.

    https://github.com/riscv/riscv-isa-manual/releases/download/Priv-v1.12/riscv-privileged-20211203.pdf
    """

    name = "riscv.wfi"


# endregion

# region RISC-V SSA Helpers


class GetAnyRegisterOperation(Generic[RDInvT], IRDLOperation, RISCVOp):
    """
    This instruction allows us to create an SSAValue with for a given register name. This
    is useful for bridging the RISC-V convention that stores the result of function calls
    in `a0` and `a1` into SSA form.

    For example, to generate this assembly:
    ```
    jal my_func
    add a0 s0 a0
    ```

    One needs to do the following:

    ``` python
    rhs = riscv.GetRegisterOp(Registers.s0).res
    riscv.JalOp("my_func")
    lhs = riscv.GetRegisterOp(Registers.A0).res
    sum = riscv.AddOp(lhs, rhs, Registers.A0).rd
    ```
    """

    res: OpResult = result_def(RDInvT)

    def __init__(
        self,
        register_type: RDInvT,
    ):
        super().__init__(result_types=[register_type])

    def assembly_line(self) -> str | None:
        # Don't print assembly for creating a SSA value representing register
        return None


@irdl_op_definition
class GetRegisterOp(GetAnyRegisterOperation[IntRegisterType]):
    name = "riscv.get_register"


@irdl_op_definition
class GetFloatRegisterOp(GetAnyRegisterOperation[FloatRegisterType]):
    name = "riscv.get_float_register"


# endregion

# region RISC-V Extensions


@irdl_op_definition
class ScfgwOp(RsRsIntegerOperation):
    """
    Write a the value in rs1 to the Snitch stream configuration
    location pointed by rs2 in the memory-mapped address space.

    This is an extension of the RISC-V ISA.
    """

    name = "riscv.scfgw"


# endregion

# region RV32F: 8 “F” Standard Extension for Single-Precision Floating-Point, Version 2.0


class RdRsRsRsFloatOperation(IRDLOperation, RISCVInstruction, ABC):
    """
    A base class for RV32F operations that take three
    floating-point input registers and a destination register,
    e.g: fused-multiply-add (FMA) instructions.
    """

    rd: OpResult = result_def(FloatRegisterType)
    rs1: Operand = operand_def(FloatRegisterType)
    rs2: Operand = operand_def(FloatRegisterType)
    rs3: Operand = operand_def(FloatRegisterType)

    def __init__(
        self,
        rs1: Operation | SSAValue,
        rs2: Operation | SSAValue,
        rs3: Operation | SSAValue,
        *,
        rd: FloatRegisterType | str | None = None,
        comment: str | StringAttr | None = None,
    ):
        if rd is None:
            rd = FloatRegisterType.unallocated()
        elif isinstance(rd, str):
            rd = FloatRegisterType(rd)
        if isinstance(comment, str):
            comment = StringAttr(comment)

        super().__init__(
            operands=[rs1, rs2, rs3],
            attributes={
                "comment": comment,
            },
            result_types=[rd],
        )

    def assembly_line_args(self) -> tuple[AssemblyInstructionArg, ...]:
        return self.rd, self.rs1, self.rs2, self.rs3


class RdRsRsFloatFloatIntegerOperation(IRDLOperation, RISCVInstruction, ABC):
    """
    A base class for RV32F operations that take
    two floating-point input registers and an integer destination register.
    """

    rd: OpResult = result_def(IntRegisterType)
    rs1: Operand = operand_def(FloatRegisterType)
    rs2: Operand = operand_def(FloatRegisterType)

    def __init__(
        self,
        rs1: Operation | SSAValue,
        rs2: Operation | SSAValue,
        *,
        rd: IntRegisterType | str | None = None,
        comment: str | StringAttr | None = None,
    ):
        if rd is None:
            rd = IntRegisterType.unallocated()
        elif isinstance(rd, str):
            rd = IntRegisterType(rd)
        if isinstance(comment, str):
            comment = StringAttr(comment)

        super().__init__(
            operands=[rs1, rs2],
            attributes={
                "comment": comment,
            },
            result_types=[rd],
        )

    def assembly_line_args(self) -> tuple[AssemblyInstructionArg, ...]:
        return self.rd, self.rs1, self.rs2


class RsRsImmFloatOperation(IRDLOperation, RISCVInstruction, ABC):
    """
    A base class for RV32F operations that have two source registers
    (one integer and one floating-point) and an immediate.
    """

    rs1: Operand = operand_def(IntRegisterType)
    rs2: Operand = operand_def(FloatRegisterType)
    immediate: AnyIntegerAttr = attr_def(AnyIntegerAttr)

    def __init__(
        self,
        rs1: Operation | SSAValue,
        rs2: Operation | SSAValue,
        immediate: int | AnyIntegerAttr | str | LabelAttr,
        *,
        comment: str | StringAttr | None = None,
    ):
        if isinstance(immediate, int):
            immediate = SImm12Attr(immediate)
        elif isinstance(immediate, str):
            immediate = LabelAttr(immediate)
        if isinstance(comment, str):
            comment = StringAttr(comment)

        super().__init__(
            operands=[rs1, rs2],
            attributes={
                "immediate": immediate,
                "comment": comment,
            },
        )

    def assembly_line_args(self) -> tuple[AssemblyInstructionArg, ...]:
        return self.rs1, self.rs2, self.immediate

    @classmethod
    def custom_parse_attributes(cls, parser: Parser) -> Mapping[str, Attribute]:
        attributes = dict[str, Attribute]()
        attributes["immediate"] = _parse_immediate_value(
            parser, IntegerType(12, Signedness.SIGNED)
        )
        return attributes

    def custom_print_attributes(self, printer: Printer) -> Set[str]:
        printer.print(", ")
        _print_immediate_value(printer, self.immediate)
        return {"immediate"}


class RdRsImmFloatOperation(IRDLOperation, RISCVInstruction, ABC):
    """
    A base class for RV32Foperations that have one floating-point
    destination register, one source register and
    one immediate operand.
    """

    rd: OpResult = result_def(FloatRegisterType)
    rs1: Operand = operand_def(IntRegisterType)
    immediate: AnyIntegerAttr | LabelAttr = attr_def(AnyIntegerAttr | LabelAttr)

    def __init__(
        self,
        rs1: Operation | SSAValue,
        immediate: int | AnyIntegerAttr | str | LabelAttr,
        *,
        rd: FloatRegisterType | str | None = None,
        comment: str | StringAttr | None = None,
    ):
        if isinstance(immediate, int):
            immediate = SImm12Attr(immediate)
        elif isinstance(immediate, str):
            immediate = LabelAttr(immediate)

        if rd is None:
            rd = FloatRegisterType.unallocated()
        elif isinstance(rd, str):
            rd = FloatRegisterType(rd)
        if isinstance(comment, str):
            comment = StringAttr(comment)
        super().__init__(
            operands=[rs1],
            result_types=[rd],
            attributes={
                "immediate": immediate,
                "comment": comment,
            },
        )

    def assembly_line_args(self) -> tuple[AssemblyInstructionArg, ...]:
        return self.rd, self.rs1, self.immediate

    @classmethod
    def custom_parse_attributes(cls, parser: Parser) -> Mapping[str, Attribute]:
        attributes = dict[str, Attribute]()
        attributes["immediate"] = _parse_immediate_value(
            parser, IntegerType(12, Signedness.SIGNED)
        )
        return attributes

    def custom_print_attributes(self, printer: Printer) -> Set[str]:
        printer.print(", ")
        _print_immediate_value(printer, self.immediate)
        return {"immediate"}


@irdl_op_definition
class FMAddSOp(RdRsRsRsFloatOperation):
    """
    Perform single-precision fused multiply addition.

    f[rd] = f[rs1]×f[rs2]+f[rs3]

    https://msyksphinz-self.github.io/riscv-isadoc/html/rvfd.html#fmadd-s
    """

    name = "riscv.fmadd.s"


@irdl_op_definition
class FMSubSOp(RdRsRsRsFloatOperation):
    """
    Perform single-precision fused multiply substraction.

    f[rd] = f[rs1]×f[rs2]+f[rs3]

    https://msyksphinz-self.github.io/riscv-isadoc/html/rvfd.html#fmsub-s
    """

    name = "riscv.fmsub.s"


@irdl_op_definition
class FNMSubSOp(RdRsRsRsFloatOperation):
    """
    Perform single-precision fused multiply substraction.

    f[rd] = -f[rs1]×f[rs2]+f[rs3]

    https://msyksphinz-self.github.io/riscv-isadoc/html/rvfd.html#fnmsub-s
    """

    name = "riscv.fnmsub.s"


@irdl_op_definition
class FNMAddSOp(RdRsRsRsFloatOperation):
    """
    Perform single-precision fused multiply addition.

    f[rd] = -f[rs1]×f[rs2]-f[rs3]

    https://msyksphinz-self.github.io/riscv-isadoc/html/rvfd.html#fnmadd-s
    """

    name = "riscv.fnmadd.s"


@irdl_op_definition
class FAddSOp(RdRsRsOperation[FloatRegisterType, FloatRegisterType, FloatRegisterType]):
    """
    Perform single-precision floating-point addition.

    f[rd] = f[rs1]+f[rs2]

    https://msyksphinz-self.github.io/riscv-isadoc/html/rvfd.html#fadd-s
    """

    name = "riscv.fadd.s"


@irdl_op_definition
class FSubSOp(RdRsRsOperation[FloatRegisterType, FloatRegisterType, FloatRegisterType]):
    """
    Perform single-precision floating-point substraction.

    f[rd] = f[rs1]-f[rs2]

    https://msyksphinz-self.github.io/riscv-isadoc/html/rvfd.html#fsub-s
    """

    name = "riscv.fsub.s"


@irdl_op_definition
class FMulSOp(RdRsRsOperation[FloatRegisterType, FloatRegisterType, FloatRegisterType]):
    """
    Perform single-precision floating-point multiplication.

    f[rd] = f[rs1]×f[rs2]

    https://msyksphinz-self.github.io/riscv-isadoc/html/rvfd.html#fmul-s
    """

    name = "riscv.fmul.s"


@irdl_op_definition
class FDivSOp(RdRsRsOperation[FloatRegisterType, FloatRegisterType, FloatRegisterType]):
    """
    Perform single-precision floating-point division.

    f[rd] = f[rs1] / f[rs2]

    https://msyksphinz-self.github.io/riscv-isadoc/html/rvfd.html#fdiv-s
    """

    name = "riscv.fdiv.s"


@irdl_op_definition
class FSqrtSOp(RdRsOperation[FloatRegisterType, FloatRegisterType]):
    """
    Perform single-precision floating-point square root.

    f[rd] = sqrt(f[rs1])

    https://msyksphinz-self.github.io/riscv-isadoc/html/rvfd.html#fsqrt-s
    """

    name = "riscv.fsqrt.s"


@irdl_op_definition
class FSgnJSOp(
    RdRsRsOperation[FloatRegisterType, FloatRegisterType, FloatRegisterType]
):
    """
    Produce a result that takes all bits except the sign bit from rs1.
    The result’s sign bit is rs2’s sign bit.

    f[rd] = {f[rs2][31], f[rs1][30:0]}

    https://msyksphinz-self.github.io/riscv-isadoc/html/rvfd.html#fsgnj.s
    """

    name = "riscv.fsgnj.s"


@irdl_op_definition
class FSgnJNSOp(
    RdRsRsOperation[FloatRegisterType, FloatRegisterType, FloatRegisterType]
):
    """
    Produce a result that takes all bits except the sign bit from rs1.
    The result’s sign bit is opposite of rs2’s sign bit.


    f[rd] = {~f[rs2][31], f[rs1][30:0]}

    https://msyksphinz-self.github.io/riscv-isadoc/html/rvfd.html#fsgnjn.s
    """

    name = "riscv.fsgnjn.s"


@irdl_op_definition
class FSgnJXSOp(
    RdRsRsOperation[FloatRegisterType, FloatRegisterType, FloatRegisterType]
):
    """
    Produce a result that takes all bits except the sign bit from rs1.
    The result’s sign bit is XOR of sign bit of rs1 and rs2.

    f[rd] = {f[rs1][31] ^ f[rs2][31], f[rs1][30:0]}

    https://msyksphinz-self.github.io/riscv-isadoc/html/rvfd.html#fsgnjx.s
    """

    name = "riscv.fsgnjx.s"


@irdl_op_definition
class FMinSOp(RdRsRsOperation[FloatRegisterType, FloatRegisterType, FloatRegisterType]):
    """
    Write the smaller of single precision data in rs1 and rs2 to rd.

    f[rd] = min(f[rs1], f[rs2])

    https://msyksphinz-self.github.io/riscv-isadoc/html/rvfd.html#fmin-s
    """

    name = "riscv.fmin.s"


@irdl_op_definition
class FMaxSOp(RdRsRsOperation[FloatRegisterType, FloatRegisterType, FloatRegisterType]):
    """
    Write the larger of single precision data in rs1 and rs2 to rd.

    f[rd] = max(f[rs1], f[rs2])

    https://msyksphinz-self.github.io/riscv-isadoc/html/rvfd.html#fmax-s
    """

    name = "riscv.fmax.s"


@irdl_op_definition
class FCvtWSOp(RdRsOperation[IntRegisterType, FloatRegisterType]):
    """
    Convert a floating-point number in floating-point register rs1 to a signed 32-bit in integer register rd.

    x[rd] = sext(s32_{f32}(f[rs1]))

    https://msyksphinz-self.github.io/riscv-isadoc/html/rvfd.html#fcvt.w.s
    """

    name = "riscv.fcvt.w.s"


@irdl_op_definition
class FCvtWuSOp(RdRsOperation[IntRegisterType, FloatRegisterType]):
    """
    Convert a floating-point number in floating-point register rs1 to a signed 32-bit in unsigned integer register rd.

    x[rd] = sext(u32_{f32}(f[rs1]))

    https://msyksphinz-self.github.io/riscv-isadoc/html/rvfd.html#fcvt.wu.s
    """

    name = "riscv.fcvt.wu.s"


@irdl_op_definition
class FMvXWOp(RdRsOperation[IntRegisterType, FloatRegisterType]):
    """
    Move the single-precision value in floating-point register rs1 represented in IEEE 754-2008 encoding to the lower 32 bits of integer register rd.

    x[rd] = sext(f[rs1][31:0])

    https://msyksphinz-self.github.io/riscv-isadoc/html/rvfd.html#fmv.x.w
    """

    name = "riscv.fmv.x.w"


@irdl_op_definition
class FeqSOP(RdRsRsFloatFloatIntegerOperation):
    """
    Performs a quiet equal comparison between floating-point registers rs1 and rs2 and record the Boolean result in integer register rd.
    Only signaling NaN inputs cause an Invalid Operation exception.
    The result is 0 if either operand is NaN.

    x[rd] = f[rs1] == f[rs2]

    https://msyksphinz-self.github.io/riscv-isadoc/html/rvfd.html#feq.s
    """

    name = "riscv.feq.s"


@irdl_op_definition
class FltSOP(RdRsRsFloatFloatIntegerOperation):
    """
    Performs a quiet less comparison between floating-point registers rs1 and rs2 and record the Boolean result in integer register rd.
    Only signaling NaN inputs cause an Invalid Operation exception.
    The result is 0 if either operand is NaN.

    x[rd] = f[rs1] < f[rs2]

    https://msyksphinz-self.github.io/riscv-isadoc/html/rvfd.html#flt.s
    """

    name = "riscv.flt.s"


@irdl_op_definition
class FleSOP(RdRsRsFloatFloatIntegerOperation):
    """
    Performs a quiet less or equal comparison between floating-point registers rs1 and rs2 and record the Boolean result in integer register rd.
    Only signaling NaN inputs cause an Invalid Operation exception.
    The result is 0 if either operand is NaN.

    x[rd] = f[rs1] <= f[rs2]

    https://msyksphinz-self.github.io/riscv-isadoc/html/rvfd.html#fle.s
    """

    name = "riscv.fle.s"


@irdl_op_definition
class FClassSOp(RdRsOperation[IntRegisterType, FloatRegisterType]):
    """
    Examines the value in floating-point register rs1 and writes to integer register rd a 10-bit mask that indicates the class of the floating-point number.
    The format of the mask is described in [classify table]_.
    The corresponding bit in rd will be set if the property is true and clear otherwise.
    All other bits in rd are cleared. Note that exactly one bit in rd will be set.

    x[rd] = classifys(f[rs1])

    https://msyksphinz-self.github.io/riscv-isadoc/html/rvfd.html#fclass.s
    """

    name = "riscv.fclass.s"


@irdl_op_definition
class FCvtSWOp(RdRsOperation[FloatRegisterType, IntRegisterType]):
    """
    Converts a 32-bit signed integer, in integer register rs1 into a floating-point number in floating-point register rd.

    f[rd] = f32_{s32}(x[rs1])

    https://msyksphinz-self.github.io/riscv-isadoc/html/rvfd.html#fcvt.s.w
    """

    name = "riscv.fcvt.s.w"


@irdl_op_definition
class FCvtSWuOp(RdRsOperation[FloatRegisterType, IntRegisterType]):
    """
    Converts a 32-bit unsigned integer, in integer register rs1 into a floating-point number in floating-point register rd.

    f[rd] = f32_{u32}(x[rs1])

    https://msyksphinz-self.github.io/riscv-isadoc/html/rvfd.html#fcvt.s.wu
    """

    name = "riscv.fcvt.s.wu"


@irdl_op_definition
class FMvWXOp(RdRsOperation[FloatRegisterType, IntRegisterType]):
    """
    Move the single-precision value encoded in IEEE 754-2008 standard encoding from the lower 32 bits of integer register rs1 to the floating-point register rd.

    f[rd] = x[rs1][31:0]


    https://msyksphinz-self.github.io/riscv-isadoc/html/rvfd.html#fmv.w.x
    """

    name = "riscv.fmv.w.x"


class FLwOpHasCanonicalizationPatternTrait(HasCanonicalisationPatternsTrait):
    @classmethod
    def get_canonicalization_patterns(cls) -> tuple[RewritePattern, ...]:
        from xdsl.transforms.canonicalization_patterns.riscv import (
            LoadFloatWordWithKnownOffset,
        )

        return (LoadFloatWordWithKnownOffset(),)


@irdl_op_definition
class FLwOp(RdRsImmFloatOperation):
    """
    Load a single-precision value from memory into floating-point register rd.

    f[rd] = M[x[rs1] + sext(offset)][31:0]

    https://msyksphinz-self.github.io/riscv-isadoc/html/rvfd.html#flw
    """

    name = "riscv.flw"

    traits = frozenset((FLwOpHasCanonicalizationPatternTrait(),))

    def assembly_line(self) -> str | None:
        instruction_name = self.assembly_instruction_name()
        value = _assembly_arg_str(self.rd)
        imm = _assembly_arg_str(self.immediate)
        offset = _assembly_arg_str(self.rs1)
        return _assembly_line(
            instruction_name, f"{value}, {imm}({offset})", self.comment
        )


class FSwOpHasCanonicalizationPatternTrait(HasCanonicalisationPatternsTrait):
    @classmethod
    def get_canonicalization_patterns(cls) -> tuple[RewritePattern, ...]:
        from xdsl.transforms.canonicalization_patterns.riscv import (
            StoreFloatWordWithKnownOffset,
        )

        return (StoreFloatWordWithKnownOffset(),)


@irdl_op_definition
class FSwOp(RsRsImmFloatOperation):
    """
    Store a single-precision value from floating-point register rs2 to memory.

    M[x[rs1] + offset] = f[rs2]

    https://msyksphinz-self.github.io/riscv-isadoc/html/rvfd.html#fsw
    """

    name = "riscv.fsw"

    traits = frozenset((FSwOpHasCanonicalizationPatternTrait(),))

    def assembly_line(self) -> str | None:
        instruction_name = self.assembly_instruction_name()
        value = _assembly_arg_str(self.rs2)
        imm = _assembly_arg_str(self.immediate)
        offset = _assembly_arg_str(self.rs1)
        return _assembly_line(
            instruction_name, f"{value}, {imm}({offset})", self.comment
        )


# endregion

# region RV32F: 9 “D” Standard Extension for Double-Precision Floating-Point, Version 2.0


@irdl_op_definition
class FLdOp(RdRsImmFloatOperation):
    """
    Load a double-precision value from memory into floating-point register rd.

    f[rd] = M[x[rs1] + sext(offset)][63:0]

    https://msyksphinz-self.github.io/riscv-isadoc/html/rvfd.html#fld
    """

    name = "riscv.fld"

    def assembly_line(self) -> str | None:
        instruction_name = self.assembly_instruction_name()
        value = _assembly_arg_str(self.rd)
        imm = _assembly_arg_str(self.immediate)
        offset = _assembly_arg_str(self.rs1)
        return _assembly_line(
            instruction_name, f"{value}, {imm}({offset})", self.comment
        )


@irdl_op_definition
class FSdOp(RsRsImmFloatOperation):
    """
    Store a double-precision value from floating-point register rs2 to memory.

    M[x[rs1] + offset] = f[rs2]

    https://msyksphinz-self.github.io/riscv-isadoc/html/rvfd.html#fsw
    """

    name = "riscv.fsd"

    def assembly_line(self) -> str | None:
        instruction_name = self.assembly_instruction_name()
        value = _assembly_arg_str(self.rs2)
        imm = _assembly_arg_str(self.immediate)
        offset = _assembly_arg_str(self.rs1)
        return _assembly_line(
            instruction_name, f"{value}, {imm}({offset})", self.comment
        )


# endregion

# region 17 "V" Standard Extension for Vector Operations

# https://riscv.org/wp-content/uploads/2018/05/15.20-15.55-18.05.06.VEXT-bcn-v1.pdf

# Vector operations that use standard RISC-V registers are using a non-standard Xfvec
# extension.
# All Xfvec instructions performing vectorial single precision operations require 64bit
# floating point registers (a.k.a.: FLEN==64).
# https://iis-git.ee.ethz.ch/smach/smallFloat-spec/-/raw/master/smallFloat_isa.pdf


@irdl_op_definition
class VFAddSOp(
    RdRsRsOperation[FloatRegisterType, FloatRegisterType, FloatRegisterType]
):
    """
    Perform a pointwise single-precision floating-point addition over vectors.

    If the registers used are FloatRegisterType, they must be 64-bit wide, and contain two
    32-bit single-precision floating point values.
    """

    name = "riscv.vfadd.s"


@irdl_op_definition
class VFMulSOp(
    RdRsRsOperation[FloatRegisterType, FloatRegisterType, FloatRegisterType]
):
    """
    Perform a pointwise single-precision floating-point multiplication over vectors.

    If the registers used are FloatRegisterType, they must be 64-bit wide, and contain two
    32-bit single-precision floating point values.
    """

    name = "riscv.vfmul.s"


# endregion


def _parse_optional_immediate_value(
    parser: Parser, integer_type: IntegerType | IndexType
) -> IntegerAttr[IntegerType | IndexType] | LabelAttr | None:
    """
    Parse an optional immediate value. If an integer is parsed, an integer attr with the specified type is created.
    """
    if (immediate := parser.parse_optional_integer()) is not None:
        return IntegerAttr(immediate, integer_type)
    if (immediate := parser.parse_optional_str_literal()) is not None:
        return LabelAttr(immediate)


def _parse_immediate_value(
    parser: Parser, integer_type: IntegerType | IndexType
) -> IntegerAttr[IntegerType | IndexType] | LabelAttr:
    return parser.expect(
        lambda: _parse_optional_immediate_value(parser, integer_type),
        "Expected immediate",
    )


def _print_immediate_value(printer: Printer, immediate: AnyIntegerAttr | LabelAttr):
    match immediate:
        case IntegerAttr():
            printer.print(immediate.value.data)
        case LabelAttr():
            printer.print_string_literal(immediate.data)


RISCV = Dialect(
    [
        AddiOp,
        SltiOp,
        SltiuOp,
        AndiOp,
        OriOp,
        XoriOp,
        SlliOp,
        SrliOp,
        SraiOp,
        LuiOp,
        AuipcOp,
        MVOp,
        AddOp,
        SltOp,
        SltuOp,
        AndOp,
        OrOp,
        XorOp,
        SllOp,
        SrlOp,
        SubOp,
        SraOp,
        NopOp,
        JalOp,
        JOp,
        JalrOp,
        ReturnOp,
        BeqOp,
        BneOp,
        BltOp,
        BgeOp,
        BltuOp,
        BgeuOp,
        LbOp,
        LbuOp,
        LhOp,
        LhuOp,
        LwOp,
        SbOp,
        ShOp,
        SwOp,
        CsrrwOp,
        CsrrsOp,
        CsrrcOp,
        CsrrwiOp,
        CsrrsiOp,
        CsrrciOp,
        MulOp,
        MulhOp,
        MulhsuOp,
        MulhuOp,
        DivOp,
        DivuOp,
        RemOp,
        RemuOp,
        LiOp,
        EcallOp,
        LabelOp,
        DirectiveOp,
        AssemblySectionOp,
        EbreakOp,
        WfiOp,
        CustomAssemblyInstructionOp,
        CommentOp,
        GetRegisterOp,
        GetFloatRegisterOp,
        ScfgwOp,
        # Floating point
        FMVOp,
        FMAddSOp,
        FMSubSOp,
        FNMSubSOp,
        FNMAddSOp,
        FAddSOp,
        FSubSOp,
        FMulSOp,
        FDivSOp,
        FSqrtSOp,
        FSgnJSOp,
        FSgnJNSOp,
        FSgnJXSOp,
        FMinSOp,
        FMaxSOp,
        FCvtWSOp,
        FCvtWuSOp,
        FMvXWOp,
        FeqSOP,
        FltSOP,
        FleSOP,
        FClassSOp,
        FCvtSWOp,
        FCvtSWuOp,
        FMvWXOp,
        FLwOp,
        FSwOp,
        FLdOp,
        FSdOp,
        VFAddSOp,
        VFMulSOp,
    ],
    [
        IntRegisterType,
        FloatRegisterType,
        LabelAttr,
    ],
)<|MERGE_RESOLUTION|>--- conflicted
+++ resolved
@@ -1564,14 +1564,10 @@
 class AddOpHasCanonicalizationPatternsTrait(HasCanonicalisationPatternsTrait):
     @classmethod
     def get_canonicalization_patterns(cls) -> tuple[RewritePattern, ...]:
-<<<<<<< HEAD
-        from xdsl.transforms.canonicalization_patterns.riscv import AddImmediates
-=======
         from xdsl.transforms.canonicalization_patterns.riscv import (
             AddImmediates,
             AdditionOfSameVariablesToMultiplyByTwo,
         )
->>>>>>> 78e73071
 
         return (AddImmediates(), AdditionOfSameVariablesToMultiplyByTwo())
 
@@ -2197,14 +2193,10 @@
 class MulOpHasCanonicalizationPatternsTrait(HasCanonicalisationPatternsTrait):
     @classmethod
     def get_canonicalization_patterns(cls) -> tuple[RewritePattern, ...]:
-<<<<<<< HEAD
-        from xdsl.transforms.canonicalization_patterns.riscv import MultiplyImmediates
-=======
         from xdsl.transforms.canonicalization_patterns.riscv import (
             MultiplyImmediates,
             MultiplyImmediateZero,
         )
->>>>>>> 78e73071
 
         return (MultiplyImmediates(), MultiplyImmediateZero())
 
