from __future__ import annotations

from dataclasses import dataclass, field
from typing import Any

from ordered_set import OrderedSet

from xdsl.dialects import eqsat, eqsat_pdl_interp, pdl_interp
from xdsl.dialects.builtin import ModuleOp, SymbolRefAttr
from xdsl.dialects.pdl import ValueType
from xdsl.folder import Folder
from xdsl.interpreter import (
    Interpreter,
    ReturnedValues,
    Successor,
    impl,
    impl_terminator,
    register_impls,
)
from xdsl.interpreters.pdl_interp import PDLInterpFunctions
from xdsl.ir import Block, Operation, OpResult, SSAValue
from xdsl.rewriter import InsertPoint
from xdsl.transforms.common_subexpression_elimination import KnownOps
from xdsl.utils.disjoint_set import DisjointSet
from xdsl.utils.exceptions import InterpretationError
from xdsl.utils.scoped_dict import ScopedDict


@dataclass
class BacktrackPoint:
    """
    Represents a point in pattern matching where backtracking may be needed.

    When a GetDefiningOpOp encounters an EClassOp with multiple operands,
    we need to try matching against each operand. This class captures the
    interpreter state so we can backtrack and try the next operand if
    the current match fails.
    """

    block: Block
    """The block to return to when backtracking."""

    block_args: tuple[SSAValue, ...]
    """Block arguments to restore when backtracking."""

    scope: ScopedDict[SSAValue, Any]
    """Variable scope to restore when backtracking."""

    cause: pdl_interp.GetDefiningOpOp | eqsat_pdl_interp.ChooseOp
    """The GetDefiningOpOp or ChooseOp that created this backtrack point."""

    index: int
    """Current backtrack index being tried.
    When `cause` is a GetDefiningOpOp, this is the index of the operand of the EClassOp being tried.
    When `cause` is a ChooseOp, this is the index of the choice being tried.
    """

    max_index: int
    """Last valid index to backtrack to."""


@register_impls
@dataclass
class EqsatPDLInterpFunctions(PDLInterpFunctions):
    """Interpreter functions for PDL patterns operating on e-graphs."""

    backtrack_stack: list[BacktrackPoint] = field(default_factory=list[BacktrackPoint])
    """Stack of backtrack points for exploring multiple matching paths in e-classes."""

    visited: bool = True
    """Signals whether we have processed the last backtrack point after a finalize.
    This is used to tell whether we are encountering a GetDefiningOpOp or ChooseOp
    for the first time (in which case we need to create a new backtrack point)
    or whether we are backtracking to it (in which case we need to use the existing
    backtrack point and continue from the stored index).

    When visited is False, the next GetDefiningOpOp or ChooseOp we encounter must be
    the one at the top of the backtrack stack and the index is incremented. Otherwise,
    the last finalize has already been handled and a new backtrack point must be created.
    """

    known_ops: KnownOps = field(default_factory=KnownOps)
    """Used for hashconsing operations. When new operations are created, if they are identical to an existing operation,
    the existing operation is reused instead of creating a new one."""

    eclass_union_find: DisjointSet[eqsat.AnyEClassOp] = field(
        default_factory=lambda: DisjointSet[eqsat.AnyEClassOp]()
    )
    """Union-find structure tracking which e-classes are equivalent and should be merged."""

    pending_rewrites: list[tuple[SymbolRefAttr, Operation, tuple[Any, ...]]] = field(
        default_factory=lambda: []
    )
    """List of pending rewrites to be executed. Each entry is a tuple of (rewriter, root, args)."""

    worklist: list[eqsat.AnyEClassOp] = field(default_factory=list[eqsat.AnyEClassOp])
    """Worklist of e-classes that need to be processed for matching."""

    is_matching: bool = True
    """Keeps track whether the interpreter is currently in a matching context (as opposed to in a rewriting context).
    If it is, finalize behaves differently by backtracking."""

    def modification_handler(self, op: Operation):
        """
        Keeps `known_ops` up to date.
        Whenever an operation is modified, for example when its operands are updated to a different eclass value,
        the operation is added to the hashcons `known_ops`.
        """
        if op not in self.known_ops:
            self.known_ops[op] = op

    def populate_known_ops(self, module: ModuleOp) -> None:
        """
        Populates the known_ops dictionary by traversing the module.

        Args:
            module: The module to traverse
        """
        # Walk through all operations in the module
        for op in module.walk():
            # Skip eclasses instances
            if not isinstance(op, eqsat.AnyEClassOp):
                self.known_ops[op] = op
            else:
                self.eclass_union_find.add(op)

    @impl(pdl_interp.GetResultOp)
    def run_get_result(
        self,
        interpreter: Interpreter,
        op: pdl_interp.GetResultOp,
        args: tuple[Any, ...],
    ) -> tuple[Any, ...]:
        assert len(args) == 1
        assert isinstance(args[0], Operation)
        if len(args[0].results) <= op.index.value.data:
            result = None
        else:
            result = args[0].results[op.index.value.data]

        if result is None:
            return (None,)

        if result.has_one_use():
            if isinstance(
                eclass_op := result.get_user_of_unique_use(), eqsat.AnyEClassOp
            ):
                result = eclass_op.result
        else:
            for use in result.uses:
                if isinstance(use.operation, eqsat.AnyEClassOp):
                    raise InterpretationError(
                        "pdl_interp.get_result currently only supports operations with results"
                        " that are used by a single eclass each."
                    )
        return (result,)

    @impl(pdl_interp.GetResultsOp)
    def run_get_results(
        self,
        interpreter: Interpreter,
        op: pdl_interp.GetResultsOp,
        args: tuple[Any, ...],
    ) -> tuple[Any, ...]:
        assert isinstance(args[0], Operation)
        src_op = args[0]
        assert op.index is None, (
            "pdl_interp.get_results with index is not yet supported."
        )
        if isinstance(op.result_types[0], ValueType) and len(src_op.results) != 1:
            return (None,)

        results: list[OpResult] = []
        for result in src_op.results:
            if result.has_one_use():
                if isinstance(
                    eclass_op := result.get_user_of_unique_use(), eqsat.AnyEClassOp
                ):
                    assert len(eclass_op.results) == 1
                    result = eclass_op.results[0]
            else:
                for use in result.uses:
                    if isinstance(use.operation, eqsat.AnyEClassOp):
                        raise InterpretationError(
                            "pdl_interp.get_results currently only supports operations with results"
                            " that are used by a single eclass each."
                        )
            results.append(result)
        return (results,)

    @impl(pdl_interp.GetDefiningOpOp)
    def run_get_defining_op(
        self,
        interpreter: Interpreter,
        op: pdl_interp.GetDefiningOpOp,
        args: tuple[Any, ...],
    ) -> tuple[Any, ...]:
        assert len(args) == 1
        if args[0] is None:
            return (None,)
        assert isinstance(args[0], SSAValue)
        if not isinstance(args[0], OpResult):
            return (None,)
        else:
            defining_op = args[0].owner

        if not isinstance(defining_op, eqsat.AnyEClassOp):
            return (defining_op,)

        eclass_op = defining_op
        if not self.visited:  # we come directly from run_finalize
            if op != self.backtrack_stack[-1].cause:
                # we first encounter a GDO that is not the one we are backtracking to:
                raise InterpretationError(
                    "Case where a block contains multiple pdl_interp.get_defining_op is currently not supported."
                )
            index = self.backtrack_stack[-1].index
            self.visited = True
        else:
            block = op.parent_block()
            assert block
            block_args = interpreter.get_values(block.args)
            scope = interpreter._ctx.parent  # pyright: ignore[reportPrivateUsage]
            assert scope
            index = 0
            self.backtrack_stack.append(
                BacktrackPoint(
                    block, block_args, scope, op, index, len(eclass_op.operands) - 1
                )
            )
        defining_op = eclass_op.operands[index].owner
        if not isinstance(defining_op, Operation):
            return (None,)

        return (defining_op,)

    @impl(pdl_interp.ReplaceOp)
    def run_replace(
        self,
        interpreter: Interpreter,
        op: pdl_interp.ReplaceOp,
        args: tuple[Any, ...],
    ) -> tuple[Any, ...]:
        assert args
        input_op = args[0]
        assert isinstance(input_op, Operation)
        assert len(input_op.results) == 1, (
            "ReplaceOp currently only supports replacing operations that have a single result"
        )

        it = iter(input_op.results[0].uses)
        if (first_use := next(it, None)) is None:
            # The value to be replaced is not part of an eclass anymore. This happens
            # when the original eclass was merged with a constant eclass which only
            # keeps the constannt operand.
            return ()
        original_eclass = first_use.operation
        if not isinstance(original_eclass, eqsat.AnyEClassOp):
            raise InterpretationError(
                "Replaced operation result must be used by an eclass"
            )

        repl_values = (
            (args[1],) if isinstance(op.repl_values.types[0], ValueType) else args[1]
        )
        assert len(repl_values) == 1, (
            "pdl_interp.replace currently only a supports replacing with a single e-class result."
        )
        repl_value: SSAValue = repl_values[0]
        repl_eclass = repl_value.owner
        if not isinstance(repl_eclass, eqsat.AnyEClassOp):
            raise InterpretationError(
                "Replacement value must be the result of an eclass"
            )

        if self.eclass_union(original_eclass, repl_eclass):
            self.worklist.append(original_eclass)

        return ()

    def eclass_union(self, a: eqsat.AnyEClassOp, b: eqsat.AnyEClassOp) -> bool:
        """Unions two eclasses, merging their operands and results.
        Returns True if the eclasses were merged, False if they were already the same."""
        a = self.eclass_union_find.find(a)
        b = self.eclass_union_find.find(b)

        if a == b:
            return False
        if isinstance(a, eqsat.ConstantEClassOp):
            to_keep, to_replace = a, b
        elif isinstance(b, eqsat.ConstantEClassOp):
            to_keep, to_replace = b, a
        else:
            self.eclass_union_find.union(
                a,
                b,
            )
            to_keep = self.eclass_union_find.find(a)
            to_replace = b if to_keep is a else a
            # Operands need to be deduplicated because it can happen the same operand was
            # used by different parent eclasses after their children were merged:
            new_operands = OrderedSet(to_keep.operands)
            new_operands.update(to_replace.operands)
            to_keep.operands = new_operands

        for use in to_replace.result.uses:
            # uses are removed from the hashcons before the replacement is carried out.
            # (because the replacement changes the operations which means we cannot find them in the hashcons anymore)
            if use.operation in self.known_ops:
                self.known_ops.pop(use.operation)

        self.rewriter.replace_op(to_replace, new_ops=[], new_results=to_keep.results)
        return True

    @impl(pdl_interp.CreateOperationOp)
    def run_create_operation(
        self,
        interpreter: Interpreter,
        op: pdl_interp.CreateOperationOp,
        args: tuple[Any, ...],
    ) -> tuple[Any, ...]:
        has_done_action_checkpoint = self.rewriter.has_done_action

        updated_operands: list[OpResult] = []
        for arg in args[0 : len(op.input_operands)]:
            assert isinstance(arg, OpResult), (
                "pdl_interp.create_operation currently only supports creating operations with operands that are OpResult."
            )
            assert isinstance(arg.owner, eqsat.AnyEClassOp), (
                "pdl_interp.create_operation currently only supports creating operations with operands that are eclass results."
            )
            updated_operands.append(self.eclass_union_find.find(arg.owner).result)
        args = (*updated_operands, *args[len(op.input_operands) :])
        (new_op,) = super().run_create_operation(interpreter, op, args).values
        if values := Folder(self.ctx).replace_with_fold(new_op, self.rewriter):
            assert len(values) == 1, (
                "pdl_interp.create_operation currently only supports creating operations with a single result."
            )
            new_op = values[0].owner

        assert isinstance(new_op, Operation)

        # Check if an identical operation already exists in our known_ops map
        if existing_op := self.known_ops.get(new_op):
            # CSE can have removed the existing operation, here we check if it is still in use:
            assert existing_op.results
            if existing_op.parent is not None:
                self.rewriter.erase_op(new_op)
                self.rewriter.has_done_action = has_done_action_checkpoint
                if (
                    first_use := existing_op.results[0].first_use
                ) is None or not isinstance(first_use.operation, eqsat.AnyEClassOp):
                    # It is possible that the existing_op was stripped from its eclass when it merged with a constant eclass.
                    # In this case we should wrap it in a new eclass:
                    new_op = existing_op
                else:
                    return (existing_op,)
            else:
                # if CSE has removed the existing operation, we can remove it from our known_ops map:
                self.known_ops.pop(existing_op)

        # No existing eclass for this operation yet

        if new_op.has_trait(eqsat.ConstantLike):
            eclass_op = eqsat.ConstantEClassOp(
                new_op.results[0],
            )
        else:
            eclass_op = eqsat.EClassOp(
                new_op.results[0],
            )

        self.rewriter.insert_op(
            eclass_op,
            InsertPoint.after(new_op),
        )

        self.known_ops[new_op] = new_op
        self.eclass_union_find.add(eclass_op)

        return (new_op,)

    @impl_terminator(pdl_interp.RecordMatchOp)
    def run_recordmatch(
        self,
        interpreter: Interpreter,
        op: pdl_interp.RecordMatchOp,
        args: tuple[Any, ...],
    ):
        self.pending_rewrites.append(
            (op.rewriter, self.rewriter.current_operation, args)
        )
        return Successor(op.dest, ()), ()

    @impl_terminator(pdl_interp.FinalizeOp)
    def run_finalize(
        self, interpreter: Interpreter, _: pdl_interp.FinalizeOp, args: tuple[Any, ...]
    ):
        if not self.is_matching:
            return ReturnedValues(()), ()
        for backtrack_point in reversed(self.backtrack_stack):
            if backtrack_point.index >= backtrack_point.max_index:
                self.backtrack_stack.pop()
            else:
                backtrack_point.index += 1
                interpreter._ctx = (  # pyright: ignore[reportPrivateUsage]
                    backtrack_point.scope
                )
                self.visited = False
                # TODO: block args are always empty (there are no block args in pdl_interp).
                # backtrackpoint shouldn't store them then.
                assert not backtrack_point.block_args
                return Successor(backtrack_point.block, backtrack_point.block_args), ()
        return ReturnedValues(()), ()

<<<<<<< HEAD
    @impl_terminator(eqsat_pdl_interp.ChooseOp)
    def run_choose(
        self,
        interpreter: Interpreter,
        op: eqsat_pdl_interp.ChooseOp,
        args: tuple[Any, ...],
    ):
        if not self.visited:  # we come directly from run_finalize
            if op != self.backtrack_stack[-1].cause:
                raise InterpretationError(
                    "Expected this ChooseOp to be at the top of the backtrack stack."
                )
            index = self.backtrack_stack[-1].index
            self.visited = True
        else:
            block = op.parent_block()
            assert block
            block_args = interpreter.get_values(block.args)
            scope = interpreter._ctx.parent  # pyright: ignore[reportPrivateUsage]
            assert scope
            index = 0
            self.backtrack_stack.append(
                BacktrackPoint(block, block_args, scope, op, index, len(op.choices))
            )
        if index == len(op.choices):
            dest = op.default_dest
        else:
            dest = op.choices[index]
        return Successor(dest, ()), ()

    def repair(self, eclass: eqsat.EClassOp):
=======
    def repair(self, eclass: eqsat.AnyEClassOp):
>>>>>>> b549b044
        unique_parents = KnownOps()
        eclass = self.eclass_union_find.find(eclass)
        for op1 in OrderedSet(use.operation for use in eclass.result.uses):
            if op1 in unique_parents:
                # This means another parent that was processed before is identical to this one,
                # the corresponding eclasses need to be merged.
                op2 = unique_parents[op1]

                assert (op1_use := op1.results[0].first_use), (
                    "Modification handler currently only supports operations with a single (EClassOp) use"
                )
                assert isinstance(eclass1 := op1_use.operation, eqsat.AnyEClassOp)

                assert len(op2.results) == 1, (
                    "Expected a single result for the operation being modified."
                )
                assert (op2_use := op2.results[0].first_use), (
                    "Modification handler currently only supports operations with a single (EClassOp) use"
                )
                assert isinstance(eclass2 := op2_use.operation, eqsat.AnyEClassOp)

                # This temporarily breaks the invariant since eclass2 will now contain the result of op2 twice.
                # Callling `eclass_union` will deduplicate this operand.
                self.rewriter.replace_op(op1, new_ops=(), new_results=op2.results)

                if eclass1 == eclass2:
                    eclass1.operands = OrderedSet(
                        eclass1.operands
                    )  # deduplicate operands
                    continue  # parents need not be processed because no eclasses were merged

                assert self.eclass_union(eclass1, eclass2), (
                    "Expected eclasses to not already be unioned."
                )

                self.worklist.append(eclass1)
            else:
                unique_parents[op1] = op1

    def rebuild(self):
        while self.worklist:
            todo = OrderedSet(self.eclass_union_find.find(c) for c in self.worklist)
            self.worklist.clear()
            for c in todo:
                self.repair(c)

    def execute_pending_rewrites(self, interpreter: Interpreter):
        """Execute all pending rewrites that were aggregated during matching."""
        for rewriter, root, args in self.pending_rewrites:
            self.rewriter.current_operation = root

            self.is_matching = False
            interpreter.call_op(rewriter, args)
            self.is_matching = True
        self.pending_rewrites.clear()<|MERGE_RESOLUTION|>--- conflicted
+++ resolved
@@ -413,7 +413,6 @@
                 return Successor(backtrack_point.block, backtrack_point.block_args), ()
         return ReturnedValues(()), ()
 
-<<<<<<< HEAD
     @impl_terminator(eqsat_pdl_interp.ChooseOp)
     def run_choose(
         self,
@@ -444,10 +443,7 @@
             dest = op.choices[index]
         return Successor(dest, ()), ()
 
-    def repair(self, eclass: eqsat.EClassOp):
-=======
     def repair(self, eclass: eqsat.AnyEClassOp):
->>>>>>> b549b044
         unique_parents = KnownOps()
         eclass = self.eclass_union_find.find(eclass)
         for op1 in OrderedSet(use.operation for use in eclass.result.uses):
