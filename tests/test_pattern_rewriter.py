from conftest import assert_print_op

from xdsl.dialects import test
from xdsl.dialects.arith import Addi, Arith, Constant, Muli
from xdsl.dialects.builtin import (
    Builtin,
    IndexType,
    IntegerAttr,
    IntegerType,
    ModuleOp,
    StringAttr,
    i32,
    i64,
)
from xdsl.ir import MLContext, Operation
from xdsl.parser import Parser
from xdsl.pattern_rewriter import (
    GreedyRewritePatternApplier,
    PatternRewriter,
    PatternRewriteWalker,
    RewritePattern,
    TypeConversionPattern,
    attr_type_rewrite_pattern,
    op_type_rewrite_pattern,
)
from xdsl.utils.hints import isa


def rewrite_and_compare(prog: str, expected_prog: str, walker: PatternRewriteWalker):
<<<<<<< HEAD
    ctx = MLContext()
    ctx.load_dialect(Builtin)
    ctx.load_dialect(Arith)
    ctx.load_dialect(Scf)
=======
    ctx = MLContext(allow_unregistered=True)
    ctx.load_dialect(Builtin)
    ctx.load_dialect(Arith)
    ctx.load_dialect(test.Test)
>>>>>>> 75017def

    parser = Parser(ctx, prog)
    module = parser.parse_module()

    walker.rewrite_module(module)

    assert_print_op(module, expected_prog, None)


def test_non_recursive_rewrite():
    """Test a simple non-recursive rewrite"""

    prog = """"builtin.module"() ({
  %0 = "arith.constant"() <{"value" = 42 : i32}> : () -> i32
  %1 = "arith.addi"(%0, %0) : (i32, i32) -> i32
}) : () -> ()"""

    expected = """"builtin.module"() ({
  %0 = "arith.constant"() <{"value" = 43 : i32}> : () -> i32
  %1 = "arith.addi"(%0, %0) : (i32, i32) -> i32
}) : () -> ()"""

    class RewriteConst(RewritePattern):
        def match_and_rewrite(self, op: Operation, rewriter: PatternRewriter):
            if isinstance(op, Constant):
                new_constant = Constant.from_int_and_width(43, i32)
                rewriter.replace_matched_op([new_constant])

    rewrite_and_compare(
        prog, expected, PatternRewriteWalker(RewriteConst(), apply_recursively=False)
    )


def test_non_recursive_rewrite_reversed():
    """Test a simple non-recursive rewrite with reverse walk order."""

    prog = """"builtin.module"() ({
  %0 = "arith.constant"() <{"value" = 42 : i32}> : () -> i32
  %1 = "arith.addi"(%0, %0) : (i32, i32) -> i32
}) : () -> ()"""

    expected = """"builtin.module"() ({
  %0 = "arith.constant"() <{"value" = 43 : i32}> : () -> i32
  %1 = "arith.addi"(%0, %0) : (i32, i32) -> i32
}) : () -> ()"""

    class RewriteConst(RewritePattern):
        def match_and_rewrite(self, op: Operation, rewriter: PatternRewriter):
            if isinstance(op, Constant):
                new_constant = Constant.from_int_and_width(43, i32)
                rewriter.replace_matched_op([new_constant])

    rewrite_and_compare(
        prog,
        expected,
        PatternRewriteWalker(
            RewriteConst(), apply_recursively=False, walk_reverse=True
        ),
    )


def test_op_type_rewrite_pattern_method_decorator():
    """Test op_type_rewrite_pattern decorator on methods."""

    prog = """"builtin.module"() ({
  %0 = "arith.constant"() <{"value" = 42 : i32}> : () -> i32
  %1 = "arith.addi"(%0, %0) : (i32, i32) -> i32
}) : () -> ()"""

    expected = """"builtin.module"() ({
  %0 = "arith.constant"() <{"value" = 43 : i32}> : () -> i32
  %1 = "arith.addi"(%0, %0) : (i32, i32) -> i32
}) : () -> ()"""

    class RewriteConst(RewritePattern):
        @op_type_rewrite_pattern
        def match_and_rewrite(self, __op__: Constant, rewriter: PatternRewriter):
            rewriter.replace_matched_op(Constant.from_int_and_width(43, i32))

    rewrite_and_compare(
        prog, expected, PatternRewriteWalker(RewriteConst(), apply_recursively=False)
    )


def test_op_type_rewrite_pattern_union_type():
    """Test op_type_rewrite_pattern decorator on static functions."""

    prog = """"builtin.module"() ({
  %0 = "arith.constant"() <{"value" = 42 : i32}> : () -> i32
  %1 = "arith.addi"(%0, %0) : (i32, i32) -> i32
  %2 = "test"(%0, %1) : (i32, i32) -> i32
}) : () -> ()"""

    expected = """"builtin.module"() ({
  %0 = "arith.constant"() <{"value" = 42 : i32}> : () -> i32
  %1 = "arith.constant"() <{"value" = 42 : i32}> : () -> i32
  %2 = "test"(%0, %1) : (i32, i32) -> i32
}) : () -> ()"""

    class Rewrite(RewritePattern):
        @op_type_rewrite_pattern
        def match_and_rewrite(self, __op__: Constant | Addi, rewriter: PatternRewriter):
            rewriter.replace_matched_op(Constant.from_int_and_width(42, i32))

    rewrite_and_compare(
        prog, expected, PatternRewriteWalker(Rewrite(), apply_recursively=False)
    )


def test_recursive_rewriter():
    """Test recursive walks on operations created by rewrites."""

    prog = """"builtin.module"() ({
  %0 = "arith.constant"() <{"value" = 5 : i32}> : () -> i32
}) : () -> ()"""

    expected = """"builtin.module"() ({
  %0 = "arith.constant"() <{"value" = 1 : i32}> : () -> i32
  %1 = "arith.constant"() <{"value" = 1 : i32}> : () -> i32
  %2 = "arith.addi"(%0, %1) : (i32, i32) -> i32
  %3 = "arith.constant"() <{"value" = 1 : i32}> : () -> i32
  %4 = "arith.addi"(%2, %3) : (i32, i32) -> i32
  %5 = "arith.constant"() <{"value" = 1 : i32}> : () -> i32
  %6 = "arith.addi"(%4, %5) : (i32, i32) -> i32
  %7 = "arith.constant"() <{"value" = 1 : i32}> : () -> i32
  %8 = "arith.addi"(%6, %7) : (i32, i32) -> i32
}) : () -> ()"""

    class Rewrite(RewritePattern):
        @op_type_rewrite_pattern
        def match_and_rewrite(self, op: Constant, rewriter: PatternRewriter):
            if not isa(op.value, IntegerAttr):
                return
            val = op.value.value.data
            if val == 0 or val == 1:
                return
            constant_op = Constant(IntegerAttr.from_int_and_width(val - 1, 32), i32)
            constant_one = Constant(IntegerAttr.from_int_and_width(1, 32), i32)
            add_op = Addi(constant_op, constant_one)
            rewriter.replace_matched_op([constant_op, constant_one, add_op])

    rewrite_and_compare(
        prog, expected, PatternRewriteWalker(Rewrite(), apply_recursively=True)
    )


def test_recursive_rewriter_reversed():
    """Test recursive walks on operations created by rewrites, in reverse walk order."""

    prog = """"builtin.module"() ({
  %0 = "arith.constant"() <{"value" = 5 : i32}> : () -> i32
}) : () -> ()"""

    expected = """"builtin.module"() ({
  %0 = "arith.constant"() <{"value" = 1 : i32}> : () -> i32
  %1 = "arith.constant"() <{"value" = 1 : i32}> : () -> i32
  %2 = "arith.addi"(%0, %1) : (i32, i32) -> i32
  %3 = "arith.constant"() <{"value" = 1 : i32}> : () -> i32
  %4 = "arith.addi"(%2, %3) : (i32, i32) -> i32
  %5 = "arith.constant"() <{"value" = 1 : i32}> : () -> i32
  %6 = "arith.addi"(%4, %5) : (i32, i32) -> i32
  %7 = "arith.constant"() <{"value" = 1 : i32}> : () -> i32
  %8 = "arith.addi"(%6, %7) : (i32, i32) -> i32
}) : () -> ()"""

    class Rewrite(RewritePattern):
        @op_type_rewrite_pattern
        def match_and_rewrite(self, op: Constant, rewriter: PatternRewriter):
            if not isa(op.value, IntegerAttr):
                return
            val = op.value.value.data
            if val == 0 or val == 1:
                return
            constant_op = Constant(IntegerAttr.from_int_and_width(val - 1, 32), i32)
            constant_one = Constant(IntegerAttr.from_int_and_width(1, 32), i32)
            add_op = Addi(constant_op, constant_one)
            rewriter.replace_matched_op([constant_op, constant_one, add_op])

    rewrite_and_compare(
        prog,
        expected,
        PatternRewriteWalker(Rewrite(), apply_recursively=True, walk_reverse=True),
    )


def test_greedy_rewrite_pattern_applier():
    """Test GreedyRewritePatternApplier."""

    prog = """"builtin.module"() ({
  %0 = "arith.constant"() <{"value" = 42 : i32}> : () -> i32
  %1 = "arith.addi"(%0, %0) : (i32, i32) -> i32
}) : () -> ()"""

    expected = """"builtin.module"() ({
  %0 = "arith.constant"() <{"value" = 43 : i32}> : () -> i32
  %1 = "arith.muli"(%0, %0) : (i32, i32) -> i32
}) : () -> ()"""

    class ConstantRewrite(RewritePattern):
        @op_type_rewrite_pattern
        def match_and_rewrite(self, __op__: Constant, rewriter: PatternRewriter):
            rewriter.replace_matched_op([Constant.from_int_and_width(43, i32)])

    class AddiRewrite(RewritePattern):
        @op_type_rewrite_pattern
        def match_and_rewrite(self, op: Addi, rewriter: PatternRewriter):
            rewriter.replace_matched_op([Muli(op.lhs, op.rhs)])

    rewrite_and_compare(
        prog,
        expected,
        PatternRewriteWalker(
            GreedyRewritePatternApplier([ConstantRewrite(), AddiRewrite()]),
            apply_recursively=False,
        ),
    )


def test_insert_op_before_matched_op():
    """Test rewrites where operations are inserted before the matched operation."""

    prog = """"builtin.module"() ({
  %0 = "arith.constant"() <{"value" = 5 : i32}> : () -> i32
}) : () -> ()"""

    expected = """"builtin.module"() ({
  %0 = "arith.constant"() <{"value" = 42 : i32}> : () -> i32
  %1 = "arith.constant"() <{"value" = 5 : i32}> : () -> i32
}) : () -> ()"""

    class Rewrite(RewritePattern):
        @op_type_rewrite_pattern
        def match_and_rewrite(self, __cst__: Constant, rewriter: PatternRewriter):
            new_cst = Constant.from_int_and_width(42, i32)

            rewriter.insert_op_before_matched_op(new_cst)

    rewrite_and_compare(
        prog, expected, PatternRewriteWalker(Rewrite(), apply_recursively=False)
    )


def test_insert_op_at_start():
    """Test rewrites where operations are inserted with a given position."""

    prog = """"builtin.module"() ({
  %0 = "arith.constant"() <{"value" = 5 : i32}> : () -> i32
}) : () -> ()"""

    expected = """"builtin.module"() ({
  %0 = "arith.constant"() <{"value" = 42 : i32}> : () -> i32
  %1 = "arith.constant"() <{"value" = 5 : i32}> : () -> i32
}) : () -> ()"""

    class Rewrite(RewritePattern):
        @op_type_rewrite_pattern
        def match_and_rewrite(self, mod: ModuleOp, rewriter: PatternRewriter):
            new_cst = Constant.from_int_and_width(42, i32)

            rewriter.insert_op_at_start(new_cst, mod.regions[0].blocks[0])

    rewrite_and_compare(
        prog, expected, PatternRewriteWalker(Rewrite(), apply_recursively=False)
    )


def test_insert_op_at_end():
    """
    Test rewrites where operations are inserted with a negative position.
    """

    prog = ModuleOp([Constant.from_int_and_width(5, 32)])

    to_be_inserted = Constant.from_int_and_width(42, 32)

    class Rewrite(RewritePattern):
        @op_type_rewrite_pattern
        def match_and_rewrite(self, mod: ModuleOp, rewriter: PatternRewriter):
            rewriter.insert_op_at_end(to_be_inserted, mod.regions[0].blocks[0])

    PatternRewriteWalker(Rewrite(), apply_recursively=False).rewrite_module(prog)

    assert to_be_inserted in prog.ops
    assert prog.body.block.get_operation_index(to_be_inserted) == 1


def test_insert_op_before():
    """Test rewrites where operations are inserted before a given operation."""

    prog = """"builtin.module"() ({
  %0 = "arith.constant"() <{"value" = 5 : i32}> : () -> i32
}) : () -> ()"""

    expected = """"builtin.module"() ({
  %0 = "arith.constant"() <{"value" = 42 : i32}> : () -> i32
  %1 = "arith.constant"() <{"value" = 5 : i32}> : () -> i32
}) : () -> ()"""

    class Rewrite(RewritePattern):
        @op_type_rewrite_pattern
        def match_and_rewrite(self, mod: ModuleOp, rewriter: PatternRewriter):
            new_cst = Constant.from_int_and_width(42, i32)

            first_op = mod.ops.first
            assert first_op is not None
            rewriter.insert_op_before(new_cst, first_op)

    rewrite_and_compare(
        prog, expected, PatternRewriteWalker(Rewrite(), apply_recursively=False)
    )


def test_insert_op_after():
    """Test rewrites where operations are inserted after a given operation."""

    prog = """"builtin.module"() ({
  %0 = "arith.constant"() <{"value" = 5 : i32}> : () -> i32
}) : () -> ()"""

    expected = """"builtin.module"() ({
  %0 = "arith.constant"() <{"value" = 5 : i32}> : () -> i32
  %1 = "arith.constant"() <{"value" = 42 : i32}> : () -> i32
}) : () -> ()"""

    class Rewrite(RewritePattern):
        @op_type_rewrite_pattern
        def match_and_rewrite(self, mod: ModuleOp, rewriter: PatternRewriter):
            new_cst = Constant.from_int_and_width(42, i32)

            first_op = mod.ops.first
            assert first_op is not None
            rewriter.insert_op_after(new_cst, first_op)

    rewrite_and_compare(
        prog, expected, PatternRewriteWalker(Rewrite(), apply_recursively=False)
    )


def test_insert_op_after_matched_op():
    """Test rewrites where operations are inserted after a given operation."""

    prog = """"builtin.module"() ({
  %0 = "arith.constant"() <{"value" = 5 : i32}> : () -> i32
}) : () -> ()"""

    expected = """"builtin.module"() ({
  %0 = "arith.constant"() <{"value" = 5 : i32}> : () -> i32
  %1 = "arith.constant"() <{"value" = 42 : i32}> : () -> i32
}) : () -> ()"""

    class Rewrite(RewritePattern):
        @op_type_rewrite_pattern
        def match_and_rewrite(self, __cst__: Constant, rewriter: PatternRewriter):
            new_cst = Constant.from_int_and_width(42, i32)

            rewriter.insert_op_after_matched_op(new_cst)

    rewrite_and_compare(
        prog, expected, PatternRewriteWalker(Rewrite(), apply_recursively=False)
    )


def test_insert_op_after_matched_op_reversed():
    """Test rewrites where operations are inserted after a given operation."""

    prog = """"builtin.module"() ({
  %0 = "arith.constant"() <{"value" = 5 : i32}> : () -> i32
}) : () -> ()"""

    expected = """"builtin.module"() ({
  %0 = "arith.constant"() <{"value" = 5 : i32}> : () -> i32
  %1 = "arith.constant"() <{"value" = 42 : i32}> : () -> i32
}) : () -> ()"""

    class Rewrite(RewritePattern):
        @op_type_rewrite_pattern
        def match_and_rewrite(self, __cst__: Constant, rewriter: PatternRewriter):
            new_cst = Constant.from_int_and_width(42, i32)

            rewriter.insert_op_after_matched_op(new_cst)

    rewrite_and_compare(
        prog,
        expected,
        PatternRewriteWalker(Rewrite(), apply_recursively=False, walk_reverse=True),
    )


def test_operation_deletion():
    """Test rewrites where SSA values are deleted."""

    prog = """"builtin.module"() ({
  %0 = "arith.constant"() <{"value" = 5 : i32}> : () -> i32
}) : () -> ()"""

    expected = """"builtin.module"() ({
^0:
}) : () -> ()"""

    class Rewrite(RewritePattern):
        @op_type_rewrite_pattern
        def match_and_rewrite(self, __op__: Constant, rewriter: PatternRewriter):
            rewriter.erase_matched_op()

    rewrite_and_compare(prog, expected, PatternRewriteWalker(Rewrite()))


def test_operation_deletion_reversed():
    """
    Test rewrites where SSA values are deleted.
    They have to be deleted in order for the rewrite to not fail.
    """

    prog = """"builtin.module"() ({
  %0 = "arith.constant"() <{"value" = 5 : i32}> : () -> i32
  %1 = "arith.addi"(%0, %0) : (i32, i32) -> i32
}) : () -> ()"""

    expected = """"builtin.module"() ({
^0:
}) : () -> ()"""

    class EraseAll(RewritePattern):
        def match_and_rewrite(self, op: Operation, rewriter: PatternRewriter):
            if not isinstance(op, ModuleOp):
                rewriter.erase_matched_op()

    rewrite_and_compare(
        prog,
        expected,
        PatternRewriteWalker(EraseAll(), walk_reverse=True),
    )


def test_operation_deletion_failure():
    """Test rewrites where SSA values are deleted with still uses."""

    ctx = MLContext()
    ctx.load_dialect(Builtin)
    ctx.load_dialect(Arith)

    prog = """"builtin.module"() ({
  %0 = "arith.constant"() <{"value" = 5 : i32}> : () -> i32
  %1 = "arith.addi"(%0, %0) : (i32, i32) -> i32
}) : () -> ()"""

    class Rewrite(RewritePattern):
        @op_type_rewrite_pattern
        def match_and_rewrite(self, __op__: Constant, rewriter: PatternRewriter):
            rewriter.erase_matched_op()

    parser = Parser(ctx, prog)
    module = parser.parse_module()
    walker = PatternRewriteWalker(Rewrite())

    # Check that the rewrite fails
    try:
        walker.rewrite_module(module)
        assert False
    except Exception:
        pass


def test_delete_inner_op():
    """Test rewrites where an operation inside a region of the matched op is deleted."""

    prog = """"builtin.module"() ({
  %0 = "arith.constant"() <{"value" = 5 : i32}> : () -> i32
}) : () -> ()"""

    expected = """"builtin.module"() ({
^0:
}) : () -> ()"""

    class Rewrite(RewritePattern):
        @op_type_rewrite_pattern
        def match_and_rewrite(self, op: ModuleOp, rewriter: PatternRewriter):
            first_op = op.ops.first

            assert first_op is not None
            rewriter.erase_op(first_op)

    rewrite_and_compare(prog, expected, PatternRewriteWalker(Rewrite()))


def test_replace_inner_op():
    """Test rewrites where an operation inside a region of the matched op is deleted."""

    prog = """"builtin.module"() ({
  %0 = "arith.constant"() <{"value" = 5 : i32}> : () -> i32
}) : () -> ()"""

    expected = """"builtin.module"() ({
  %0 = "arith.constant"() <{"value" = 42 : i32}> : () -> i32
}) : () -> ()"""

    class Rewrite(RewritePattern):
        @op_type_rewrite_pattern
        def match_and_rewrite(self, op: ModuleOp, rewriter: PatternRewriter):
            first_op = op.ops.first

            assert first_op is not None
            rewriter.replace_op(first_op, [Constant.from_int_and_width(42, i32)])

    rewrite_and_compare(prog, expected, PatternRewriteWalker(Rewrite()))


def test_block_argument_type_change():
    """Test the modification of a block argument type."""

    prog = """\
"builtin.module"() ({
  %0 = "test.op"() ({
  ^0(%1 : !test.type<"int">):
    %2 = "test.op"() : () -> !test.type<"int">
  }) : () -> !test.type<"int">
}) : () -> ()
"""

    expected = """\
"builtin.module"() ({
  %0 = "test.op"() ({
  ^0(%1 : i64):
    %2 = "test.op"() : () -> !test.type<"int">
  }) : () -> !test.type<"int">
}) : () -> ()
"""

    class Rewrite(RewritePattern):
        @op_type_rewrite_pattern
        def match_and_rewrite(self, matched_op: test.TestOp, rewriter: PatternRewriter):
            if matched_op.regs and matched_op.regs[0].blocks:
                rewriter.modify_block_argument_type(
                    matched_op.regs[0].blocks[0].args[0], i64
                )

    rewrite_and_compare(
        prog, expected, PatternRewriteWalker(Rewrite(), apply_recursively=False)
    )


def test_block_argument_erasure():
    """Test the erasure of a block argument."""

    prog = """\
"builtin.module"() ({
  %0 = "test.op"() ({
  ^0(%1 : !test.type<"int">):
    %2 = "test.op"() : () -> !test.type<"int">
  }, {
  ^0:
  }) : () -> !test.type<"int">
}) : () -> ()
"""

    expected = """\
"builtin.module"() ({
  %0 = "test.op"() ({
    %1 = "test.op"() : () -> !test.type<"int">
  }, {
  ^0:
  }) : () -> !test.type<"int">
}) : () -> ()
"""

    class Rewrite(RewritePattern):
        @op_type_rewrite_pattern
        def match_and_rewrite(self, matched_op: test.TestOp, rewriter: PatternRewriter):
            if matched_op.regs and matched_op.regs[0].blocks:
                rewriter.erase_block_argument(matched_op.regs[0].blocks[0].args[0])

    rewrite_and_compare(
        prog, expected, PatternRewriteWalker(Rewrite(), apply_recursively=False)
    )


def test_block_argument_insertion():
    """Test the insertion of a block argument."""

    prog = """\
"builtin.module"() ({
  %0 = "test.op"() ({
    %1 = "test.op"() : () -> !test.type<"int">
  }, {
  ^0:
  }) : () -> !test.type<"int">
}) : () -> ()
"""

    expected = """\
"builtin.module"() ({
  %0 = "test.op"() ({
  ^0(%1 : !test.type<"int">):
    %2 = "test.op"() : () -> !test.type<"int">
  }, {
  ^1:
  }) : () -> !test.type<"int">
}) : () -> ()
"""

    class Rewrite(RewritePattern):
        @op_type_rewrite_pattern
        def match_and_rewrite(self, matched_op: test.TestOp, rewriter: PatternRewriter):
            if matched_op.regs and matched_op.regs[0].blocks:
                rewriter.insert_block_argument(
                    matched_op.regs[0].blocks[0], 0, test.TestType("int")
                )

    rewrite_and_compare(
        prog,
        expected,
        PatternRewriteWalker(Rewrite(), apply_recursively=False),
    )


def test_inline_block_before_matched_op():
    """Test the inlining of a block before the matched operation."""

    prog = """\
"builtin.module"() ({
  %0 = "test.op"() : () -> !test.type<"int">
  %1 = "test.op"() ({
  ^0:
    %2 = "test.op"() : () -> !test.type<"int">
  }, {
  ^1:
  }) : () -> !test.type<"int">
}) : () -> ()
"""

    expected = """\
"builtin.module"() ({
  %0 = "test.op"() : () -> !test.type<"int">
  %1 = "test.op"() : () -> !test.type<"int">
  %2 = "test.op"() ({
  ^0:
  }, {
  ^1:
  }) : () -> !test.type<"int">
}) : () -> ()
"""

    class Rewrite(RewritePattern):
        @op_type_rewrite_pattern
        def match_and_rewrite(self, matched_op: test.TestOp, rewriter: PatternRewriter):
            if matched_op.regs and matched_op.regs[0].blocks:
                rewriter.inline_block_before_matched_op(matched_op.regs[0].blocks[0])

    rewrite_and_compare(
        prog,
        expected,
        PatternRewriteWalker(Rewrite(), apply_recursively=False),
    )


def test_inline_block_before():
    """Test the inlining of a block before an operation."""

    prog = """\
"builtin.module"() ({
  %0 = "test.op"() : () -> !test.type<"int">
  %1 = "test.op"() ({
    %1 = "test.op"() ({
      %1 = "test.op"() : () -> !test.type<"int">
    }, {
    ^1:
    }) : () -> !test.type<"int">
  }, {
  ^2:
  }) : () -> !test.type<"int">
}) : () -> ()
"""

    expected = """\
"builtin.module"() ({
  %0 = "test.op"() : () -> !test.type<"int">
  %1 = "test.op"() ({
    %2 = "test.op"() : () -> !test.type<"int">
    %3 = "test.op"() ({
    ^0:
    }, {
    ^1:
    }) : () -> !test.type<"int">
  }, {
  ^2:
  }) : () -> !test.type<"int">
}) : () -> ()
"""

    class Rewrite(RewritePattern):
        @op_type_rewrite_pattern
        def match_and_rewrite(self, matched_op: test.TestOp, rewriter: PatternRewriter):
            if matched_op.regs and matched_op.regs[0].blocks:
                first_op = matched_op.regs[0].blocks[0].first_op

                if isinstance(first_op, test.TestOp):
                    inner_block = first_op.regs[0].blocks[0]
                    rewriter.inline_block_before(inner_block, first_op)

    rewrite_and_compare(
        prog,
        expected,
        PatternRewriteWalker(Rewrite(), apply_recursively=False),
    )


def test_inline_block_at_before_when_op_is_matched_op():
    """Test the inlining of a block before an operation, being the matched one."""

    prog = """\
"builtin.module"() ({
  %0 = "test.op"() : () -> !test.type<"int">
  %1 = "test.op"() ({
  ^0:
    %2 = "test.op"() : () -> !test.type<"int">
  }, {
  ^1:
  }) : () -> !test.type<"int">
}) : () -> ()
"""

    expected = """\
"builtin.module"() ({
  %0 = "test.op"() : () -> !test.type<"int">
  %1 = "test.op"() : () -> !test.type<"int">
  %2 = "test.op"() ({
  ^0:
  }, {
  ^1:
  }) : () -> !test.type<"int">
}) : () -> ()
"""

    class Rewrite(RewritePattern):
        @op_type_rewrite_pattern
        def match_and_rewrite(self, matched_op: test.TestOp, rewriter: PatternRewriter):
            if matched_op.regs and matched_op.regs[0].blocks:
                rewriter.inline_block_before(matched_op.regs[0].blocks[0], matched_op)

    rewrite_and_compare(
        prog,
        expected,
        PatternRewriteWalker(Rewrite(), apply_recursively=False),
    )


def test_inline_block_after():
    """Test the inlining of a block after an operation."""

    prog = """\
"builtin.module"() ({
  %0 = "test.op"() : () -> !test.type<"int">
  %1 = "test.op"() ({
    %1 = "test.op"() ({
      %1 = "test.op"() : () -> !test.type<"int">
    }, {
      ^1:
    }) : () -> !test.type<"int">
  }, {
  ^2:
  }) : () -> !test.type<"int">
}) : () -> ()
"""

    expected = """\
"builtin.module"() ({
  %0 = "test.op"() : () -> !test.type<"int">
  %1 = "test.op"() ({
    %2 = "test.op"() ({
    ^0:
    }, {
    ^1:
    }) : () -> !test.type<"int">
    %3 = "test.op"() : () -> !test.type<"int">
  }, {
  ^2:
  }) : () -> !test.type<"int">
}) : () -> ()
"""

    class Rewrite(RewritePattern):
        @op_type_rewrite_pattern
        def match_and_rewrite(self, matched_op: test.TestOp, rewriter: PatternRewriter):
            if matched_op.regs and matched_op.regs[0].blocks:
                first_op = matched_op.regs[0].blocks[0].first_op

                if first_op is not None and isinstance(first_op, test.TestOp):
                    if first_op.regs and first_op.regs[0].blocks:
                        inner_block = first_op.regs[0].blocks[0]
                        rewriter.inline_block_after(inner_block, first_op)

    rewrite_and_compare(
        prog,
        expected,
        PatternRewriteWalker(Rewrite(), apply_recursively=False),
    )


def test_inline_block_after_matched():
    """Test the inlining of a block after an operation."""

    prog = """\
"builtin.module"() ({
  %0 = "test.op"() : () -> !test.type<"int">
  %1 = "test.op"() ({
    %1 = "test.op"() ({
      %1 = "test.op"() : () -> !test.type<"int">
    }, {
    ^1:
    }) : () -> !test.type<"int">
  }, {
  ^2:
  }) : () -> !test.type<"int">
}) : () -> ()
"""

    expected = """\
"builtin.module"() ({
  %0 = "test.op"() : () -> !test.type<"int">
  %1 = "test.op"() ({
    %2 = "test.op"() ({
    ^0:
    }, {
    ^1:
    }) : () -> !test.type<"int">
  }, {
  ^2:
  }) : () -> !test.type<"int">
  %3 = "test.op"() : () -> !test.type<"int">
}) : () -> ()
"""

    class Rewrite(RewritePattern):
        @op_type_rewrite_pattern
        def match_and_rewrite(self, matched_op: test.TestOp, rewriter: PatternRewriter):
            if matched_op.regs and matched_op.regs[0].blocks:
                first_op = matched_op.regs[0].block.first_op

                if first_op is not None and isinstance(first_op, test.TestOp):
                    if first_op.regs and first_op.regs[0].blocks:
                        inner_block = first_op.regs[0].blocks[0]
                        rewriter.inline_block_after(inner_block, matched_op)

    rewrite_and_compare(
        prog,
        expected,
        PatternRewriteWalker(Rewrite(), apply_recursively=False),
    )


def test_move_region_contents_to_new_regions():
    """Test moving a region outside of a region."""

    prog = """\
"builtin.module"() ({
  %0 = "test.op"() : () -> !test.type<"int">
  %1 = "test.op"() ({
  ^0:
    %2 = "test.op"() : () -> !test.type<"int">
  }) : () -> !test.type<"int">
}) : () -> ()
"""

    expected = """\
"builtin.module"() ({
  %0 = "test.op"() : () -> !test.type<"int">
  %1 = "test.op"() ({
  }) : () -> !test.type<"int">
  %2 = "test.op"() ({
    %3 = "test.op"() : () -> !test.type<"int">
  }) : () -> !test.type<"int">
}) : () -> ()
"""

    class Rewrite(RewritePattern):
        @op_type_rewrite_pattern
        def match_and_rewrite(self, op: ModuleOp, rewriter: PatternRewriter):
            ops_iter = iter(op.ops)

            _ = next(ops_iter)  # skip first op
            old_op = next(ops_iter)
            assert isinstance(old_op, test.TestOp)
            new_region = rewriter.move_region_contents_to_new_regions(old_op.regions[0])
            res_types = [r.type for r in old_op.results]
            new_op = test.TestOp.create(result_types=res_types, regions=[new_region])
            rewriter.insert_op_after(new_op, old_op)

    rewrite_and_compare(
        prog,
        expected,
        PatternRewriteWalker(Rewrite(), apply_recursively=False),
    )


def test_insert_same_block():
    """Test rewriter on ops without results"""
    prog = """\
"builtin.module"() ({
  %0 = "test.op"() {"label" = "a"} : () -> i32
  %1 = "test.op"() {"label" = "b"} : () -> i32
  %2 = "test.op"() {"label" = "c"} : () -> i32
  "func.return"() : () -> ()
}) : () -> ()
"""

    expected = """\
"builtin.module"() ({
  %0 = "test.op"() {"label" = "alloc"} : () -> i32
  %1 = "test.op"() {"label" = "a"} : () -> i32
  "test.op"(%0) {"label" = "init"} : (i32) -> ()
  %2 = "test.op"() {"label" = "c"} : () -> i32
  "test.op"(%0) {"label" = "dealloc"} : (i32) -> ()
  "func.return"() : () -> ()
}) : () -> ()
"""

    class Rewrite(RewritePattern):
        @op_type_rewrite_pattern
        def match_and_rewrite(self, op: test.TestOp, rewriter: PatternRewriter):
            if op.attributes["label"] != StringAttr("b"):
                return

            block = op.parent

            if block is None:
                return

            last_op = block.last_op
            assert last_op is not None

            alloc = test.TestOp.build(
                operands=((),),
                attributes={"label": StringAttr("alloc")},
                regions=((),),
                result_types=((i32,),),
            )
            init = test.TestOp.build(
                operands=(alloc.res,),
                attributes={"label": StringAttr("init")},
                regions=((),),
                result_types=((),),
            )
            dealloc = test.TestOp.build(
                operands=(alloc.res,),
                attributes={"label": StringAttr("dealloc")},
                regions=((),),
                result_types=((),),
            )

            # Allocate before first use
            rewriter.insert_op_at_start(alloc, block)
            # Deallocate after last use
            rewriter.insert_op_before(dealloc, last_op)
            # Init instead of creating, and replace result with allocated value
            rewriter.replace_matched_op(init, alloc.res)

    rewrite_and_compare(
        prog,
        expected,
        PatternRewriteWalker(Rewrite(), apply_recursively=False),
    )


def test_type_conversion():
    """Test rewriter on ops without results"""
    prog = """\
"builtin.module"() ({
  "func.func"() ({
  ^0(%arg : i32):
  }) : () -> ()
  %0 = "test.op"() {"nested" = memref<*xi32>} : () -> i32
  %1 = "test.op"() {"type" = () -> memref<*xi32>} : () -> f32
  %2 = "test.op"() <{"prop" = memref<*xi32>}> : () -> f32
  %3 = "test.op"(%0, %1) : (i32, f32) -> memref<*xi32>
  %4 = "arith.addi"(%0, %0) : (i32, i32) -> i32
  "func.return"() : () -> ()
}) : () -> ()
"""

    expected = """\
"builtin.module"() ({
  "func.func"() ({
  ^0(%arg : index):
  }) : () -> ()
  %0 = "test.op"() {"nested" = memref<*xindex>} : () -> index
  %1 = "test.op"() {"type" = () -> memref<*xindex>} : () -> f32
  %2 = "test.op"() <{"prop" = memref<*xindex>}> : () -> f32
  %3 = "test.op"(%0, %1) : (index, f32) -> memref<*xindex>
  %4 = "arith.addi"(%0, %0) : (index, index) -> index
  "func.return"() : () -> ()
}) : () -> ()
"""

    class Rewrite(TypeConversionPattern):
        @attr_type_rewrite_pattern
        def convert_type(self, typ: IntegerType) -> IndexType:
            return IndexType()

    rewrite_and_compare(
        prog,
        expected,
        PatternRewriteWalker(Rewrite(recursive=True), apply_recursively=False),
    )
    rewrite_and_compare(
        prog,
        expected,
        PatternRewriteWalker(Rewrite(recursive=True), apply_recursively=True),
    )
    rewrite_and_compare(
        prog,
        expected,
        PatternRewriteWalker(
            Rewrite(recursive=True), apply_recursively=False, walk_reverse=True
        ),
    )

    non_rec_expected = """\
"builtin.module"() ({
  "func.func"() ({
  ^0(%arg : index):
  }) : () -> ()
  %0 = "test.op"() {"nested" = memref<*xi32>} : () -> index
  %1 = "test.op"() {"type" = () -> memref<*xi32>} : () -> f32
  %2 = "test.op"() <{"prop" = memref<*xi32>}> : () -> f32
  %3 = "test.op"(%0, %1) : (index, f32) -> memref<*xi32>
  %4 = "arith.addi"(%0, %0) : (index, index) -> index
  "func.return"() : () -> ()
}) : () -> ()
"""

    rewrite_and_compare(
        prog,
        non_rec_expected,
        PatternRewriteWalker(Rewrite(), apply_recursively=False),
    )
    rewrite_and_compare(
        prog,
        non_rec_expected,
        PatternRewriteWalker(Rewrite(), apply_recursively=True),
    )
    rewrite_and_compare(
        prog,
        non_rec_expected,
        PatternRewriteWalker(Rewrite(), apply_recursively=False, walk_reverse=True),
    )

    expected = """\
"builtin.module"() ({
  "func.func"() ({
  ^0(%arg : i32):
  }) : () -> ()
  %0 = "test.op"() {"nested" = memref<*xindex>} : () -> index
  %1 = "test.op"() {"type" = () -> memref<*xindex>} : () -> f32
  %2 = "test.op"() <{"prop" = memref<*xindex>}> : () -> f32
  %3 = "test.op"(%0, %1) : (index, f32) -> memref<*xindex>
  %4 = "arith.addi"(%0, %0) : (index, index) -> i32
  "func.return"() : () -> ()
}) : () -> ()
"""

    rewrite_and_compare(
        prog,
        expected,
        PatternRewriteWalker(
            Rewrite(ops=(test.TestOp,), recursive=True), apply_recursively=False
        ),
    )
    rewrite_and_compare(
        prog,
        expected,
        PatternRewriteWalker(
            Rewrite(ops=(test.TestOp,), recursive=True), apply_recursively=True
        ),
    )
    rewrite_and_compare(
        prog,
        expected,
        PatternRewriteWalker(
            Rewrite(ops=(test.TestOp,), recursive=True),
            apply_recursively=False,
            walk_reverse=True,
        ),
    )<|MERGE_RESOLUTION|>--- conflicted
+++ resolved
@@ -27,17 +27,10 @@
 
 
 def rewrite_and_compare(prog: str, expected_prog: str, walker: PatternRewriteWalker):
-<<<<<<< HEAD
-    ctx = MLContext()
-    ctx.load_dialect(Builtin)
-    ctx.load_dialect(Arith)
-    ctx.load_dialect(Scf)
-=======
     ctx = MLContext(allow_unregistered=True)
     ctx.load_dialect(Builtin)
     ctx.load_dialect(Arith)
     ctx.load_dialect(test.Test)
->>>>>>> 75017def
 
     parser = Parser(ctx, prog)
     module = parser.parse_module()
