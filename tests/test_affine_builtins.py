from xdsl.ir.affine import AffineExpr, AffineMap


def test_simple_map():
    # x, y
    x = AffineExpr.dimension(0)
    y = AffineExpr.dimension(1)

    # map1: (x, y) -> (x + y, y)
    map1 = AffineMap(2, 0, [x + y, y])
    assert map1.eval([1, 2], []) == [3, 2]
    assert map1.eval([3, 4], []) == [7, 4]
    assert map1.eval([5, 6], []) == [11, 6]

    # map2: (x, y) -> (2x + 3y)
    map2 = AffineMap(2, 0, [2 * x + 3 * y])
    assert map2.eval([1, 2], []) == [8]
    assert map2.eval([3, 4], []) == [18]
    assert map2.eval([5, 6], []) == [28]

    # map3: (x, y) -> (x + y, 2x + 3y)
    map3 = AffineMap(2, 0, [x + y, 2 * x + 3 * y])
    assert map3.eval([1, 2], []) == [3, 8]
    assert map3.eval([3, 4], []) == [7, 18]
    assert map3.eval([5, 6], []) == [11, 28]


def test_quasiaffine_map():
    # x
    x = AffineExpr.dimension(0)
    # N
    N = AffineExpr.symbol(0)

    # map1: (x)[N] -> (x floordiv 2)
    map1 = AffineMap(1, 1, [x.floor_div(2)])
    assert map1.eval([1], [10]) == [0]
    assert map1.eval([2], [10]) == [1]
    assert map1.eval([3], [10]) == [1]
    assert map1.eval([4], [13]) == [2]
    assert map1.eval([5], [10]) == [2]
    assert map1.eval([6], [11]) == [3]

    # map2: (x)[N] -> (-(x ceildiv 2) + N)
    map2 = AffineMap(1, 1, [-(x.ceil_div(2)) + N])
    assert map2.eval([1], [10]) == [9]
    assert map2.eval([2], [10]) == [9]
    assert map2.eval([3], [10]) == [8]
    assert map2.eval([4], [13]) == [11]
    assert map2.eval([5], [10]) == [7]
    assert map2.eval([6], [11]) == [8]

    # map3: (x)[N] -> (x mod 2 - N)
    map3 = AffineMap(1, 1, [(x % 2) - N])
    assert map3.eval([1], [10]) == [-9]
    assert map3.eval([2], [10]) == [-10]
    assert map3.eval([3], [10]) == [-9]
    assert map3.eval([4], [13]) == [-13]
    assert map3.eval([5], [10]) == [-9]
    assert map3.eval([6], [11]) == [-11]


<<<<<<< HEAD
def test_composition_simple():
    # map1 = (x, y) -> (x - y)
    map1 = AffineMap(2, 0, [AffineExpr.dimension(0) - AffineExpr.dimension(1)])
    # map2 = (x, y) -> (y, x)
    map2 = AffineMap(2, 0, [AffineExpr.dimension(1), AffineExpr.dimension(0)])
    # Compose
    # map3 = (x, y) -> (y - x)
    map3 = map1.compose(map2)

    assert map3.eval([1, 2], []) == [1]
    assert map3.eval([3, 4], []) == [1]
    assert map3.eval([5, 6], []) == [1]
    assert map3.eval([20, 10], []) == [-10]


def test_composition():
    # map1: (x, y) -> (x floordiv 2, 2 * x + 3 * y)
    map1 = AffineMap(
        2,
        0,
        [
            AffineExpr.dimension(0).floor_div(2),
            2 * AffineExpr.dimension(0) + 3 * AffineExpr.dimension(1),
        ],
    )
    # map2: (x, y) -> (-x, -y)
    map2 = AffineMap(2, 0, [-AffineExpr.dimension(0), -AffineExpr.dimension(1)])
    # Compose
    # map3: (x, y) -> (-x floordiv 2, -2 * x - 3 * y)
    map3 = map1.compose(map2)

    assert map3.eval([1, 2], []) == [-1, -8]
    assert map3.eval([3, 4], []) == [-2, -18]
    assert map3.eval([5, 6], []) == [-3, -28]
=======
def test_helpers():
    m0 = AffineMap.constant_map(0)
    assert m0 == AffineMap(0, 0, [AffineExpr.constant(0)])
    m1 = AffineMap.point_map(0, 1)
    assert m1 == AffineMap(0, 0, [AffineExpr.constant(0), AffineExpr.constant(1)])
    m2 = AffineMap.identity(2)
    assert m2 == AffineMap(2, 0, [AffineExpr.dimension(0), AffineExpr.dimension(1)])
    m3 = AffineMap.empty()
    assert m3 == AffineMap(0, 0, [])
>>>>>>> 024ae491
<|MERGE_RESOLUTION|>--- conflicted
+++ resolved
@@ -59,7 +59,6 @@
     assert map3.eval([6], [11]) == [-11]
 
 
-<<<<<<< HEAD
 def test_composition_simple():
     # map1 = (x, y) -> (x - y)
     map1 = AffineMap(2, 0, [AffineExpr.dimension(0) - AffineExpr.dimension(1)])
@@ -94,7 +93,8 @@
     assert map3.eval([1, 2], []) == [-1, -8]
     assert map3.eval([3, 4], []) == [-2, -18]
     assert map3.eval([5, 6], []) == [-3, -28]
-=======
+
+
 def test_helpers():
     m0 = AffineMap.constant_map(0)
     assert m0 == AffineMap(0, 0, [AffineExpr.constant(0)])
@@ -103,5 +103,4 @@
     m2 = AffineMap.identity(2)
     assert m2 == AffineMap(2, 0, [AffineExpr.dimension(0), AffineExpr.dimension(1)])
     m3 = AffineMap.empty()
-    assert m3 == AffineMap(0, 0, [])
->>>>>>> 024ae491
+    assert m3 == AffineMap(0, 0, [])