--- conflicted
+++ resolved
@@ -65,12 +65,9 @@
 [tool.setuptools]
 platforms = ["Linux", "Mac OS-X", "Unix"]
 zip-safe = false
-<<<<<<< HEAD
-=======
 
 [tool.setuptools.packages]
 find = {}
->>>>>>> b85f63bd
 
 [tool.setuptools.package-data]
 xdsl = ["**/*.irdl", "py.typed", "interactive/*.tcss", "_version.py"]
