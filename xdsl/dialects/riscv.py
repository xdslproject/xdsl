from __future__ import annotations

from abc import ABC
from dataclasses import dataclass, field
from typing import Annotated

from xdsl.ir import (
    Dialect,
    Operation,
    Region,
    SSAValue,
    Data,
    OpResult,
    TypeAttribute,
)

from xdsl.irdl import (
    IRDLOperation,
    OptSingleBlockRegion,
    irdl_op_definition,
    irdl_attr_definition,
    Operand,
    OpAttr,
    OptOpAttr,
)

from xdsl.parser import Parser
from xdsl.printer import Printer
from xdsl.dialects.builtin import AnyIntegerAttr, UnitAttr, IntegerAttr, StringAttr
from xdsl.utils.exceptions import VerifyException


@dataclass(frozen=True)
class Register:
    """
    A RISC-V register.
    """

    name: str | None = field(default=None)
    """The register name. Should be one of `ABI_INDEX_BY_NAME` or `None`"""

    ABI_INDEX_BY_NAME = {
        "zero": 0,
        "ra": 1,
        "sp": 2,
        "gp": 3,
        "tp": 4,
        "t0": 5,
        "t1": 6,
        "t2": 7,
        "fp": 8,
        "s0": 8,
        "s1": 9,
        "a0": 10,
        "a1": 11,
        "a2": 12,
        "a3": 13,
        "a4": 14,
        "a5": 15,
        "a6": 16,
        "a7": 17,
        "s2": 18,
        "s3": 19,
        "s4": 20,
        "s5": 21,
        "s6": 22,
        "s7": 23,
        "s8": 24,
        "s9": 25,
        "s10": 26,
        "s11": 27,
        "t3": 28,
        "t4": 29,
        "t5": 30,
        "t6": 31,
    }


class Registers(ABC):
    """Namespace for named register constants."""

    ZERO = Register("zero")
    RA = Register("ra")
    SP = Register("sp")
    GP = Register("gp")
    TP = Register("tp")
    T0 = Register("t0")
    T1 = Register("t1")
    T2 = Register("t2")
    FP = Register("fp")
    S0 = Register("s0")
    S1 = Register("s1")
    A0 = Register("a0")
    A1 = Register("a1")
    A2 = Register("a2")
    A3 = Register("a3")
    A4 = Register("a4")
    A5 = Register("a5")
    A6 = Register("a6")
    A7 = Register("a7")
    S2 = Register("s2")
    S3 = Register("s3")
    S4 = Register("s4")
    S5 = Register("s5")
    S6 = Register("s6")
    S7 = Register("s7")
    S8 = Register("s8")
    S9 = Register("s9")
    S10 = Register("s10")
    S11 = Register("s11")
    T3 = Register("t3")
    T4 = Register("t4")
    T5 = Register("t5")
    T6 = Register("t6")


@irdl_attr_definition
class RegisterType(Data[Register], TypeAttribute):
    """
    A RISC-V register type.
    """

    name = "riscv.reg"

    @property
    def register_name(self) -> str:
        """Returns name if allocated, raises ValueError if not"""
        if self.data.name is None:
            raise ValueError("Cannot get name for unallocated register")
        return self.data.name

    @staticmethod
    def parse_parameter(parser: Parser) -> Register:
        name = parser.try_parse_bare_id()
        if name is None:
            return Register()
        text = name.text
        return Register(text)

    def print_parameter(self, printer: Printer) -> None:
        name = self.data.name
        if name is None:
            return
        printer.print_string(name)


@irdl_attr_definition
class LabelAttr(Data[str]):
    name = "riscv.label"

    @staticmethod
    def parse_parameter(parser: Parser) -> str:
        return parser.parse_str_literal()

    def print_parameter(self, printer: Printer) -> None:
        printer.print_string_literal(self.data)


class RISCVOp(Operation, ABC):
    pass


# region Base Operation classes


class RdRsRsOperation(IRDLOperation, RISCVOp, ABC):
    """
    A base class for RISC-V operations that have one destination register, and two source
    registers.

    This is called R-Type in the RISC-V specification.
    """

    rd: Annotated[OpResult, RegisterType]
    rs1: Annotated[Operand, RegisterType]
    rs2: Annotated[Operand, RegisterType]
    comment: OptOpAttr[StringAttr]

    def __init__(
        self,
        rs1: Operation | SSAValue,
        rs2: Operation | SSAValue,
        *,
        rd: RegisterType | Register | None = None,
        comment: str | StringAttr | None = None,
    ):
        if rd is None:
            rd = RegisterType(Register())
        elif isinstance(rd, Register):
            rd = RegisterType(rd)
        if isinstance(comment, str):
            comment = StringAttr(comment)

        super().__init__(
            operands=[rs1, rs2],
            attributes={
                "comment": comment,
            },
            result_types=[rd],
        )


class RdImmOperation(IRDLOperation, RISCVOp, ABC):
    """
    A base class for RISC-V operations that have one destination register, and one
    immediate operand (e.g. U-Type and J-Type instructions in the RISC-V spec).
    """

    rd: Annotated[OpResult, RegisterType]
    immediate: OpAttr[AnyIntegerAttr | LabelAttr]
    comment: OptOpAttr[StringAttr]

    def __init__(
        self,
        immediate: int | AnyIntegerAttr | str | LabelAttr,
        *,
        rd: RegisterType | Register | None = None,
        comment: str | StringAttr | None = None,
    ):
        if isinstance(immediate, int):
            immediate = IntegerAttr.from_int_and_width(immediate, 32)
        elif isinstance(immediate, str):
            immediate = LabelAttr(immediate)
        if rd is None:
            rd = RegisterType(Register())
        elif isinstance(rd, Register):
            rd = RegisterType(rd)
        if isinstance(comment, str):
            comment = StringAttr(comment)

        super().__init__(
            result_types=[rd],
            attributes={
                "immediate": immediate,
                "comment": comment,
            },
        )


class RdImmJumpOperation(IRDLOperation, RISCVOp, ABC):
    """
    In the RISC-V spec, this is the same as `RdImmOperation`. For jumps, the `rd` register
    is neither an operand, because the stored value is overwritten, nor a result value,
    because the value in `rd` is not defined after the jump back. So the `rd` makes the
    most sense as an attribute.
    """

    rd: OptOpAttr[RegisterType]
    """
    The rd register here is not a register storing the result, rather the register where
    the program counter is stored before jumping.
    """
    immediate: OpAttr[AnyIntegerAttr | LabelAttr]
    comment: OptOpAttr[StringAttr]

    def __init__(
        self,
        immediate: int | AnyIntegerAttr | str | LabelAttr,
        *,
        rd: RegisterType | Register | None = None,
        comment: str | StringAttr | None = None,
    ):
        if isinstance(immediate, int):
            immediate = IntegerAttr.from_int_and_width(immediate, 32)
        elif isinstance(immediate, str):
            immediate = LabelAttr(immediate)
        if isinstance(rd, Register):
            rd = RegisterType(rd)
        if isinstance(comment, str):
            comment = StringAttr(comment)
        super().__init__(
            attributes={
                "immediate": immediate,
                "rd": rd,
                "comment": comment,
            }
        )


class RdRsImmOperation(IRDLOperation, RISCVOp, ABC):
    """
    A base class for RISC-V operations that have one destination register, one source
    register and one immediate operand.

    This is called I-Type in the RISC-V specification.
    """

    rd: Annotated[OpResult, RegisterType]
    rs1: Annotated[Operand, RegisterType]
    immediate: OpAttr[AnyIntegerAttr | LabelAttr]
    comment: OptOpAttr[StringAttr]

    def __init__(
        self,
        rs1: Operation | SSAValue,
        immediate: int | AnyIntegerAttr | str | LabelAttr,
        *,
        rd: RegisterType | Register | None = None,
        comment: str | StringAttr | None = None,
    ):
        if isinstance(immediate, int):
            immediate = IntegerAttr(immediate, 32)
        elif isinstance(immediate, str):
            immediate = LabelAttr(immediate)

        if rd is None:
            rd = RegisterType(Register())
        elif isinstance(rd, Register):
            rd = RegisterType(rd)
        if isinstance(comment, str):
            comment = StringAttr(comment)
        super().__init__(
            operands=[rs1],
            result_types=[rd],
            attributes={
                "immediate": immediate,
                "comment": comment,
            },
        )


class RdRsImmJumpOperation(IRDLOperation, RISCVOp, ABC):
    """
    A base class for RISC-V operations that have one destination register, one source
    register and one immediate operand.

    This is called I-Type in the RISC-V specification.

    In the RISC-V spec, this is the same as `RdRsImmOperation`. For jumps, the `rd` register
    is neither an operand, because the stored value is overwritten, nor a result value,
    because the value in `rd` is not defined after the jump back. So the `rd` makes the
    most sense as an attribute.
    """

    rs1: Annotated[Operand, RegisterType]
    rd: OptOpAttr[RegisterType]
    """
    The rd register here is not a register storing the result, rather the register where
    the program counter is stored before jumping.
    """
    immediate: OpAttr[AnyIntegerAttr | LabelAttr]
    comment: OptOpAttr[StringAttr]

    def __init__(
        self,
        rs1: Operation | SSAValue,
        immediate: int | AnyIntegerAttr | str | LabelAttr,
        *,
        rd: RegisterType | Register | None = None,
        comment: str | StringAttr | None = None,
    ):
        if isinstance(immediate, int):
            immediate = IntegerAttr(immediate, 32)
        elif isinstance(immediate, str):
            immediate = LabelAttr(immediate)

        if isinstance(rd, Register):
            rd = RegisterType(rd)

        if isinstance(comment, str):
            comment = StringAttr(comment)

        super().__init__(
            operands=[rs1],
            attributes={
                "immediate": immediate,
                "rd": rd,
                "comment": comment,
            },
        )


class RdRsOperation(IRDLOperation, RISCVOp, ABC):
    """
    A base class for RISC-V pseudo-instructions that have one destination register and one
    source register.
    """

    rd: Annotated[OpResult, RegisterType]
    rs: Annotated[Operand, RegisterType]
    comment: OptOpAttr[StringAttr]

    def __init__(
        self,
        rs: Operation | SSAValue,
        *,
        rd: RegisterType | Register | None = None,
        comment: str | StringAttr | None = None,
    ):
        if rd is None:
            rd = RegisterType(Register())
        elif isinstance(rd, Register):
            rd = RegisterType(rd)
        if isinstance(comment, str):
            comment = StringAttr(comment)
        super().__init__(
            operands=[rs],
            result_types=[rd],
            attributes={"comment": comment},
        )


class RsRsOffOperation(IRDLOperation, RISCVOp, ABC):
    """
    A base class for RISC-V operations that have one source register and a destination
    register, and an offset.

    This is called B-Type in the RISC-V specification.
    """

    rs1: Annotated[Operand, RegisterType]
    rs2: Annotated[Operand, RegisterType]
    offset: OpAttr[AnyIntegerAttr | LabelAttr]
    comment: OptOpAttr[StringAttr]

    def __init__(
        self,
        rs1: Operation | SSAValue,
        rs2: Operation | SSAValue,
        offset: int | AnyIntegerAttr | LabelAttr,
        *,
        comment: str | StringAttr | None = None,
    ):
        if isinstance(offset, int):
            offset = IntegerAttr.from_int_and_width(offset, 32)
        if isinstance(offset, str):
            offset = LabelAttr(offset)
        if isinstance(comment, str):
            comment = StringAttr(comment)

        super().__init__(
            operands=[rs1, rs2],
            attributes={
                "offset": offset,
                "comment": comment,
            },
        )


class RsRsImmOperation(IRDLOperation, RISCVOp, ABC):
    """
    A base class for RISC-V operations that have two source registers and an
    immediate.

    This is called S-Type in the RISC-V specification.
    """

    rs1: Annotated[Operand, RegisterType]
    rs2: Annotated[Operand, RegisterType]
    immediate: OpAttr[AnyIntegerAttr]
    comment: OptOpAttr[StringAttr]

    def __init__(
        self,
        rs1: Operation | SSAValue,
        rs2: Operation | SSAValue,
        immediate: int | AnyIntegerAttr | str | LabelAttr,
        *,
        comment: str | StringAttr | None = None,
    ):
        if isinstance(immediate, int):
            immediate = IntegerAttr.from_int_and_width(immediate, 32)
        elif isinstance(immediate, str):
            immediate = LabelAttr(immediate)
        if isinstance(comment, str):
            comment = StringAttr(comment)

        super().__init__(
            operands=[rs1, rs2],
            attributes={
                "immediate": immediate,
                "comment": comment,
            },
        )


class RsRsOperation(IRDLOperation, RISCVOp, ABC):
    """
    A base class for RISC-V operations that have two source
    registers.
    """

    rs1: Annotated[Operand, RegisterType]
    rs2: Annotated[Operand, RegisterType]

    def __init__(self, rs1: Operation | SSAValue, rs2: Operation | SSAValue):
        super().__init__(
            operands=[rs1, rs2],
        )


class NullaryOperation(IRDLOperation, RISCVOp, ABC):
    """
    A base class for RISC-V operations that have neither sources nor destinations.
    """

    comment: OptOpAttr[StringAttr]

    def __init__(
        self,
        *,
        comment: str | StringAttr | None = None,
    ):
        if isinstance(comment, str):
            comment = StringAttr(comment)

        super().__init__(
            attributes={
                "comment": comment,
            },
        )


class CsrReadWriteOperation(IRDLOperation, RISCVOp, ABC):
    """
    A base class for RISC-V operations performing a swap to/from a CSR.

    The 'writeonly' attribute controls the actual behaviour of the operation:
    * when True, the operation writes the rs value to the CSR but never reads it and
      in this case rd *must* be allocated to x0
    * when False, a proper atomic swap is performed and the previous CSR value is
      returned in rd
    """

    rd: Annotated[OpResult, RegisterType]
    rs1: Annotated[Operand, RegisterType]
    csr: OpAttr[AnyIntegerAttr]
    writeonly: OptOpAttr[UnitAttr]
    comment: OptOpAttr[StringAttr]

    def __init__(
        self,
        rs1: Operation | SSAValue,
        csr: AnyIntegerAttr,
        *,
        writeonly: bool = False,
        rd: RegisterType | Register | None = None,
        comment: str | StringAttr | None = None,
    ):
        if rd is None:
            rd = RegisterType(Register())
        elif isinstance(rd, Register):
            rd = RegisterType(rd)
        if isinstance(comment, str):
            comment = StringAttr(comment)
        super().__init__(
            operands=[rs1],
            attributes={
                "csr": csr,
                "writeonly": UnitAttr() if writeonly else None,
                "comment": comment,
            },
            result_types=[rd],
        )

    def verify_(self) -> None:
        if not self.writeonly:
            return
        if not isinstance(self.rd.typ, RegisterType):
            return
        if self.rd.typ.data.name is not None and self.rd.typ.data.name != "zero":
            raise VerifyException(
                "When in 'writeonly' mode, destination must be register x0 (a.k.a. 'zero'), "
                f"not '{self.rd.typ.data.name}'"
            )


class CsrBitwiseOperation(IRDLOperation, RISCVOp, ABC):
    """
    A base class for RISC-V operations performing a masked bitwise operation on the
    CSR while returning the original value.

    The 'readonly' attribute controls the actual behaviour of the operation:
    * when True, the operation is guaranteed to have no side effects that can
      be potentially related to writing to a CSR; in this case rs *must be
      allocated to x0*
    * when False, the bitwise operations is performed and any side effect related
      to writing to a CSR takes place even if the mask in rs has no actual bits set.
    """

    rd: Annotated[OpResult, RegisterType]
    rs1: Annotated[Operand, RegisterType]
    csr: OpAttr[AnyIntegerAttr]
    readonly: OptOpAttr[UnitAttr]
    comment: OptOpAttr[StringAttr]

    def __init__(
        self,
        rs1: Operation | SSAValue,
        csr: AnyIntegerAttr,
        *,
        readonly: bool = False,
        rd: RegisterType | Register | None = None,
        comment: str | StringAttr | None = None,
    ):
        if rd is None:
            rd = RegisterType(Register())
        elif isinstance(rd, Register):
            rd = RegisterType(rd)
        if isinstance(comment, str):
            comment = StringAttr(comment)
        super().__init__(
            operands=[rs1],
            attributes={
                "csr": csr,
                "readonly": UnitAttr() if readonly else None,
                "comment": comment,
            },
            result_types=[rd],
        )

    def verify_(self) -> None:
        if not self.readonly:
            return
        if not isinstance(self.rs1.typ, RegisterType):
            return
        if self.rs1.typ.data.name is not None and self.rs1.typ.data.name != "zero":
            raise VerifyException(
                "When in 'readonly' mode, source must be register x0 (a.k.a. 'zero'), "
                f"not '{self.rs1.typ.data.name}'"
            )


class CsrReadWriteImmOperation(IRDLOperation, RISCVOp, ABC):
    """
    A base class for RISC-V operations performing a write immediate to/read from a CSR.

    The 'writeonly' attribute controls the actual behaviour of the operation:
    * when True, the operation writes the rs value to the CSR but never reads it and
      in this case rd *must* be allocated to x0
    * when False, a proper atomic swap is performed and the previous CSR value is
      returned in rd
    """

    rd: Annotated[OpResult, RegisterType]
    csr: OpAttr[AnyIntegerAttr]
    writeonly: OptOpAttr[UnitAttr]
    immediate: OptOpAttr[AnyIntegerAttr]
    comment: OptOpAttr[StringAttr]

    def __init__(
        self,
        csr: AnyIntegerAttr,
        immediate: AnyIntegerAttr,
        *,
        writeonly: bool = False,
        rd: RegisterType | Register | None = None,
        comment: str | StringAttr | None = None,
    ):
        if rd is None:
            rd = RegisterType(Register())
        elif isinstance(rd, Register):
            rd = RegisterType(rd)
        if isinstance(comment, str):
            comment = StringAttr(comment)
        super().__init__(
            attributes={
                "csr": csr,
                "immediate": immediate,
                "writeonly": UnitAttr() if writeonly else None,
                "comment": comment,
            },
            result_types=[rd],
        )

    def verify_(self) -> None:
        if self.writeonly is None:
            return
        if not isinstance(self.rd.typ, RegisterType):
            return
        if self.rd.typ.data.name is not None and self.rd.typ.data.name != "zero":
            raise VerifyException(
                "When in 'writeonly' mode, destination must be register x0 (a.k.a. 'zero'), "
                f"not '{self.rd.typ.data.name}'"
            )


class CsrBitwiseImmOperation(IRDLOperation, RISCVOp, ABC):
    """
    A base class for RISC-V operations performing a masked bitwise operation on the
    CSR while returning the original value. The bitmask is specified in the 'immediate'
    attribute.

    The 'immediate' attribute controls the actual behaviour of the operation:
    * when equals to zero, the operation is guaranteed to have no side effects
      that can be potentially related to writing to a CSR;
    * when not equal to zero, any side effect related to writing to a CSR takes
      place.
    """

    rd: Annotated[OpResult, RegisterType]
    csr: OpAttr[AnyIntegerAttr]
    immediate: OpAttr[AnyIntegerAttr]
    comment: OptOpAttr[StringAttr]

    def __init__(
        self,
        csr: AnyIntegerAttr,
        immediate: AnyIntegerAttr,
        *,
        rd: RegisterType | Register | None = None,
        comment: str | StringAttr | None = None,
    ):
        if rd is None:
            rd = RegisterType(Register())
        elif isinstance(rd, Register):
            rd = RegisterType(rd)
        if isinstance(comment, str):
            comment = StringAttr(comment)
        super().__init__(
            attributes={
                "csr": csr,
                "immediate": immediate,
                "comment": comment,
            },
            result_types=[rd],
        )


# endregion

# region RV32I/RV64I: 2.4 Integer Computational Instructions

## Integer Register-Immediate Instructions


@irdl_op_definition
class AddiOp(RdRsImmOperation):
    """
    Adds the sign-extended 12-bit immediate to register rs1.
    Arithmetic overflow is ignored and the result is simply the low XLEN bits of the result.

    x[rd] = x[rs1] + sext(immediate)

    https://msyksphinz-self.github.io/riscv-isadoc/html/rvi.html#addi
    """

    name = "riscv.addi"


@irdl_op_definition
class SltiOp(RdRsImmOperation):
    """
    Place the value 1 in register rd if register rs1 is less than the sign-extended
    immediate when both are treated as signed numbers, else 0 is written to rd.

    x[rd] = x[rs1] <s sext(immediate)

    https://msyksphinz-self.github.io/riscv-isadoc/html/rvi.html#slti
    """

    name = "riscv.slti"


@irdl_op_definition
class SltiuOp(RdRsImmOperation):
    """
    Place the value 1 in register rd if register rs1 is less than the immediate when
    both are treated as unsigned numbers, else 0 is written to rd.

    x[rd] = x[rs1] <u sext(immediate)

    https://msyksphinz-self.github.io/riscv-isadoc/html/rvi.html#sltiu
    """

    name = "riscv.sltiu"


@irdl_op_definition
class AndiOp(RdRsImmOperation):
    """
    Performs bitwise AND on register rs1 and the sign-extended 12-bit
    immediate and place the result in rd.

    x[rd] = x[rs1] & sext(immediate)

    https://msyksphinz-self.github.io/riscv-isadoc/html/rvi.html#andi
    """

    name = "riscv.andi"


@irdl_op_definition
class OriOp(RdRsImmOperation):
    """
    Performs bitwise OR on register rs1 and the sign-extended 12-bit immediate and place
    the result in rd.

    x[rd] = x[rs1] | sext(immediate)

    https://msyksphinz-self.github.io/riscv-isadoc/html/rvi.html#ori
    """

    name = "riscv.ori"


@irdl_op_definition
class XoriOp(RdRsImmOperation):
    """
    Performs bitwise XOR on register rs1 and the sign-extended 12-bit immediate and place
    the result in rd.

    x[rd] = x[rs1] ^ sext(immediate)

    https://msyksphinz-self.github.io/riscv-isadoc/html/rvi.html#xori
    """

    name = "riscv.xori"


@irdl_op_definition
class SlliOp(RdRsImmOperation):
    """
    Performs logical left shift on the value in register rs1 by the shift amount
    held in the lower 5 bits of the immediate.

    x[rd] = x[rs1] << shamt

    https://msyksphinz-self.github.io/riscv-isadoc/html/rvi.html#slli
    """

    name = "riscv.slli"


@irdl_op_definition
class SrliOp(RdRsImmOperation):
    """
    Performs logical right shift on the value in register rs1 by the shift amount held
    in the lower 5 bits of the immediate.

    x[rd] = x[rs1] >>u shamt

    https://msyksphinz-self.github.io/riscv-isadoc/html/rvi.html#srli
    """

    name = "riscv.srli"


@irdl_op_definition
class SraiOp(RdRsImmOperation):
    """
    Performs arithmetic right shift on the value in register rs1 by the shift amount
    held in the lower 5 bits of the immediate.

    x[rd] = x[rs1] >>s shamt

    https://msyksphinz-self.github.io/riscv-isadoc/html/rvi.html#srai
    """

    name = "riscv.srai"


@irdl_op_definition
class LuiOp(RdImmOperation):
    """
    Build 32-bit constants and uses the U-type format. LUI places the U-immediate value
    in the top 20 bits of the destination register rd, filling in the lowest 12 bits with zeros.

    x[rd] = sext(immediate[31:12] << 12)

    https://msyksphinz-self.github.io/riscv-isadoc/html/rvi.html#lui
    """

    name = "riscv.lui"


@irdl_op_definition
class AuipcOp(RdImmOperation):
    """
    Build pc-relative addresses and uses the U-type format. AUIPC forms a 32-bit offset
    from the 20-bit U-immediate, filling in the lowest 12 bits with zeros, adds this
    offset to the pc, then places the result in register rd.

    x[rd] = pc + sext(immediate[31:12] << 12)

    https://msyksphinz-self.github.io/riscv-isadoc/html/rvi.html#auipc
    """

    name = "riscv.auipc"


@irdl_op_definition
class MVOp(RdRsOperation):
    """
    A pseudo instruction to copy contents of one register to another.

    Equivalent to `addi rd, rs, 0`
    """

    name = "riscv.mv"


## Integer Register-Register Operations


@irdl_op_definition
class AddOp(RdRsRsOperation):
    """
    Adds the registers rs1 and rs2 and stores the result in rd.
    Arithmetic overflow is ignored and the result is simply the low XLEN bits of the result.

    x[rd] = x[rs1] + x[rs2]

    https://msyksphinz-self.github.io/riscv-isadoc/html/rvi.html#add
    """

    name = "riscv.add"


@irdl_op_definition
class SltOp(RdRsRsOperation):
    """
    Place the value 1 in register rd if register rs1 is less than register rs2 when both
    are treated as signed numbers, else 0 is written to rd.

    x[rd] = x[rs1] <s x[rs2]

    https://msyksphinz-self.github.io/riscv-isadoc/html/rvi.html#slt
    """

    name = "riscv.slt"


@irdl_op_definition
class SltuOp(RdRsRsOperation):
    """
    Place the value 1 in register rd if register rs1 is less than register rs2 when both
    are treated as unsigned numbers, else 0 is written to rd.

    x[rd] = x[rs1] <u x[rs2]

    https://msyksphinz-self.github.io/riscv-isadoc/html/rvi.html#sltu
    """

    name = "riscv.sltu"


@irdl_op_definition
class AndOp(RdRsRsOperation):
    """
    Performs bitwise AND on registers rs1 and rs2 and place the result in rd.

    x[rd] = x[rs1] & x[rs2]

    https://msyksphinz-self.github.io/riscv-isadoc/html/rvi.html#and
    """

    name = "riscv.and"


@irdl_op_definition
class OrOp(RdRsRsOperation):
    """
    Performs bitwise OR on registers rs1 and rs2 and place the result in rd.

    x[rd] = x[rs1] | x[rs2]

    https://msyksphinz-self.github.io/riscv-isadoc/html/rvi.html#or
    """

    name = "riscv.or"


@irdl_op_definition
class XorOp(RdRsRsOperation):
    """
    Performs bitwise XOR on registers rs1 and rs2 and place the result in rd.

    x[rd] = x[rs1] ^ x[rs2]

    https://msyksphinz-self.github.io/riscv-isadoc/html/rvi.html#xor
    """

    name = "riscv.xor"


@irdl_op_definition
class SllOp(RdRsRsOperation):
    """
    Performs logical left shift on the value in register rs1 by the shift amount
    held in the lower 5 bits of register rs2.

    x[rd] = x[rs1] << x[rs2]

    https://msyksphinz-self.github.io/riscv-isadoc/html/rvi.html#sll
    """

    name = "riscv.sll"


@irdl_op_definition
class SrlOp(RdRsRsOperation):
    """
    Logical right shift on the value in register rs1 by the shift amount held
    in the lower 5 bits of register rs2.

    x[rd] = x[rs1] >>u x[rs2]

    https://msyksphinz-self.github.io/riscv-isadoc/html/rvi.html#srl
    """

    name = "riscv.srl"


@irdl_op_definition
class SubOp(RdRsRsOperation):
    """
    Subtracts the registers rs1 and rs2 and stores the result in rd.
    Arithmetic overflow is ignored and the result is simply the low XLEN bits of the result.

    x[rd] = x[rs1] - x[rs2]

    https://msyksphinz-self.github.io/riscv-isadoc/html/rvi.html#sub
    """

    name = "riscv.sub"


@irdl_op_definition
class SraOp(RdRsRsOperation):
    """
    Performs arithmetic right shift on the value in register rs1 by the shift amount held
    in the lower 5 bits of register rs2.

    x[rd] = x[rs1] >>s x[rs2]

    https://msyksphinz-self.github.io/riscv-isadoc/html/rvi.html#sub
    """

    name = "riscv.sra"


@irdl_op_definition
class NopOp(NullaryOperation):
    """
    Does not change any user-visible state, except for advancing the pc register.
    Canonical nop is encoded as addi x0, x0, 0.
    """

    name = "riscv.nop"


# endregion

# region RV32I/RV64I: 2.5 Control Transfer Instructions

# Unconditional jumps


@irdl_op_definition
class JalOp(RdImmJumpOperation):
    """
    Jump to address and place return address in rd.

    jal mylabel is a pseudoinstruction for jal ra, mylabel

    x[rd] = pc+4; pc += sext(offset)

    https://msyksphinz-self.github.io/riscv-isadoc/html/rvi.html#jal
    """

    name = "riscv.jal"


@irdl_op_definition
class JOp(RdImmJumpOperation):
    """
    A pseudo-instruction, for unconditional jumps you don't expect to return from.
    Is equivalent to JalOp with `rd` = `x0`.
    Used to be a part of the spec, removed in 2.0.
    """

    name = "riscv.j"

    def __init__(
        self,
        immediate: int | AnyIntegerAttr | str | LabelAttr,
        *,
        comment: str | StringAttr | None = None,
    ):
        super().__init__(immediate, rd=Registers.ZERO, comment=comment)


@irdl_op_definition
class JalrOp(RdRsImmJumpOperation):
    """
    Jump to address and place return address in rd.

    ```
    t = pc+4
    pc = (x[rs1] + sext(offset)) & ~1
    x[rd] = t
    ```

    https://msyksphinz-self.github.io/riscv-isadoc/html/rvi.html#jalr
    """

    name = "riscv.jalr"


@irdl_op_definition
class ReturnOp(NullaryOperation):
    """
    Pseudo-op for returning from subroutine.

    Equivalent to `jalr x0, x1, 0`
    """

    name = "riscv.ret"

    def __init__(self):
        super().__init__()


# Conditional Branches


@irdl_op_definition
class BeqOp(RsRsOffOperation):
    """
    Take the branch if registers rs1 and rs2 are equal.

    if (x[rs1] == x[rs2]) pc += sext(offset)

    https://msyksphinz-self.github.io/riscv-isadoc/html/rvi.html#beq
    """

    name = "riscv.beq"


@irdl_op_definition
class BneOp(RsRsOffOperation):
    """
    Take the branch if registers rs1 and rs2 are not equal.

    if (x[rs1] != x[rs2]) pc += sext(offset)

    https://msyksphinz-self.github.io/riscv-isadoc/html/rvi.html#bne
    """

    name = "riscv.bne"


@irdl_op_definition
class BltOp(RsRsOffOperation):
    """
    Take the branch if registers rs1 is less than rs2, using signed comparison.

    if (x[rs1] <s x[rs2]) pc += sext(offset)

    https://msyksphinz-self.github.io/riscv-isadoc/html/rvi.html#blt
    """

    name = "riscv.blt"


@irdl_op_definition
class BgeOp(RsRsOffOperation):
    """
    Take the branch if registers rs1 is greater than or equal to rs2, using signed comparison.

    if (x[rs1] >=s x[rs2]) pc += sext(offset)

    https://msyksphinz-self.github.io/riscv-isadoc/html/rvi.html#bge
    """

    name = "riscv.bge"


@irdl_op_definition
class BltuOp(RsRsOffOperation):
    """
    Take the branch if registers rs1 is less than rs2, using unsigned comparison.

    if (x[rs1] <u x[rs2]) pc += sext(offset)

    https://msyksphinz-self.github.io/riscv-isadoc/html/rvi.html#bltu
    """

    name = "riscv.bltu"


@irdl_op_definition
class BgeuOp(RsRsOffOperation):
    """
    Take the branch if registers rs1 is greater than or equal to rs2, using unsigned comparison.

    if (x[rs1] >=u x[rs2]) pc += sext(offset)

    https://msyksphinz-self.github.io/riscv-isadoc/html/rvi.html#bgeu
    """

    name = "riscv.bgeu"


# endregion

# region RV32I/RV64I: 2.6 Load and Store Instructions


@irdl_op_definition
class LbOp(RdRsImmOperation):
    """
    Loads a 8-bit value from memory and sign-extends this to XLEN bits before
    storing it in register rd.

    x[rd] = sext(M[x[rs1] + sext(offset)][7:0])

    https://msyksphinz-self.github.io/riscv-isadoc/html/rvi.html#lb
    """

    name = "riscv.lb"


@irdl_op_definition
class LbuOp(RdRsImmOperation):
    """
    Loads a 8-bit value from memory and zero-extends this to XLEN bits before
    storing it in register rd.

    x[rd] = M[x[rs1] + sext(offset)][7:0]

    https://msyksphinz-self.github.io/riscv-isadoc/html/rvi.html#lbu
    """

    name = "riscv.lbu"


@irdl_op_definition
class LhOp(RdRsImmOperation):
    """
    Loads a 16-bit value from memory and sign-extends this to XLEN bits before
    storing it in register rd.

    x[rd] = sext(M[x[rs1] + sext(offset)][15:0])

    https://msyksphinz-self.github.io/riscv-isadoc/html/rvi.html#lh
    """

    name = "riscv.lh"


@irdl_op_definition
class LhuOp(RdRsImmOperation):
    """
    Loads a 16-bit value from memory and zero-extends this to XLEN bits before
    storing it in register rd.

    x[rd] = M[x[rs1] + sext(offset)][15:0]

    https://msyksphinz-self.github.io/riscv-isadoc/html/rvi.html#lhu
    """

    name = "riscv.lhu"


@irdl_op_definition
class LwOp(RdRsImmOperation):
    """
    Loads a 32-bit value from memory and sign-extends this to XLEN bits before
    storing it in register rd.

    x[rd] = sext(M[x[rs1] + sext(offset)][31:0])

    https://msyksphinz-self.github.io/riscv-isadoc/html/rvi.html#lw
    """

    name = "riscv.lw"


@irdl_op_definition
class SbOp(RsRsImmOperation):
    """
    Store 8-bit, values from the low bits of register rs2 to memory.

    M[x[rs1] + sext(offset)] = x[rs2][7:0]

    https://msyksphinz-self.github.io/riscv-isadoc/html/rvi.html#sb
    """

    name = "riscv.sb"


@irdl_op_definition
class ShOp(RsRsImmOperation):
    """
    Store 16-bit, values from the low bits of register rs2 to memory.

    M[x[rs1] + sext(offset)] = x[rs2][15:0]

    https://msyksphinz-self.github.io/riscv-isadoc/html/rvi.html#sh

    """

    name = "riscv.sh"


@irdl_op_definition
class SwOp(RsRsImmOperation):
    """
    Store 32-bit, values from the low bits of register rs2 to memory.

    M[x[rs1] + sext(offset)] = x[rs2][31:0]

    https://msyksphinz-self.github.io/riscv-isadoc/html/rvi.html#sw
    """

    name = "riscv.sw"


# endregion

# region RV32I/RV64I: 2.8 Control and Status Register Instructions


@irdl_op_definition
class CsrrwOp(CsrReadWriteOperation):
    """
    Atomically swaps values in the CSRs and integer registers.
    CSRRW reads the old value of the CSR, zero-extends the value to XLEN bits,
    then writes it to integer register rd. The initial value in rs1 is written
    to the CSR. If the 'writeonly' attribute evaluates to False, then the
    instruction shall not read the CSR and shall not cause any of the side effects
    that might occur on a CSR read; in this case rd *must be allocated to x0*.

    t = CSRs[csr]; CSRs[csr] = x[rs1]; x[rd] = t

    https://msyksphinz-self.github.io/riscv-isadoc/html/rvi.html#csrrw
    """

    name = "riscv.csrrw"


@irdl_op_definition
class CsrrsOp(CsrBitwiseOperation):
    """
    Reads the value of the CSR, zero-extends the value to XLEN bits, and writes
    it to integer register rd. The initial value in integer register rs1 is treated
    as a bit mask that specifies bit positions to be set in the CSR.
    Any bit that is high in rs1 will cause the corresponding bit to be set in the CSR,
    if that CSR bit is writable. Other bits in the CSR are unaffected (though CSRs might
    have side effects when written).

    If the 'readonly' attribute evaluates to True, then the instruction will not write
    to the CSR at all, and so shall not cause any of the side effects that might otherwise
    occur on a CSR write, such as raising illegal instruction exceptions on accesses to
    read-only CSRs. Note that if rs1 specifies a register holding a zero value other than x0,
    the instruction will still attempt to write the unmodified value back to the CSR and will
    cause any attendant side effects.

    t = CSRs[csr]; CSRs[csr] = t | x[rs1]; x[rd] = t

    https://msyksphinz-self.github.io/riscv-isadoc/html/rvi.html#csrrs
    """

    name = "riscv.csrrs"


@irdl_op_definition
class CsrrcOp(CsrBitwiseOperation):
    """
    Reads the value of the CSR, zero-extends the value to XLEN bits, and writes
    it to integer register rd. The initial value in integer register rs1 is treated
    as a bit mask that specifies bit positions to be cleared in the CSR.
    Any bit that is high in rs1 will cause the corresponding bit to be cleared in the CSR,
    if that CSR bit is writable. Other bits in the CSR are unaffected (though CSRs might
    have side effects when written).

    If the 'readonly' attribute evaluates to True, then the instruction will not write
    to the CSR at all, and so shall not cause any of the side effects that might otherwise
    occur on a CSR write, such as raising illegal instruction exceptions on accesses to
    read-only CSRs. Note that if rs1 specifies a register holding a zero value other than x0,
    the instruction will still attempt to write the unmodified value back to the CSR and will
    cause any attendant side effects.

    t = CSRs[csr]; CSRs[csr] = t &~x[rs1]; x[rd] = t

    https://msyksphinz-self.github.io/riscv-isadoc/html/rvi.html#csrrc
    """

    name = "riscv.csrrc"


@irdl_op_definition
class CsrrwiOp(CsrReadWriteImmOperation):
    """
    Update the CSR using an XLEN-bit value obtained by zero-extending the
    'immediate' attribute.
    If the 'writeonly' attribute evaluates to False, then the
    instruction shall not read the CSR and shall not cause any of the side effects
    that might occur on a CSR read; in this case rd *must be allocated to x0*.

    x[rd] = CSRs[csr]; CSRs[csr] = zimm

    https://msyksphinz-self.github.io/riscv-isadoc/html/rvi.html#csrrwi
    """

    name = "riscv.csrrwi"


@irdl_op_definition
class CsrrsiOp(CsrBitwiseImmOperation):
    """
    Reads the value of the CSR, zero-extends the value to XLEN bits, and writes
    it to integer register rd. The value in the 'immediate' attribute is treated
    as a bit mask that specifies bit positions to be set in the CSR.
    Any bit that is high in it will cause the corresponding bit to be set in the CSR,
    if that CSR bit is writable. Other bits in the CSR are unaffected (though CSRs might
    have side effects when written).

    If the 'immediate' attribute value is zero, then the instruction will not write
    to the CSR at all, and so shall not cause any of the side effects that might otherwise
    occur on a CSR write, such as raising illegal instruction exceptions on accesses to
    read-only CSRs.

    t = CSRs[csr]; CSRs[csr] = t | zimm; x[rd] = t

    https://msyksphinz-self.github.io/riscv-isadoc/html/rvi.html#csrrsi
    """

    name = "riscv.csrrsi"


@irdl_op_definition
class CsrrciOp(CsrBitwiseImmOperation):
    """
    Reads the value of the CSR, zero-extends the value to XLEN bits, and writes
    it to integer register rd.  The value in the 'immediate' attribute is treated
    as a bit mask that specifies bit positions to be cleared in the CSR.
    Any bit that is high in rs1 will cause the corresponding bit to be cleared in the CSR,
    if that CSR bit is writable. Other bits in the CSR are unaffected (though CSRs might
    have side effects when written).

    If the 'immediate' attribute value is zero, then the instruction will not write
    to the CSR at all, and so shall not cause any of the side effects that might otherwise
    occur on a CSR write, such as raising illegal instruction exceptions on accesses to
    read-only CSRs.

    t = CSRs[csr]; CSRs[csr] = t &~zimm; x[rd] = t

    https://msyksphinz-self.github.io/riscv-isadoc/html/rvi.html#csrrci
    """

    name = "riscv.csrrci"


# endregion

# region RV32M/RV64M: 7 “M” Standard Extension for Integer Multiplication and Division

## Multiplication Operations


@irdl_op_definition
class MulOp(RdRsRsOperation):
    """
    Performs an XLEN-bit × XLEN-bit multiplication of signed rs1 by signed rs2
    and places the lower XLEN bits in the destination register.
    x[rd] = x[rs1] * x[rs2]

    https://msyksphinz-self.github.io/riscv-isadoc/html/rvi.html#add
    """

    name = "riscv.mul"


class MulhOp(RdRsRsOperation):
    """
    Performs an XLEN-bit × XLEN-bit multiplication of signed rs1 by signed rs2
    and places the upper XLEN bits in the destination register.
    x[rd] = (x[rs1] s×s x[rs2]) >>s XLEN

    https://msyksphinz-self.github.io/riscv-isadoc/html/rvm.html#mulh
    """

    name = "riscv.mulh"


class MulhsuOp(RdRsRsOperation):
    """
    Performs an XLEN-bit × XLEN-bit multiplication of signed rs1 by unsigned rs2
    and places the upper XLEN bits in the destination register.
    x[rd] = (x[rs1] s × x[rs2]) >>s XLEN

    https://msyksphinz-self.github.io/riscv-isadoc/html/rvm.html#mulhsu
    """

    name = "riscv.mulhsu"


class MulhuOp(RdRsRsOperation):
    """
    Performs an XLEN-bit × XLEN-bit multiplication of unsigned rs1 by unsigned rs2
    and places the upper XLEN bits in the destination register.
    x[rd] = (x[rs1] u × x[rs2]) >>u XLEN

    https://msyksphinz-self.github.io/riscv-isadoc/html/rvm.html#mulhu
    """

    name = "riscv.mulhu"


## Division Operations
class DivOp(RdRsRsOperation):
    """
    Perform an XLEN bits by XLEN bits signed integer division of rs1 by rs2,
    rounding towards zero.
    x[rd] = x[rs1] /s x[rs2]

    https://msyksphinz-self.github.io/riscv-isadoc/html/rvm.html#div
    """

    name = "riscv.div"


class DivuOp(RdRsRsOperation):
    """
    Perform an XLEN bits by XLEN bits unsigned integer division of rs1 by rs2,
    rounding towards zero.
    x[rd] = x[rs1] /u x[rs2]

    https://msyksphinz-self.github.io/riscv-isadoc/html/rvm.html#divu
    """

    name = "riscv.divu"


class RemOp(RdRsRsOperation):
    """
    Perform an XLEN bits by XLEN bits signed integer reminder of rs1 by rs2.
    x[rd] = x[rs1] %s x[rs2]

    https://msyksphinz-self.github.io/riscv-isadoc/html/rvm.html#rem
    """

    name = "riscv.rem"


class RemuOp(RdRsRsOperation):
    """
    Perform an XLEN bits by XLEN bits unsigned integer reminder of rs1 by rs2.
    x[rd] = x[rs1] %u x[rs2]

    https://msyksphinz-self.github.io/riscv-isadoc/html/rvm.html#remu
    """

    name = "riscv.remu"


# endregion

# region Assembler pseudo-instructions
# https://github.com/riscv-non-isa/riscv-asm-manual/blob/master/riscv-asm.md


@irdl_op_definition
class LiOp(RdImmOperation):
    """
    Loads an immediate into rd.

    This is an assembler pseudo-instruction.

    https://github.com/riscv-non-isa/riscv-asm-manual/blob/master/riscv-asm.md#load-immediate
    """

    name = "riscv.li"


@irdl_op_definition
class EcallOp(NullaryOperation):
    """
    The ECALL instruction is used to make a request to the supporting execution
    environment, which is usually an operating system.
    The ABI for the system will define how parameters for the environment
    request are passed, but usually these will be in defined locations in the
    integer register file.

    https://github.com/riscv/riscv-isa-manual/releases/download/Ratified-IMAFDQC/riscv-spec-20191213.pdf
    """

    name = "riscv.ecall"


@irdl_op_definition
class LabelOp(IRDLOperation, RISCVOp):
<<<<<<< HEAD
=======
    """
    The label operation is used to emit text labels (e.g. loop:) that are used
    as branch, unconditional jump targets and symbol offsets.

    https://github.com/riscv-non-isa/riscv-asm-manual/blob/master/riscv-asm.md#labels
    """

>>>>>>> fa25a79e
    name = "riscv.label"
    label: OpAttr[LabelAttr]
    comment: OptOpAttr[StringAttr]
    data: OptSingleBlockRegion

    def __init__(
        self,
        label: str | LabelAttr,
        region: OptSingleBlockRegion = None,
        *,
        comment: str | StringAttr | None = None,
    ):
        if isinstance(label, str):
            label = LabelAttr(label)
        if isinstance(comment, str):
            comment = StringAttr(comment)
        if region is None:
            region = Region()

        super().__init__(
            attributes={
                "label": label,
                "comment": comment,
            },
            regions=[region],
        )


@irdl_op_definition
class DirectiveOp(IRDLOperation, RISCVOp):
    """
    The directive operation is used to emit assembler directives (e.g. .word; .text; .data; etc.)
    A more complete list of directives can be found here:

    https://github.com/riscv-non-isa/riscv-asm-manual/blob/master/riscv-asm.md#pseudo-ops
    """

    name = "riscv.directive"
    directive: OpAttr[StringAttr]
    value: OptOpAttr[StringAttr]
    data: OptSingleBlockRegion

    def __init__(
        self,
        directive: str | StringAttr,
        value: str | StringAttr | None,
        region: OptSingleBlockRegion = None,
    ):
        if isinstance(directive, str):
            directive = StringAttr(directive)
        if isinstance(value, str):
            value = StringAttr(value)
        if region is None:
            region = Region()

        super().__init__(
            attributes={
                "directive": directive,
                "value": value,
            },
            regions=[region],
        )


@irdl_op_definition
class CommentOp(IRDLOperation, RISCVOp):
    name = "riscv.comment"
    comment: OpAttr[StringAttr]

    def __init__(self, comment: str | StringAttr):
        if isinstance(comment, str):
            comment = StringAttr(comment)

        super().__init__(
            attributes={
                "comment": comment,
            },
        )

    def assembly_instruction(self) -> str | None:
        return f"    # {self.comment.data}"


@irdl_op_definition
class EbreakOp(NullaryOperation):
    """
    The EBREAK instruction is used by debuggers to cause control to be
    transferred back to a debugging environment.

    https://github.com/riscv/riscv-isa-manual/releases/download/Ratified-IMAFDQC/riscv-spec-20191213.pdf
    """

    name = "riscv.ebreak"


@irdl_op_definition
class WfiOp(NullaryOperation):
    """
    The Wait for Interrupt instruction (WFI) provides a hint to the
    implementation that the current hart can be stalled until an
    interrupt might need servicing.

    https://github.com/riscv/riscv-isa-manual/releases/download/Priv-v1.12/riscv-privileged-20211203.pdf
    """

    name = "riscv.wfi"


# endregion

# region RISC-V SSA Helpers


@irdl_op_definition
class GetRegisterOp(IRDLOperation, RISCVOp):
    """
    This instruction allows us to create an SSAValue with for a given register name. This
    is useful for bridging the RISC-V convention that stores the result of function calls
    in `a0` and `a1` into SSA form.

    For example, to generate this assembly:
    ```
    jal my_func
    add a0 s0 a0
    ```

    One needs to do the following:

    ``` python
    rhs = riscv.GetRegisterOp(Registers.s0).res
    riscv.JalOp("my_func")
    lhs = riscv.GetRegisterOp(Registers.A0).res
    sum = riscv.AddOp(lhs, rhs, Registers.A0).rd
    ```
    """

    name = "riscv.get_register"
    res: Annotated[OpResult, RegisterType]

    def __init__(
        self,
        register_type: RegisterType | Register,
    ):
        if isinstance(register_type, Register):
            register_type = RegisterType(register_type)
        super().__init__(result_types=[register_type])


# endregion

# region RISC-V Extensions


@irdl_op_definition
class ScfgwOp(RsRsOperation):
    """
    Write a the value in rs1 to the Snitch stream configuration
    location pointed by rs2 in the memory-mapped address space.

    This is an extension of the RISC-V ISA.
    """

    name = "riscv.scfgw"


# endregion

RISCV = Dialect(
    [
        AddiOp,
        SltiOp,
        SltiuOp,
        AndiOp,
        OriOp,
        XoriOp,
        SlliOp,
        SrliOp,
        SraiOp,
        LuiOp,
        AuipcOp,
        MVOp,
        AddOp,
        SltOp,
        SltuOp,
        AndOp,
        OrOp,
        XorOp,
        SllOp,
        SrlOp,
        SubOp,
        SraOp,
        NopOp,
        JalOp,
        JOp,
        JalrOp,
        ReturnOp,
        BeqOp,
        BneOp,
        BltOp,
        BgeOp,
        BltuOp,
        BgeuOp,
        LbOp,
        LbuOp,
        LhOp,
        LhuOp,
        LwOp,
        SbOp,
        ShOp,
        SwOp,
        CsrrwOp,
        CsrrsOp,
        CsrrcOp,
        CsrrwiOp,
        CsrrsiOp,
        CsrrciOp,
        MulOp,
        MulhOp,
        MulhsuOp,
        MulhuOp,
        DivOp,
        DivuOp,
        RemOp,
        RemuOp,
        LiOp,
        EcallOp,
        LabelOp,
        DirectiveOp,
        EbreakOp,
        WfiOp,
        CommentOp,
        GetRegisterOp,
        ScfgwOp,
    ],
    [
        RegisterType,
        LabelAttr,
    ],
)<|MERGE_RESOLUTION|>--- conflicted
+++ resolved
@@ -1583,8 +1583,6 @@
 
 @irdl_op_definition
 class LabelOp(IRDLOperation, RISCVOp):
-<<<<<<< HEAD
-=======
     """
     The label operation is used to emit text labels (e.g. loop:) that are used
     as branch, unconditional jump targets and symbol offsets.
@@ -1592,7 +1590,6 @@
     https://github.com/riscv-non-isa/riscv-asm-manual/blob/master/riscv-asm.md#labels
     """
 
->>>>>>> fa25a79e
     name = "riscv.label"
     label: OpAttr[LabelAttr]
     comment: OptOpAttr[StringAttr]
