"""
This file contains a lexer and a parser for the MLIR declarative assembly format:
https://mlir.llvm.org/docs/DefiningDialects/Operations/#declarative-assembly-format
"""

from __future__ import annotations

import re
from collections.abc import Callable
from dataclasses import dataclass, field
from enum import Enum, auto
from itertools import pairwise
from typing import cast

from xdsl.dialects.builtin import Builtin, UnitAttr
from xdsl.ir import Attribute, TypedAttribute
from xdsl.irdl import (
    AttrOrPropDef,
    AttrSizedOperandSegments,
    ConstraintContext,
    OpDef,
    OptionalDef,
    OptOperandDef,
    OptRegionDef,
    OptResultDef,
    ParamAttrConstraint,
    ParsePropInAttrDict,
    VariadicDef,
    VarOperandDef,
    VarRegionDef,
    VarResultDef,
)
from xdsl.irdl.declarative_assembly_format import (
    AnchorableDirective,
    AttrDictDirective,
    AttributeVariable,
    FormatDirective,
    FormatProgram,
    KeywordDirective,
    OperandOrResult,
    OperandTypeDirective,
    OperandVariable,
    OptionalAttributeVariable,
    OptionalGroupDirective,
    OptionallyParsableDirective,
    OptionalOperandTypeDirective,
    OptionalOperandVariable,
    OptionalRegionVariable,
    OptionalResultTypeDirective,
    OptionalResultVariable,
    OptionalUnitAttrVariable,
    PunctuationDirective,
<<<<<<< HEAD
    RegionDirective,
=======
>>>>>>> a2ed14d5
    RegionVariable,
    ResultTypeDirective,
    ResultVariable,
    VariableDirective,
    VariadicLikeFormatDirective,
    VariadicLikeTypeDirective,
    VariadicLikeVariable,
    VariadicOperandTypeDirective,
    VariadicOperandVariable,
    VariadicRegionVariable,
    VariadicResultTypeDirective,
    VariadicResultVariable,
    WhitespaceDirective,
)
from xdsl.parser import BaseParser, ParserState
from xdsl.utils.lexer import Input, Lexer, Token


@dataclass
class FormatLexer(Lexer):
    """
    A lexer for the declarative assembly format.
    The differences with the MLIR lexer are the following:
    * It can parse '`' or '$' as tokens. The token will have the `BARE_IDENT` kind.
    * Bare identifiers may also may contain `-`.
    """

    def lex(self) -> Token:
        """Lex a token from the input, and returns it."""
        # First, skip whitespaces
        self._consume_whitespace()

        start_pos = self.pos
        current_char = self._peek_chars()

        # Handle end of file
        if current_char is None:
            return self._form_token(Token.Kind.EOF, start_pos)

        # We parse '`', `\\` and '$' as a BARE_IDENT.
        # This is a hack to reuse the MLIR lexer.
        if current_char in ("`", "$", "\\", "^"):
            self._consume_chars()
            return self._form_token(Token.Kind.BARE_IDENT, start_pos)
        return super().lex()

    # Authorize `-` in bare identifier
    bare_identifier_suffix_regex = re.compile(r"[a-zA-Z0-9_$.\-]*")


class ParsingContext(Enum):
    """Indicates if the parser is nested in a particular directive."""

    TopLevel = auto()
    TypeDirective = auto()


@dataclass(init=False)
class FormatParser(BaseParser):
    """
    Parser for the declarative assembly format.
    The parser keeps track of the operands, operand types, results, regions, and
    attributes that are already parsed, and checks at the end that the provided format
    is correct, i.e., that it is unambiguous and refer to all elements exactly once.
    """

    op_def: OpDef
    """The operation definition we are parsing the format for."""
    seen_operands: list[bool]
    """The operand variables that are already parsed."""
    seen_operand_types: list[bool]
    """The operand types that are already parsed."""
    seen_result_types: list[bool]
    """The result types that are already parsed."""
    seen_attributes: set[str]
    """The attributes that are already parsed."""
    seen_properties: set[str]
    """The properties that are already parsed."""
    seen_regions: list[bool]
    """The region variables that are already parsed."""
    has_attr_dict: bool = field(default=False)
    """True if the attribute dictionary has already been parsed."""
    context: ParsingContext = field(default=ParsingContext.TopLevel)
    """Indicates if the parser is nested in a particular directive."""
    type_resolutions: dict[
        tuple[OperandOrResult, int],
        tuple[Callable[[Attribute], Attribute], OperandOrResult, int],
    ]
    """Map a variable to a way to infer its type"""

    def __init__(self, input: str, op_def: OpDef):
        super().__init__(ParserState(FormatLexer(Input(input, "<input>"))))
        self.op_def = op_def
        self.seen_operands = [False] * len(op_def.operands)
        self.seen_operand_types = [False] * len(op_def.operands)
        self.seen_result_types = [False] * len(op_def.results)
        self.seen_attributes = set[str]()
        self.seen_properties = set[str]()
        self.seen_regions = [False] * len(op_def.regions)
        self.type_resolutions = {}

    def parse_format(self) -> FormatProgram:
        """
        Parse a declarative format, with the following syntax:
          format ::= directive*
        Once the format is parsed, check that it is correct, i.e., that it is
        unambiguous and refer to all elements exactly once.
        """
        elements: list[FormatDirective] = []
        while self._current_token.kind != Token.Kind.EOF:
            elements.append(self.parse_directive())

        self.add_reserved_attrs_to_directive(elements)
        seen_variables = self.resolve_types()
        self.verify_directives(elements)
        self.verify_attr_dict()
        self.verify_properties()
        self.verify_operands(seen_variables)
        self.verify_results(seen_variables)
        self.verify_regions()
        return FormatProgram(elements)

    def verify_directives(self, elements: list[FormatDirective]):
        """
        Check correctness of the declarative format; e.g, chaining variadiclike operand
        directives leads to ambiguous parsing, and should raise an error here.
        """
        for a, b in pairwise(elements):
            match a, b:
                case VariadicLikeFormatDirective(), PunctuationDirective(","):
                    self.raise_error(
                        "A variadic directive cannot be followed by a comma literal."
                    )
                case VariadicLikeTypeDirective(), VariadicLikeTypeDirective():
                    self.raise_error(
                        "A variadic type directive cannot be followed by another variadic type directive."
                    )
                case VariadicLikeVariable(), VariadicLikeVariable():
                    if not (
                        isinstance(a, VariadicLikeTypeDirective)
                        or isinstance(b, VariadicLikeTypeDirective)
                        or isinstance(a, RegionDirective)
                        or isinstance(b, RegionDirective)
                    ):
                        self.raise_error(
                            "A variadic operand variable cannot be followed by another variadic operand variable."
                        )
                    elif isinstance(a, RegionDirective) and isinstance(
                        b, RegionDirective
                    ):
                        self.raise_error(
                            "A variadic region variable cannot be followed by another variadic region variable."
                        )
                case AttrDictDirective(), RegionDirective() if not (a.with_keyword):
                    self.raise_error(
                        "An `attr-dict' directive without keyword cannot be directly followed by a region variable as it is ambiguous."
                    )
                case AttrDictDirective(), RegionVariable() if not (a.with_keyword):
                    self.raise_error(
                        "An `attr-dict' directive without keyword cannot be directly followed by a region variable as it is ambiguous."
                    )
                case _:
                    pass

    def add_reserved_attrs_to_directive(self, elements: list[FormatDirective]):
        """
        Add reserved attributes to the attr-dict directive.
        These are the attributes that are printed/parsed in other places in the format,
        and thus should not be printed in the attr-dict directive.
        """
        for idx, element in enumerate(elements):
            if isinstance(element, AttrDictDirective):
                elements[idx] = AttrDictDirective(
                    with_keyword=element.with_keyword,
                    reserved_attr_names=self.seen_attributes,
                    print_properties=element.print_properties,
                )
                return

    def resolve_types(self) -> set[str]:
        """
        Find out which constraint variables can be inferred from the parsed attributes.
        """
        seen_variables = set[str]()
        for i, (_, operand_def) in enumerate(self.op_def.operands):
            if self.seen_operand_types[i]:
                seen_variables |= operand_def.constr.get_resolved_variables()
        for i, (_, result_def) in enumerate(self.op_def.results):
            if self.seen_result_types[i]:
                seen_variables |= result_def.constr.get_resolved_variables()
        return seen_variables

    def verify_operands(self, seen_variables: set[str]):
        """
        Check that all operands and operand types are refered at least once, or inferred
        from another construct.
        """
        for (
            seen_operand,
            seen_operand_type,
            (operand_name, operand_def),
        ) in zip(
            self.seen_operands,
            self.seen_operand_types,
            self.op_def.operands,
            strict=True,
        ):
            if not seen_operand:
                self.raise_error(
                    f"operand '{operand_name}' "
                    f"not found, consider adding a '${operand_name}' "
                    "directive to the custom assembly format"
                )
            if not seen_operand_type:
                if not operand_def.constr.can_infer(seen_variables):
                    self.raise_error(
                        f"type of operand '{operand_name}' cannot be inferred, "
                        f"consider adding a 'type(${operand_name})' directive to the "
                        "custom assembly format"
                    )

    def verify_results(self, seen_variables: set[str]):
        """Check that all result types are refered at least once, or inferred
        from another construct."""

        for result_type, (result_name, result_def) in zip(
            self.seen_result_types, self.op_def.results, strict=True
        ):
            if not result_type:
                if not result_def.constr.can_infer(seen_variables):
                    self.raise_error(
                        f"type of result '{result_name}' cannot be inferred, "
                        f"consider adding a 'type(${result_name})' directive to the "
                        "custom assembly format"
                    )

    def verify_attr_dict(self):
        """
        Check that the attribute dictionary is present.
        """
        if not self.has_attr_dict:
            self.raise_error("'attr-dict' directive not found")

    def verify_properties(self):
        """
        Check that all properties are present, unless `ParsePropInAttrDict` option is
        used.
        """
        # This is used for compatibility with MLIR
        if any(
            isinstance(option, ParsePropInAttrDict) for option in self.op_def.options
        ):
            if self.seen_properties:
                self.raise_error(
                    "properties cannot be specified in the declarative format "
                    "when 'ParsePropInAttrDict' IRDL option is used. They are instead "
                    "parsed from the attribute dictionary."
                )
            return
        missing_properties = set(self.op_def.properties.keys()) - self.seen_properties
        if missing_properties:
            self.raise_error(
                f"{', '.join(missing_properties)} properties are missing from "
                "the declarative format. If this is intentional, consider using "
                "'ParsePropInAttrDict' IRDL option."
            )

    def verify_regions(self):
        """
        Check that all regions are present.
        """
        for (
            seen_region,
            (region_name, _),
        ) in zip(
            self.seen_regions,
            self.op_def.regions,
            strict=True,
        ):
            if not seen_region:
                self.raise_error(
                    f"region '{region_name}' "
                    f"not found, consider adding a '${region_name}' "
                    "directive to the custom assembly format."
                )

    def parse_optional_variable(
        self,
    ) -> VariableDirective | AttributeVariable | None:
        """
        Parse a variable, if present, with the following format:
          variable ::= `$` bare-ident
        The variable should refer to an operand, attribute, region, result,
        or successor.
        """
        if self._current_token.text[0] != "$":
            return None
        self._consume_token()
        variable_name = self.parse_identifier(" after '$'")

        # Check if the variable is an operand
        for idx, (operand_name, operand_def) in enumerate(self.op_def.operands):
            if variable_name != operand_name:
                continue
            if self.context == ParsingContext.TopLevel:
                if self.seen_operands[idx]:
                    self.raise_error(f"operand '{variable_name}' is already bound")
                self.seen_operands[idx] = True
                if isinstance(operand_def, VariadicDef | OptionalDef):
                    self.seen_attributes.add(AttrSizedOperandSegments.attribute_name)
            match operand_def:
                case OptOperandDef():
                    return OptionalOperandVariable(variable_name, idx)
                case VarOperandDef():
                    return VariadicOperandVariable(variable_name, idx)
                case _:
                    return OperandVariable(variable_name, idx)

        # Check if the variable is a result
        for idx, (result_name, result_def) in enumerate(self.op_def.results):
            if variable_name != result_name:
                continue
            if self.context == ParsingContext.TopLevel:
                self.raise_error(
                    "result variable cannot be in a toplevel directive. "
                    f"Consider using 'type({variable_name})' instead."
                )
            match result_def:
                case OptResultDef():
                    return OptionalResultVariable(variable_name, idx)
                case VarResultDef():
                    return VariadicResultVariable(variable_name, idx)
                case _:
                    return ResultVariable(variable_name, idx)
            if isinstance(result_def, VariadicDef):
                return VariadicResultVariable(variable_name, idx)
            else:
                return ResultVariable(variable_name, idx)

        # Check if the variable is a region
        for idx, (region_name, region_def) in enumerate(self.op_def.regions):
            if variable_name != region_name:
                continue
            self.seen_regions[idx] = True
            match region_def:
                case OptRegionDef():
                    return OptionalRegionVariable(variable_name, idx)
                case VarRegionDef():
                    return VariadicRegionVariable(variable_name, idx)
                case _:
                    return RegionVariable(variable_name, idx)

        attr_or_prop_by_name = {
            attr_name: attr_or_prop
            for attr_name, attr_or_prop in self.op_def.accessor_names.values()
        }

        # Check if the variable is an attribute
        if variable_name in attr_or_prop_by_name:
            attr_name = variable_name
            attr_or_prop = attr_or_prop_by_name[attr_name]
            is_property = attr_or_prop == "property"
            if self.context == ParsingContext.TopLevel:
                if is_property:
                    if attr_name in self.seen_properties:
                        self.raise_error(f"property '{variable_name}' is already bound")
                    self.seen_properties.add(attr_name)
                else:
                    if attr_name in self.seen_attributes:
                        self.raise_error(
                            f"attribute '{variable_name}' is already bound"
                        )
                    self.seen_attributes.add(attr_name)

            attr_def = (
                self.op_def.properties.get(attr_name)
                if is_property
                else self.op_def.attributes.get(attr_name)
            )
            if isinstance(attr_def, AttrOrPropDef):
                unique_base = attr_def.constr.get_unique_base()
                if unique_base == UnitAttr:
                    return OptionalUnitAttrVariable(
                        variable_name, is_property, None, None
                    )

                # Always qualify builtin attributes
                # This is technically an approximation, but appears to be good enough
                # for xDSL right now.
                unique_type = None
                if unique_base is not None and issubclass(unique_base, TypedAttribute):
                    constr = attr_def.constr
                    # TODO: generalize.
                    # https://github.com/xdslproject/xdsl/issues/2499
                    if isinstance(constr, ParamAttrConstraint):
                        type_constraint = constr.param_constrs[
                            unique_base.get_type_index()
                        ]
                        if type_constraint.can_infer(set()):
                            unique_type = type_constraint.infer(ConstraintContext())
                if (
                    unique_base is not None
                    and unique_base in Builtin.attributes
                    and unique_type is None
                ):
                    unique_base = None

                # Chill pyright with TypedAttribute without parameter
                unique_base = cast(type[Attribute] | None, unique_base)

                variable_type = (
                    OptionalAttributeVariable
                    if isinstance(attr_def, OptionalDef)
                    else AttributeVariable
                )
                return variable_type(
                    variable_name, is_property, unique_base, unique_type
                )

        self.raise_error(
            "expected variable to refer to an operand, "
            "attribute, region, result, or successor"
        )

    def parse_type_directive(self) -> FormatDirective:
        """
        Parse a type directive with the following format:
          type-directive ::= `type` `(` variable `)`
        `type` is expected to have already been parsed
        """
        self.parse_punctuation("(")

        # Update the current context, since we are now in a type directive
        previous_context = self.context
        self.context = ParsingContext.TypeDirective

        variable = self.parse_optional_variable()
        match variable:
            case None:
                self.raise_error("'type' directive expects a variable argument")
            case OptionalOperandVariable(name, index):
                if self.seen_operand_types[index]:
                    self.raise_error(f"types of '{name}' is already bound")
                self.seen_operand_types[index] = True
                res = OptionalOperandTypeDirective(name, index)
            case VariadicOperandVariable(name, index):
                if self.seen_operand_types[index]:
                    self.raise_error(f"types of '{name}' is already bound")
                self.seen_operand_types[index] = True
                res = VariadicOperandTypeDirective(name, index)
            case OperandVariable(name, index):
                if self.seen_operand_types[index]:
                    self.raise_error(f"type of '{name}' is already bound")
                self.seen_operand_types[index] = True
                res = OperandTypeDirective(name, index)
            case OptionalResultVariable(name, index):
                if self.seen_result_types[index]:
                    self.raise_error(f"types of '{name}' is already bound")
                self.seen_result_types[index] = True
                res = OptionalResultTypeDirective(name, index)
            case VariadicResultVariable(name, index):
                if self.seen_result_types[index]:
                    self.raise_error(f"types of '{name}' is already bound")
                self.seen_result_types[index] = True
                res = VariadicResultTypeDirective(name, index)
            case ResultVariable(name, index):
                if self.seen_result_types[index]:
                    self.raise_error(f"type of '{name}' is already bound")
                self.seen_result_types[index] = True
                res = ResultTypeDirective(name, index)
            case AttributeVariable():
                self.raise_error("can only take the type of an operand or result")
            case _:
                raise ValueError(f"Unexpected variable type {type(variable)}")

        self.parse_punctuation(")")
        self.context = previous_context
        return res

    def parse_optional_group(self) -> FormatDirective:
        """
        Parse an optional group, with the following format:
          group ::= `(` then-elements `)` `?`
        """
        then_elements = tuple[FormatDirective, ...]()
        anchor: FormatDirective | None = None

        while not self.parse_optional_punctuation(")"):
            then_elements += (self.parse_directive(),)
            if self.parse_optional_keyword("^"):
                if anchor is not None:
                    self.raise_error("An optional group can only have one anchor.")
                anchor = then_elements[-1]
        self.parse_punctuation("?")

        # Pull whitespace element of front, as they are not parsed
        first_non_whitespace_index = None
        for i, x in enumerate(then_elements):
            if not isinstance(x, WhitespaceDirective):
                first_non_whitespace_index = i
                break

        if first_non_whitespace_index is None:
            self.raise_error("An optional group must have a non-whitespace directive")
        if anchor is None:
            self.raise_error("Every optional group must have an anchor.")
        # TODO: allow attribute and region variables when implemented.
        if not isinstance(
            then_elements[first_non_whitespace_index], OptionallyParsableDirective
        ):
            self.raise_error(
                "First element of an optional group must be optionally parsable."
            )
        if not isinstance(anchor, AnchorableDirective):
            self.raise_error(
                "An optional group's anchor must be an anchorable directive."
            )

        return OptionalGroupDirective(
            anchor,
            cast(
                tuple[WhitespaceDirective, ...],
                then_elements[:first_non_whitespace_index],
            ),
            cast(
                OptionallyParsableDirective, then_elements[first_non_whitespace_index]
            ),
            then_elements[first_non_whitespace_index + 1 :],
        )

    def parse_keyword_or_punctuation(self) -> FormatDirective:
        """
        Parse a keyword or a punctuation directive, with the following format:
          keyword-or-punctuation-directive ::= `\\`` (bare-ident | punctuation) `\\``
        """
        start_token = self._current_token
        self.parse_characters("`")

        # New line case
        if self.parse_optional_keyword("\\"):
            self.parse_keyword("n")
            self.parse_characters("`")
            return WhitespaceDirective("\n")

        # Space case
        end_token = self._current_token
        if self.parse_optional_characters("`"):
            whitespace = self.lexer.input.content[
                start_token.span.end : end_token.span.start
            ]
            if whitespace != " " and whitespace != "":
                self.raise_error(
                    "unexpected whitespace in directive, only ` ` or `` whitespace is allowed"
                )
            return WhitespaceDirective(whitespace)

        # Punctuation case
        if self._current_token.kind.is_punctuation():
            punctuation = self._consume_token().text
            self.parse_characters("`")
            assert Token.Kind.is_spelling_of_punctuation(punctuation)
            return PunctuationDirective(punctuation)

        # Identifier case
        ident = self.parse_optional_identifier()
        if ident is None or ident == "`":
            self.raise_error("punctuation or identifier expected")

        self.parse_characters("`")
        return KeywordDirective(ident)

    def parse_directive(self) -> FormatDirective:
        """
        Parse a format directive, with the following format:
          directive ::= `attr-dict`
                        | `attr-dict-with-keyword`
                        | type-directive
                        | keyword-or-punctuation-directive
                        | variable
        """
        if self.parse_optional_keyword("attr-dict"):
            return self.create_attr_dict_directive(False)
        if self.parse_optional_keyword("attr-dict-with-keyword"):
            return self.create_attr_dict_directive(True)
        if self.parse_optional_keyword("type"):
            return self.parse_type_directive()
        if self._current_token.text == "`":
            return self.parse_keyword_or_punctuation()
        if self.parse_optional_punctuation("("):
            return self.parse_optional_group()
        if variable := self.parse_optional_variable():
            return variable
        self.raise_error(f"unexpected token '{self._current_token.text}'")

    def create_attr_dict_directive(self, with_keyword: bool) -> AttrDictDirective:
        """Create an attribute dictionary directive, and update the parsing state."""
        if self.has_attr_dict:
            self.raise_error(
                "'attr-dict' directive can only occur once "
                "in the assembly format description"
            )
        self.has_attr_dict = True
        print_properties = any(
            isinstance(option, ParsePropInAttrDict) for option in self.op_def.options
        )
        # reserved_attr_names is populated once the format is parsed, as some attributes
        # might appear after the attr-dict directive
        return AttrDictDirective(
            with_keyword=with_keyword,
            reserved_attr_names=set(),
            print_properties=print_properties,
        )<|MERGE_RESOLUTION|>--- conflicted
+++ resolved
@@ -50,10 +50,7 @@
     OptionalResultVariable,
     OptionalUnitAttrVariable,
     PunctuationDirective,
-<<<<<<< HEAD
     RegionDirective,
-=======
->>>>>>> a2ed14d5
     RegionVariable,
     ResultTypeDirective,
     ResultVariable,
