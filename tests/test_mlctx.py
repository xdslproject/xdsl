import pytest

from xdsl.dialects.builtin import UnregisteredAttr, UnregisteredOp
from xdsl.ir import MLContext, Operation, ParametrizedAttribute, TypeAttribute
from xdsl.irdl import irdl_attr_definition


class DummyOp(Operation):
    name = "dummy"


class DummyOp2(Operation):
    name = "dummy2"


@irdl_attr_definition
class DummyAttr(ParametrizedAttribute):
    name = "dummy_attr"


@irdl_attr_definition
class DummyAttr2(ParametrizedAttribute):
    name = "dummy_attr2"


def test_get_op():
    """Test `get_op` and `get_optional_op` methods."""
    ctx = MLContext()
    ctx.load_op(DummyOp)

    assert ctx.get_op("dummy") == DummyOp
    with pytest.raises(Exception):
        _ = ctx.get_op("dummy2")

    assert ctx.get_optional_op("dummy") == DummyOp
    assert ctx.get_optional_op("dummy2") is None


def test_get_op_unregistered():
    """
    Test `get_op` and `get_optional_op`
    methods with the `allow_unregistered` flag.
    """
<<<<<<< HEAD
    ctx = MLContext()
=======
    ctx = MLContext(allow_unregistered=True)
>>>>>>> 75017def
    ctx.load_op(DummyOp)

    assert ctx.get_optional_op("dummy") == DummyOp
    op = ctx.get_optional_op("dummy2")
    assert op is not None
    assert issubclass(op, UnregisteredOp)

    assert ctx.get_op("dummy") == DummyOp
    assert issubclass(ctx.get_op("dummy2"), UnregisteredOp)


def test_get_attr():
    """Test `get_attr` and `get_optional_attr` methods."""
    ctx = MLContext()
    ctx.load_attr(DummyAttr)

    assert ctx.get_attr("dummy_attr") == DummyAttr
    with pytest.raises(Exception):
        _ = ctx.get_attr("dummy_attr2")

    assert ctx.get_optional_attr("dummy_attr") == DummyAttr
    assert ctx.get_optional_attr("dummy_attr2") is None


@pytest.mark.parametrize("is_type", [True, False])
def test_get_attr_unregistered(is_type: bool):
    """
    Test `get_attr` and `get_optional_attr`
    methods with the `allow_unregistered` flag.
    """
<<<<<<< HEAD
    ctx = MLContext()
=======
    ctx = MLContext(allow_unregistered=True)
>>>>>>> 75017def
    ctx.load_attr(DummyAttr)

    assert (
        ctx.get_optional_attr("dummy_attr", create_unregistered_as_type=is_type)
        == DummyAttr
    )
    attr = ctx.get_optional_attr("dummy_attr2")
    assert attr is not None
    assert issubclass(attr, UnregisteredAttr)
    if is_type:
        assert issubclass(attr, TypeAttribute)

    assert ctx.get_attr("dummy_attr", create_unregistered_as_type=is_type) == DummyAttr
    assert issubclass(
        ctx.get_attr("dummy_attr2", create_unregistered_as_type=is_type),
        UnregisteredAttr,
    )
    if is_type:
        assert issubclass(attr, TypeAttribute)<|MERGE_RESOLUTION|>--- conflicted
+++ resolved
@@ -41,11 +41,7 @@
     Test `get_op` and `get_optional_op`
     methods with the `allow_unregistered` flag.
     """
-<<<<<<< HEAD
-    ctx = MLContext()
-=======
     ctx = MLContext(allow_unregistered=True)
->>>>>>> 75017def
     ctx.load_op(DummyOp)
 
     assert ctx.get_optional_op("dummy") == DummyOp
@@ -76,11 +72,7 @@
     Test `get_attr` and `get_optional_attr`
     methods with the `allow_unregistered` flag.
     """
-<<<<<<< HEAD
-    ctx = MLContext()
-=======
     ctx = MLContext(allow_unregistered=True)
->>>>>>> 75017def
     ctx.load_attr(DummyAttr)
 
     assert (
