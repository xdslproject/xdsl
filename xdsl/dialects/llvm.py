--- conflicted
+++ resolved
@@ -111,13 +111,8 @@
     name = "llvm.struct"
 
     # An empty string refers to a struct without a name.
-<<<<<<< HEAD
     struct_name: StringAttr
     types: ArrayAttr[Attribute]
-=======
-    struct_name: ParameterDef[StringAttr]
-    types: ParameterDef[ArrayAttr]
->>>>>>> c81fea84
 
     # TODO: Add this parameter once xDSL supports the necessary capabilities.
     #  bitmask: StringAttr
