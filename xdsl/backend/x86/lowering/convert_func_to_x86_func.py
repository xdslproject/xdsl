--- conflicted
+++ resolved
@@ -145,14 +145,7 @@
         cast_op = builtin.UnrealizedConversionCastOp.get(
             (return_value,), (x86.register.UNALLOCATED_GENERAL,)
         )
-<<<<<<< HEAD
-        mov_op = x86.ops.DS_MovOp(cast_op, r2=return_passing_register)
-=======
-        get_reg_op = x86.ops.GetRegisterOp(return_passing_register)
-        mov_op = x86.ops.RS_MovOp(
-            cast_op, get_reg_op, register_out=return_passing_register
-        )
->>>>>>> a3c87c8f
+        mov_op = x86.ops.DS_MovOp(cast_op, destination=return_passing_register)
         ret_op = x86_func.RetOp()
 
         rewriter.replace_matched_op([cast_op, mov_op, ret_op])
