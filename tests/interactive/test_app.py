--- conflicted
+++ resolved
@@ -82,22 +82,8 @@
         }
         """
         )
-<<<<<<< HEAD
 
         # press clear input button
-=======
-        await pilot.pause()
-        assert (
-            app.input_text_area.text
-            == """
-        func.func @hello(%n : index) -> index {
-          %two = arith.constant 2 : index
-          %res = arith.muli %n, %two : index
-          func.return %res : index
-        }
-        """
-        )
->>>>>>> 375f2886
         await pilot.click("#clear_input_button")
 
         # assert that the curent_module and test_module's are structurally equivalent
