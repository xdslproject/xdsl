--- conflicted
+++ resolved
@@ -20,11 +20,8 @@
     ReturnOp,
     ResultType,
     ApplyOp,
-<<<<<<< HEAD
     StencilBoundsAttr,
-=======
     StoreOp,
->>>>>>> b81e286d
     TempType,
     LoadOp,
     FieldType,
@@ -477,10 +474,10 @@
 
 
 def test_stencil_store():
-    temp_type = TempType([5, 5], f32)
+    temp_type = TempType([(0, 5), (0, 5)], f32)
     temp_type_ssa_val = TestSSAValue(temp_type)
 
-    field_type = FieldType([2, 2], f32)
+    field_type = FieldType([(0, 2), (0, 2)], f32)
     field_type_ssa_val = TestSSAValue(field_type)
 
     lb = IndexAttr.get(1, 1)
@@ -493,17 +490,17 @@
     assert store.field.typ == field_type
     assert isinstance(store.temp.typ, TempType)
     assert store.temp.typ == temp_type
-    assert len(store.field.typ.shape) == 2
-    assert len(store.temp.typ.shape) == 2
+    assert len(store.field.typ.get_shape()) == 2
+    assert len(store.temp.typ.get_shape()) == 2
     assert store.lb is lb
     assert store.ub is ub
 
 
 def test_stencil_store_load_overlap():
-    temp_type = TempType([5, 5], f32)
+    temp_type = TempType([(0, 5), (0, 5)], f32)
     temp_type_ssa_val = TestSSAValue(temp_type)
 
-    field_type = FieldType([2, 2], f32)
+    field_type = FieldType([(0, 2), (0, 2)], f32)
     field_type_ssa_val = TestSSAValue(field_type)
 
     lb = IndexAttr.get(1, 1)
@@ -539,7 +536,7 @@
 
 
 def test_stencil_access():
-    temp_type = TempType([5, 5], f32)
+    temp_type = TempType([(0, 5), (0, 5)], f32)
     temp_type_ssa_val = TestSSAValue(temp_type)
 
     offset = [1, 1]
