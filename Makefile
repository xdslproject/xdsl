--- conflicted
+++ resolved
@@ -63,13 +63,7 @@
 	@echo "All marimo tests passed successfully."
 
 tests-marimo-mlir:
-<<<<<<< HEAD
-	@if command -v mlir-opt &> /dev/null; then \
-		echo "MLIR is installed, running tests."; \
-	else \
-=======
 	@if ! command -v mlir-opt > /dev/null 2>&1; then \
->>>>>>> 1f7b3065
 		echo "MLIR is not installed, skipping tests."; \
 		exit 0; \
 	fi
