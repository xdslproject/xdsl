--- conflicted
+++ resolved
@@ -12,17 +12,13 @@
 from xdsl.dialects.func import FuncOp
 from xdsl.dialects import memref, arith, scf, builtin, gpu
 
-<<<<<<< HEAD
-from xdsl.dialects.experimental.stencil import AccessOp, ApplyOp, CastOp, FieldType, IndexAttr, LoadOp, ReturnOp, StoreOp, TempType, ExternalLoadOp
-from xdsl.pipeline import ModulePass
-=======
 from xdsl.dialects.experimental.stencil import (AccessOp, ApplyOp, CastOp,
                                                 FieldType, IndexAttr, LoadOp,
                                                 ReturnOp, StoreOp, TempType,
                                                 ExternalLoadOp, HaloSwapOp,
                                                 ExternalStoreOp)
-
->>>>>>> 1dc9e487
+from xdsl.pipeline import ModulePass
+
 from xdsl.utils.exceptions import VerifyException
 from xdsl.utils.hints import isa
 
@@ -63,13 +59,8 @@
     @op_type_rewrite_pattern
     def match_and_rewrite(self, op: CastOp, rewriter: PatternRewriter, /):
 
-<<<<<<< HEAD
-        assert isinstance(op.field.typ, FieldType | memref.MemRefType)
-        field_typ: FieldType[Attribute] | memref.MemRefType[
-            Attribute] = op.field.typ
-=======
-        assert isa(op.field.typ, FieldType[Attribute] | MemRefType[Attribute])
->>>>>>> 1dc9e487
+        assert isa(op.field.typ,
+                   FieldType[Attribute] | memref.MemRefType[Attribute])
 
         result_typ = GetMemRefFromFieldWithLBAndUB(op.field.typ.element_type,
                                                    op.lb, op.ub)
@@ -337,9 +328,6 @@
         pass
 
 
-<<<<<<< HEAD
-def return_target_analysis(op: Operation):
-=======
 class TrivialExternalStoreOpCleanup(RewritePattern):
 
     @op_type_rewrite_pattern
@@ -348,9 +336,7 @@
         rewriter.erase_matched_op()
 
 
-def return_target_analysis(module: ModuleOp):
->>>>>>> 1dc9e487
-
+def return_target_analysis(module: builtin.ModuleOp):
     return_targets: dict[ReturnOp, CastOp | memref.Cast] = {}
 
     def map_returns(op: Operation) -> None:
@@ -373,7 +359,7 @@
 
         return_targets[op] = cast
 
-    op.walk(map_returns)
+    module.walk(map_returns)
 
     return return_targets
 
@@ -464,16 +450,7 @@
 
 class ConvertStencilToGPUPass(ModulePass):
 
-<<<<<<< HEAD
     name = 'convert-stencil-to-gpu'
-=======
-    the_one_pass = PatternRewriteWalker(GreedyRewritePatternApplier(
-        [StencilConversion(return_targets, gpu=True)]),
-                                        apply_recursively=False,
-                                        walk_reverse=True)
-
-    the_one_pass.rewrite_module(module)
->>>>>>> 1dc9e487
 
     def apply(self, ctx: MLContext, op: builtin.ModuleOp) -> None:
         return_targets = return_target_analysis(op)
@@ -485,7 +462,6 @@
         the_one_pass.rewrite_module(op)
 
 
-<<<<<<< HEAD
 class ConvertStencilToLLMLIRPass(ModulePass):
 
     name = 'convert-stencil-to-ll-mlir'
@@ -500,15 +476,8 @@
                                             apply_recursively=False,
                                             walk_reverse=True)
         the_one_pass.rewrite_module(op)
-=======
-    the_one_pass = PatternRewriteWalker(GreedyRewritePatternApplier(
-        [StencilConversion(return_targets, gpu=False)]),
-                                        apply_recursively=False,
-                                        walk_reverse=True)
-    the_one_pass.rewrite_module(module)
-    PatternRewriteWalker(
-        GreedyRewritePatternApplier([
-            LowerHaloExchangeToMpi(HorizontalSlices2D(2)),
-            MpiLoopInvariantCodeMotion(),
-        ])).rewrite_module(module)
->>>>>>> 1dc9e487
+        PatternRewriteWalker(
+            GreedyRewritePatternApplier([
+                LowerHaloExchangeToMpi(HorizontalSlices2D(2)),
+                MpiLoopInvariantCodeMotion(),
+            ])).rewrite_module(op)