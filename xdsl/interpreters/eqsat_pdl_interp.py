from __future__ import annotations

import logging
from dataclasses import dataclass, field
from typing import Any, Protocol

from ordered_set import OrderedSet

from xdsl.dialects import eqsat, pdl_interp
from xdsl.dialects.builtin import ModuleOp, SymbolRefAttr
from xdsl.dialects.pdl import ValueType
from xdsl.interpreter import (
    Interpreter,
    ReturnedValues,
    Successor,
    impl,
    impl_terminator,
    register_impls,
)
from xdsl.interpreters.pdl_interp import PDLInterpFunctions
from xdsl.ir import Block, Operation, OpResult, SSAValue
from xdsl.rewriter import InsertPoint
from xdsl.transforms.common_subexpression_elimination import KnownOps
from xdsl.utils.disjoint_set import DisjointSet
from xdsl.utils.exceptions import InterpretationError
from xdsl.utils.scoped_dict import ScopedDict

# Set up logging for the scheduler
logger = logging.getLogger(__name__)


class RuleScheduler(Protocol):
    """Protocol defining the interface for rule schedulers."""

    rule_stats: dict[pdl_interp.FuncOp, RuleStats]
    current_iteration_matches: dict[pdl_interp.FuncOp, int]

    def is_rule_banned(self, rule: pdl_interp.FuncOp) -> bool:
        """Check if a rule is currently banned."""
        ...

    def are_all_rules_banned(self, rules: list[pdl_interp.FuncOp]) -> bool:
        """Check if all rules in the list are banned."""
        ...

    def record_rule_match(self, rule: pdl_interp.FuncOp, match_count: int = 1) -> None:
        """Record that a rule matched in this iteration."""
        ...

    def end_iteration(self) -> None:
        """End the current iteration and apply scheduling logic."""
        ...

    def next_iteration(self) -> None:
        """Move to the next iteration."""
        ...

    def can_stop(self) -> bool:
        """Check if we can stop (scheduler-specific logic)."""
        ...


@dataclass
class RuleStats:
    """Statistics for a single rule in the scheduler."""

    times_applied: int = 0
    banned_until: int = 0
    times_banned: int = 0
    match_limit: int = 1000
    ban_length: int = 5
    total_matches: int = 0  # Total number of matches seen
    last_match_count: int = 0  # Number of matches in the last application


@dataclass
class BackoffScheduler:
    """
    Exponential backoff scheduler for equality saturation rules.

    Similar to egg's BackoffScheduler, this implements exponential rule backoff.
    For each rewrite, there exists a configurable initial match limit.
    If a rewrite search yields more than this limit, then we ban this
    rule for a number of iterations, double its limit, and double the time
    it will be banned next time.
    """

    default_match_limit: int = 1000
    default_ban_length: int = 5
    current_iteration: int = 0
    rule_stats: dict[pdl_interp.FuncOp, RuleStats] = field(default_factory=lambda: {})
    current_iteration_matches: dict[pdl_interp.FuncOp, int] = field(
        default_factory=lambda: {}
    )

    def get_rule_stats(self, rule: pdl_interp.FuncOp) -> RuleStats:
        """Get or create rule statistics for a rule."""
        if rule not in self.rule_stats:
            self.rule_stats[rule] = RuleStats(
                match_limit=self.default_match_limit, ban_length=self.default_ban_length
            )
        return self.rule_stats[rule]

    def is_rule_banned(self, rule: pdl_interp.FuncOp) -> bool:
        """Check if a rule is currently banned."""
        stats = self.get_rule_stats(rule)
        return self.current_iteration < stats.banned_until

    def are_all_rules_banned(self, rules: list[pdl_interp.FuncOp]) -> bool:
        """Check if all rules in the list are banned."""
        return all(self.is_rule_banned(rule) for rule in rules)

    def with_initial_match_limit(self, limit: int) -> BackoffScheduler:
        """Set the initial match limit after which a rule will be banned. Default: 1000"""
        self.default_match_limit = limit
        return self

    def with_ban_length(self, ban_length: int) -> BackoffScheduler:
        """Set the initial ban length. Default: 5 iterations"""
        self.default_ban_length = ban_length
        return self

    def rule_match_limit(self, rule: pdl_interp.FuncOp, limit: int) -> BackoffScheduler:
        """Set the initial match limit for a specific rule."""
        stats = self.get_rule_stats(rule)
        stats.match_limit = limit
        return self

    def rule_ban_length(self, rule: pdl_interp.FuncOp, length: int) -> BackoffScheduler:
        """Set the initial ban length for a specific rule."""
        stats = self.get_rule_stats(rule)
        stats.ban_length = length
        return self

    def record_rule_match(self, rule: pdl_interp.FuncOp, match_count: int = 1) -> None:
        """Record that a rule matched in this iteration."""
        # Don't count matches for banned rules
        if self.is_rule_banned(rule):
            return

        # Accumulate matches for this iteration
        if rule not in self.current_iteration_matches:
            self.current_iteration_matches[rule] = 0
        self.current_iteration_matches[rule] += match_count

        # Update total matches immediately for statistics
        stats = self.get_rule_stats(rule)
        stats.total_matches += match_count

    def end_iteration(self) -> None:
        """End the current iteration and apply scheduling logic."""
        # Apply scheduling logic for rules that matched in this iteration
        for rule_name, match_count in self.current_iteration_matches.items():
            stats = self.get_rule_stats(rule_name)

            # Calculate current threshold with exponential backoff
            threshold = stats.match_limit * (2**stats.times_banned)

            # Check if we should ban this rule
            if match_count > threshold:
                # Calculate new ban length with exponential backoff
                ban_length = stats.ban_length * (2**stats.times_banned)

                stats.times_banned += 1
                stats.banned_until = self.current_iteration + ban_length + 1

                # Log the ban with detailed information
                logger.info(
                    f"Banning rule '{rule_name}' for {ban_length} iterations: "
                    f"{match_count} matches > {threshold} threshold "
                    f"(ban #{stats.times_banned})"
                )
            else:
                stats.times_applied += 1

            # Record the match count for this iteration
            stats.last_match_count = match_count

        # Clear matches for next iteration
        self.current_iteration_matches.clear()

    def next_iteration(self) -> None:
        """Move to the next iteration."""
        self.current_iteration += 1

        # Check for rules that are being unbanned
        unbanned_rules: list[pdl_interp.FuncOp] = []
        for rule, stats in self.rule_stats.items():
            if stats.banned_until == self.current_iteration:
                unbanned_rules.append(rule)

        if unbanned_rules:
            logger.info(
                f"Unbanning rules at iteration {self.current_iteration}: {', '.join(str(rule) for rule in unbanned_rules)}"
            )

    def can_stop(self) -> bool:
        """Check if we can stop (no rules are banned)."""
        return not any(
            self.is_rule_banned(rule_name) for rule_name in self.rule_stats.keys()
        )


@dataclass
class BacktrackPoint:
    """
    Represents a point in pattern matching where backtracking may be needed.

    When a GetDefiningOpOp encounters an EClassOp with multiple operands,
    we need to try matching against each operand. This class captures the
    interpreter state so we can backtrack and try the next operand if
    the current match fails.
    """

    block: Block
    """The block to return to when backtracking."""

    block_args: tuple[SSAValue, ...]
    """Block arguments to restore when backtracking."""

    scope: ScopedDict[SSAValue, Any]
    """Variable scope to restore when backtracking."""

    gdo_op: pdl_interp.GetDefiningOpOp
    """The GetDefiningOpOp that created this backtrack point."""

    index: int
    """Current operand index being tried in the EClassOp."""

    max_index: int
    """Last valid operand index in the EClassOp (len(operands) - 1)."""

    reachable_rules: ScopedDict[pdl_interp.FuncOp, bool]
    """Set of reachable rules to restore at this point in the interpreter."""

    num_reachable_rules: int
    """Number of reachable rules at this point in the interpreter."""


@register_impls
@dataclass
class EqsatPDLInterpFunctions(PDLInterpFunctions):
    """Interpreter functions for PDL patterns operating on e-graphs."""

    backtrack_stack: list[BacktrackPoint] = field(default_factory=list[BacktrackPoint])
    """Stack of backtrack points for exploring multiple matching paths in e-classes."""

    visited: bool = True
    """Signals whether the GetDefiningOp (GDO) in the block that run_finalize jumps to has been encountered.

    This is to handle when a block contains GDOs before the GDO we're backtracking to.
    If this is the case, run_finalize jumps to the block but will encounter the wrong GDOs first.
    e.g.:
    ```
    BB0:
        %0 = pdl_interp.get_defining_op ...
        %1 = pdl_interp.get_defining_op ...
    BB1:
        pdl_interp.finalize # backtrack to BB0 at this point
    ```
    Backtracking works by jumping to the start of the block containing the GDO (`BB0`).
    When we need to backtrack to the second GDO (`%1`), `visited` is still `False` when encountering the first GDO (`%0`).
    This allows us to know that we have to skip the first GDO and continue with the second one.
    """

    known_ops: KnownOps = field(default_factory=KnownOps)
    """Used for hashconsing operations. When new operations are created, if they are identical to an existing operation,
    the existing operation is reused instead of creating a new one."""

    eclass_union_find: DisjointSet[eqsat.EClassOp] = field(
        default_factory=lambda: DisjointSet[eqsat.EClassOp]()
    )
    """Union-find structure tracking which e-classes are equivalent and should be merged."""

    pending_rewrites: list[tuple[SymbolRefAttr, Operation, tuple[Any, ...]]] = field(
        default_factory=lambda: []
    )
    """List of pending rewrites to be executed. Each entry is a tuple of (rewriter, root, args)."""

    worklist: list[eqsat.EClassOp] = field(default_factory=list[eqsat.EClassOp])
    """Worklist of e-classes that need to be processed for matching."""

    is_matching: bool = True
    """Keeps track whether the interpreter is currently in a matching context (as opposed to in a rewriting context).
    If it is, finalize behaves differently by backtracking."""

    reachable_rules: ScopedDict[pdl_interp.FuncOp, bool] = field(
        default_factory=lambda: ScopedDict[pdl_interp.FuncOp, bool](can_overwrite=True)
    )
    """Set of reachable rules in the current scope."""

    num_reachable_rules: int = 0
    """Number of reachable rules at this point in the interpreter."""

    def initialize_reachable_rules(self, rewriters_module: ModuleOp) -> None:
        for op in rewriters_module.regions[0].block.ops:
            if isinstance(op, pdl_interp.FuncOp):
                self.reachable_rules[op] = True

    scheduler: RuleScheduler = field(default_factory=BackoffScheduler)
    """Rule scheduler implementing exponential backoff for rule management."""

    def next_iteration(self) -> None:
        """Advance the scheduler to the next iteration."""
        self.scheduler.end_iteration()
        self.scheduler.next_iteration()

    def can_stop_due_to_scheduler(self) -> bool:
        """Check if we can stop based on scheduler state."""
        return self.scheduler.can_stop()

    def modification_handler(self, op: Operation):
        """
        Keeps `known_ops` up to date.
        Whenever an operation is modified, for example when its operands are updated to a different eclass value,
        the operation is added to the hashcons `known_ops`.
        """
<<<<<<< HEAD
        if not (op in self.known_ops and op.parent_block() is not None):
=======
        if op not in self.known_ops:
>>>>>>> f3464fda
            self.known_ops[op] = op

    def populate_known_ops(self, module: ModuleOp) -> None:
        """
        Populates the known_ops dictionary by traversing the module.

        Args:
            module: The module to traverse
        """
        # Walk through all operations in the module
        for op in module.walk():
            # Skip EClassOp instances
            if not isinstance(op, eqsat.EClassOp):
                self.known_ops[op] = op
            else:
                self.eclass_union_find.add(op)

    @impl(pdl_interp.GetResultOp)
    def run_get_result(
        self,
        interpreter: Interpreter,
        op: pdl_interp.GetResultOp,
        args: tuple[Any, ...],
    ) -> tuple[Any, ...]:
        assert len(args) == 1
        assert isinstance(args[0], Operation)
        if len(args[0].results) <= op.index.value.data:
            result = None
        else:
            result = args[0].results[op.index.value.data]

        if result is None:
            return (None,)

        if result.has_one_use():
            if isinstance(eclass_op := result.get_user_of_unique_use(), eqsat.EClassOp):
                result = eclass_op.result
        else:
            for use in result.uses:
                if isinstance(use.operation, eqsat.EClassOp):
                    raise InterpretationError(
                        "pdl_interp.get_result currently only supports operations with results"
                        " that are used by a single EClassOp each."
                    )
        return (result,)

    @impl(pdl_interp.GetResultsOp)
    def run_get_results(
        self,
        interpreter: Interpreter,
        op: pdl_interp.GetResultsOp,
        args: tuple[Any, ...],
    ) -> tuple[Any, ...]:
        assert isinstance(args[0], Operation)
        src_op = args[0]
        assert op.index is None, (
            "pdl_interp.get_results with index is not yet supported."
        )
        if isinstance(op.result_types[0], ValueType) and len(src_op.results) != 1:
            return (None,)

        results: list[OpResult] = []
        for result in src_op.results:
            if result.has_one_use():
                if isinstance(
                    eclass_op := result.get_user_of_unique_use(), eqsat.EClassOp
                ):
                    assert len(eclass_op.results) == 1
                    result = eclass_op.results[0]
            else:
                for use in result.uses:
                    if isinstance(use.operation, eqsat.EClassOp):
                        raise InterpretationError(
                            "pdl_interp.get_results currently only supports operations with results"
                            " that are used by a single EClassOp each."
                        )
            results.append(result)
        return (results,)

    @impl(pdl_interp.GetDefiningOpOp)
    def run_get_defining_op(
        self,
        interpreter: Interpreter,
        op: pdl_interp.GetDefiningOpOp,
        args: tuple[Any, ...],
    ) -> tuple[Any, ...]:
        assert len(args) == 1
        if args[0] is None:
            return (None,)
        assert isinstance(args[0], SSAValue)
        if not isinstance(args[0], OpResult):
            return (None,)
        else:
            defining_op = args[0].owner

        if not isinstance(defining_op, eqsat.EClassOp):
            return (defining_op,)

        eclass_op = defining_op
        if not self.visited:  # we come directly from run_finalize
            if op != self.backtrack_stack[-1].gdo_op:
                # we first encounter a GDO that is not the one we are backtracking to:
                raise InterpretationError(
                    "Case where a block contains multiple pdl_interp.get_defining_op is currently not supported."
                )
            index = self.backtrack_stack[-1].index
            self.visited = True
        else:
            block = op.parent_block()
            assert block
            block_args = interpreter.get_values(block.args)
            scope = interpreter._ctx.parent  # pyright: ignore[reportPrivateUsage]
            assert scope
            index = 0
            self.backtrack_stack.append(
                BacktrackPoint(
                    block,
                    block_args,
                    scope,
                    op,
                    index,
                    len(eclass_op.operands) - 1,
                    self.reachable_rules,
                    self.num_reachable_rules,
                )
            )
            self.reachable_rules = ScopedDict(
                parent=self.reachable_rules, can_overwrite=True
            )
        defining_op = eclass_op.operands[index].owner
        if not isinstance(defining_op, Operation):
            return (None,)

        return (defining_op,)

    @impl(pdl_interp.ReplaceOp)
    def run_replace(
        self,
        interpreter: Interpreter,
        op: pdl_interp.ReplaceOp,
        args: tuple[Any, ...],
    ) -> tuple[Any, ...]:
        assert args
        input_op = args[0]
        assert isinstance(input_op, Operation)
        assert len(input_op.results) == 1, (
            "ReplaceOp currently only supports replacing operations that have a single result"
        )

        it = iter(input_op.results[0].uses)
        original_eclass = next(it).operation
        if not isinstance(original_eclass, eqsat.EClassOp):
            raise InterpretationError(
                "Replaced operation result must be used by an EClassOp"
            )

        repl_values = (
            (args[1],) if isinstance(op.repl_values.types[0], ValueType) else args[1]
        )
        assert len(repl_values) == 1, (
            "pdl_interp.replace currently only a supports replacing with a single e-class result."
        )
        repl_value: SSAValue = repl_values[0]
        repl_eclass = repl_value.owner
        if not isinstance(repl_eclass, eqsat.EClassOp):
            raise InterpretationError(
                "Replacement value must be the result of an EClassOp"
            )

        if self.eclass_union(original_eclass, repl_eclass):
            self.worklist.append(original_eclass)

        return ()

    def eclass_union(self, a: eqsat.EClassOp, b: eqsat.EClassOp) -> bool:
        """Unions two e-classes, merging their operands and results.
        Returns True if the e-classes were merged, False if they were already the same."""
        a = self.eclass_union_find.find(a)
        b = self.eclass_union_find.find(b)

        if a == b:
            return False

        self.eclass_union_find.union(
            a,
            b,
        )
        to_keep = self.eclass_union_find.find(a)
        to_replace = b if to_keep is a else a

        # Operands need to be deduplicated because it can happen the same operand was
        # used by different parent eclasses after their children were merged:
        new_operands = OrderedSet(to_keep.operands)
        new_operands.update(to_replace.operands)
        to_keep.operands = new_operands

        for use in to_replace.result.uses:
            # uses are removed from the hashcons before the replacement is carried out.
            # (because the replacement changes the operations which means we cannot find them in the hashcons anymore)
            if use.operation in self.known_ops:
                self.known_ops.pop(use.operation)

        self.rewriter.replace_op(to_replace, new_ops=[], new_results=to_keep.results)
        return True

    @impl(pdl_interp.CreateOperationOp)
    def run_create_operation(
        self,
        interpreter: Interpreter,
        op: pdl_interp.CreateOperationOp,
        args: tuple[Any, ...],
    ) -> tuple[Any, ...]:
        has_done_action_checkpoint = self.rewriter.has_done_action

        updated_operands: list[OpResult] = []
        for arg in args[0 : len(op.input_operands)]:
            assert isinstance(arg, OpResult), (
                "pdl_interp.create_operation currently only supports creating operations with operands that are OpResult."
            )
            assert isinstance(arg.owner, eqsat.EClassOp), (
                "pdl_interp.create_operation currently only supports creating operations with operands that are EClassOp results."
            )
            updated_operands.append(self.eclass_union_find.find(arg.owner).result)
        args = (*updated_operands, *args[len(op.input_operands) :])
        (new_op,) = super().run_create_operation(interpreter, op, args).values

        assert isinstance(new_op, Operation)

        # Check if an identical operation already exists in our known_ops map
        if existing_op := self.known_ops.get(new_op):
            # CSE can have removed the existing operation, here we check if it is still in use:
            if existing_op.results and existing_op.results[0].first_use is not None:
                self.rewriter.erase_op(new_op)
                self.rewriter.has_done_action = has_done_action_checkpoint
                return (existing_op,)
            else:
                # if CSE has removed the existing operation, we can remove it from our known_ops map:
                self.known_ops.pop(existing_op)

        # No existing eclass for this operation yet

        eclass_op = eqsat.EClassOp(
            new_op.results[0],
        )
        self.rewriter.insert_op(
            eclass_op,
            InsertPoint.after(new_op),
        )

        self.known_ops[new_op] = new_op
        self.eclass_union_find.add(eclass_op)

        return (new_op,)

    @impl(eqsat.MarkUnreachableOp)
    def run_mark_unreachable(
        self,
        interpreter: Interpreter,
        op: eqsat.MarkUnreachableOp,
        args: tuple[Any, ...],
    ):
        for rule in op.rules.data:
            rule_op = interpreter.get_op_for_symbol(rule)
            assert isinstance(rule_op, pdl_interp.FuncOp), (
                "Expected a pdl_interp.FuncOp as rule."
            )
            self.reachable_rules[rule_op] = False
        return ()

    @impl(eqsat.MarkReachableOp)
    def run_mark_reachable(
        self,
        interpreter: Interpreter,
        op: eqsat.MarkReachableOp,
        args: tuple[Any, ...],
    ):
        for rule in op.rules.data:
            rule_op = interpreter.get_op_for_symbol(rule)
            assert isinstance(rule_op, pdl_interp.FuncOp), (
                "Expected a pdl_interp.FuncOp as rule."
            )
            self.reachable_rules[rule_op] = True
        return ()

    @impl_terminator(eqsat.CheckAllUnreachableOp)
    def run_check_all_unreachable(
        self,
        interpreter: Interpreter,
        op: eqsat.CheckAllUnreachableOp,
        args: tuple[Any, ...],
    ):
        if not self.reachable_rules:
            return Successor(op.unreachable_dest, ()), ()
        else:
            return Successor(op.reachable_dest, ()), ()

    @impl_terminator(pdl_interp.RecordMatchOp)
    def run_recordmatch(
        self,
        interpreter: Interpreter,
        op: pdl_interp.RecordMatchOp,
        args: tuple[Any, ...],
    ):
<<<<<<< HEAD
        # Record that this rule matched for scheduling purposes
        rule = interpreter.get_op_for_symbol(op.rewriter)
        assert isinstance(rule, pdl_interp.FuncOp)
        self.scheduler.record_rule_match(rule)

        logger.debug(f"Rule '{op.rewriter}' matched and will be applied")

        self.is_matching = False
        interpreter.call_op(op.rewriter, args)
        self.is_matching = True
=======
        self.pending_rewrites.append(
            (op.rewriter, self.rewriter.current_operation, args)
        )
>>>>>>> f3464fda
        return Successor(op.dest, ()), ()

    @impl_terminator(pdl_interp.FinalizeOp)
    def run_finalize(
        self, interpreter: Interpreter, _: pdl_interp.FinalizeOp, args: tuple[Any, ...]
    ):
        if not self.is_matching:
            return ReturnedValues(()), ()
        for backtrack_point in reversed(self.backtrack_stack):
            if backtrack_point.index >= backtrack_point.max_index:
                self.backtrack_stack.pop()
            else:
                backtrack_point.index += 1
                interpreter._ctx = (  # pyright: ignore[reportPrivateUsage]
                    backtrack_point.scope
                )
                self.visited = False
                self.num_reachable_rules = backtrack_point.num_reachable_rules
                self.reachable_rules = backtrack_point.reachable_rules
                return Successor(backtrack_point.block, backtrack_point.block_args), ()
        return ReturnedValues(()), ()

<<<<<<< HEAD
    def apply_matches(self):
        while self.merge_list:
            todo = OrderedSet(
                (self.eclass_union_find.find(todo.to_keep), todo.to_replace)
                for todo in self.merge_list
            )
            self.merge_list.clear()
            for to_keep, to_replace in todo:
                if to_keep == to_replace:
                    # If the two operations are the same, we can skip merging.
                    continue
                # Operands need to be deduplicated because it can happen the same operand was
                # used by different parent eclasses after their children were merged:
                new_operands = OrderedSet((*to_keep.operands, *to_replace.operands))
                to_keep.operands = new_operands

                for use in to_replace.result.uses:
                    # uses are removed from the hashcons before the replacement is carried out.
                    # (because the replacement changes the operations which means we cannot find them in the hashcons anymore)
                    if use.operation in self.known_ops:
                        self.known_ops.pop(use.operation)

                if to_replace.parent_block() is None:
                    # If the operation has no parent block, it is not part of the IR anymore.
                    continue
                self.rewriter.replace_op(
                    to_replace, new_ops=[], new_results=to_keep.results
                )

                unique_parents = KnownOps()

                for op1 in set(use.operation for use in to_keep.result.uses):
                    if not op1.results or not op1.results[0].uses:
                        # If the operation has no results, or no uses, there is no way it needs to be merged.
                        continue
                    if op1 in unique_parents:
                        # This means another parent that was processed before is identical to this one,
                        # the corresponding eclasses need to be merged.
                        op2 = unique_parents[op1]
                        if op1 == op2:
                            # If the two operations are the same, we can skip merging.
                            continue

                        assert len(op1.results[0].uses) == 1, (
                            "Modification handler currently only supports operations with a single (EClassOp) use"
                        )
                        op1_use = next(iter(op1.results[0].uses))
                        assert isinstance(eclass1 := op1_use.operation, eqsat.EClassOp)

                        assert len(op2.results) == 1, (
                            "Expected a single result for the operation being modified."
                        )
                        if not op2.results[0].uses:
                            # If the operation has no uses, there is no way it needs to be merged.
                            continue
                        assert len(op2.results[0].uses) == 1, (
                            "Modification handler currently only supports operations with a single (EClassOp) use"
                        )
                        op2_use = next(iter(op2.results[0].uses))
                        assert isinstance(eclass2 := op2_use.operation, eqsat.EClassOp)

                        self.eclass_union_find.union(
                            eclass1,
                            eclass2,
                        )
                        if self.eclass_union_find.find(eclass1) == eclass2:
                            # In the union-find the canonical representative of the original_eclass
                            # is now the repl_eclass, so we have to keep the repl_eclass:
                            self.merge_list.append(MergeTodo(eclass2, eclass1))
                            self.rewriter.replace_op(
                                op1, new_ops=[], new_results=op2.results
                            )

                            # In order to ensure a value (e-node) is not used by multiple e-classes,
                            # we remove the use here already. In the next iteration over the worklist,
                            # this eclass will be merged with the other one anyway:
                            eclass1.operands = (
                                *eclass1.operands[: op1_use.index],
                                *eclass1.operands[op1_use.index + 1 :],
                            )
                        else:
                            # otherwise we keep the original_eclass:
                            self.merge_list.append(MergeTodo(eclass1, eclass2))
                            self.rewriter.replace_op(
                                op2, new_ops=[], new_results=op1.results
                            )
                            eclass2.operands = (
                                *eclass2.operands[: op2_use.index],
                                *eclass2.operands[op2_use.index + 1 :],
                            )
                    else:
                        unique_parents[op1] = op1
=======
    def repair(self, eclass: eqsat.EClassOp):
        unique_parents = KnownOps()
        eclass = self.eclass_union_find.find(eclass)
        for op1 in OrderedSet(use.operation for use in eclass.result.uses):
            if op1 in unique_parents:
                # This means another parent that was processed before is identical to this one,
                # the corresponding eclasses need to be merged.
                op2 = unique_parents[op1]

                assert (op1_use := op1.results[0].first_use), (
                    "Modification handler currently only supports operations with a single (EClassOp) use"
                )
                assert isinstance(eclass1 := op1_use.operation, eqsat.EClassOp)

                assert len(op2.results) == 1, (
                    "Expected a single result for the operation being modified."
                )
                assert (op2_use := op2.results[0].first_use), (
                    "Modification handler currently only supports operations with a single (EClassOp) use"
                )
                assert isinstance(eclass2 := op2_use.operation, eqsat.EClassOp)

                # This temporarily breaks the invariant since eclass2 will now contain the result of op2 twice.
                # Callling `eclass_union` will deduplicate this operand.
                self.rewriter.replace_op(op1, new_ops=(), new_results=op2.results)

                if eclass1 == eclass2:
                    eclass1.operands = OrderedSet(
                        eclass1.operands
                    )  # deduplicate operands
                    continue  # parents need not be processed because no eclasses were merged

                assert self.eclass_union(eclass1, eclass2), (
                    "Expected eclasses to not already be unioned."
                )

                self.worklist.append(eclass1)
            else:
                unique_parents[op1] = op1

    def rebuild(self):
        while self.worklist:
            todo = OrderedSet(self.eclass_union_find.find(c) for c in self.worklist)
            self.worklist.clear()
            for c in todo:
                self.repair(c)

    def execute_pending_rewrites(self, interpreter: Interpreter):
        """Execute all pending rewrites that were aggregated during matching."""
        for rewriter, root, args in self.pending_rewrites:
            self.rewriter.current_operation = root

            self.is_matching = False
            interpreter.call_op(rewriter, args)
            self.is_matching = True
        self.pending_rewrites.clear()
>>>>>>> f3464fda
<|MERGE_RESOLUTION|>--- conflicted
+++ resolved
@@ -315,11 +315,7 @@
         Whenever an operation is modified, for example when its operands are updated to a different eclass value,
         the operation is added to the hashcons `known_ops`.
         """
-<<<<<<< HEAD
-        if not (op in self.known_ops and op.parent_block() is not None):
-=======
         if op not in self.known_ops:
->>>>>>> f3464fda
             self.known_ops[op] = op
 
     def populate_known_ops(self, module: ModuleOp) -> None:
@@ -623,7 +619,6 @@
         op: pdl_interp.RecordMatchOp,
         args: tuple[Any, ...],
     ):
-<<<<<<< HEAD
         # Record that this rule matched for scheduling purposes
         rule = interpreter.get_op_for_symbol(op.rewriter)
         assert isinstance(rule, pdl_interp.FuncOp)
@@ -631,14 +626,9 @@
 
         logger.debug(f"Rule '{op.rewriter}' matched and will be applied")
 
-        self.is_matching = False
-        interpreter.call_op(op.rewriter, args)
-        self.is_matching = True
-=======
         self.pending_rewrites.append(
             (op.rewriter, self.rewriter.current_operation, args)
         )
->>>>>>> f3464fda
         return Successor(op.dest, ()), ()
 
     @impl_terminator(pdl_interp.FinalizeOp)
@@ -661,100 +651,6 @@
                 return Successor(backtrack_point.block, backtrack_point.block_args), ()
         return ReturnedValues(()), ()
 
-<<<<<<< HEAD
-    def apply_matches(self):
-        while self.merge_list:
-            todo = OrderedSet(
-                (self.eclass_union_find.find(todo.to_keep), todo.to_replace)
-                for todo in self.merge_list
-            )
-            self.merge_list.clear()
-            for to_keep, to_replace in todo:
-                if to_keep == to_replace:
-                    # If the two operations are the same, we can skip merging.
-                    continue
-                # Operands need to be deduplicated because it can happen the same operand was
-                # used by different parent eclasses after their children were merged:
-                new_operands = OrderedSet((*to_keep.operands, *to_replace.operands))
-                to_keep.operands = new_operands
-
-                for use in to_replace.result.uses:
-                    # uses are removed from the hashcons before the replacement is carried out.
-                    # (because the replacement changes the operations which means we cannot find them in the hashcons anymore)
-                    if use.operation in self.known_ops:
-                        self.known_ops.pop(use.operation)
-
-                if to_replace.parent_block() is None:
-                    # If the operation has no parent block, it is not part of the IR anymore.
-                    continue
-                self.rewriter.replace_op(
-                    to_replace, new_ops=[], new_results=to_keep.results
-                )
-
-                unique_parents = KnownOps()
-
-                for op1 in set(use.operation for use in to_keep.result.uses):
-                    if not op1.results or not op1.results[0].uses:
-                        # If the operation has no results, or no uses, there is no way it needs to be merged.
-                        continue
-                    if op1 in unique_parents:
-                        # This means another parent that was processed before is identical to this one,
-                        # the corresponding eclasses need to be merged.
-                        op2 = unique_parents[op1]
-                        if op1 == op2:
-                            # If the two operations are the same, we can skip merging.
-                            continue
-
-                        assert len(op1.results[0].uses) == 1, (
-                            "Modification handler currently only supports operations with a single (EClassOp) use"
-                        )
-                        op1_use = next(iter(op1.results[0].uses))
-                        assert isinstance(eclass1 := op1_use.operation, eqsat.EClassOp)
-
-                        assert len(op2.results) == 1, (
-                            "Expected a single result for the operation being modified."
-                        )
-                        if not op2.results[0].uses:
-                            # If the operation has no uses, there is no way it needs to be merged.
-                            continue
-                        assert len(op2.results[0].uses) == 1, (
-                            "Modification handler currently only supports operations with a single (EClassOp) use"
-                        )
-                        op2_use = next(iter(op2.results[0].uses))
-                        assert isinstance(eclass2 := op2_use.operation, eqsat.EClassOp)
-
-                        self.eclass_union_find.union(
-                            eclass1,
-                            eclass2,
-                        )
-                        if self.eclass_union_find.find(eclass1) == eclass2:
-                            # In the union-find the canonical representative of the original_eclass
-                            # is now the repl_eclass, so we have to keep the repl_eclass:
-                            self.merge_list.append(MergeTodo(eclass2, eclass1))
-                            self.rewriter.replace_op(
-                                op1, new_ops=[], new_results=op2.results
-                            )
-
-                            # In order to ensure a value (e-node) is not used by multiple e-classes,
-                            # we remove the use here already. In the next iteration over the worklist,
-                            # this eclass will be merged with the other one anyway:
-                            eclass1.operands = (
-                                *eclass1.operands[: op1_use.index],
-                                *eclass1.operands[op1_use.index + 1 :],
-                            )
-                        else:
-                            # otherwise we keep the original_eclass:
-                            self.merge_list.append(MergeTodo(eclass1, eclass2))
-                            self.rewriter.replace_op(
-                                op2, new_ops=[], new_results=op1.results
-                            )
-                            eclass2.operands = (
-                                *eclass2.operands[: op2_use.index],
-                                *eclass2.operands[op2_use.index + 1 :],
-                            )
-                    else:
-                        unique_parents[op1] = op1
-=======
     def repair(self, eclass: eqsat.EClassOp):
         unique_parents = KnownOps()
         eclass = self.eclass_union_find.find(eclass)
@@ -810,5 +706,4 @@
             self.is_matching = False
             interpreter.call_op(rewriter, args)
             self.is_matching = True
-        self.pending_rewrites.clear()
->>>>>>> f3464fda
+        self.pending_rewrites.clear()