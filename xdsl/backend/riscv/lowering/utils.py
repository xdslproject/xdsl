from collections import Counter
from collections.abc import Iterable, Iterator, Sequence

from xdsl.dialects import builtin, riscv
from xdsl.ir import Attribute, Block, Operation, SSAValue
from xdsl.pattern_rewriter import PatternRewriter


def register_type_for_type(
    attr: Attribute,
) -> type[riscv.IntRegisterType] | type[riscv.FloatRegisterType]:
    """
    Returns the appropriate register fype for a given input type.
    """
    if isinstance(attr, riscv.IntRegisterType | riscv.FloatRegisterType):
        return type(attr)
    if isinstance(attr, builtin.AnyFloat):
        return riscv.FloatRegisterType
    return riscv.IntRegisterType


def cast_to_regs(values: Iterable[SSAValue]) -> tuple[list[Operation], list[SSAValue]]:
    """
    Return cast operations for operands that don't already have a register type, and
    the new list of values that are all guaranteed to have register types.
    """

    new_ops = list[Operation]()
    new_values = list[SSAValue]()

    for value in values:
        if not isinstance(value.type, riscv.RISCVRegisterType):
            register_type = register_type_for_type(value.type)
            cast_op = builtin.UnrealizedConversionCastOp.get(
                (value,), (register_type.unallocated(),)
            )
            new_ops.append(cast_op)
            value = cast_op.results[0]
        new_values.append(value)

    return new_ops, new_values


def move_ops_for_value(
    value: SSAValue, rd: riscv.RISCVRegisterType
) -> tuple[Operation, SSAValue]:
    """
    Returns the operation that moves the value from the input to a new register.
    """

    if isinstance(rd, riscv.IntRegisterType):
        mv_op = riscv.MVOp(value, rd=rd)
        return mv_op, mv_op.rd
    elif isinstance(rd, riscv.FloatRegisterType):
        mv_op = riscv.FMVOp(value, rd=rd)
        return mv_op, mv_op.rd
    else:
        raise NotImplementedError(f"Unsupported register type for move op: {rd}")


<<<<<<< HEAD
def get_reg_op_for_value(
    value: SSAValue,
) -> riscv.GetRegisterOp | riscv.GetFloatRegisterOp:
    """
    Returns the operation that moves the value from the input to a new register.
    """

    if isinstance(value.type, riscv.IntRegisterType):
        get_reg_op = riscv.GetRegisterOp(value.type)
        return get_reg_op
    elif isinstance(value.type, riscv.FloatRegisterType):
        get_reg_op = riscv.GetFloatRegisterOp(value.type)
        return get_reg_op
    else:
        raise NotImplementedError(
            f"Unsupported register type for op type: {value.type}"
        )


def move_to_a_regs(
    values: Iterable[SSAValue],
=======
def move_to_regs(
    values: Iterable[SSAValue], reg_types: Iterable[riscv.RISCVRegisterType]
>>>>>>> 75dd72c7
) -> tuple[list[Operation], list[SSAValue]]:
    """
    Return move operations to `a` registers (a0, a1, ... | fa0, fa1, ...).
    """

    new_ops = list[Operation]()
    new_values = list[SSAValue]()

    for value, register_type in zip(values, reg_types):
        move_op, new_value = move_ops_for_value(value, register_type)
        new_ops.append(move_op)
        new_values.append(new_value)

    return new_ops, new_values


def a_regs_for_types(types: Iterable[Attribute]) -> Iterator[riscv.RISCVRegisterType]:
    """
    Returns the "a" registers in which to store types, i.e. `fa0`, `fa1`, etc for
    floating-point values and `a0`, `a1`, etc for integer values and pointers. The
    register index is separate for integer and floating-point registers according to the
    RISC-V ABI.
    """
    counter = Counter[type[riscv.RISCVRegisterType]]()
    for attr_type in types:
        register_type = register_type_for_type(attr_type)
        index = counter[register_type]
        yield register_type.a_register(index)
        counter[register_type] += 1


def a_regs(values: Iterable[SSAValue]) -> Iterator[riscv.RISCVRegisterType]:
    return a_regs_for_types(value.type for value in values)


def move_to_a_regs(
    values: Iterable[SSAValue],
) -> tuple[list[Operation], list[SSAValue]]:
    """
    Return move operations to `a` registers (a0, a1, ... | fa0, fa1, ...).
    """
    return move_to_regs(values, a_regs(values))


def move_to_unallocated_regs(
    values: Iterable[SSAValue],
) -> tuple[list[Operation], list[SSAValue]]:
    """
    Return move operations to `a` registers (a0, a1, ... | fa0, fa1, ...).
    """

    new_ops = list[Operation]()
    new_values = list[SSAValue]()

    for value in values:
        register_type = register_type_for_type(value.type)
        move_op, new_value = move_ops_for_value(value, register_type.unallocated())
        new_ops.append(move_op)
        new_values.append(new_value)

    return new_ops, new_values


def cast_ops_for_values(
    values: Sequence[SSAValue],
) -> tuple[list[Operation], list[SSAValue]]:
    """
    Returns cast operations and new SSA values. The SSA values are guaranteed to be either
    the original SSA value, if it already had a register type, or the result of a cast
    operation. The resulting list has the same length and same order as the input.
    """

    new_ops = list[Operation]()
    new_values = list[SSAValue]()

    for value in values:
        if not isinstance(value.type, riscv.IntRegisterType | riscv.FloatRegisterType):
            new_type = register_type_for_type(value.type)
            cast_op = builtin.UnrealizedConversionCastOp.get(
                (value,), (new_type.unallocated(),)
            )
            new_ops.append(cast_op)
            value = cast_op.results[0]

        new_values.append(value)

    return new_ops, new_values


def cast_operands_to_regs(rewriter: PatternRewriter) -> list[SSAValue]:
    """
    Add cast operations just before the targeted operation
    if the operands were not already int registers
    """

    new_ops, new_operands = cast_ops_for_values(rewriter.current_operation.operands)
    rewriter.insert_op_before_matched_op(new_ops)
    return new_operands


def cast_matched_op_results(rewriter: PatternRewriter) -> list[SSAValue]:
    """
    Add cast operations just after the matched operation, to preserve the type validity of
    arguments of uses of results.
    """

    results = [
        builtin.UnrealizedConversionCastOp.get((val,), (val.type,))
        for val in rewriter.current_operation.results
    ]

    for res, result in zip(rewriter.current_operation.results, results):
        for use in set(res.uses):
            # avoid recursion on the casts we just inserted
            if use.operation != result:
                use.operation.operands[use.index] = result.results[0]

    rewriter.insert_op_after_matched_op(results)
    return [result.results[0] for result in results]


def cast_block_args_from_a_regs(block: Block, rewriter: PatternRewriter):
    """
    Change the type of the block arguments to "a" registers and add cast operations just
    after the block entry. Use `fa0`, `fa1`, etc for floating-point values and `a0`, `a1`,
    etc for integer values and pointers. The register index is separate for integer and
    floating-point registers according to the RISC-V ABI.
    """

    new_ops: list[Operation] = []
    counter = Counter[type[riscv.RISCVRegisterType]]()

    for arg in block.args:
        register_type = register_type_for_type(arg.type)
        move_op, new_value = move_ops_for_value(arg, register_type.unallocated())
        cast_op = builtin.UnrealizedConversionCastOp.get((new_value,), (arg.type,))
        new_ops.append(move_op)
        new_ops.append(cast_op)

        index = counter[register_type]
        arg.type = register_type.a_register(index)
        counter[register_type] += 1
        arg.replace_by(cast_op.results[0])
        move_op.operands[0] = arg

    rewriter.insert_op_at_start(new_ops, block)


def cast_block_args_to_regs(block: Block, rewriter: PatternRewriter):
    """
    Change the type of the block arguments to registers and add cast operations just after
    the block entry.
    """

    for arg in block.args:
        rewriter.insert_op_at_start(
            new_val := builtin.UnrealizedConversionCastOp(
                operands=[arg], result_types=[arg.type]
            ),
            block,
        )

        arg.type = register_type_for_type(arg.type).unallocated()
        arg.replace_by(new_val.results[0])
        new_val.operands[new_val.results[0].index] = arg<|MERGE_RESOLUTION|>--- conflicted
+++ resolved
@@ -58,7 +58,6 @@
         raise NotImplementedError(f"Unsupported register type for move op: {rd}")
 
 
-<<<<<<< HEAD
 def get_reg_op_for_value(
     value: SSAValue,
 ) -> riscv.GetRegisterOp | riscv.GetFloatRegisterOp:
@@ -78,12 +77,8 @@
         )
 
 
-def move_to_a_regs(
-    values: Iterable[SSAValue],
-=======
 def move_to_regs(
     values: Iterable[SSAValue], reg_types: Iterable[riscv.RISCVRegisterType]
->>>>>>> 75dd72c7
 ) -> tuple[list[Operation], list[SSAValue]]:
     """
     Return move operations to `a` registers (a0, a1, ... | fa0, fa1, ...).
