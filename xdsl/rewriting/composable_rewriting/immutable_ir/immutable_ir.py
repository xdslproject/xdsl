--- conflicted
+++ resolved
@@ -72,16 +72,7 @@
         return self is __o
 
     def __repr__(self) -> str:
-<<<<<<< HEAD
-        return (
-            "BlockArg(type:"
-            + self.typ.name
-            + ("attached" if self.block is not None else "unattached")
-            + ")"
-        )  # type: ignore
-=======
         return "BlockArg(type:" + self.typ.name + ("attached") + ")"  # type: ignore
->>>>>>> bb64e11a
 
 
 @dataclass(frozen=True)
