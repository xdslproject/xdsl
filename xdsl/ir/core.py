--- conflicted
+++ resolved
@@ -616,18 +616,14 @@
 class ParametrizedAttribute(Attribute):
     """An attribute parametrized by other attributes."""
 
-<<<<<<< HEAD
-    parameters: tuple[Attribute] = field(default_factory=tuple)
-=======
     parameters: tuple[Attribute, ...] = field()
 
     def __init__(self, parameters: Sequence[Attribute] = ()):
         object.__setattr__(self, "parameters", tuple(parameters))
         super().__init__()
->>>>>>> 0edc396a
 
     @classmethod
-    def new(cls: type[Self], params: Sequence[Attribute,...]) -> Self:
+    def new(cls: type[Self], params: Sequence[Attribute]) -> Self:
         """
         Create a new `ParametrizedAttribute` given its parameters.
 
