from __future__ import annotations

import math
from abc import ABC
from typing import Annotated, cast

from typing_extensions import Self

from xdsl.dialects.builtin import (
    Any,
    AnyFloat,
    AnyIntegerAttr,
    AnyTensorType,
    ArrayAttr,
    DenseIntOrFPElementsAttr,
    Float32Type,
    FloatAttr,
    IntegerAttr,
    IntegerType,
    MemRefType,
    NoneType,
    SSAValue,
    StringAttr,
    SymbolRefAttr,
    TensorType,
)
from xdsl.ir import (
    Attribute,
    Dialect,
)
from xdsl.irdl import (
    ConstraintVar,
    IRDLOperation,
    attr_def,
    irdl_op_definition,
    operand_def,
    opt_attr_def,
    result_def,
)
from xdsl.parser import Parser
from xdsl.printer import Printer
from xdsl.utils.exceptions import VerifyException


def verify_unidirectional_broadcast_shape(
    lhs: TensorType[Attribute], rhs: TensorType[Attribute], res: TensorType[Attribute]
) -> None:
    """
    Returns a unidirectional broadcastable shape
    """
    lhs_shape = lhs.get_shape()
    rhs_shape = rhs.get_shape()
    expected_shape = unidirectional_broadcast_shape(list(lhs_shape), list(rhs_shape))
    if expected_shape is None:
        raise VerifyException(
            f"operands have incompatible shapes: {lhs_shape} and {rhs_shape}"
        )
    res_type_shape = res.get_shape()
    if (
        len(expected_shape) != len(res_type_shape)
        or tuple(expected_shape) != res_type_shape
    ):
        raise VerifyException(
            f"result shape {expected_shape} does not match result type {res}"
        )


def verify_multidirectional_broadcast_shape(
    lhs: TensorType[Attribute], rhs: TensorType[Attribute], res: TensorType[Attribute]
) -> None:
    """
    Returns a multidirectional broadcastable shape
    """
    lhs_shape = lhs.get_shape()
    rhs_shape = rhs.get_shape()
    expected_shape = multidirectional_broadcast_shape(list(lhs_shape), list(rhs_shape))
    if expected_shape is None:
        raise VerifyException(
            f"operands have incompatible shapes: {lhs_shape} and {rhs_shape}"
        )
    res_type_shape = res.get_shape()
    if (
        len(expected_shape) != len(res_type_shape)
        or tuple(expected_shape) != res_type_shape
    ):
        raise VerifyException(
            f"result shape {expected_shape} does not match result type {res}"
        )


def unidirectional_broadcast_shape(lhs: list[int], rhs: list[int]) -> list[int] | None:
    """
    In ONNX, tensor B is unidirectional broadcastable to tensor A if one of the following is true:

    1. Tensor A and B both have exactly the same shape.
    2. Tensor A and B all have the same number of dimensions and
    the length of each dimensions is either a common length or B's length is 1.

    3.Tensor B has too few dimensions, and B can have its shapes prepended with a dimension of length 1 to satisfy
    property 2.

    When unidirectional broadcasting happens, the output's shape is the same as the shape of A (i.e.,
    the larger shape of two input tensors)

    https://github.com/onnx/onnx/blob/main/docs/Broadcasting.md
    """
    # Check if Tensor A and B both have exactly the same shape
    if lhs == rhs:
        return lhs

    lhs_len = len(lhs)
    rhs_len = len(rhs)
    prefix_len = lhs_len - rhs_len
    if prefix_len < 0:
        # lhs must not be shorter than rhs
        return None
    res_shape = lhs[:prefix_len]
    for dl, dr in zip(lhs[prefix_len:], rhs):
        if dl == dr or dr == 1 or dl == 1:
            res_shape.append(max(dl, dr))
        else:
            return None
    return res_shape


def multidirectional_broadcast_shape(
    lhs: list[int], rhs: list[int]
) -> list[int] | None:
    """
    In ONNX, a set of tensors are multidirectional broadcastable to the same shape if one of the following is true:

    1.The tensors all have exactly the same shape.
    2.The tensors all have the same number of dimensions and the length of each dimensions is either a common length or 1.
    3.The tensors that have too few dimensions can have their shapes prepended with a dimension of length 1 to satisfy property 2.

    https://github.com/onnx/onnx/blob/main/docs/Broadcasting.md
    """

    if len(lhs) > len(rhs):
        return unidirectional_broadcast_shape(rhs, lhs)
    else:
        return unidirectional_broadcast_shape(lhs, rhs)


class ElementwiseBinOpBase(IRDLOperation, ABC):
    """Base class for element-wise binary operations on tensors with Numpy-style broadcasting."""

    T = Annotated[AnyFloat | IntegerType, ConstraintVar("T")]
    lhs = operand_def(TensorType[T])
    rhs = operand_def(TensorType[T])
    res = result_def(TensorType[T])
    assembly_format = "`(` $lhs `,` $rhs `)` attr-dict `:` `(` type($lhs) `,` type($rhs) `)` `->` type($res)"

    def __init__(self, lhs: SSAValue, rhs: SSAValue, res_type: Attribute):
        super().__init__(
            operands=[lhs, rhs],
            result_types=[res_type],
        )

    def verify_(self) -> None:
        # Check that the arguments are broadcastable (using Numpy semantics) and that the result type is correct.
        if (
            not isinstance(lhs_type := self.lhs.type, TensorType)
            or not isinstance(rhs_type := self.rhs.type, TensorType)
            or not isinstance(res_type := self.res.type, TensorType)
        ):
            assert (
                False
            ), "onnx elementwise binary operation operands and result must be of type TensorType"
        lhs_type = cast(TensorType[Attribute], lhs_type)
        rhs_type = cast(TensorType[Attribute], rhs_type)
        res_type = cast(TensorType[Attribute], res_type)
        verify_multidirectional_broadcast_shape(lhs_type, rhs_type, res_type)


@irdl_op_definition
class Add(ElementwiseBinOpBase):
    name = "onnx.Add"


@irdl_op_definition
class Sub(ElementwiseBinOpBase):
    name = "onnx.Sub"


@irdl_op_definition
class Mul(ElementwiseBinOpBase):
    name = "onnx.Mul"


@irdl_op_definition
class Div(ElementwiseBinOpBase):
    name = "onnx.Div"


@irdl_op_definition
class Relu(IRDLOperation):
    """
    Relu takes one input data (Tensor) and produces one output data (Tensor) where the rectified linear function,
     y = max(0, x), is applied to the tensor elementwise.
    """

    name = "onnx.Relu"
    T = Annotated[AnyFloat | IntegerType, ConstraintVar("T")]
    operand = operand_def(TensorType[T])
    res = result_def(TensorType[T])
    assembly_format = (
        "`(` $operand`)` attr-dict `:` `(` type($operand) `)` `->` type($res)"
    )

    def __init__(self, operand: SSAValue):
        super().__init__(
            operands=[operand],
            result_types=[operand.type],
        )

    def verify_(self) -> None:
        assert isinstance(operand_type := self.operand.type, TensorType)
        assert isinstance(res_type := self.res.type, TensorType)
        operand_type = cast(TensorType[Attribute], operand_type)
        res_type = cast(TensorType[Attribute], res_type)

        if operand_type != res_type:
            raise VerifyException(
                "Mismatch between operand type and res type of onnx.Relu"
            )


@irdl_op_definition
class Gemm(IRDLOperation):
    """
    General Matrix multiplication: https://en.wikipedia.org/wiki/Basic_Linear_Algebra_Subprograms#Level_3
    A' = transpose(A) if transA else A
    B' = transpose(B) if transB else B
    Compute Y = alpha * A' * B' + beta * C,
    where input tensor A has shape (M, K) or (K, M), input tensor B has shape (K, N) or (N, K),
    input tensor C is broadcastable to shape (M, N), and output tensor Y has shape (M, N).
    """

    name = "onnx.Gemm"
    T = Annotated[AnyFloat | IntegerType, ConstraintVar("T")]
    tensor_a = operand_def(TensorType[T])
    tensor_b = operand_def(TensorType[T])
    tensor_c = operand_def(TensorType[T])

    alpha = opt_attr_def(FloatAttr[AnyFloat])
    beta = opt_attr_def(FloatAttr[AnyFloat])

    trans_a = opt_attr_def(AnyIntegerAttr, attr_name="transA")
    trans_b = opt_attr_def(AnyIntegerAttr, attr_name="transB")

    res_tensor = result_def(TensorType[T])
    assembly_format = (
        "`(` $tensor_a `,` $tensor_b `,`$tensor_c`)` attr-dict `:` `(` type($tensor_a) `,"
        "` type($tensor_b) `,`type($tensor_c)`)` `->` type($res_tensor) "
    )

    def __init__(
        self,
        tensor_a: SSAValue,
        tensor_b: SSAValue,
        tensor_c: SSAValue,
        alpha: Attribute,
        trans_a: Attribute,
        trans_b: Attribute,
        beta: Attribute,
    ):
        super().__init__(
            attributes={
                "transA": trans_a,
                "transB": trans_b,
                "alpha": alpha,
                "beta": beta,
            },
            operands=[tensor_a, tensor_b, tensor_c],
            result_types=[tensor_c.type],
        )

    def verify_(self) -> None:
        if (
            not isinstance(tensor_a_type := self.tensor_a.type, TensorType)
            or not isinstance(tensor_b_type := self.tensor_b.type, TensorType)
            or not isinstance(tensor_c_type := self.tensor_c.type, TensorType)
            or not isinstance(res_tensor_type := self.res_tensor.type, TensorType)
        ):
            assert (
                False
            ), "onnx elementwise operation operands and result must be of type TensorType"

        tensor_a_type = cast(TensorType[Attribute], tensor_a_type)
        tensor_b_type = cast(TensorType[Attribute], tensor_b_type)
        tensor_c_type = cast(TensorType[Attribute], tensor_c_type)
        res_tensor_type = cast(TensorType[Attribute], res_tensor_type)

        # store dimensions of tensor A and tensor B
        res_shape: list[int] = []
        tensor_a_shape = tensor_a_type.get_shape()
        tensor_b_shape = tensor_b_type.get_shape()

        if tensor_a_type.get_num_dims() != 2:
            raise VerifyException("tensor A should be a 2D tensor")

        if tensor_b_type.get_num_dims() != 2:
            raise VerifyException("tensor B should be a 2D tensor")

        if self.trans_a is not None and self.trans_a.value.data == 1:
            tensor_a_shape = tuple(reversed(tensor_a_shape))

        if self.trans_b is not None and self.trans_b.value.data == 1:
            tensor_b_shape = tuple(reversed(tensor_b_shape))

        if self.beta is not None:
            c_dims = tensor_c_type.get_num_dims()
            if c_dims > 2:
                raise VerifyException("tensor C should be a 1D tensor or 2D tensor")

        if tensor_a_shape[1] != tensor_b_shape[0]:
            raise VerifyException(
                f"operands have incompatible shapes: {tensor_a_shape} and {tensor_b_shape}"
            )
        else:
            res_shape.append(tensor_a_shape[0])
            res_shape.append(tensor_b_shape[1])

        # Build tensor of tensor (A * B) computation
        tensors_res = TensorType(tensor_a_type.element_type, res_shape)
        verify_unidirectional_broadcast_shape(
            tensors_res, tensor_c_type, res_tensor_type
        )


@irdl_op_definition
class Reshape(IRDLOperation):
    """
    Reshape the input tensor similar to numpy.reshape.
    First input is the data tensor, second input is a shape tensor which specifies the output shape. It outputs the reshaped tensor.
    At most one dimension of the new shape can be -1. In this case, the value is
    inferred from the size of the tensor and the remaining dimensions. A dimension
    could also be 0, in which case the actual dimension value is unchanged (i.e. taken
    from the input tensor). Shape (second input) could be an empty shape, which means converting to a scalar.
    The input tensor's shape and the output tensor's shape are required to have the same number of elements.

     Attributes:
        - allowzero  int (default is 0):  By default, when any value in the 'shape' input is equal to zero
     the corresponding dimension value is copied from the input tensor dynamically. allowzero=1 indicates that if any
     value in the 'shape' input is set to zero, the zero value is honoured, similar to NumPy.

    """

    name = "onnx.Reshape"
    T = Annotated[AnyFloat | IntegerType, ConstraintVar("T")]
    data = operand_def(TensorType[T])
    shape = operand_def(TensorType[IntegerType])
    reshaped = result_def(TensorType[T])

    allow_zero = opt_attr_def(AnyIntegerAttr, attr_name="allowzero")

    assembly_format = "`(` $data `,` $shape `)` attr-dict `:` `(` type($data) `,` type($shape) `)` `->` type($reshaped)"

    def __init__(self, data: SSAValue, shape: SSAValue, allow_zero: Attribute):
        super().__init__(
            attributes={"allowzero": allow_zero},
            operands=[data, shape],
            result_types=[data.type],
        )

    def verify_(self) -> None:
        if (
            not isinstance(data_type := self.data.type, TensorType)
            or not isinstance(shape_type := self.shape.type, TensorType)
            or not isinstance(reshaped_type := self.reshaped.type, TensorType)
        ):
            assert (
                False
            ), "onnx elementwise operation operands and result must be of type TensorType"

        data_type = cast(TensorType[Attribute], data_type)
        reshaped_type = cast(TensorType[Attribute], reshaped_type)
        shape_type = cast(TensorType[Attribute], shape_type)

        if shape_type.element_type != IntegerType(64):
            raise VerifyException(
                "shape element type has to be a 64-bit signless integer"
            )

        data_type = data_type.get_shape()
        shape_type = shape_type.get_shape()
        reshaped_type = reshaped_type.get_shape()

        # Shape tensor rank can't be -1.
        if shape_type[0] == -1:
            raise VerifyException("Shape tensor rank must not be equal to -1")

        # There is currently only support for rank one shape tensors in onnx-mlir
        # Shape tensor must have a constant shape.
        if len(shape_type) != 1:
            raise VerifyException("Shape tensor must have a rank one")

        # The input tensor's shape and the output tensor's shape are required to have the same number of elements.
        if math.prod(data_type) != math.prod(reshaped_type):
            raise VerifyException(
                "Input tensor's shape and output tensor's shape must have the same number of elements"
            )


@irdl_op_definition
class Abs(IRDLOperation):
    """
    Absolute takes one input data (Tensor) and produces one output data (Tensor) where absolute value,
    y = abs(x), is applied to the tensor elementwise.
    """

    name = "onnx.Abs"
    T = Annotated[AnyFloat | IntegerType, ConstraintVar("T")]
    operand = operand_def(TensorType[T])
    res = result_def(TensorType[T])
    assembly_format = (
        "`(` $operand`)` attr-dict `:` `(` type($operand) `)` `->` type($res)"
    )

    def __init__(self, operand: SSAValue):
        super().__init__(
            operands=[operand],
            result_types=[operand.type],
        )

    def verify_(self) -> None:
        assert isinstance(operand_type := self.operand.type, TensorType)
        assert isinstance(res_type := self.res.type, TensorType)
        operand_type = cast(TensorType[Attribute], operand_type)
        res_type = cast(TensorType[Attribute], res_type)
        if operand_type != res_type:
            raise VerifyException(
                "Mismatch between operand type and res type of onnx.Abs"
            )


@irdl_op_definition
class Conv(IRDLOperation):
    """
    The convolution operator consumes an input tensor and a filter, and computes the output.

    Attributes:

    - auto_pad  string (default is NOTSET): auto_pad must be either NOTSET, SAME_UPPER, SAME_LOWER or
    VALID. Where default value is NOTSET, which means explicit padding is used. SAME_UPPER or SAME_LOWER mean pad the
    input so that output_shape[i] = ceil(input_shape[i] / strides[i]) for each axis i. The padding is split between
    the two sides equally or almost equally (depending on whether it is even or odd). In case the padding is an odd
    number, the extra padding is added at the end for SAME_UPPER and at the beginning for SAME_LOWER.

    -dilations list of ints: dilation value along each spatial axis of the filter. If not present, the dilation
    defaults is 1 along each spatial axis.

    -group int (default is '1'): number of groups input channels and output channels are divided into.

    -kernel_shape list of ints: The shape of the convolution kernel. If not present, should be inferred from input W.

    -pads list of ints: Padding for the beginning and ending along each spatial axis, it can take any value greater
    than or equal to 0. The value represent the number of pixels added to the beginning and end part of the
    corresponding axis. `pads` format should be as follow [x1_begin, x2_begin...x1_end, x2_end,...], where xi_begin
    the number of pixels added at the beginning of axis `i` and xi_end, the number of pixels added at the end of axis
    `i`. This attribute cannot be used simultaneously with auto_pad attribute. If not present, the padding defaults
    to 0 along start and end of each spatial axis.

    -strides list of ints: Stride along each spatial axis. If not present, the stride defaults is 1 along each spatial axis.

    """

    name = "onnx.Conv"
    T = Annotated[AnyFloat | IntegerType, ConstraintVar("T")]
    data = operand_def(TensorType[T])
    weight = operand_def(TensorType[T])
    bias = operand_def(TensorType[T] | NoneType)
    res = result_def(TensorType[T])

    auto_pad = attr_def(StringAttr)
    dilations = attr_def(ArrayAttr[AnyIntegerAttr])
    group = attr_def(AnyIntegerAttr)
    kernel_shape = attr_def(ArrayAttr[AnyIntegerAttr])
    pads = attr_def(ArrayAttr[AnyIntegerAttr])
    strides = attr_def(ArrayAttr[AnyIntegerAttr])

    assembly_format = (
        "`(` $data `,` $weight `,`$bias`)` attr-dict `:` `(` type($data) `,"
        "` type($weight) `,`type($bias)`)` `->` type($res) "
    )

    def __init__(
        self,
        data: SSAValue,
        weight: SSAValue,
        bias: SSAValue,
        auto_pad: Attribute,
        dilations: Attribute,
        group: Attribute,
        kernel_shape: Attribute,
        pads: Attribute,
        strides: Attribute,
    ):
        super().__init__(
            attributes={
                "auto_pad": auto_pad,
                "dilations": dilations,
                "group": group,
                "kernel_shape": kernel_shape,
                "pads": pads,
                "strides": strides,
            },
            operands=[data, weight, bias],
            result_types=[data.type],
        )

    def verify_(self) -> None:
        if (
            not isinstance(data_type := self.data.type, TensorType)
            or not isinstance(weight_type := self.weight.type, TensorType)
            or not isinstance(bias_type := self.bias.type, TensorType | NoneType)
            or not isinstance(res_type := self.res.type, TensorType)
        ):
            assert False, (
                "onnx elementwise operation operands (data, weight) and result (res) must be of type TensorType,"
                "operand (bias) must be of type TensorType or NoneType"
            )

        weight_type = cast(TensorType[Attribute], weight_type)
        data_type = cast(TensorType[Attribute], data_type)
        res_type = cast(TensorType[Attribute], res_type)

        # case that bias is a tensor type
        if isinstance(bias_type, TensorType):
            bias_type = bias_type.get_shape()
            if len(bias_type) != 1:
                raise VerifyException("bias must be 1D")

        weight_type = weight_type.get_shape()
        # kernel_shape
        kernel_shape_data: list[int] = []
        for value in self.kernel_shape:
            val = value.value.data
            kernel_shape_data.append(val)
        if list(weight_type[-2:]) != kernel_shape_data:
            raise VerifyException(
                "kernel shape rank and weight tensor rank are not the same"
            )

        # dilations
        for value in self.dilations:
            val = value.value.data
            if val <= 0:
                raise VerifyException("dilation value must be non zero positive")
        if len(self.dilations) != len(self.kernel_shape):
            raise VerifyException(
                "dilations rank and kernel shape rank are not the same"
            )

        # group
        if self.group.value.data < 1:
            raise VerifyException("group value must be nonnegative")

        # strides
        for value in self.strides:
            val = value.value.data
            if val <= 0:
                raise VerifyException("stride value must be non zero positive")
        if len(self.strides) != len(self.kernel_shape):
            raise VerifyException(
                "strides rank and kernel shape rank are not the same "
            )

        # pads
        for value in self.pads:
            val = value.value.data
            if val < 0:
                raise VerifyException("pads value must be nonnegative")
        if len(self.pads) != 2 * len(self.kernel_shape):
            raise VerifyException("pads rank is not twice the kernel shape rank")

        auto_pad_strings = ["NOTSET", "SAME_UPPER", "SAME_LOWER", "VALID"]
        if self.auto_pad.data not in auto_pad_strings:
            raise VerifyException(
                f"Invalid auto_pad string. Must be one of {auto_pad_strings}"
            )


@irdl_op_definition
class Constant(IRDLOperation):
    """
    Produce a constant tensor.

    Exactly one of the provided attributes, either value, sparse_value, or value_* must be specified.

    Attributes:
    - sparse_value: sparse_tensor
    The value for the elements of the output tensor in sparse format. (currently unsupported)
    - value : tensor
     The value for the elements of the output tensor.
    - value_float: float
     The value for the sole element for the scalar, float32, output tensor.
    - value_floats: list of floats
     The values for the elements for the 1D, float32, output tensor.
    - value_int : int
     The value for the sole element for the scalar, int64, output tensor.
    - value_ints : list of ints
     The values for the elements for the 1D, int64, output tensor.
    - value_string : string
     The value for the sole element for the scalar, UTF-8 string, output tensor.
    - value_strings: list of strings
     The values for the elements for the 1D, UTF-8 string, output tensor.
    """

    name = "onnx.Constant"
    output = result_def(AnyTensorType)

    value = opt_attr_def(DenseIntOrFPElementsAttr)
    value_float = opt_attr_def(FloatAttr[Float32Type])
    value_floats = opt_attr_def(ArrayAttr[FloatAttr[Float32Type]])
    value_int = opt_attr_def(IntegerAttr[IntegerType])
    value_ints = opt_attr_def(ArrayAttr[IntegerAttr[IntegerType]])
    value_string = opt_attr_def(StringAttr)
    value_strings = opt_attr_def(ArrayAttr[StringAttr])

    def __init__(
        self,
        value: Attribute | None,
        value_float: Attribute | None,
        value_floats: Attribute | None,
        value_int: Attribute | None,
        value_ints: Attribute | None,
        value_string: Attribute | None,
        value_strings: Attribute | None,
        output_type: Attribute | None,
    ):
        super().__init__(
            attributes={
                "value": value,
                "value_float": value_float,
                "value_floats": value_floats,
                "value_int": value_int,
                "value_ints": value_ints,
                "value_string": value_string,
                "value_strings": value_strings,
            },
            operands=[],
            result_types=[output_type],
        )

    def verify_(self) -> None:
        if self.value is not None and not isinstance(self.value.type, TensorType):
            raise VerifyException("value attribute type must be of type TensorType")

        if self.value_int is not None and self.value_int.type.width.data != 64:
            raise VerifyException(
                "value_int element type has to be a 64-bit signless integer"
            )

        if self.value_ints is not None:
            for value in self.value_ints:
                width = value.type.width.data
                if width != 64:
                    raise VerifyException(
                        "value_ints elements type has to be a 64-bit signless integer"
                    )

        attrs = [
            self.value,
            self.value_float,
            self.value_floats,
            self.value_int,
            self.value_ints,
            self.value_string,
            self.value_strings,
        ]
        used_attrs = sum(1 for attr in attrs if attr is not None)
        if used_attrs != 1:
            raise VerifyException(
                f"Only one value attribute must be provided, but {used_attrs} were specified"
            )

    def print(self, printer: Printer):
        if self.value is not None:
            printer.print(" ")
            printer.print(self.value)

    @classmethod
    def parse(cls, parser: Parser) -> Self:
        v = parser.parse_attribute()
        if not isinstance(v, DenseIntOrFPElementsAttr):
            raise NotImplementedError()
        constant = cls(v, None, None, None, None, None, None, v.type)
        return constant


@irdl_op_definition
class MaxPoolSingleOut(IRDLOperation):
    """
    ONNX MaxPool operation with a single output.

     Attributes:

    - auto_pad string (default is 'NOTSET'):  auto_pad must be either NOTSET, SAME_UPPER, SAME_LOWER or
    VALID. Where default value is NOTSET, which means explicit padding is used. SAME_UPPER or SAME_LOWER mean pad the
    input so that output_shape[i] = ceil(input_shape[i] / strides[i]) for each axis i. The padding is split between
    the two sides equally or almost equally (depending on whether it is even or odd). In case the padding is an odd
    number, the extra padding is added at the end for SAME_UPPER and at the beginning for SAME_LOWER.

    - ceil_mode  int (default is '1'): Whether to use ceil or floor (default) to compute the output shape.

    - dilations list of ints: Dilation value along each spatial axis of filter.

    - kernel_shape list of ints: The size of the kernel along each axis.

    - pads list of ints: Padding for the beginning and ending along each spatial axis, it can take any value greater
    than or equal to 0. The value represent the number of pixels added to the beginning and end part of the
    corresponding axis. `pads` format should be as follow [x1_begin, x2_begin...x1_end, x2_end,...], where xi_begin
    the number of pixels added at the beginning of axis `i` and xi_end, the number of pixels added at the end of axis
    `i`. This attribute cannot be used simultaneously with auto_pad attribute. If not present, the padding defaults
    to 0 along start and end of each spatial axis.

    - storage_order int (default is '0') : The storage order of the tensor. 0 is row major, and 1 is column major.
    This attribute is used only to convert an n-tuple index value into a single integer value for producing the
    second output.

    - strides list of ints: Stride along each spatial axis. If not present, the stride defaults to 1 along each spatial axis

    """

    name = "onnx.MaxPoolSingleOut"

    T = Annotated[AnyFloat | IntegerType, ConstraintVar("T")]
    data = operand_def(TensorType[T] | MemRefType[T])
    output = result_def(TensorType[T] | MemRefType[T])

    auto_pad = attr_def(StringAttr)
    ceil_mode = attr_def(AnyIntegerAttr)
    dilations = attr_def(ArrayAttr[AnyIntegerAttr])
    kernel_shape = attr_def(ArrayAttr[AnyIntegerAttr])
    pads = attr_def(ArrayAttr[AnyIntegerAttr])
    storage_order = attr_def(AnyIntegerAttr)
    strides = attr_def(ArrayAttr[AnyIntegerAttr])

    assembly_format = (
        "`(` $data`)` attr-dict `:` `(` type($data) `)` `->` type($output)"
    )

    def __init__(
        self,
        data: SSAValue,
        auto_pad: Attribute,
        ceil_mode: Attribute,
        dilations: Attribute,
        kernel_shape: Attribute,
        pads: Attribute,
        storage_order: Attribute,
        strides: Attribute,
    ):
        super().__init__(
            attributes={
                "auto_pad": auto_pad,
                "ceil_mode": ceil_mode,
                "dilations": dilations,
                "kernel_shape": kernel_shape,
                "pads": pads,
                "storage_order": storage_order,
                "strides": strides,
            },
            operands=[data],
            result_types=[data.type],
        )

    def verify_(self) -> None:
        if not isinstance(
            data_type := self.data.type, TensorType | MemRefType
        ) or not isinstance(output_type := self.output.type, TensorType | MemRefType):
            assert False, (
                "onnx elementwise operation operands (data) and result (output) must be of type TensorType or "
                "MemRefTyoe "
            )

        data_type = cast(TensorType[Attribute], data_type)
        output_type = cast(TensorType[Attribute], output_type)

        # auto pad
        auto_pad_strings = ["NOTSET", "SAME_UPPER", "SAME_LOWER", "VALID"]
        if self.auto_pad.data not in auto_pad_strings:
            raise VerifyException(
                f"Invalid auto_pad string. Must be one of {auto_pad_strings}"
            )

        # ceil mode
        if self.ceil_mode.value.data < 0 or self.ceil_mode.value.data > 1:
            raise VerifyException("ceil value must be either zero or one")

        # kernel shape
        if (input_dims := len(data_type.get_shape()) - 2) != (
            kernel_dims := len(self.kernel_shape)
        ):
            raise VerifyException(
                f"input data and kernel shape rank mismatch: ({input_dims}) vs ({kernel_dims})"
            )

        # dilations
        for value in self.dilations:
            val = value.value.data
            if val <= 0:
                raise VerifyException("dilation value must be non zero positive")

        if (dilations_dims := len(self.dilations)) != (
            kernel_dims := len(self.kernel_shape)
        ):
            raise VerifyException(
                f"dilations rank ({dilations_dims}) and kernel shape rank ({kernel_dims}) are not the "
                f"same "
            )

        # storage order
        # Not supported for storage order in column major mode in onnx-mlir (therefore row major mode only considered)
        if self.storage_order.value.data != 0:
            raise VerifyException("column major storage order not implemented yet")

        # strides
        for value in self.strides:
            val = value.value.data
            if val <= 0:
                raise VerifyException("stride value must be non zero positive")

        if (strides_dims := len(self.strides)) != (
            kernel_dims := len(self.kernel_shape)
        ):
            raise VerifyException(
                f"strides rank ({strides_dims}) and kernel shape rank ({kernel_dims}) are not the "
                f"same "
            )

        # pads
        for value in self.pads:
            val = value.value.data
            if val < 0:
                raise VerifyException("pads value must be nonnegative")

        if (pads_dims := len(self.pads)) != 2 * len(self.kernel_shape):
            raise VerifyException(
                f"pads rank ({pads_dims}) is not twice the kernel shape rank ({len(self.kernel_shape)})"
            )


@irdl_op_definition
class EntryPoint(IRDLOperation):
    """
    Indicate ONNX entry point
    The "onnx.EntryPoint" function indicates the main entry point of ONNX model.
    """

    name = "onnx.EntryPoint"
    func = attr_def(SymbolRefAttr)

    def __init__(self, func: Attribute):
        super().__init__(
            attributes={
                "func": func,
            },
        )


@irdl_op_definition
<<<<<<< HEAD
class Transpose(IRDLOperation):
    """
    The transpose_tensor function takes a tensor as input and returns its transpose.
    Transposing a tensor means flipping its dimensions, so that rows become columns and vice versa.
    """

    name = "onnx.Transpose"

    T = Annotated[AnyFloat | IntegerType, ConstraintVar("T")]
    tensor_input = operand_def(TensorType[T])

    perm = opt_attr_def(ArrayAttr[AnyIntegerAttr], attr_name="perm")

    tensor_output = result_def(TensorType[T])

    assembly_format = (
        "`(` $tensor_input `)` attr-dict `:` `(` type($tensor_input) "
        "`)` `->` type($tensor_output) "
    )

    def __init__(self, tensor_input: SSAValue, perm: Attribute):
        super().__init__(
            attributes={"perm": perm},
            operands=[tensor_input],
            result_types=[tensor_input.type],
        )

    def verify_(self) -> None:
        if not isinstance(
            tensor_input_type := self.tensor_input.type, TensorType
        ) or not isinstance(tensor_output_type := self.tensor_output.type, TensorType):
            assert (
                False
            ), "onnx elementwise operation operands and result must be of type TensorType"

        tensor_input_shape = tensor_input_type.get_shape()
        tensor_output_shape = tensor_output_type.get_shape()

        # numbers in perm cannot be repeated
        if self.perm is not None:

            for _, int_attr in enumerate(self.perm.data):
                attr_value = int_attr.value.data
                count = self.perm.data.count(attr_value)
                if count != 1:
                    raise VerifyException(
                        "permutation can not contain more than one occurrence of the same dimension: dimension #{attr_value} appears {count} times."
                    )

        # numbers in perm must be between 0 and len(tensor_input_shape)-1
        if self.perm is not None:
            perm_size = len(self.perm.data)
            for int_index, int_attr in enumerate(self.perm.data):
                int_attr_val = int_attr.value.data
                if int_attr_val < 0 or int_attr_val >= perm_size:
                    raise VerifyException(
                        "permutation can only contain values between 0 and {perm_size}-1: dimension #{int_index} value is {int_attr_val}"
                    )

        # len(tensor_input_shape) must be equal to len(perm)
        if self.perm is not None:
            perm_size = len(self.perm.data)
            input_size = len(tensor_input_shape)
            if perm_size != input_size:
                raise VerifyException(
                    "permutation and inputs dimensions must have the same size: #dimensions input is {input_size}, #dimension perimutation is {perm_size}"
                )

        # check output shape
        if self.perm is not None:
            for index_attr, int_attr in enumerate(self.perm.data):
                int_attr_val = int_attr.value.data
                if tensor_output_shape[index_attr] != tensor_input_shape[int_attr_val]:
                    raise VerifyException(
                        "incorrect output shape: output dimension #{index_attr} should be equal to {tensor_input_shape[int_attr_val]}"
                    )
=======
class MatMul(IRDLOperation):
    """
    The operation MatMul performs matrix multiplication between two input matrices, A and B, and returns the result as matrix Y.
    Matrix multiplication is a fundamental operation in linear algebra, where each element of the resulting matrix Y is computed by taking the
    dot product of the corresponding row of matrix A and column of matrix B.
    """

    name = "onnx.MatMul"

    # describe annotated type
    T = Annotated[AnyFloat | IntegerType, ConstraintVar("T")]

    # input matrices
    matrix_A = operand_def(TensorType[T])
    matrix_B = operand_def(TensorType[T])

    # output matrices
    matrix_Y = result_def(TensorType[T])

    assembly_format = (
        "`(` $matrix_A `,` $matrix_B `)` attr-dict `:` `(` type($matrix_A) `,"
        "` type($matrix_B) `)` `->` type($matrix_Y) "
    )

    def __init__(
        self,
        matrix_A: SSAValue,
        matrix_B: SSAValue,
        matrix_Y_type: Attribute,
    ):
        super().__init__(
            operands=[matrix_A, matrix_B],
            result_types=[matrix_Y_type],
        )

    def verify_(self) -> None:
        # store dimensions of tensor A and tensor B
        res_shape: list[int] = []
        matrix_A_type = cast(TensorType[Any], self.matrix_A.type)
        matrix_B_type = cast(TensorType[Any], self.matrix_B.type)
        matrix_Y_type = cast(TensorType[Any], self.matrix_Y.type)

        # check shape compatibility
        matrix_A_shape = matrix_A_type.get_shape()
        matrix_B_shape = matrix_B_type.get_shape()

        if matrix_A_type.get_num_dims() != 2:
            raise VerifyException("input matrix A should be a 2D tensor")

        if matrix_B_type.get_num_dims() != 2:
            raise VerifyException("input matrix B should be a 2D tensor")

        if matrix_A_shape[1] != matrix_B_shape[0]:
            raise VerifyException(
                f"operands have incompatible shapes: {matrix_A_shape} and {matrix_B_shape}"
            )
        else:
            res_shape.append(matrix_A_shape[0])
            res_shape.append(matrix_B_shape[1])

        matrix_Y_type_shape = list(matrix_Y_type.get_shape())
        if (
            len(res_shape) != len(matrix_Y_type_shape)
            or res_shape != matrix_Y_type_shape
        ):
            raise VerifyException(
                f"result shape {res_shape} does not match result type {matrix_Y_type_shape}"
            )
>>>>>>> 5de0034a


ONNX = Dialect(
    "onnx",
    [
        Abs,
        Add,
        Constant,
        Conv,
        Div,
        EntryPoint,
        Gemm,
        MatMul,
        MaxPoolSingleOut,
        Mul,
        Relu,
        Reshape,
        Sub,
        Transpose,
    ],
)<|MERGE_RESOLUTION|>--- conflicted
+++ resolved
@@ -862,7 +862,77 @@
 
 
 @irdl_op_definition
-<<<<<<< HEAD
+class MatMul(IRDLOperation):
+    """
+    The operation MatMul performs matrix multiplication between two input matrices, A and B, and returns the result as matrix Y.
+    Matrix multiplication is a fundamental operation in linear algebra, where each element of the resulting matrix Y is computed by taking the
+    dot product of the corresponding row of matrix A and column of matrix B.
+    """
+
+    name = "onnx.MatMul"
+
+    # describe annotated type
+    T = Annotated[AnyFloat | IntegerType, ConstraintVar("T")]
+
+    # input matrices
+    matrix_A = operand_def(TensorType[T])
+    matrix_B = operand_def(TensorType[T])
+
+    # output matrices
+    matrix_Y = result_def(TensorType[T])
+
+    assembly_format = (
+        "`(` $matrix_A `,` $matrix_B `)` attr-dict `:` `(` type($matrix_A) `,"
+        "` type($matrix_B) `)` `->` type($matrix_Y) "
+    )
+
+    def __init__(
+        self,
+        matrix_A: SSAValue,
+        matrix_B: SSAValue,
+        matrix_Y_type: Attribute,
+    ):
+        super().__init__(
+            operands=[matrix_A, matrix_B],
+            result_types=[matrix_Y_type],
+        )
+
+    def verify_(self) -> None:
+        # store dimensions of tensor A and tensor B
+        res_shape: list[int] = []
+        matrix_A_type = cast(TensorType[Any], self.matrix_A.type)
+        matrix_B_type = cast(TensorType[Any], self.matrix_B.type)
+        matrix_Y_type = cast(TensorType[Any], self.matrix_Y.type)
+
+        # check shape compatibility
+        matrix_A_shape = matrix_A_type.get_shape()
+        matrix_B_shape = matrix_B_type.get_shape()
+
+        if matrix_A_type.get_num_dims() != 2:
+            raise VerifyException("input matrix A should be a 2D tensor")
+
+        if matrix_B_type.get_num_dims() != 2:
+            raise VerifyException("input matrix B should be a 2D tensor")
+
+        if matrix_A_shape[1] != matrix_B_shape[0]:
+            raise VerifyException(
+                f"operands have incompatible shapes: {matrix_A_shape} and {matrix_B_shape}"
+            )
+        else:
+            res_shape.append(matrix_A_shape[0])
+            res_shape.append(matrix_B_shape[1])
+
+        matrix_Y_type_shape = list(matrix_Y_type.get_shape())
+        if (
+            len(res_shape) != len(matrix_Y_type_shape)
+            or res_shape != matrix_Y_type_shape
+        ):
+            raise VerifyException(
+                f"result shape {res_shape} does not match result type {matrix_Y_type_shape}"
+            )
+
+
+@irdl_op_definition
 class Transpose(IRDLOperation):
     """
     The transpose_tensor function takes a tensor as input and returns its transpose.
@@ -939,76 +1009,6 @@
                     raise VerifyException(
                         "incorrect output shape: output dimension #{index_attr} should be equal to {tensor_input_shape[int_attr_val]}"
                     )
-=======
-class MatMul(IRDLOperation):
-    """
-    The operation MatMul performs matrix multiplication between two input matrices, A and B, and returns the result as matrix Y.
-    Matrix multiplication is a fundamental operation in linear algebra, where each element of the resulting matrix Y is computed by taking the
-    dot product of the corresponding row of matrix A and column of matrix B.
-    """
-
-    name = "onnx.MatMul"
-
-    # describe annotated type
-    T = Annotated[AnyFloat | IntegerType, ConstraintVar("T")]
-
-    # input matrices
-    matrix_A = operand_def(TensorType[T])
-    matrix_B = operand_def(TensorType[T])
-
-    # output matrices
-    matrix_Y = result_def(TensorType[T])
-
-    assembly_format = (
-        "`(` $matrix_A `,` $matrix_B `)` attr-dict `:` `(` type($matrix_A) `,"
-        "` type($matrix_B) `)` `->` type($matrix_Y) "
-    )
-
-    def __init__(
-        self,
-        matrix_A: SSAValue,
-        matrix_B: SSAValue,
-        matrix_Y_type: Attribute,
-    ):
-        super().__init__(
-            operands=[matrix_A, matrix_B],
-            result_types=[matrix_Y_type],
-        )
-
-    def verify_(self) -> None:
-        # store dimensions of tensor A and tensor B
-        res_shape: list[int] = []
-        matrix_A_type = cast(TensorType[Any], self.matrix_A.type)
-        matrix_B_type = cast(TensorType[Any], self.matrix_B.type)
-        matrix_Y_type = cast(TensorType[Any], self.matrix_Y.type)
-
-        # check shape compatibility
-        matrix_A_shape = matrix_A_type.get_shape()
-        matrix_B_shape = matrix_B_type.get_shape()
-
-        if matrix_A_type.get_num_dims() != 2:
-            raise VerifyException("input matrix A should be a 2D tensor")
-
-        if matrix_B_type.get_num_dims() != 2:
-            raise VerifyException("input matrix B should be a 2D tensor")
-
-        if matrix_A_shape[1] != matrix_B_shape[0]:
-            raise VerifyException(
-                f"operands have incompatible shapes: {matrix_A_shape} and {matrix_B_shape}"
-            )
-        else:
-            res_shape.append(matrix_A_shape[0])
-            res_shape.append(matrix_B_shape[1])
-
-        matrix_Y_type_shape = list(matrix_Y_type.get_shape())
-        if (
-            len(res_shape) != len(matrix_Y_type_shape)
-            or res_shape != matrix_Y_type_shape
-        ):
-            raise VerifyException(
-                f"result shape {res_shape} does not match result type {matrix_Y_type_shape}"
-            )
->>>>>>> 5de0034a
 
 
 ONNX = Dialect(
