"""
RISC-V SCF dialect
"""
from __future__ import annotations

from typing import Sequence

from xdsl.dialects.riscv import IntRegisterType, RISCVRegisterType
from xdsl.ir import Dialect
from xdsl.irdl import (
    Block,
    IRDLOperation,
    Operand,
    Operation,
    Region,
    SSAValue,
    VarOperand,
    VarOpResult,
    irdl_op_definition,
    operand_def,
    region_def,
    var_operand_def,
    var_result_def,
)
from xdsl.traits import HasParent, IsTerminator, SingleBlockImplicitTerminator
<<<<<<< HEAD
from xdsl.utils.lazy import lazy
=======
from xdsl.utils.exceptions import VerifyException
>>>>>>> fbd4d4ba


@irdl_op_definition
class YieldOp(IRDLOperation):
    name = "riscv_scf.yield"

    arguments: VarOperand = var_operand_def(RISCVRegisterType)

    traits = frozenset([lazy(lambda: HasParent(ForOp)), IsTerminator()])

    def __init__(self, *operands: SSAValue | Operation):
        super().__init__(operands=[[SSAValue.get(operand) for operand in operands]])


@irdl_op_definition
class ForOp(IRDLOperation):
    name = "riscv_scf.for"

    lb: Operand = operand_def(IntRegisterType)
    ub: Operand = operand_def(IntRegisterType)
    step: Operand = operand_def(IntRegisterType)

    iter_args: VarOperand = var_operand_def(RISCVRegisterType)

    res: VarOpResult = var_result_def(RISCVRegisterType)

    body: Region = region_def("single_block")

    traits = frozenset([SingleBlockImplicitTerminator(YieldOp)])

    def __init__(
        self,
        lb: SSAValue | Operation,
        ub: SSAValue | Operation,
        step: SSAValue | Operation,
        iter_args: Sequence[SSAValue | Operation],
        body: Region | Sequence[Operation] | Sequence[Block] | Block,
    ):
        if isinstance(body, Block):
            body = [body]

        super().__init__(
            operands=[lb, ub, step, iter_args],
            result_types=[[SSAValue.get(a).type for a in iter_args]],
            regions=[body],
        )

    def verify_(self):
        if (len(self.iter_args) + 1) != len(self.body.block.args):
            raise VerifyException(
                f"Wrong number of block arguments, expected {len(self.iter_args)+1}, got "
                f"{len(self.body.block.args)}. The body must have the induction "
                f"variable and loop-carried variables as arguments."
            )
        if self.body.block.args and (iter_var := self.body.block.args[0]):
            if not isinstance(iter_var.type, IntRegisterType):
                raise VerifyException(
                    f"The first block argument of the body is of type {iter_var.type}"
                    " instead of riscv.IntRegisterType"
                )
        for idx, (arg, block_arg) in enumerate(
            zip(self.iter_args, self.body.block.args[1:])
        ):
            if block_arg.type != arg.type:
                raise VerifyException(
                    f"Block arguments at {idx} has wrong type, expected {arg.type}, "
                    f"got {block_arg.type}. Arguments after the "
                    f"induction variable must match the carried variables."
                )
        if len(self.body.ops) > 0 and isinstance(
            yieldop := self.body.block.last_op, YieldOp
        ):
            if len(yieldop.arguments) != len(self.iter_args):
                raise VerifyException(
                    f"Expected {len(self.iter_args)} args, got {len(yieldop.arguments)}. "
                    f"The riscv_scf.for must yield its carried variables."
                )
            for iter_arg, yield_arg in zip(self.iter_args, yieldop.arguments):
                if iter_arg.type != yield_arg.type:
                    raise VerifyException(
                        f"Expected {iter_arg.type}, got {yield_arg.type}. The "
                        f"riscv_scf.for's riscv_scf.yield must match carried"
                        f"variables types."
                    )


@irdl_op_definition
class WhileOp(IRDLOperation):
    name = "riscv_scf.while"
    arguments: VarOperand = var_operand_def(RISCVRegisterType)

    res: VarOpResult = var_result_def(RISCVRegisterType)
    before_region: Region = region_def()
    after_region: Region = region_def()

    def __init__(
        self,
        arguments: Sequence[SSAValue | Operation],
        result_types: Sequence[RISCVRegisterType],
        before_region: Region | Sequence[Operation] | Sequence[Block],
        after_region: Region | Sequence[Operation] | Sequence[Block],
    ):
        super().__init__(
            operands=[arguments],
            result_types=[result_types],
            regions=[before_region, after_region],
        )

    # TODO verify dependencies between riscv_scf.condition, riscv_scf.yield and the regions
    def verify_(self):
        for idx, (block_arg, arg) in enumerate(
            zip(
                self.before_region.block.args,
                self.arguments,
                strict=True,
            )
        ):
            if block_arg.type != arg.type:
                raise VerifyException(
                    f"Block arguments at {idx} has wrong type,"
                    f" expected {arg.type},"
                    f" got {block_arg.type}"
                )

        for idx, (block_arg, res) in enumerate(
            zip(
                self.after_region.block.args,
                self.res,
                strict=True,
            )
        ):
            if block_arg.type != res.type:
                raise VerifyException(
                    f"Block arguments at {idx} has wrong type,"
                    f" expected {res.type},"
                    f" got {block_arg.type}"
                )


@irdl_op_definition
class ConditionOp(IRDLOperation):
    name = "riscv_scf.condition"
    cond: Operand = operand_def(IntRegisterType)
    arguments: VarOperand = var_operand_def(RISCVRegisterType)

    traits = frozenset([HasParent(WhileOp), IsTerminator()])

    def __init__(self, cond: SSAValue | Operation, *output_ops: SSAValue | Operation):
        super().__init__(operands=[cond, output_ops])


RISCV_Scf = Dialect(
    [
        YieldOp,
        ForOp,
        WhileOp,
        ConditionOp,
    ],
    [],
)<|MERGE_RESOLUTION|>--- conflicted
+++ resolved
@@ -23,11 +23,8 @@
     var_result_def,
 )
 from xdsl.traits import HasParent, IsTerminator, SingleBlockImplicitTerminator
-<<<<<<< HEAD
+from xdsl.utils.exceptions import VerifyException
 from xdsl.utils.lazy import lazy
-=======
-from xdsl.utils.exceptions import VerifyException
->>>>>>> fbd4d4ba
 
 
 @irdl_op_definition
@@ -36,7 +33,7 @@
 
     arguments: VarOperand = var_operand_def(RISCVRegisterType)
 
-    traits = frozenset([lazy(lambda: HasParent(ForOp)), IsTerminator()])
+    traits = frozenset([lazy(lambda: HasParent(ForOp, WhileOp)), IsTerminator()])
 
     def __init__(self, *operands: SSAValue | Operation):
         super().__init__(operands=[[SSAValue.get(operand) for operand in operands]])
