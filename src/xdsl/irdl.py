from __future__ import annotations

import inspect
from dataclasses import dataclass, field
from abc import ABC, abstractmethod
from typing import Any, Callable, List, Dict, Protocol, Sequence, Tuple, Optional, Union, TypeVar, cast, Type, get_type_hints
from inspect import isclass

from xdsl.ir import Operation, Attribute, ParametrizedAttribute, SSAValue, Data, Region, Block
from xdsl import util

from xdsl.diagnostic import Diagnostic


def error(op: Operation, msg: str):
    diag = Diagnostic()
    diag.add_message(op, msg)
    diag.raise_exception(f"{op.name} operation does not verify", op)


@dataclass
class AttrConstraint(ABC):
    """Constrain an attribute to a certain value."""

    @abstractmethod
    def verify(self, attr: Attribute) -> None:
        """
        Check if the attribute satisfies the constraint,
        or raise an exception otherwise.
        """
        ...


@dataclass
class EqAttrConstraint(AttrConstraint):
    """Constrain an attribute to be equal to another attribute."""

    attr: Attribute
    """The attribute we want to check equality with."""

    def verify(self, attr: Attribute) -> None:
        if attr != self.attr:
            raise Exception(f"Expected attribute {self.attr} but got {attr}")


@dataclass
class BaseAttr(AttrConstraint):
    """Constrain an attribute to be of a given base type."""

    attr: Type[Attribute]
    """The expected attribute base type."""

    def verify(self, attr: Attribute) -> None:
        if not isinstance(attr, self.attr):
            raise Exception(
                f"{attr} should be of base attribute {self.attr.name}")


def attr_constr_coercion(
        attr: Union[Attribute, Type[Attribute],
                    AttrConstraint]) -> AttrConstraint:
    """
    Attributes are coerced into EqAttrConstraints,
    and Attribute types are coerced into BaseAttr.
    """
    if isinstance(attr, Attribute):
        return EqAttrConstraint(attr)
    if isclass(attr) and issubclass(attr, Attribute):
        return BaseAttr(attr)
    assert isinstance(attr, AttrConstraint)
    return attr


@dataclass
class AnyAttr(AttrConstraint):
    """Constraint that is verified by all attributes."""

    def verify(self, attr: Attribute) -> None:
        if not isinstance(
                attr, Attribute):  # type: ignore reportUnnecessaryIsInstance
            raise Exception(f"Expected attribute, but got {attr}")


@dataclass(init=False)
class AnyOf(AttrConstraint):
    """Ensure that an attribute satisfies one of the given constraints."""

    attr_constrs: List[AttrConstraint]
    """The list of constraints that are checked."""

    def __init__(self, attr_constrs: List[Union[Attribute, Type[Attribute],
                                                AttrConstraint]]):
        self.attr_constrs = [
            attr_constr_coercion(constr) for constr in attr_constrs
        ]

    def verify(self, attr: Attribute) -> None:
        for attr_constr in self.attr_constrs:
            if isinstance(attr_constr, Attribute) and attr_constr == attr:
                return
            try:
                attr_constr.verify(attr)
                return
            except Exception:
                pass
        raise Exception(f"Unexpected attribute {attr}")


@dataclass(init=False)
class ParamAttrConstraint(AttrConstraint):
    """
    Constrain an attribute to be of a given type,
    and also constrain its parameters with additional constraints.
    """

    base_attr: Type[Attribute]
    """The base attribute type."""

    param_constrs: List[AttrConstraint]
    """The attribute parameter constraints"""

    def __init__(self, base_attr: Type[Attribute],
                 param_constrs: List[Union[Attribute, Type[Attribute],
                                           AttrConstraint]]):
        self.base_attr = base_attr
        self.param_constrs = [
            attr_constr_coercion(constr) for constr in param_constrs
        ]

    def verify(self, attr: Attribute) -> None:
        assert isinstance(attr, ParametrizedAttribute)
        name = attr.name
        if not isinstance(attr, self.base_attr):
            raise Exception(
                f"Base attribute {self.base_attr.name} expected, but got {name}"
            )
        if len(self.param_constrs) != len(attr.parameters):
            raise Exception(
                f"{len(self.param_constrs)} parameters expected, but got {len(attr.parameters)}"
            )
        for idx, param_constr in enumerate(self.param_constrs):
            param_constr.verify(attr.parameters[idx])


@dataclass
class IRDLOption(ABC):
    """Additional option used in IRDL."""
    ...


@dataclass
class AttrSizedOperandSegments(IRDLOption):
    """Expect an attribute on the op that contains the sizes of the variadic operands."""

    attribute_name = "operand_segment_sizes"
    """Name of the attribute containing the variadic operand sizes."""


@dataclass
class AttrSizedResultSegments(IRDLOption):
    """Expect an attribute on the op that contains the sizes of the variadic results."""

    attribute_name = "result_segment_sizes"
    """Name of the attribute containing the variadic result sizes."""


@dataclass
class OperandOrResultDef(ABC):
    """An operand or a result definition. Should not be used directly."""
    ...


@dataclass
class VariadicDef(OperandOrResultDef):
    """A variadic operand or result definition. Should not be used directly."""
    ...


@dataclass
class OptionalDef(OperandOrResultDef):
    """An optional operand or result definition. Should not be used directly."""
    ...


@dataclass(init=False)
class OperandDef(OperandOrResultDef):
    """An IRDL operand definition."""

    constr: AttrConstraint
    """The operand constraint."""

    def __init__(self, typ: Union[Attribute, Type[Attribute], AttrConstraint]):
        self.constr = attr_constr_coercion(typ)


@dataclass(init=False)
class VarOperandDef(OperandDef, VariadicDef):
    """An IRDL variadic operand definition."""


@dataclass(init=False)
class OptOperandDef(VarOperandDef, OptionalDef):
    """An IRDL optional operand definition."""


@dataclass(init=False)
class ResultDef(OperandOrResultDef):
    """An IRDL result definition."""

    constr: AttrConstraint
    """The result constraint."""

    def __init__(self, typ: Union[Attribute, Type[Attribute], AttrConstraint]):
        self.constr = attr_constr_coercion(typ)


@dataclass(init=False)
class VarResultDef(ResultDef, VariadicDef):
    """An IRDL variadic result definition."""


@dataclass(init=False)
class OptResultDef(VarResultDef, OptionalDef):
    """An IRDL optional result definition."""


@dataclass
class RegionDef(Region):
    """
    An IRDL region definition.
    If the block_args is specified, then the region expect to have the entry block with these arguments.
    """
    block_args: Optional[List[Attribute]] = None
    blocks: List[Block] = field(default_factory=list)


@dataclass
class SingleBlockRegionDef(RegionDef):
    """An IRDL region definition that expects exactly one block."""
    pass


@dataclass(init=False)
class AttributeDef(Attribute):
    """An IRDL attribute definition."""

    constr: AttrConstraint
    """The attribute constraint."""

    data: Any

    def __init__(self, typ: Union[Attribute, Type[Attribute], AttrConstraint]):
        self.constr = attr_constr_coercion(typ)


@dataclass(init=False)
class OptAttributeDef(AttributeDef):
    """An IRDL attribute definition for an optional attribute."""

    def __init__(self, typ: Union[Attribute, Type[Attribute], AttrConstraint]):
        super().__init__(typ)


def get_variadic_sizes(op: Operation, is_operand: bool) -> List[int]:
    """Get variadic sizes of operands or results."""

    # We need irdl to define DenseIntOrFPElementsAttr, but here we need
    # DenseIntOrFPElementsAttr.
    # So we have a circular dependency that we solve by importing in this function.
    from xdsl.dialects.builtin import DenseIntOrFPElementsAttr

    operand_or_result_defs = op.irdl_operand_defs if is_operand else op.irdl_result_defs
    variadic_defs = [(arg_name, arg_def)
                     for arg_name, arg_def in operand_or_result_defs
                     if isinstance(arg_def, VariadicDef)]
    options = op.irdl_options

    op_defs = op.operands if is_operand else op.results
    def_type_name = "operand" if is_operand else "result"

    # If the size is in the attributes, fetch it
    attribute_option = AttrSizedOperandSegments(
    ) if is_operand else AttrSizedResultSegments()
    if attribute_option in options:
        size_attribute_name = AttrSizedOperandSegments.attribute_name if is_operand else AttrSizedResultSegments.attribute_name
        if size_attribute_name not in op.attributes:
            raise Exception(
                f"Expected {size_attribute_name} attribute in {op.name} operation."
            )
        attribute = op.attributes[size_attribute_name]
        if not isinstance(attribute, DenseIntOrFPElementsAttr):
            raise Exception(
                f"{size_attribute_name} attribute is expected to be a DenseIntOrFPElementsAttr."
            )
        variadic_sizes: List[int] = [
            size_attr.value.data for size_attr in  # type: ignore
            attribute.data.data  # type: ignore reportGeneralTypeIssues
        ]
        if len(variadic_sizes) != len(operand_or_result_defs):
            raise Exception(
                f"expected {len(operand_or_result_defs)} values in {size_attribute_name}, but got {len(variadic_sizes)}"
            )
        return variadic_sizes

    # If there are no variadics arguments, we just check that we have the right number of arguments
    if len(variadic_defs) == 0:
        if len(op_defs) != len(operand_or_result_defs):
            raise Exception(
                f"Expected {len(operand_or_result_defs)} {'operands' if is_operand else 'results'}, but got {len(op_defs)}"
            )
        return []

    # If there is a single variadic argument, we can get its size from the number of arguments.
    if len(variadic_defs) == 1:
        if len(op_defs) - len(operand_or_result_defs) + 1 < 0:
            raise Exception(
                f"Expected at least {len(operand_or_result_defs) - 1} {def_type_name}s, got {len(operand_or_result_defs)}"
            )
        return [len(op_defs) - len(operand_or_result_defs) + 1]

    # Unreachable, all cases should have been handled.
    # Additional cases should raise an exception upon definition of the irdl operation.
    assert False


def get_operand_or_result(
        op: Operation, arg_def_idx: int, previous_var_args: int,
        is_operand: bool
) -> Union[SSAValue, Optional[SSAValue], List[SSAValue]]:
    """
    Get an operand or a result.
    In the case of a variadic operand or result definition, return a list of operand or results.
    :param op: The operation we want to get the operand or result of.
    :param arg_def_idx: The operand or result index in the irdl definition.
    :param previous_var_args: The number of previous variadic operands or results definition before this definition.
    :param is_operand: Do we get the operand or the result.
    :return:
    """
    argument_defs = op.irdl_operand_defs if is_operand else op.irdl_result_defs
    if is_operand:
        op_arguments: List[SSAValue] = list(op.operands)
    else:
        op_arguments: List[SSAValue] = list(op.results)

    variadic_sizes = get_variadic_sizes(op, is_operand)

    begin_arg = arg_def_idx - previous_var_args + sum(
        variadic_sizes[:previous_var_args])
    if isinstance(argument_defs[arg_def_idx][1], OptionalDef):
        arg_size = variadic_sizes[previous_var_args]
        if arg_size == 0:
            return None
        else:
            return op_arguments[begin_arg]
    if isinstance(argument_defs[arg_def_idx][1], VariadicDef):
        arg_size = variadic_sizes[previous_var_args]
        return op_arguments[begin_arg:begin_arg + arg_size]
    else:
        return op_arguments[begin_arg]


def irdl_op_verify(op: Operation, operands: List[Tuple[str, OperandDef]],
                   results: List[Tuple[str, ResultDef]],
                   regions: List[Tuple[str, RegionDef]],
                   attributes: List[Tuple[str, AttributeDef]]) -> None:
    """Given an IRDL definition, verify that an operation satisfies its invariants."""

    # Verify operands.
    # get_variadic_sizes already verify that the variadic operand sizes match the number of operands.
    operand_sizes = get_variadic_sizes(op, is_operand=True)
    current_operand = 0
    current_var_operand = 0
    for operand_name, operand_def in operands:
        if isinstance(operand_def, VarOperandDef):
            for _ in range(operand_sizes[current_var_operand]):
                operand_def.constr.verify(op.operands[current_operand].typ)
                current_operand += 1
        else:
            try:
                operand_def.constr.verify(op.operands[current_operand].typ)
            except Exception as e:
                error(
                    op,
                    f"Operand {operand_name} at operand position {current_operand} (counted from zero) does not verify!\n{e}"
                )

            current_operand += 1

    # Verify results
    # get_variadic_sizes already verify that the variadic result sizes match the number of results.
    result_sizes = get_variadic_sizes(op, is_operand=False)
    current_result = 0
    current_var_result = 0
    for _, result_def in results:
        if isinstance(result_def, VarResultDef):
            for _ in range(result_sizes[current_var_result]):
                result_def.constr.verify(op.results[current_result].typ)
                current_result += 1
        else:
            result_def.constr.verify(op.results[current_result].typ)
            current_result += 1

    if len(regions) != len(op.regions):
        raise Exception(
            f"op has {len(op.regions)} regions, but {len(regions)} were expected"
        )

    for idx, (region_name, region_def) in enumerate(regions):
        if isinstance(
                region_def,
                SingleBlockRegionDef) and len(op.regions[idx].blocks) != 1:
            raise Exception(
                f"region {region_name} at position {idx} should have a single block, but got {len(op.regions[idx].blocks)} blocks"
            )
        if region_def.block_args is not None:
            if len(op.regions[idx].blocks) == 0:
                raise Exception(
                    f"region {region_name} at position {idx} should have at least one block"
                )
            expected_num_args = len(region_def.block_args)
            num_args = len(op.regions[idx].blocks[0].args)
            if num_args != expected_num_args:
                raise Exception(
                    f"region {region_name} at position {idx} should have {expected_num_args} argument, but got {num_args}"
                )
            for arg_idx, arg_type in enumerate(op.regions[idx].blocks[0].args):
                typ = op.regions[idx].blocks[0].args[arg_idx]
                if arg_type != typ:
                    raise Exception(
                        f"argument at position {arg_idx} in region {region_name} at position {idx} should be of type {arg_type}, but {typ}"
                    )

    for attr_name, attr_def in attributes:
        if attr_name not in op.attributes:
            if isinstance(attr_def, OptAttributeDef):
                continue
            raise Exception(f"attribute {attr_name} expected")
        attr_def.constr.verify(op.attributes[attr_name])


def irdl_build_attribute(
        irdl_def: AttrConstraint, result: Union[Tuple[Any, Any],
                                                Attribute]) -> Attribute:
    if isinstance(irdl_def, BaseAttr):
        if isinstance(result, Tuple):
            return irdl_def.attr.build(*result)
        return irdl_def.attr.build(result)
    if isinstance(result, Attribute):
        return result
    raise Exception(f"builder expected an attribute, got {result}")


OpT = TypeVar('OpT', bound='Operation')


def irdl_op_builder(cls: Type[OpT], operands: Union[List[SSAValue],
                                                    List[List[SSAValue]]],
                    operand_defs: List[Tuple[str, OperandDef]],
                    res_types: Union[List[Attribute], List[List[Attribute]]],
                    res_defs: List[Tuple[str,
                                         ResultDef]], attributes: Dict[str,
                                                                       Any],
                    attr_defs: Dict[str,
                                    AttributeDef], successors: List[Block],
                    regions: List[Region], options: List[IRDLOption]) -> OpT:
    """Builder for an irdl operation."""

    # We need irdl to define DenseIntOrFPElementsAttr, but here we need
    # DenseIntOrFPElementsAttr.
    # So we have a circular dependency that we solve by importing in this function.
    from xdsl.dialects.builtin import DenseIntOrFPElementsAttr, i32

    # Build operands by forwarding the values to SSAValue.get
    if len(operand_defs) != len(operands):
        raise ValueError(
            f"Expected {len(operand_defs)} operands, got {len(operands)}")

    built_operands: List[SSAValue] = []
    for ((_, operand_def), operand) in zip(operand_defs, operands):
        if isinstance(operand_def, VarOperandDef):
            if not isinstance(operand, list):
                raise ValueError(
                    f"Expected list for variadic operand builder, got {operand}"
                )
            built_operands.extend([SSAValue.get(arg) for arg in operand])
        else:
            assert isinstance(operand, SSAValue)
            built_operands.append(SSAValue.get(operand))

    # Build results by forwarding the values to the attribute builders
    if len(res_defs) != len(res_types):
        raise ValueError(
            f"Expected {len(res_defs)} results, got {len(res_types)}")

    built_res_types: List[Attribute] = []
    for ((_, res_def), res_type) in zip(res_defs, res_types):
        if isinstance(res_def, VarResultDef):
            if not isinstance(res_type, list):
                raise ValueError(
                    f"Expected list for variadic result builder, got {res_type}"
                )
            built_res_types.extend([
                irdl_build_attribute(res_def.constr, res) for res in res_type
            ])
        else:
            assert isinstance(res_type, Attribute)
            built_res_types.append(
                irdl_build_attribute(res_def.constr, res_type))

    # Build attributes by forwarding the values to the attribute builders
    attr_defs = {name: def_
                 for (name, def_) in attr_defs
                 }  # type: ignore reportGeneralTypeIssues
    built_attributes: Dict[str, Attribute] = dict()
    for attr_name, attr in attributes.items():
        if attr_name not in attr_defs:
            if isinstance(attr, Attribute):
                built_attributes[attr_name] = attr
                continue
            raise ValueError(
                f"Unexpected attribute name {attr_name} for operation {cls.name}"
            )
        built_attributes[attr_name] = irdl_build_attribute(
            attr_defs[attr_name].constr, attr)

    # Take care of variadic operand and result segment sizes.
    if AttrSizedOperandSegments() in options:
<<<<<<< HEAD
        sizes: List[int] = []
        for operand, (_, operand_def) in zip(operands, operand_defs):
            if isinstance(operand_def, VarOperandDef):
                assert type(operand) is List[SSAValue]
                sizes.append(len(operand))
=======
        sizes = [
            (len(operand) if isinstance(operand_def, VarOperandDef) else 1)
            for operand, (_, operand_def) in zip(operands, operand_defs)
        ]
>>>>>>> 09bc5ec5
        built_attributes[AttrSizedOperandSegments.attribute_name] =\
            DenseIntOrFPElementsAttr.vector_from_list(sizes, i32)

    if AttrSizedResultSegments() in options:
<<<<<<< HEAD
        sizes: List[int] = []
        for result, (_, result_def) in zip(res_types, res_defs):
            if isinstance(result_def, VarResultDef):
                assert type(result) is List[Attribute]
                sizes.append(len(result))
=======
        sizes = [(len(result) if isinstance(result_def, VarResultDef) else 1)
                 for result, (_, result_def) in zip(res_types, res_defs)]
>>>>>>> 09bc5ec5
        built_attributes[AttrSizedResultSegments.attribute_name] =\
            DenseIntOrFPElementsAttr.vector_from_list(sizes, i32)

    # Build regions using `Region.get`.
    regions = [Region.get(region) for region in regions]

    return cls.create(operands=built_operands,
                      result_types=built_res_types,
                      attributes=built_attributes,
                      successors=successors,
                      regions=regions)


OperationType = TypeVar("OperationType", bound=Operation)


def irdl_op_definition(cls: Type[OperationType]) -> Type[OperationType]:
    """Decorator used on classes to define a new operation definition."""

    cls_name = cls.__name__
    assert issubclass(
        cls, Operation), f"class {cls_name} should be a subclass of Operation"

    VerifyCallable = Callable[[Operation], None]
    Field = Union[OperandDef, ResultDef, RegionDef, AttributeDef, IRDLOption,
                  VerifyCallable]

    # Get all fields of the class, including the parent classes
    clsdict: dict[str, Field] = dict()
    for parent_cls in cls.mro()[::-1]:
        clsdict = {**clsdict, **parent_cls.__dict__}

    operand_defs = [(field_name, field)
                    for field_name, field in clsdict.items()
                    if isinstance(field, OperandDef)]
    result_defs = [(field_name, field)
                   for field_name, field in clsdict.items()
                   if isinstance(field, ResultDef)]
    region_defs = [(field_name, field)
                   for field_name, field in clsdict.items()
                   if isinstance(field, RegionDef)]
    attr_defs = [(field_name, field) for field_name, field in clsdict.items()
                 if isinstance(field, AttributeDef)]
    options = cast(List[IRDLOption], clsdict.get("irdl_options", []))
    new_attrs: dict[str, Any] = dict()

    # Add operand access fields
    previous_variadics = 0
    for operand_idx, (operand_name, operand_def) in enumerate(operand_defs):
        new_attrs[operand_name] = property(lambda self: get_operand_or_result(
            self, operand_idx, previous_variadics, True))
        if isinstance(operand_def, VarOperandDef):
            previous_variadics += 1
    if previous_variadics > 1 and AttrSizedOperandSegments() not in options:
        raise Exception(
            "Operation defines more than two variadic operands, "
            "but do not define the AttrSizedOperandSegments option")

    # Add result access fields
    previous_variadics = 0
    for result_idx, (result_name, result_def) in enumerate(result_defs):
        new_attrs[result_name] = property(lambda self: get_operand_or_result(
            self, result_idx, previous_variadics, False))
        if isinstance(result_def, VarResultDef):
            previous_variadics += 1
    if previous_variadics > 1 and AttrSizedResultSegments() not in options:
        raise Exception("Operation defines more than two variadic results, "
                        "but do not define the AttrSizedResultSegments option")

    for region_idx, (region_name, _) in enumerate(region_defs):
        new_attrs[region_name] = property(
            lambda self: self.regions[region_idx])

    for attribute_name, attr_def in attr_defs:
        if isinstance(attr_def, OptAttributeDef):
            new_attrs[attribute_name] = property(
                lambda self: self.attributes.get(attribute_name, None))
        else:
            new_attrs[attribute_name] = property(
                lambda self: self.attributes[attribute_name])

    new_attrs["irdl_operand_defs"] = operand_defs
    new_attrs["irdl_result_defs"] = result_defs
    new_attrs["irdl_region_defs"] = region_defs
    new_attrs["irdl_attribute_defs"] = attr_defs
    new_attrs["irdl_options"] = options

    def verify_(op: Operation):
        irdl_op_verify(op, operand_defs, result_defs, region_defs, attr_defs)

    new_attrs["verify_"] = verify_
    if "verify_" in clsdict:
        custom_verifier = cast(VerifyCallable, clsdict["verify_"])

        def new_verifier(verifier: Callable[[Operation], None], op: Operation):
            verifier(op)
            custom_verifier(op)

        def verify_(op: Operation):
            new_verifier(new_attrs["verify_"], op)

        new_attrs["verify_"] = verify_

    def builder(cls: Type[OpT],
                operands: Optional[List[SSAValue]] = None,
                result_types: Optional[List[Attribute]] = None,
                attributes: Optional[Dict[str, Attribute]] = None,
                successors: Optional[List[Block]] = None,
                regions: Optional[List[Region]] = None) -> OpT:
        operands_ = operands if operands else []
        result_types_ = result_types if result_types else []
        attributes_ = attributes if attributes else {}
        successors_ = successors if successors else []
        regions_ = regions if regions else []
        return irdl_op_builder(cls, operands_, operand_defs,
                               result_types_, result_defs, attributes_,
                               dict(attr_defs), successors_, regions_, options)

    new_attrs["build"] = classmethod(builder)

    return type(
        cls.__name__,
        cls.__mro__,  # type: ignore
        {
            **cls.__dict__,
            **new_attrs
        })


@dataclass
class ParameterDef:
    """An IRDL definition of an attribute parameter."""
    constr: AttrConstraint

    def __init__(self, typ: Union[Attribute, Type[Attribute], AttrConstraint]):
        self.constr = attr_constr_coercion(typ)


def irdl_attr_verify(attr: ParametrizedAttribute,
                     parameters: List[ParameterDef]):
    """Given an IRDL definition, verify that an attribute satisfies its invariants."""

    if len(attr.parameters) != len(parameters):
        raise Exception(
            f"{len(parameters)} parameters expected, got {len(attr.parameters)}"
        )
    for idx, param_def in enumerate(parameters):
        param_def.constr.verify(attr.parameters[idx])


class BuilderFunction(Protocol):

    def __call__(*args: Any) -> Any:
        ...


def builder(f: BuilderFunction) -> BuilderFunction:
    """
    Annotate a function and mark it as an IRDL builder.
    This should only be used as decorator in classes decorated by irdl_attr_builder.
    """
    f.__irdl_is_builder = True  # type: ignore reportGeneralTypeIssues
    return f


def irdl_get_builders(cls: Type[Any]) -> List[BuilderFunction]:
    builders: List[BuilderFunction] = []
    for field_name in cls.__dict__:
        field_ = cls.__dict__[field_name]
        # Builders are staticmethods, so we need to get back the original function with __func__
        if hasattr(field_, "__func__") and hasattr(field_.__func__,
                                                   "__irdl_is_builder"):
            builders.append(field_.__func__)
    return builders


def irdl_attr_try_builder(builder: BuilderFunction,
                          *args: Any) -> Optional[Any]:
    params_dict = get_type_hints(builder)
    builder_params = inspect.signature(builder).parameters
    params = [params_dict[param.name] for param in builder_params.values()]
    defaults = [param.default for param in builder_params.values()]
    num_non_defaults = defaults.count(inspect.Signature.empty)
    if num_non_defaults > len(args):
        return None
    for arg, param in zip(args, params[:num_non_defaults]):
        if not util.is_satisfying_hint(arg, param):
            return None
    return builder(*args, *defaults[len(args):])


def irdl_attr_builder(cls: Type[Any], builders: Sequence[BuilderFunction],
                      *args: Any) -> Any:
    """Try to apply all builders to construct an attribute instance."""
    if len(args) == 1 and isinstance(args[0], cls):
        return args[0]
    for builder in builders:
        res = irdl_attr_try_builder(builder, *args)
        if res is not None:
            return res
    raise TypeError(
        f"No available {cls.__name__} builders for arguments {args}")


T = TypeVar('T')


def irdl_data_definition(cls: Type[T]) -> Type[T]:
    builders = irdl_get_builders(cls)
    if "build" in cls.__dict__:
        raise Exception(
            f'"build" method for {cls.__name__} is reserved for IRDL, and should not be defined.'
        )

    new_attrs: Dict[str, BuilderFunction] = dict()
    new_attrs["build"] = lambda *args: irdl_attr_builder(cls, builders, *args)
    return cast(
        Type[T],
        dataclass(frozen=True)(
            type(
                cls.__name__,
                (cls, ),  # type: ignore
                {
                    **cls.__dict__,
                    **new_attrs
                })))


AttributeType = TypeVar("AttributeType", bound=ParametrizedAttribute)


def irdl_param_attr_definition(
        cls: Type[AttributeType]) -> Type[AttributeType]:
    """Decorator used on classes to define a new attribute definition."""

    parameters: List[ParameterDef] = []
    new_attrs: Dict[str, Any] = dict()
    for field_name in cls.__dict__:
        field_ = cls.__dict__[field_name]
        if isinstance(field_, ParameterDef):

            def property_def(attr: ParametrizedAttribute):
                attr.parameters[len(parameters)]

            new_attrs[field_name] = property(property_def)
            parameters.append(field_)

    def verify(attr: ParametrizedAttribute):
        irdl_attr_verify(attr, parameters)

    new_attrs["verify"] = verify

    if "verify" in cls.__dict__:
        custom_verifier = cls.__dict__["verify"]

        def new_verifier(verifier: Callable[[ParametrizedAttribute], None],
                         attr: ParametrizedAttribute):
            verifier(attr)
            custom_verifier(attr)

        def verify(attr: ParametrizedAttribute):
            new_verifier(new_attrs["verify"], attr)

        new_attrs["verify"] = verify

    builders = irdl_get_builders(cls)
    if "build" in cls.__dict__:
        raise Exception(
            f'"build" method for {cls.__name__} is reserved for IRDL, and should not be defined.'
        )
    builder: BuilderFunction = lambda *args: irdl_attr_builder(
        cls, builders, *args)
    new_attrs["build"] = builder

    return cast(
        Type[AttributeType],
        dataclass(frozen=True)(
            type(
                cls.__name__,
                (cls, ),
                {  # type: ignore
                    **cls.__dict__,
                    **new_attrs
                })))


def irdl_attr_definition(cls: Type[T]) -> Type[T]:
    if issubclass(cls, ParametrizedAttribute):
        return irdl_param_attr_definition(cls)
    if issubclass(cls, Data):
        return irdl_data_definition(cls)  # type: ignore
    raise Exception(
        f"Class {cls.__name__} should either be a subclass of 'Data' or 'ParametrizedAttribute'"
    )<|MERGE_RESOLUTION|>--- conflicted
+++ resolved
@@ -525,32 +525,25 @@
 
     # Take care of variadic operand and result segment sizes.
     if AttrSizedOperandSegments() in options:
-<<<<<<< HEAD
         sizes: List[int] = []
         for operand, (_, operand_def) in zip(operands, operand_defs):
             if isinstance(operand_def, VarOperandDef):
                 assert type(operand) is List[SSAValue]
                 sizes.append(len(operand))
-=======
-        sizes = [
-            (len(operand) if isinstance(operand_def, VarOperandDef) else 1)
-            for operand, (_, operand_def) in zip(operands, operand_defs)
-        ]
->>>>>>> 09bc5ec5
+            else:
+                sizes.append(1)
         built_attributes[AttrSizedOperandSegments.attribute_name] =\
             DenseIntOrFPElementsAttr.vector_from_list(sizes, i32)
 
     if AttrSizedResultSegments() in options:
-<<<<<<< HEAD
+        # <<<<<<< HEAD
         sizes: List[int] = []
         for result, (_, result_def) in zip(res_types, res_defs):
             if isinstance(result_def, VarResultDef):
                 assert type(result) is List[Attribute]
                 sizes.append(len(result))
-=======
-        sizes = [(len(result) if isinstance(result_def, VarResultDef) else 1)
-                 for result, (_, result_def) in zip(res_types, res_defs)]
->>>>>>> 09bc5ec5
+            else:
+                sizes.append(1)
         built_attributes[AttrSizedResultSegments.attribute_name] =\
             DenseIntOrFPElementsAttr.vector_from_list(sizes, i32)
 
