from __future__ import annotations

from abc import ABC
from collections.abc import Sequence
from typing import ClassVar, cast

from typing_extensions import Self

from xdsl.backend.register_allocatable import RegisterConstraints
from xdsl.backend.riscv.traits import StaticInsnRepresentation
from xdsl.dialects import riscv, stream
from xdsl.dialects.builtin import (
    IntAttr,
    IntegerAttr,
    IntegerType,
    Signedness,
    StringAttr,
    UnrealizedConversionCastOp,
)
from xdsl.dialects.riscv import (
    AssemblyInstructionArg,
    FastMathFlagsAttr,
    FloatRegisterType,
    IntRegisterType,
    RdRsRsOperation,
    RISCVAsmOperation,
    RISCVCustomFormatOperation,
    RISCVInstruction,
    RsRsIntegerOperation,
    SImm12Attr,
    UImm5Attr,
    parse_immediate_value,
    print_immediate_value,
    si12,
)
from xdsl.dialects.utils import (
    AbstractYieldOperation,
    parse_assignment,
    print_assignment,
)
from xdsl.ir import Attribute, Block, Dialect, Operation, Region, SSAValue
from xdsl.irdl import (
<<<<<<< HEAD
    BaseAttr,
=======
    AnyAttr,
>>>>>>> 55bd6aa8
    VarConstraint,
    attr_def,
    base,
    irdl_op_definition,
    lazy_traits_def,
    operand_def,
    opt_attr_def,
    prop_def,
    region_def,
    result_def,
    traits_def,
    var_operand_def,
    var_result_def,
)
from xdsl.parser import Parser, UnresolvedOperand
from xdsl.pattern_rewriter import RewritePattern
from xdsl.printer import Printer
from xdsl.traits import (
    HasCanonicalizationPatternsTrait,
    HasParent,
    IsTerminator,
    Pure,
    SingleBlockImplicitTerminator,
    ensure_terminator,
)
from xdsl.utils.exceptions import VerifyException

# region Snitch Extensions


class ScfgwOpHasCanonicalizationPatternsTrait(HasCanonicalizationPatternsTrait):
    @classmethod
    def get_canonicalization_patterns(cls) -> tuple[RewritePattern, ...]:
        from xdsl.transforms.canonicalization_patterns.riscv import (
            ScfgwOpUsingImmediate,
        )

        return (ScfgwOpUsingImmediate(),)


@irdl_op_definition
class ScfgwOp(RsRsIntegerOperation):
    """
    Write the value in rs1 to the Snitch stream configuration
    location pointed by rs2 in the memory-mapped address space.

    This is a RISC-V ISA extension, part of the `Xssr' extension.
    https://pulp-platform.github.io/snitch/rm/custom_instructions/
    """

    name = "riscv_snitch.scfgw"

    traits = traits_def(ScfgwOpHasCanonicalizationPatternsTrait())


@irdl_op_definition
class ScfgwiOp(RISCVCustomFormatOperation, RISCVInstruction):
    """
    Write the value in rs to the Snitch stream configuration location pointed by
    immediate value in the memory-mapped address space.

    This is a RISC-V ISA extension, part of the `Xssr' extension.
    https://pulp-platform.github.io/snitch/rm/custom_instructions/
    """

    name = "riscv_snitch.scfgwi"

    rs1 = operand_def(IntRegisterType)
    immediate = attr_def(SImm12Attr)

    def __init__(
        self,
        rs1: Operation | SSAValue,
        immediate: int | SImm12Attr,
        *,
        comment: str | StringAttr | None = None,
    ):
        if isinstance(immediate, int):
            immediate = IntegerAttr(immediate, si12)
        if isinstance(comment, str):
            comment = StringAttr(comment)
        super().__init__(
            operands=[rs1],
            attributes={
                "immediate": immediate,
                "comment": comment,
            },
        )

    def assembly_line_args(self) -> tuple[AssemblyInstructionArg, ...]:
        return self.rs1, self.immediate

    @classmethod
    def custom_parse_attributes(cls, parser: Parser) -> dict[str, Attribute]:
        attributes = dict[str, Attribute]()
        attributes["immediate"] = parse_immediate_value(parser, si12)
        return attributes

    def custom_print_attributes(self, printer: Printer) -> set[str]:
        printer.print(", ")
        print_immediate_value(printer, self.immediate)
        return {"immediate"}


@irdl_op_definition
class FrepYieldOp(AbstractYieldOperation[Attribute], RISCVAsmOperation):
    name = "riscv_snitch.frep_yield"

    traits = lazy_traits_def(lambda: (IsTerminator(), HasParent(FrepInner, FrepOuter)))

    def assembly_line(self) -> str | None:
        return None


@irdl_op_definition
class ReadOp(RISCVAsmOperation):
    name = "riscv_snitch.read"

    T: ClassVar = VarConstraint("T", AnyAttr())

    stream = operand_def(stream.ReadableStreamType.constr(T))
    res = result_def(T)

    assembly_format = "`from` $stream attr-dict `:` type($res)"

    def __init__(self, stream_val: SSAValue, result_type: Attribute | None = None):
        if result_type is None:
            assert isinstance(stream_type := stream_val.type, stream.ReadableStreamType)
            stream_type = cast(stream.ReadableStreamType[Attribute], stream_type)
            result_type = stream_type.element_type
        super().__init__(operands=[stream_val], result_types=[result_type])

    def assembly_line(self) -> str | None:
        return None


@irdl_op_definition
class WriteOp(RISCVAsmOperation):
    name = "riscv_snitch.write"

    T: ClassVar = VarConstraint("T", AnyAttr())

    value = operand_def(T)
    stream = operand_def(stream.WritableStreamType.constr(T))

    assembly_format = "$value `to` $stream attr-dict `:` type($value)"

    def __init__(self, value: SSAValue, stream: SSAValue):
        super().__init__(operands=[value, stream])

    def assembly_line(self) -> str | None:
        return None


ALLOWED_FREP_OP_TYPES = (
    FrepYieldOp,
    ReadOp,
    WriteOp,
    UnrealizedConversionCastOp,
)


class FRepOperation(RISCVInstruction):
    """
    From the Snitch paper: https://arxiv.org/abs/2002.10143

    The frep instruction marks the beginning of a floating-point kernel which should be
    repeated. It indicates how many subsequent instructions are stored in the sequence
    buffer, how often and how (operand staggering, repetition mode) each instruction is
    going to be repeated.
    """

    max_rep = operand_def(IntRegisterType)
    """Number of times to repeat the instructions."""
    body = region_def("single_block")
    """
    Instructions to repeat, containing maximum 15 instructions, with no side effects.
    """
    iter_args = var_operand_def(riscv.RISCVRegisterType)
    """
    Loop-carried variable initial values.
    """
    stagger_mask = attr_def(IntAttr)
    """
    4 bits for each operand (rs1 rs2 rs3 rd). If the bit is set, the corresponding operand
    is staggered.
    """
    stagger_count = attr_def(IntAttr)
    """
    3 bits, indicating for how many iterations the stagger should increment before it
    wraps again (up to 23 = 8).
    """
    res = var_result_def(riscv.RISCVRegisterType)
    """
    Loop-carried variable initial values.
    """

    traits = lazy_traits_def(lambda: (SingleBlockImplicitTerminator(FrepYieldOp),))

    def __init__(
        self,
        max_rep: SSAValue | Operation,
        body: Sequence[Operation] | Sequence[Block] | Region,
        iter_args: Sequence[SSAValue | Operation] = (),
        stagger_mask: IntAttr | None = None,
        stagger_count: IntAttr | None = None,
    ):
        if stagger_mask is None:
            stagger_mask = IntAttr(0)
        if stagger_count is None:
            stagger_count = IntAttr(0)
        super().__init__(
            operands=(max_rep, iter_args),
            result_types=[[SSAValue.get(a).type for a in iter_args]],
            regions=(body,),
            attributes={
                "stagger_mask": stagger_mask,
                "stagger_count": stagger_count,
            },
        )

    @property
    def max_inst(self) -> int:
        """
        Number of instructions to be repeated.
        """
        return len([op for op in self.body.ops if isinstance(op, RISCVInstruction)])

    def assembly_line_args(self) -> tuple[AssemblyInstructionArg | None, ...]:
        return (
            self.max_rep,
            self.max_inst,
            self.stagger_mask.data,
            self.stagger_count.data,
        )

    @classmethod
    def parse(cls, parser: Parser) -> Self:
        max_rep = parser.parse_operand()
        if parser.parse_optional_punctuation(","):
            stagger_mask = parser.parse_integer(False, False)
            parser.parse_punctuation(",")
            stagger_count = parser.parse_integer(False, False)
        else:
            stagger_mask = 0
            stagger_count = 0

        remaining_attributes = parser.parse_optional_attr_dict_with_keyword()

        # Parse iteration arguments
        pos = parser.pos
        unresolved_iter_args: list[Parser.UnresolvedArgument] = []
        iter_arg_unresolved_operands: list[UnresolvedOperand] = []
        iter_arg_types: list[Attribute] = []
        if parser.parse_optional_characters("iter_args"):
            for iter_arg, iter_arg_operand in parser.parse_comma_separated_list(
                Parser.Delimiter.PAREN, lambda: parse_assignment(parser)
            ):
                unresolved_iter_args.append(iter_arg)
                iter_arg_unresolved_operands.append(iter_arg_operand)
            parser.parse_characters("->")
            iter_arg_types = parser.parse_comma_separated_list(
                Parser.Delimiter.PAREN, parser.parse_attribute
            )

        iter_arg_operands = parser.resolve_operands(
            iter_arg_unresolved_operands, iter_arg_types, pos
        )

        # Set block argument types
        iter_args = [
            u_arg.resolve(t) for u_arg, t in zip(unresolved_iter_args, iter_arg_types)
        ]

        body = parser.parse_region(iter_args)

        frep = cls(
            max_rep,
            body,
            iter_arg_operands,
            IntAttr(stagger_mask),
            IntAttr(stagger_count),
        )
        if remaining_attributes is not None:
            frep.attributes |= remaining_attributes.data

        for trait in frep.get_traits_of_type(SingleBlockImplicitTerminator):
            ensure_terminator(frep, trait)

        return frep

    def print(self, printer: Printer) -> None:
        printer.print_string(" ")
        printer.print_ssa_value(self.max_rep)
        if self.stagger_count.data and self.stagger_mask.data:
            printer.print_string(", ")
            printer.print(self.stagger_count.data)
            printer.print_string(", ")
            printer.print(self.stagger_mask.data)

        printer.print_op_attributes(
            self.attributes, reserved_attr_names=("stagger_count", "stagger_mask")
        )
        printer.print_string(" ")

        block = self.body.block

        yield_op = block.last_op
        print_block_terminators = not isinstance(yield_op, FrepYieldOp) or bool(
            yield_op.operands
        )

        if iter_args := block.args:
            printer.print_string("iter_args(")
            printer.print_list(
                zip(iter_args, self.iter_args),
                lambda pair: print_assignment(printer, *pair),
            )
            printer.print_string(") -> (")
            printer.print_list((a.type for a in iter_args), printer.print_attribute)
            printer.print_string(") ")

        printer.print_region(
            self.body,
            print_entry_block_args=False,
            print_block_terminators=print_block_terminators,
        )

    def verify_(self) -> None:
        if self.stagger_count.data:
            raise VerifyException("Non-zero stagger count currently unsupported")
        if self.stagger_mask.data:
            raise VerifyException("Non-zero stagger mask currently unsupported")
        for instruction in self.body.ops:
            if not instruction.has_trait(Pure) and not isinstance(
                instruction, ALLOWED_FREP_OP_TYPES
            ):
                raise VerifyException(
                    "Frep operation body may not contain instructions "
                    f"with side-effects, found {instruction.name}"
                )
        if len(self.iter_args) != len(self.body.block.args):
            raise VerifyException(
                f"Wrong number of block arguments, expected {len(self.iter_args)}, got "
                f"{len(self.body.block.args)}. The body must have the induction "
                f"variable and loop-carried variables as arguments."
            )
        for idx, (arg, block_arg) in enumerate(
            zip(self.iter_args, self.body.block.args)
        ):
            if block_arg.type != arg.type:
                raise VerifyException(
                    f"Block argument {idx} has wrong type, expected {arg.type}, "
                    f"got {block_arg.type}. Arguments after the "
                    f"induction variable must match the carried variables."
                )
        if len(self.body.ops) > 0 and isinstance(
            yieldop := self.body.block.last_op, FrepYieldOp
        ):
            if len(yieldop.arguments) != len(self.iter_args):
                raise VerifyException(
                    f"Expected {len(self.iter_args)} args, got {len(yieldop.arguments)}. "
                    f"The riscv_scf.frep must yield its carried variables."
                )
            for iter_arg, yield_arg in zip(self.iter_args, yieldop.arguments):
                if iter_arg.type != yield_arg.type:
                    raise VerifyException(
                        f"Expected {iter_arg.type}, got {yield_arg.type}. The "
                        f"riscv_snitch.frep's riscv_snitch.frep_yield must match carried"
                        f"variables types."
                    )


@irdl_op_definition
class FrepOuter(FRepOperation):
    """
    Repeats the instruction in the body as if the body were the body of a for loop, for
    example:

    ```
    # Repeat 4 times, stagger 1, period 2
    li a0, 4
    frep.o a0, 2, 1, 0b1010
    fadd.d fa0, ft0, ft2
    fmul.d fa0, ft3, fa0
    ```

    is equivalent to:
    ```
    fadd.d fa0, ft0, ft2
    fmul.d fa0, ft3, fa0
    fadd.d fa1, ft0, ft3
    fmul.d fa1, ft3, fa1
    fadd.d fa0, ft0, ft2
    fmul.d fa0, ft3, fa0
    fadd.d fa1, ft0, ft3
    fmul.d fa1, ft3, fa1
    ```
    """

    name = "riscv_snitch.frep_outer"

    def assembly_instruction_name(self) -> str:
        return "frep.o"


@irdl_op_definition
class FrepInner(FRepOperation):
    """
    Repeats the instruction in the body, as if each were in its own body of a for loop,
    for example:

    ```
    # Repeat three times, stagger 2, period 2
    li a0, 3
    frep.i a0, 2, 2, 0b0100
    fadd.d fa0, ft0, ft2
    fmul.d fa0, ft3, fa0
    ```

    is equivalent to:
    ```
    fadd.d fa0, ft0, ft2
    fadd.d fa0, ft1, ft3
    fadd.d fa0, ft2, ft3
    fmul.d fa0, ft3, fa0
    fmul.d fa0, ft4, fa0
    fmul.d fa0, ft5, fa0
    ```
    """

    name = "riscv_snitch.frep_inner"

    def assembly_instruction_name(self) -> str:
        return "frep.i"


@irdl_op_definition
class GetStreamOp(RISCVAsmOperation):
    name = "riscv_snitch.get_stream"

    stream = result_def(
        stream.StreamType.constr(element_type=BaseAttr(riscv.FloatRegisterType))
    )

    def __init__(self, result_type: Attribute):
        super().__init__(result_types=[result_type])

    @classmethod
    def parse(cls, parser: Parser) -> GetStreamOp:
        parser.parse_punctuation(":")
        result_type = parser.parse_attribute()
        return GetStreamOp(result_type)

    def print(self, printer: Printer):
        printer.print_string(" : ")
        printer.print_attribute(self.stream.type)

    def assembly_line(self) -> str | None:
        return None


# endregion

# region XDMA extensions
# Documentation for these operations:
# https://pulp-platform.github.io/snitch_cluster/rm/custom_instructions.html


@irdl_op_definition
class DMSourceOp(RISCVCustomFormatOperation, RISCVInstruction):
    name = "riscv_snitch.dmsrc"

    ptrlo = operand_def(riscv.IntRegisterType)
    ptrhi = operand_def(riscv.IntRegisterType)

    traits = traits_def(
        StaticInsnRepresentation(insn=".insn r 0x2b, 0, 0, x0, {0}, {1}")
    )

    def __init__(self, ptrlo: SSAValue | Operation, ptrhi: SSAValue | Operation):
        super().__init__(operands=[ptrlo, ptrhi])

    def assembly_line_args(self) -> tuple[AssemblyInstructionArg | None, ...]:
        return self.ptrlo, self.ptrhi


@irdl_op_definition
class DMDestinationOp(RISCVCustomFormatOperation, RISCVInstruction):
    name = "riscv_snitch.dmdst"

    ptrlo = operand_def(riscv.IntRegisterType)
    ptrhi = operand_def(riscv.IntRegisterType)

    traits = traits_def(
        StaticInsnRepresentation(insn=".insn r 0x2b, 0, 1, x0, {0}, {1}")
    )

    def __init__(self, ptrlo: SSAValue | Operation, ptrhi: SSAValue | Operation):
        super().__init__(operands=[ptrlo, ptrhi])

    def assembly_line_args(self) -> tuple[AssemblyInstructionArg | None, ...]:
        return self.ptrlo, self.ptrhi


@irdl_op_definition
class DMStrideOp(RISCVCustomFormatOperation, RISCVInstruction):
    name = "riscv_snitch.dmstr"

    srcstrd = operand_def(riscv.IntRegisterType)
    dststrd = operand_def(riscv.IntRegisterType)

    traits = traits_def(
        StaticInsnRepresentation(insn=".insn r 0x2b, 0, 6, x0, {0}, {1}")
    )

    def __init__(self, srcstrd: SSAValue | Operation, dststrd: SSAValue | Operation):
        super().__init__(operands=[srcstrd, dststrd])

    def assembly_line_args(self) -> tuple[AssemblyInstructionArg | None, ...]:
        return self.srcstrd, self.dststrd


@irdl_op_definition
class DMRepOp(RISCVCustomFormatOperation, RISCVInstruction):
    name = "riscv_snitch.dmrep"

    reps = operand_def(riscv.IntRegisterType)

    traits = traits_def(
        StaticInsnRepresentation(insn=".insn r 0x2b, 0, 7, x0, {0}, x0")
    )

    def __init__(self, reps: SSAValue | Operation):
        super().__init__(operands=[reps])

    def assembly_line_args(self) -> tuple[AssemblyInstructionArg | None, ...]:
        return (self.reps,)


@irdl_op_definition
class DMCopyOp(RISCVCustomFormatOperation, RISCVInstruction):
    name = "riscv_snitch.dmcpy"

    dest = result_def(riscv.IntRegisterType)
    size = operand_def(riscv.IntRegisterType)
    config = operand_def(riscv.IntRegisterType)

    traits = traits_def(
        StaticInsnRepresentation(insn=".insn r 0x2b, 0, 3, {0}, {1}, {2}")
    )

    def __init__(
        self,
        size: SSAValue | Operation,
        config: SSAValue | Operation,
        result_type: IntRegisterType = IntRegisterType.unallocated(),
    ):
        super().__init__(operands=[size, config], result_types=[result_type])

    def assembly_line_args(self) -> tuple[AssemblyInstructionArg | None, ...]:
        return self.dest, self.size, self.config


@irdl_op_definition
class DMStatOp(RISCVCustomFormatOperation, RISCVInstruction):
    name = "riscv_snitch.dmstat"

    dest = result_def(riscv.IntRegisterType)
    status = operand_def(riscv.IntRegisterType)

    traits = traits_def(
        StaticInsnRepresentation(insn=".insn r 0x2b, 0, 5, {0}, {1}, {2}")
    )

    def __init__(
        self,
        status: SSAValue | Operation,
        result_type: IntRegisterType = IntRegisterType.unallocated(),
    ):
        super().__init__(operands=[status], result_types=[result_type])

    def assembly_line_args(self) -> tuple[AssemblyInstructionArg | None, ...]:
        return self.dest, self.status


@irdl_op_definition
class DMCopyImmOp(RISCVInstruction):
    name = "riscv_snitch.dmcpyi"

    dest = result_def(riscv.IntRegisterType)
    size = operand_def(riscv.IntRegisterType)
    config = prop_def(UImm5Attr)

    traits = traits_def(
        StaticInsnRepresentation(insn=".insn r 0x2b, 0, 2, {0}, {1}, {2}")
    )

    def __init__(
        self,
        size: SSAValue | Operation,
        config: int | UImm5Attr,
        result_type: IntRegisterType = IntRegisterType.unallocated(),
    ):
        if isinstance(config, int):
            config = IntegerAttr(config, IntegerType(5, signedness=Signedness.UNSIGNED))
        super().__init__(
            operands=[size],
            properties={"config": config},
            result_types=[result_type],
        )

    def assembly_line_args(self) -> tuple[AssemblyInstructionArg | None, ...]:
        return self.dest, self.size, self.config

    def print(self, printer: Printer) -> None:
        printer.print(" ")
        printer.print_operand(self.size)
        printer.print_string(", ")
        printer.print(self.config.value.data)
        if self.attributes:
            printer.print(" ")
            printer.print_attr_dict(self.attributes)
        printer.print(" : ")
        printer.print_operation_type(self)

    @classmethod
    def parse(cls, parser: Parser) -> Self:
        size = parser.parse_operand()
        parser.parse_punctuation(",")
        config = parser.parse_integer()
        attrs = parser.parse_optional_attr_dict()
        parser.parse_punctuation(":")
        signature = parser.parse_function_type()
        result_type, *_ = signature.outputs
        op = cls(size, config, cast(IntRegisterType, result_type))
        if attrs:
            op.attributes.update(attrs)
        return op


@irdl_op_definition
class DMStatImmOp(RISCVInstruction):
    name = "riscv_snitch.dmstati"

    dest = result_def(riscv.IntRegisterType)
    status = prop_def(UImm5Attr)

    traits = traits_def(
        StaticInsnRepresentation(insn=".insn r 0x2b, 0, 4, {0}, {1}, {2}")
    )

    def __init__(
        self,
        status: int | UImm5Attr,
        result_type: IntRegisterType = IntRegisterType.unallocated(),
    ):
        if isinstance(status, int):
            status = IntegerAttr(status, IntegerType(5, signedness=Signedness.UNSIGNED))
        super().__init__(
            properties={"status": status},
            result_types=[result_type],
        )

    def assembly_line_args(self) -> tuple[AssemblyInstructionArg | None, ...]:
        return self.dest, self.status

    def print(self, printer: Printer) -> None:
        printer.print(" ")
        printer.print(self.status.value.data)
        if self.attributes:
            printer.print(" ")
            printer.print_attr_dict(self.attributes)
        printer.print(" : ")
        printer.print_operation_type(self)

    @classmethod
    def parse(cls, parser: Parser) -> Self:
        status = parser.parse_integer()
        attrs = parser.parse_optional_attr_dict()
        parser.parse_punctuation(":")
        signature = parser.parse_function_type()
        result_type, *_ = signature.outputs
        op = cls(status, cast(IntRegisterType, result_type))
        if attrs:
            op.attributes.update(attrs)
        return op


# endregion

# region Snitch Packed SIMD Extension

# Operations that map directly to the packed SIMD ISA provided by Snitch FPU.
# The implemented ISA is *almost* the one specified here:
# * https://iis-git.ee.ethz.ch/smach/smallFloat-spec/-/blob/master/smallFloat_isa.pdf
# Beware of main undocumented differences from the spec:
# * Additional reductions (e.g.: vfsum.*)
# * Missing reductions (e.g.: vfdotp.*)
# * Control of alternative FP formats (e.g.: IEEE fp16 vs BF16) delegated to the
#   RISC-V float CSR instead of being part of the encoding


@irdl_op_definition
class VFCpkASSOp(
    RdRsRsOperation[FloatRegisterType, FloatRegisterType, FloatRegisterType]
):
    """
    Packs two scalar f32 values from rs1 and rs2 and packs the result as two adjacent
    entries into the vectorial 2xf32 rd operand, such as:

    f[rd][lo] = f[rs1]
    f[rd][hi] = f[rs2]
    """

    name = "riscv_snitch.vfcpka.s.s"

    traits = traits_def(Pure())


@irdl_op_definition
class VFMulSOp(riscv.RdRsRsFloatOperationWithFastMath):
    """
    Performs vectorial multiplication of corresponding f32 values from
    rs1 and rs2 and stores the results in the corresponding f32 lanes
    into the vectorial 2xf32 rd operand, such as:

    f[rd][lo] = f[rs1][lo] * f[rs2][lo]
    f[rd][hi] = f[rs1][hi] * f[rs2][hi]
    """

    name = "riscv_snitch.vfmul.s"

    traits = traits_def(Pure())


@irdl_op_definition
class VFAddSOp(riscv.RdRsRsFloatOperationWithFastMath):
    """
    Performs vectorial addition of corresponding f32 values from
    rs1 and rs2 and stores the results in the corresponding f32 lanes
    into the vectorial 2xf32 rd operand, such as:

    f[rd][lo] = f[rs1][lo] + f[rs2][lo]
    f[rd][hi] = f[rs1][hi] + f[rs2][hi]
    """

    name = "riscv_snitch.vfadd.s"

    traits = traits_def(Pure())


@irdl_op_definition
class VFAddHOp(riscv.RdRsRsFloatOperationWithFastMath):
    """
    Performs vectorial addition of corresponding f16 values from
    rs1 and rs2 and stores the results in the corresponding f16 lanes
    into the vectorial 4xf16 rd operand, such as:

    f[rd][0] = f[rs1][0] + f[rs2][0]
    f[rd][1] = f[rs1][1] + f[rs2][1]
    f[rd][2] = f[rs1][2] + f[rs2][2]
    f[rd][3] = f[rs1][3] + f[rs2][3]
    """

    name = "riscv_snitch.vfadd.h"

    traits = traits_def(Pure())


@irdl_op_definition
class VFMaxSOp(riscv.RdRsRsFloatOperationWithFastMath):
    """
    Performs vectorial maximum of corresponding f32 values from
    rs1 and rs2 and stores the results in the corresponding f32 lanes
    into the vectorial 2xf32 rd operand, such as:

    f[rd][lo] = max(f[rs1][lo], f[rs2][lo])
    f[rd][hi] = max(f[rs1][hi], f[rs2][hi])
    """

    name = "riscv_snitch.vfmax.s"

    traits = traits_def(Pure())


class RdRsRsAccumulatingFloatOperationWithFastMath(
    RISCVCustomFormatOperation, RISCVInstruction, ABC
):
    """
    A base class for RISC-V operations that have one destination floating-point register,
    that also acts as a source register, and two source floating-point registers and can
    be annotated with fastmath flags.
    """

    SAME_FLOAT_REGISTER_TYPE: ClassVar = VarConstraint(
        "SAME_FLOAT_REGISTER_TYPE", base(FloatRegisterType)
    )

    rd_out = result_def(SAME_FLOAT_REGISTER_TYPE)
    rd_in = operand_def(SAME_FLOAT_REGISTER_TYPE)
    rs1 = operand_def(FloatRegisterType)
    rs2 = operand_def(FloatRegisterType)

    fastmath = opt_attr_def(FastMathFlagsAttr)

    def __init__(
        self,
        rd: Operation | SSAValue,
        rs1: Operation | SSAValue,
        rs2: Operation | SSAValue,
        *,
        fastmath: FastMathFlagsAttr | None = None,
        comment: str | StringAttr | None = None,
    ):
        if isinstance(rd, Operation):
            rd = SSAValue.get(rd)
        if isinstance(comment, str):
            comment = StringAttr(comment)

        super().__init__(
            operands=[rd, rs1, rs2],
            attributes={
                "fastmath": fastmath,
                "comment": comment,
            },
            result_types=[rd.type],
        )

    def assembly_line_args(self) -> tuple[AssemblyInstructionArg, ...]:
        return self.rd_in, self.rs1, self.rs2

    @classmethod
    def custom_parse_attributes(cls, parser: Parser) -> dict[str, Attribute]:
        attributes = dict[str, Attribute]()
        flags = FastMathFlagsAttr("none")
        if parser.parse_optional_keyword("fastmath") is not None:
            flags = FastMathFlagsAttr(FastMathFlagsAttr.parse_parameter(parser))
        attributes["fastmath"] = flags
        return attributes

    def custom_print_attributes(self, printer: Printer) -> set[str]:
        if self.fastmath is not None and self.fastmath != FastMathFlagsAttr("none"):
            printer.print(" fastmath")
            self.fastmath.print_parameter(printer)
        return {"fastmath"}

    def get_register_constraints(self) -> RegisterConstraints:
        return RegisterConstraints(
            (self.rs1, self.rs2), (), ((self.rd_in, self.rd_out),)
        )


class RdRsAccumulatingFloatOperation(RISCVCustomFormatOperation, RISCVInstruction, ABC):
    """
    A base class for RISC-V operations that have one destination floating-point register,
    that also acts as a source register, and a source floating-point register.
    """

    SAME_FLOAT_REGISTER_TYPE: ClassVar = VarConstraint(
        "SAME_FLOAT_REGISTER_TYPE", base(FloatRegisterType)
    )

    rd_out = result_def(SAME_FLOAT_REGISTER_TYPE)
    rd_in = operand_def(SAME_FLOAT_REGISTER_TYPE)
    rs = operand_def(FloatRegisterType)

    def __init__(
        self,
        rd: Operation | SSAValue,
        rs: Operation | SSAValue,
        *,
        comment: str | StringAttr | None = None,
    ):
        if isinstance(rd, Operation):
            rd = SSAValue.get(rd)
        if isinstance(comment, str):
            comment = StringAttr(comment)

        super().__init__(
            operands=[rd, rs],
            attributes={
                "comment": comment,
            },
            result_types=[rd.type],
        )

    def assembly_line_args(self) -> tuple[AssemblyInstructionArg, ...]:
        return self.rd_in, self.rs

    def get_register_constraints(self) -> RegisterConstraints:
        return RegisterConstraints((self.rs,), (), ((self.rd_in, self.rd_out),))


@irdl_op_definition
class VFMacSOp(RdRsRsAccumulatingFloatOperationWithFastMath):
    """
    Performs vectorial multiplication of corresponding f32 values from
    rs1 and rs2 and accumulates the results in the corresponding f32 lanes
    into the vectorial 2xf32 rd operand, such as:

    f[rd][lo] = f[rs1][lo] * f[rs2][lo] + f[rd][lo]
    f[rd][hi] = f[rs1][hi] * f[rs2][hi] + f[rd][hi]
    """

    name = "riscv_snitch.vfmac.s"

    traits = traits_def(Pure())


@irdl_op_definition
class VFSumSOp(RdRsAccumulatingFloatOperation):
    """
    Performs sum of f32 values from rs and accumulates the result in the lower f32 value
    of the rd operand:

    f[rd][lo] = f[rs][hi] + f[rs][lo] + f[rd][lo]
    """

    name = "riscv_snitch.vfsum.s"

    traits = traits_def(Pure())


# endregion

RISCV_Snitch = Dialect(
    "riscv_snitch",
    [
        ScfgwOp,
        ScfgwiOp,
        FrepOuter,
        FrepInner,
        FrepYieldOp,
        ReadOp,
        WriteOp,
        GetStreamOp,
        DMSourceOp,
        DMDestinationOp,
        DMStrideOp,
        DMRepOp,
        DMCopyOp,
        DMCopyImmOp,
        DMStatOp,
        DMStatImmOp,
        VFMulSOp,
        VFAddSOp,
        VFCpkASSOp,
        VFMacSOp,
        VFSumSOp,
        VFAddHOp,
        VFMaxSOp,
    ],
    [],
)<|MERGE_RESOLUTION|>--- conflicted
+++ resolved
@@ -40,11 +40,8 @@
 )
 from xdsl.ir import Attribute, Block, Dialect, Operation, Region, SSAValue
 from xdsl.irdl import (
-<<<<<<< HEAD
+    AnyAttr,
     BaseAttr,
-=======
-    AnyAttr,
->>>>>>> 55bd6aa8
     VarConstraint,
     attr_def,
     base,
