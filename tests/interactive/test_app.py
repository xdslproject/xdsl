from typing import cast

import pytest

from xdsl.builder import ImplicitBuilder
from xdsl.dialects import arith, func
from xdsl.dialects.builtin import IndexType, IntegerAttr, ModuleOp
from xdsl.interactive.app import InputApp
from xdsl.ir import Block, Region
from xdsl.utils.exceptions import ParseError


@pytest.mark.asyncio()
async def test_input_and_buttons():
    """Test pressing keys has the desired result."""
    async with InputApp().run_test() as pilot:
        app = cast(InputApp, pilot.app)

        # Test no input
        assert app.output_text_area.text == "No input"
        assert app.current_module is None

        # Test inccorect input
        app.input_text_area.insert("dkjfd")
        await pilot.pause()
        assert (
            app.output_text_area.text
            == "(Span[5:6](text=''), 'Operation builtin.unregistered does not have a custom format.')"
        )
        assert isinstance(app.current_module, ParseError)
        assert (
            str(app.current_module)
            == "(Span[5:6](text=''), 'Operation builtin.unregistered does not have a custom format.')"
        )

        # Test corect input
        app.input_text_area.clear()
        app.input_text_area.insert(
            """
        func.func @hello(%n : index) -> index {
          %two = arith.constant 2 : index
          %res = arith.muli %n, %two : index
          func.return %res : index
        }
        """
        )
        await pilot.pause()
        assert (
            app.output_text_area.text
            == """builtin.module {
  func.func @hello(%n : index) -> index {
    %two = arith.constant 2 : index
    %res = arith.muli %n, %two : index
    func.return %res : index
  }
}
"""
        )

        index = IndexType()

        expected_module = ModuleOp(Region([Block()]))
        with ImplicitBuilder(expected_module.body):
            function = func.FuncOp("hello", ((index,), (index,)))
            with ImplicitBuilder(function.body) as (n,):
                two = arith.Constant(IntegerAttr(2, index)).result
                res = arith.Muli(n, two)
                func.Return(res)

        assert isinstance(app.current_module, ModuleOp)
        assert app.current_module.is_structurally_equivalent(expected_module)

        # Test clicking the "clear input" button
        app.input_text_area.clear()
        app.input_text_area.insert(
            """
        func.func @hello(%n : index) -> index {
          %two = arith.constant 2 : index
          %res = arith.muli %n, %two : index
          func.return %res : index
        }
        """
        )
        await pilot.pause()
        assert (
            app.input_text_area.text
            == """
        func.func @hello(%n : index) -> index {
          %two = arith.constant 2 : index
          %res = arith.muli %n, %two : index
          func.return %res : index
        }
        """
        )
        await pilot.click("#clear_input_button")
<<<<<<< HEAD
        # assert that the curent_module and test_module's are structurally equivalent
=======
>>>>>>> a9041b0c
        await pilot.pause()
        assert app.input_text_area.text == ""<|MERGE_RESOLUTION|>--- conflicted
+++ resolved
@@ -93,9 +93,5 @@
         """
         )
         await pilot.click("#clear_input_button")
-<<<<<<< HEAD
-        # assert that the curent_module and test_module's are structurally equivalent
-=======
->>>>>>> a9041b0c
         await pilot.pause()
         assert app.input_text_area.text == ""