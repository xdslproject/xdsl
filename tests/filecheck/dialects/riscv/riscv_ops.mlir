// RUN: XDSL_ROUNDTRIP
// RUN: XDSL_GENERIC_ROUNDTRIP

"builtin.module"() ({
  riscv_func.func @main() {
    %0 = riscv.get_register : () -> !riscv.reg<>
    %1 = riscv.get_register : () -> !riscv.reg<>
    // RV32I/RV64I: 2.4 Integer Computational Instructions

    // Integer Register-Immediate Instructions
    %addi = riscv.addi %0, 1: (!riscv.reg<>) -> !riscv.reg<>
    // CHECK: %{{.*}} = riscv.addi %{{.*}}, 1 : (!riscv.reg<>) -> !riscv.reg<>
    %slti = riscv.slti %0, 1: (!riscv.reg<>) -> !riscv.reg<>
    // CHECK-NEXT: %{{.*}} = riscv.slti %0, 1 : (!riscv.reg<>) -> !riscv.reg<>
    %sltiu = riscv.sltiu %0, 1: (!riscv.reg<>) -> !riscv.reg<>
    // CHECK-NEXT: %{{.*}} = riscv.sltiu %0, 1 : (!riscv.reg<>) -> !riscv.reg<>
    %andi = riscv.andi %0, 1: (!riscv.reg<>) -> !riscv.reg<>
    // CHECK-NEXT: %{{.*}} = riscv.andi %0, 1 : (!riscv.reg<>) -> !riscv.reg<>
    %ori = riscv.ori %0, 1: (!riscv.reg<>) -> !riscv.reg<>
    // CHECK-NEXT: %{{.*}} = riscv.ori %0, 1 : (!riscv.reg<>) -> !riscv.reg<>
    %xori = riscv.xori %0, 1: (!riscv.reg<>) -> !riscv.reg<>
    // CHECK-NEXT: %{{.*}} = riscv.xori %0, 1 : (!riscv.reg<>) -> !riscv.reg<>
    %slli = riscv.slli %0, 1: (!riscv.reg<>) -> !riscv.reg<>
    // CHECK-NEXT: %{{.*}} = riscv.slli %0, 1 : (!riscv.reg<>) -> !riscv.reg<>
    %srli = riscv.srli %0, 1: (!riscv.reg<>) -> !riscv.reg<>
    // CHECK-NEXT: %{{.*}} = riscv.srli %0, 1 : (!riscv.reg<>) -> !riscv.reg<>
    %srai = riscv.srai %0, 1: (!riscv.reg<>) -> !riscv.reg<>
    // CHECK-NEXT: %{{.*}} = riscv.srai %0, 1 : (!riscv.reg<>) -> !riscv.reg<>
    %lui = riscv.lui 1 : () -> !riscv.reg<>
    // CHECK-NEXT: %{{.*}} = riscv.lui 1 : () -> !riscv.reg<>
    %auipc = riscv.auipc 1 : () -> !riscv.reg<>
    // CHECK-NEXT: %{{.*}} = riscv.auipc 1 : () -> !riscv.reg<>
    %mv = riscv.mv %0 : (!riscv.reg<>) -> !riscv.reg<>
    // CHECK: %{{.*}} = riscv.mv %{{.*}} : (!riscv.reg<>) -> !riscv.reg<>

    // Integer Register-Register Operations
    %add = riscv.add %0, %1 : (!riscv.reg<>, !riscv.reg<>) -> !riscv.reg<>
    // CHECK-NEXT: %{{.*}} = riscv.add %{{.*}}, %{{.*}} : (!riscv.reg<>, !riscv.reg<>) -> !riscv.reg<>
    %slt = riscv.slt %0, %1 : (!riscv.reg<>, !riscv.reg<>) -> !riscv.reg<>
    // CHECK-NEXT: %{{.*}} = riscv.slt %{{.*}}, %{{.*}} : (!riscv.reg<>, !riscv.reg<>) -> !riscv.reg<>
    %sltu = riscv.sltu %0, %1 : (!riscv.reg<>, !riscv.reg<>) -> !riscv.reg<>
    // CHECK-NEXT: %{{.*}} = riscv.sltu %{{.*}}, %{{.*}} : (!riscv.reg<>, !riscv.reg<>) -> !riscv.reg<>
    %and = riscv.and %0, %1 : (!riscv.reg<>, !riscv.reg<>) -> !riscv.reg<>
    // CHECK-NEXT: %{{.*}} = riscv.and %{{.*}}, %{{.*}} : (!riscv.reg<>, !riscv.reg<>) -> !riscv.reg<>
    %or = riscv.or %0, %1 : (!riscv.reg<>, !riscv.reg<>) -> !riscv.reg<>
    // CHECK-NEXT: %{{.*}} = riscv.or %{{.*}}, %{{.*}} : (!riscv.reg<>, !riscv.reg<>) -> !riscv.reg<>
    %xor = riscv.xor %0, %1 : (!riscv.reg<>, !riscv.reg<>) -> !riscv.reg<>
    // CHECK-NEXT: %{{.*}} = riscv.xor %{{.*}}, %{{.*}} : (!riscv.reg<>, !riscv.reg<>) -> !riscv.reg<>
    %sll = riscv.sll %0, %1 : (!riscv.reg<>, !riscv.reg<>) -> !riscv.reg<>
    // CHECK-NEXT: %{{.*}} = riscv.sll %{{.*}}, %{{.*}} : (!riscv.reg<>, !riscv.reg<>) -> !riscv.reg<>
    %srl = riscv.srl %0, %1 : (!riscv.reg<>, !riscv.reg<>) -> !riscv.reg<>
    // CHECK-NEXT: %{{.*}} = riscv.srl %{{.*}}, %{{.*}} : (!riscv.reg<>, !riscv.reg<>) -> !riscv.reg<>
    %sub = riscv.sub %0, %1 : (!riscv.reg<>, !riscv.reg<>) -> !riscv.reg<>
    // CHECK-NEXT: %{{.*}} = riscv.sub %{{.*}}, %{{.*}} : (!riscv.reg<>, !riscv.reg<>) -> !riscv.reg<>
    %sra = riscv.sra %0, %1 : (!riscv.reg<>, !riscv.reg<>) -> !riscv.reg<>
    // CHECK-NEXT: %{{.*}} = riscv.sra %{{.*}}, %{{.*}} : (!riscv.reg<>, !riscv.reg<>) -> !riscv.reg<>
    riscv.nop : () -> ()
    // CHECK-NEXT: riscv.nop : () -> ()

    // RV32I/RV64I: 2.5 Control Transfer Instructions

    // Unconditional Branch Instructions
    riscv.jal 1 : () -> ()
    // CHECK-NEXT: riscv.jal 1 : () -> ()
    riscv.jal 1, !riscv.reg<> : () -> ()
    // CHECK-NEXT: riscv.jal 1, !riscv.reg<> : () -> ()
    riscv.jal "label" : () -> ()
    // CHECK-NEXT: riscv.jal "label" : () -> ()

    riscv.j 1 : () -> ()
    // CHECK-NEXT: riscv.j 1 : () -> ()
    riscv.j "label" : () -> ()
    // CHECK-NEXT: riscv.j "label" : () -> ()

    riscv.jalr %0, 1: (!riscv.reg<>) -> ()
    // CHECK-NEXT: riscv.jalr %0, 1 : (!riscv.reg<>) -> ()
    riscv.jalr %0, 1, !riscv.reg<> : (!riscv.reg<>) -> ()
    // CHECK-NEXT: riscv.jalr %0, 1, !riscv.reg<> : (!riscv.reg<>) -> ()
    riscv.jalr %0, "label" : (!riscv.reg<>) -> ()
    // CHECK-NEXT: riscv.jalr %0, "label" : (!riscv.reg<>) -> ()

    riscv.ret : () -> ()
    // CHECK-NEXT: riscv.ret : () -> ()
  ^0(%2 : !riscv.reg<>, %3 : !riscv.reg<>):
  // CHECK-NEXT: ^0(%2 : !riscv.reg<>, %3 : !riscv.reg<>):

    // Conditional Branch Instructions
    riscv.beq %0, %1, 1 : (!riscv.reg<>, !riscv.reg<>) -> ()
    // CHECK-NEXT: riscv.beq %{{.*}}, %{{.*}}, 1 : (!riscv.reg<>, !riscv.reg<>) -> ()
    riscv.bne %0, %1, 1 : (!riscv.reg<>, !riscv.reg<>) -> ()
    // CHECK-NEXT: riscv.bne %{{.*}}, %{{.*}}, 1 : (!riscv.reg<>, !riscv.reg<>) -> ()
    riscv.blt %0, %1, 1 : (!riscv.reg<>, !riscv.reg<>) -> ()
    // CHECK-NEXT: riscv.blt %{{.*}}, %{{.*}}, 1 : (!riscv.reg<>, !riscv.reg<>) -> ()
    riscv.bge %0, %1, 1 : (!riscv.reg<>, !riscv.reg<>) -> ()
    // CHECK-NEXT: riscv.bge %{{.*}}, %{{.*}}, 1 : (!riscv.reg<>, !riscv.reg<>) -> ()
    riscv.bltu %0, %1, 1 : (!riscv.reg<>, !riscv.reg<>) -> ()
    // CHECK-NEXT: riscv.bltu %{{.*}}, %{{.*}}, 1 : (!riscv.reg<>, !riscv.reg<>) -> ()
    riscv.bgeu %0, %1, 1 : (!riscv.reg<>, !riscv.reg<>) -> ()
    // CHECK-NEXT: riscv.bgeu %{{.*}}, %{{.*}}, 1 : (!riscv.reg<>, !riscv.reg<>) -> ()

    // RV32I/RV64I: 2.6 Load and Store Instructions

    %lb = riscv.lb %0, 1 : (!riscv.reg<>) -> !riscv.reg<>
    // CHECK-NEXT: %{{.*}} = riscv.lb %0, 1 : (!riscv.reg<>) -> !riscv.reg<>
    %lbu = riscv.lbu %0, 1: (!riscv.reg<>) -> !riscv.reg<>
    // CHECK-NEXT: %{{.*}} = riscv.lbu %0, 1 : (!riscv.reg<>) -> !riscv.reg<>
    %lh = riscv.lh %0, 1 : (!riscv.reg<>) -> !riscv.reg<>
    // CHECK-NEXT: %{{.*}} = riscv.lh %0, 1 : (!riscv.reg<>) -> !riscv.reg<>
    %lhu = riscv.lhu %0, 1 : (!riscv.reg<>) -> !riscv.reg<>
    // CHECK-NEXT: %{{.*}} = riscv.lhu %0, 1 : (!riscv.reg<>) -> !riscv.reg<>
    %lw = riscv.lw %0, 1 : (!riscv.reg<>) -> !riscv.reg<>
    // CHECK-NEXT: %{{.*}} = riscv.lw %0, 1 : (!riscv.reg<>) -> !riscv.reg<>
    riscv.sb %0, %1, 1: (!riscv.reg<>, !riscv.reg<>) -> ()
    // CHECK-NEXT: riscv.sb %0, %1, 1 : (!riscv.reg<>, !riscv.reg<>) -> ()
    riscv.sh %0, %1, 1 : (!riscv.reg<>, !riscv.reg<>) -> ()
    // CHECK-NEXT: riscv.sh %0, %1, 1 : (!riscv.reg<>, !riscv.reg<>) -> ()
    riscv.sw %0, %1, 1 : (!riscv.reg<>, !riscv.reg<>) -> ()
    // CHECK-NEXT: riscv.sw %0, %1, 1 : (!riscv.reg<>, !riscv.reg<>) -> ()

    // RV32I/RV64I: 2.8 Control and Status Register Instructions

    %csrrw_rw = riscv.csrrw %0 1024 : (!riscv.reg<>) -> !riscv.reg<>
    // CHECK-NEXT: %{{.*}} = riscv.csrrw %0, 1024 : (!riscv.reg<>) -> !riscv.reg<>
    %csrrw_w = riscv.csrrw %0 1024, "w" : (!riscv.reg<>) -> !riscv.reg<>
    // CHECK-NEXT: %{{.*}} = riscv.csrrw %0, 1024, "w" : (!riscv.reg<>) -> !riscv.reg<>
    %csrrs_rw = riscv.csrrs %0, 1024 : (!riscv.reg<>) -> !riscv.reg<>
    // CHECK-NEXT: %{{.*}} = riscv.csrrs %0, 1024 : (!riscv.reg<>) -> !riscv.reg<>
    %csrrs_r = riscv.csrrs %0, 1024, "r" : (!riscv.reg<>) -> !riscv.reg<>
    // CHECK-NEXT: %{{.*}} = riscv.csrrs %0, 1024, "r" : (!riscv.reg<>) -> !riscv.reg<>
    %csrrc_rw = riscv.csrrc %0, 1024 : (!riscv.reg<>) -> !riscv.reg<>
    // CHECK-NEXT: %{{.*}} = riscv.csrrc %0, 1024 : (!riscv.reg<>) -> !riscv.reg<>
    %csrrc_r = riscv.csrrc %0, 1024, "r" : (!riscv.reg<>) -> !riscv.reg<>
    // CHECK-NEXT: %{{.*}} = riscv.csrrc %0, 1024, "r" : (!riscv.reg<>) -> !riscv.reg<>
    %csrrsi_rw = riscv.csrrsi 1024, 8 : () -> !riscv.reg<>
    // CHECK-NEXT: %{{.*}} = riscv.csrrsi 1024, 8 : () -> !riscv.reg<>
    %csrrsi_r = riscv.csrrsi 1024, 0 : () -> !riscv.reg<>
    // CHECK-NEXT: %{{.*}} = riscv.csrrsi 1024, 0 : () -> !riscv.reg<>
    %csrrci_rw = riscv.csrrci 1024, 8 : () -> !riscv.reg<>
    // CHECK-NEXT: %{{.*}} = riscv.csrrci 1024, 8 : () -> !riscv.reg<>
    %csrrci_r = riscv.csrrci 1024, 0 : () -> !riscv.reg<>
    // CHECK-NEXT: %{{.*}} = riscv.csrrci 1024, 0 : () -> !riscv.reg<>
    %csrrwi_rw = riscv.csrrwi 1024, 1 : () -> !riscv.reg<>
    // CHECK-NEXT: %{{.*}} = riscv.csrrwi 1024, 1 : () -> !riscv.reg<>
    %csrrwi_w = riscv.csrrwi 1024, 1, "w" : () -> !riscv.reg<>
    // CHECK-NEXT: %{{.*}} = riscv.csrrwi 1024, 1, "w" : () -> !riscv.reg<>

    // Machine Mode Privileged Instructions
    riscv.wfi : () -> ()
    // CHECK-NEXT: riscv.wfi : () -> ()


    // RV32M/RV64M: 7 “M” Standard Extension for Integer Multiplication and Division

    // Multiplication Operations
    %mul = riscv.mul %0, %1 : (!riscv.reg<>, !riscv.reg<>) -> !riscv.reg<>
    // CHECK-NEXT: %{{.*}} = riscv.mul %{{.*}}, %{{.*}} : (!riscv.reg<>, !riscv.reg<>) -> !riscv.reg<>
    %mulh = riscv.mulh %0, %1 : (!riscv.reg<>, !riscv.reg<>) -> !riscv.reg<>
    // CHECK-NEXT: %{{.*}} = riscv.mulh %{{.*}}, %{{.*}} : (!riscv.reg<>, !riscv.reg<>) -> !riscv.reg<>
    %mulhsu = riscv.mulhsu %0, %1 : (!riscv.reg<>, !riscv.reg<>) -> !riscv.reg<>
    // CHECK-NEXT: %{{.*}} = riscv.mulhsu %{{.*}}, %{{.*}} : (!riscv.reg<>, !riscv.reg<>) -> !riscv.reg<>
    %mulhu = riscv.mulhu %0, %1 : (!riscv.reg<>, !riscv.reg<>) -> !riscv.reg<>
    // CHECK-NEXT: %{{.*}} = riscv.mulhu %{{.*}}, %{{.*}} : (!riscv.reg<>, !riscv.reg<>) -> !riscv.reg<>

    // Division Operations
    %div = riscv.div %0, %1 : (!riscv.reg<>, !riscv.reg<>) -> !riscv.reg<>
    // CHECK-NEXT: %{{.*}} = riscv.div %{{.*}}, %{{.*}} : (!riscv.reg<>, !riscv.reg<>) -> !riscv.reg<>
    %divu = riscv.divu %0, %1 : (!riscv.reg<>, !riscv.reg<>) -> !riscv.reg<>
    // CHECK-NEXT: %{{.*}} = riscv.divu %{{.*}}, %{{.*}} : (!riscv.reg<>, !riscv.reg<>) -> !riscv.reg<>
    %rem = riscv.rem %0, %1 : (!riscv.reg<>, !riscv.reg<>) -> !riscv.reg<>
    // CHECK-NEXT: %{{.*}} = riscv.rem %{{.*}}, %{{.*}} : (!riscv.reg<>, !riscv.reg<>) -> !riscv.reg<>
    %remu = riscv.remu %0, %1 : (!riscv.reg<>, !riscv.reg<>) -> !riscv.reg<>
    // CHECK-NEXT: %{{.*}} = riscv.remu %{{.*}}, %{{.*}} : (!riscv.reg<>, !riscv.reg<>) -> !riscv.reg<>

    // Assembler pseudo-instructions

    %li = riscv.li 1 : () -> !riscv.reg<>
    // CHECK-NEXT: %{{.*}} = riscv.li 1 : () -> !riscv.reg<>
    // Environment Call and Breakpoints
    riscv.ecall : () -> ()
    // CHECK-NEXT: riscv.ecall : () -> ()
    riscv.ebreak : () -> ()
    // CHECK-NEXT: riscv.ebreak : () -> ()
    riscv.directive ".bss": () -> ()
    // CHECK-NEXT: riscv.directive ".bss" : () -> ()
    riscv.directive ".align" "2" : () -> ()
    // CHECK-NEXT: riscv.directive ".align" "2" : () -> ()
    riscv.assembly_section ".text" attributes {"foo" = i32} {
      %nested_li = riscv.li 1 : () -> !riscv.reg<>
    }
    // CHECK-NEXT:  riscv.assembly_section ".text" attributes {"foo" = i32} {
    // CHECK-NEXT:    %{{.*}} = riscv.li 1 : () -> !riscv.reg<>
    // CHECK-NEXT:  }

    riscv.assembly_section ".text" {
      %nested_li = riscv.li 1 : () -> !riscv.reg<>
    }
    // CHECK-NEXT:  riscv.assembly_section ".text" {
    // CHECK-NEXT:    %{{.*}} = riscv.li 1 : () -> !riscv.reg<>
    // CHECK-NEXT:  }

    // Custom instruction
    %custom0, %custom1 = riscv.custom_assembly_instruction %0, %1 {"instruction_name" = "hello"} : (!riscv.reg<>, !riscv.reg<>) -> (!riscv.reg<>, !riscv.reg<>)
    // CHECK-NEXT:   %custom0, %custom1 = riscv.custom_assembly_instruction %0, %1 {"instruction_name" = "hello"} : (!riscv.reg<>, !riscv.reg<>) -> (!riscv.reg<>, !riscv.reg<>)


    // RISC-V extensions
    riscv.scfgw %0, %1 : (!riscv.reg<>, !riscv.reg<>) -> ()
    // CHECK-NEXT: riscv.scfgw %0, %1 : (!riscv.reg<>, !riscv.reg<>) -> ()

    // RV32F: 8 “F” Standard Extension for Single-Precision Floating-Point, Version 2.0
    %f0 = riscv.get_float_register : () -> !riscv.freg<>
    // CHECK-NEXT: %{{.*}} = riscv.get_float_register : () -> !riscv.freg<>
    %f1 = riscv.get_float_register : () -> !riscv.freg<>
    // CHECK-NEXT: %{{.*}} = riscv.get_float_register : () -> !riscv.freg<>
    %f2 = riscv.get_float_register : () -> !riscv.freg<>
    // CHECK-NEXT: %{{.*}} = riscv.get_float_register : () -> !riscv.freg<>

    %fmv = riscv.fmv.s %f0 : (!riscv.freg<>) -> !riscv.freg<>
    // CHECK-NEXT: %{{.*}} = riscv.fmv.s %{{.*}} : (!riscv.freg<>) -> !riscv.freg<>

    %fmadd_s = riscv.fmadd.s %f0, %f1, %f2 : (!riscv.freg<>, !riscv.freg<>, !riscv.freg<>) -> !riscv.freg<>
    // CHECK-NEXT: %{{.*}} = riscv.fmadd.s %{{.*}}, %{{.*}}, %{{.*}} : (!riscv.freg<>, !riscv.freg<>, !riscv.freg<>) -> !riscv.freg<>
    %fmsub_s = riscv.fmsub.s %f0, %f1, %f2 : (!riscv.freg<>, !riscv.freg<>, !riscv.freg<>) -> !riscv.freg<>
    // CHECK-NEXT: %{{.*}} = riscv.fmsub.s %{{.*}}, %{{.*}}, %{{.*}} : (!riscv.freg<>, !riscv.freg<>, !riscv.freg<>) -> !riscv.freg<>
    %fnmsub_s = riscv.fnmsub.s %f0, %f1, %f2 : (!riscv.freg<>, !riscv.freg<>, !riscv.freg<>) -> !riscv.freg<>
    // CHECK-NEXT: %{{.*}} = riscv.fnmsub.s %{{.*}}, %{{.*}}, %{{.*}} : (!riscv.freg<>, !riscv.freg<>, !riscv.freg<>) -> !riscv.freg<>
    %fnmadd_s = riscv.fnmadd.s %f0, %f1, %f2 : (!riscv.freg<>, !riscv.freg<>, !riscv.freg<>) -> !riscv.freg<>
    // CHECK-NEXT: %{{.*}} = riscv.fnmadd.s %{{.*}}, %{{.*}}, %{{.*}} : (!riscv.freg<>, !riscv.freg<>, !riscv.freg<>) -> !riscv.freg<>

    %fadd_s = riscv.fadd.s %f0, %f1 : (!riscv.freg<>, !riscv.freg<>) -> !riscv.freg<>
    // CHECK-NEXT: %{{.*}} = riscv.fadd.s %{{.*}}, %{{.*}} : (!riscv.freg<>, !riscv.freg<>) -> !riscv.freg<>
    %fsub_s = riscv.fsub.s %f0, %f1 : (!riscv.freg<>, !riscv.freg<>) -> !riscv.freg<>
    // CHECK-NEXT: %{{.*}} = riscv.fsub.s %{{.*}}, %{{.*}} : (!riscv.freg<>, !riscv.freg<>) -> !riscv.freg<>
    %fmul_s = riscv.fmul.s %f0, %f1 : (!riscv.freg<>, !riscv.freg<>) -> !riscv.freg<>
    // CHECK-NEXT: %{{.*}} = riscv.fmul.s %{{.*}}, %{{.*}} : (!riscv.freg<>, !riscv.freg<>) -> !riscv.freg<>
    %fdiv_s = riscv.fdiv.s %f0, %f1 : (!riscv.freg<>, !riscv.freg<>) -> !riscv.freg<>
    // CHECK-NEXT: %{{.*}} = riscv.fdiv.s %{{.*}}, %{{.*}} : (!riscv.freg<>, !riscv.freg<>) -> !riscv.freg<>
    %fsqrt_s = riscv.fsqrt.s %f0 : (!riscv.freg<>) -> !riscv.freg<>
    // CHECK-NEXT: %{{.*}} = riscv.fsqrt.s %{{.*}} : (!riscv.freg<>) -> !riscv.freg<>

    %fsgnj_s = riscv.fsgnj.s %f0, %f1 : (!riscv.freg<>, !riscv.freg<>) -> !riscv.freg<>
    // CHECK-NEXT: %{{.*}} = riscv.fsgnj.s %{{.*}}, %{{.*}} : (!riscv.freg<>, !riscv.freg<>) -> !riscv.freg<>
    %fsgnjn_s = riscv.fsgnjn.s %f0, %f1 : (!riscv.freg<>, !riscv.freg<>) -> !riscv.freg<>
    // CHECK-NEXT: %{{.*}} = riscv.fsgnjn.s %{{.*}}, %{{.*}} : (!riscv.freg<>, !riscv.freg<>) -> !riscv.freg<>
    %fsgnjx_s = riscv.fsgnjx.s %f0, %f1 : (!riscv.freg<>, !riscv.freg<>) -> !riscv.freg<>
    // CHECK-NEXT: %{{.*}} = riscv.fsgnjx.s %{{.*}}, %{{.*}} : (!riscv.freg<>, !riscv.freg<>) -> !riscv.freg<>

    %fmin_s = riscv.fmin.s %f0, %f1 : (!riscv.freg<>, !riscv.freg<>) -> !riscv.freg<>
    // CHECK-NEXT: %{{.*}} = riscv.fmin.s %{{.*}}, %{{.*}} : (!riscv.freg<>, !riscv.freg<>) -> !riscv.freg<>
    %fmax_s = riscv.fmax.s %f0, %f1 : (!riscv.freg<>, !riscv.freg<>) -> !riscv.freg<>
    // CHECK-NEXT: %{{.*}} = riscv.fmax.s %{{.*}}, %{{.*}} : (!riscv.freg<>, !riscv.freg<>) -> !riscv.freg<>

    %fcvt_w_s = riscv.fcvt.w.s %f0 : (!riscv.freg<>) -> !riscv.reg<>
    // CHECK-NEXT: %{{.*}} = riscv.fcvt.w.s %{{.*}} : (!riscv.freg<>) -> !riscv.reg<>
    %fcvt_wu_s = riscv.fcvt.wu.s %f0 : (!riscv.freg<>) -> !riscv.reg<>
    // CHECK-NEXT: %{{.*}} = riscv.fcvt.wu.s %{{.*}} : (!riscv.freg<>) -> !riscv.reg<>
    %fmv_x_w = riscv.fmv.x.w %f0 : (!riscv.freg<>) -> !riscv.reg<>
    // CHECK-NEXT: %{{.*}} = riscv.fmv.x.w %{{.*}} : (!riscv.freg<>) -> !riscv.reg<>

    %feq_s = riscv.feq.s %f0, %f1 : (!riscv.freg<>, !riscv.freg<>) -> !riscv.reg<>
    // CHECK-NEXT: %{{.*}} = riscv.feq.s %{{.*}}, %{{.*}} : (!riscv.freg<>, !riscv.freg<>) -> !riscv.reg<>
    %flt_s = riscv.flt.s %f0, %f1 : (!riscv.freg<>, !riscv.freg<>) -> !riscv.reg<>
    // CHECK-NEXT: %{{.*}} = riscv.flt.s %{{.*}}, %{{.*}} : (!riscv.freg<>, !riscv.freg<>) -> !riscv.reg<>
    %fle_s = riscv.fle.s %f0, %f1 : (!riscv.freg<>, !riscv.freg<>) -> !riscv.reg<>
    // CHECK-NEXT: %{{.*}} = riscv.fle.s %{{.*}}, %{{.*}} : (!riscv.freg<>, !riscv.freg<>) -> !riscv.reg<>
    %fclass_s = riscv.fclass.s %f0 : (!riscv.freg<>) -> !riscv.reg<>
    // CHECK-NEXT: %{{.*}} = riscv.fclass.s %{{.*}} : (!riscv.freg<>) -> !riscv.reg<>
    %fcvt_s_w = riscv.fcvt.s.w %0 : (!riscv.reg<>) -> !riscv.freg<>
    // CHECK-NEXT: %{{.*}} = riscv.fcvt.s.w %{{.*}} : (!riscv.reg<>) -> !riscv.freg<>
    %fcvt_s_wu = riscv.fcvt.s.wu %0 : (!riscv.reg<>) -> !riscv.freg<>
    // CHECK-NEXT: %{{.*}} = riscv.fcvt.s.wu %{{.*}} : (!riscv.reg<>) -> !riscv.freg<>
    %fmv_w_x = riscv.fmv.w.x %0 : (!riscv.reg<>) -> !riscv.freg<>
    // CHECK-NEXT: %{{.*}} = riscv.fmv.w.x %{{.*}} : (!riscv.reg<>) -> !riscv.freg<>

    %flw = riscv.flw %0, 1 : (!riscv.reg<>) -> !riscv.freg<>
    // CHECK-NEXT: %{{.*}} = riscv.flw %{{.*}}, 1 : (!riscv.reg<>) -> !riscv.freg<>
    riscv.fsw %0, %f0, 1 : (!riscv.reg<>, !riscv.freg<>) -> ()
    // CHECK-NEXT: riscv.fsw %{{.*}}, %{{.*}}, 1 : (!riscv.reg<>, !riscv.freg<>) -> ()

<<<<<<< HEAD
    %fld = riscv.fld %0, 1 : (!riscv.reg<>) -> !riscv.freg<>
    // CHECK-NEXT: %{{.*}} = riscv.fld %{{.*}}, 1 : (!riscv.reg<>) -> !riscv.freg<>
    riscv.fsd %0, %f0, 1 : (!riscv.reg<>, !riscv.freg<>) -> ()
    // CHECK-NEXT: riscv.fsd %{{.*}}, %{{.*}}, 1 : (!riscv.reg<>, !riscv.freg<>) -> ()
=======
    // Vector Ops
    %vfadd_s = riscv.vfadd.s %f0, %f1 : (!riscv.freg<>, !riscv.freg<>) -> !riscv.freg<>
    // CHECK-NEXT: %{{.*}} = riscv.vfadd.s %{{.*}}, %{{.*}} : (!riscv.freg<>, !riscv.freg<>) -> !riscv.freg<>
    %vfmul_s = riscv.vfmul.s %f0, %f1 : (!riscv.freg<>, !riscv.freg<>) -> !riscv.freg<>
    // CHECK-NEXT: %{{.*}} = riscv.vfmul.s %{{.*}}, %{{.*}} : (!riscv.freg<>, !riscv.freg<>) -> !riscv.freg<>
>>>>>>> e6bc4c88

    // Terminate block
    riscv_func.return
  }
}) : () -> ()

// CHECK-GENERIC: "builtin.module"() ({
// CHECK-GENERIC-NEXT:   "riscv_func.func"() ({
// CHECK-GENERIC-NEXT:     %0 = "riscv.get_register"() : () -> !riscv.reg<>
// CHECK-GENERIC-NEXT:     %1 = "riscv.get_register"() : () -> !riscv.reg<>
// CHECK-GENERIC-NEXT:     %addi = "riscv.addi"(%0) {"immediate" = 1 : si12} : (!riscv.reg<>) -> !riscv.reg<>
// CHECK-GENERIC-NEXT:     %slti = "riscv.slti"(%0) {"immediate" = 1 : si12} : (!riscv.reg<>) -> !riscv.reg<>
// CHECK-GENERIC-NEXT:     %sltiu = "riscv.sltiu"(%0) {"immediate" = 1 : si12} : (!riscv.reg<>) -> !riscv.reg<>
// CHECK-GENERIC-NEXT:     %andi = "riscv.andi"(%0) {"immediate" = 1 : si12} : (!riscv.reg<>) -> !riscv.reg<>
// CHECK-GENERIC-NEXT:     %ori = "riscv.ori"(%0) {"immediate" = 1 : si12} : (!riscv.reg<>) -> !riscv.reg<>
// CHECK-GENERIC-NEXT:     %xori = "riscv.xori"(%0) {"immediate" = 1 : si12} : (!riscv.reg<>) -> !riscv.reg<>
// CHECK-GENERIC-NEXT:     %slli = "riscv.slli"(%0) {"immediate" = 1 : ui5} : (!riscv.reg<>) -> !riscv.reg<>
// CHECK-GENERIC-NEXT:     %srli = "riscv.srli"(%0) {"immediate" = 1 : ui5} : (!riscv.reg<>) -> !riscv.reg<>
// CHECK-GENERIC-NEXT:     %srai = "riscv.srai"(%0) {"immediate" = 1 : ui5} : (!riscv.reg<>) -> !riscv.reg<>
// CHECK-GENERIC-NEXT:     %lui = "riscv.lui"() {"immediate" = 1 : ui20} : () -> !riscv.reg<>
// CHECK-GENERIC-NEXT:     %auipc = "riscv.auipc"() {"immediate" = 1 : ui20} : () -> !riscv.reg<>
// CHECK-GENERIC-NEXT:     %mv = "riscv.mv"(%0) : (!riscv.reg<>) -> !riscv.reg<>
// CHECK-GENERIC-NEXT:     %add = "riscv.add"(%0, %1) : (!riscv.reg<>, !riscv.reg<>) -> !riscv.reg<>
// CHECK-GENERIC-NEXT:     %slt = "riscv.slt"(%0, %1) : (!riscv.reg<>, !riscv.reg<>) -> !riscv.reg<>
// CHECK-GENERIC-NEXT:     %sltu = "riscv.sltu"(%0, %1) : (!riscv.reg<>, !riscv.reg<>) -> !riscv.reg<>
// CHECK-GENERIC-NEXT:     %and = "riscv.and"(%0, %1) : (!riscv.reg<>, !riscv.reg<>) -> !riscv.reg<>
// CHECK-GENERIC-NEXT:     %or = "riscv.or"(%0, %1) : (!riscv.reg<>, !riscv.reg<>) -> !riscv.reg<>
// CHECK-GENERIC-NEXT:     %xor = "riscv.xor"(%0, %1) : (!riscv.reg<>, !riscv.reg<>) -> !riscv.reg<>
// CHECK-GENERIC-NEXT:     %sll = "riscv.sll"(%0, %1) : (!riscv.reg<>, !riscv.reg<>) -> !riscv.reg<>
// CHECK-GENERIC-NEXT:     %srl = "riscv.srl"(%0, %1) : (!riscv.reg<>, !riscv.reg<>) -> !riscv.reg<>
// CHECK-GENERIC-NEXT:     %sub = "riscv.sub"(%0, %1) : (!riscv.reg<>, !riscv.reg<>) -> !riscv.reg<>
// CHECK-GENERIC-NEXT:     %sra = "riscv.sra"(%0, %1) : (!riscv.reg<>, !riscv.reg<>) -> !riscv.reg<>
// CHECK-GENERIC-NEXT:     "riscv.nop"() : () -> ()
// CHECK-GENERIC-NEXT:     "riscv.jal"() {"immediate" = 1 : si20} : () -> ()
// CHECK-GENERIC-NEXT:     "riscv.jal"() {"immediate" = 1 : si20, "rd" = !riscv.reg<>} : () -> ()
// CHECK-GENERIC-NEXT:     "riscv.jal"() {"immediate" = #riscv.label<"label">} : () -> ()
// CHECK-GENERIC-NEXT:     "riscv.j"() {"immediate" = 1 : si20} : () -> ()
// CHECK-GENERIC-NEXT:     "riscv.j"() {"immediate" = #riscv.label<"label">} : () -> ()
// CHECK-GENERIC-NEXT:     "riscv.jalr"(%0) {"immediate" = 1 : si12} : (!riscv.reg<>) -> ()
// CHECK-GENERIC-NEXT:     "riscv.jalr"(%0) {"immediate" = 1 : si12, "rd" = !riscv.reg<>} : (!riscv.reg<>) -> ()
// CHECK-GENERIC-NEXT:     "riscv.jalr"(%0) {"immediate" = #riscv.label<"label">} : (!riscv.reg<>) -> ()
// CHECK-GENERIC-NEXT:     "riscv.ret"() : () -> ()
// CHECK-GENERIC-NEXT:   ^0(%2 : !riscv.reg<>, %3 : !riscv.reg<>):
// CHECK-GENERIC-NEXT:     "riscv.beq"(%0, %1) {"offset" = 1 : i12} : (!riscv.reg<>, !riscv.reg<>) -> ()
// CHECK-GENERIC-NEXT:     "riscv.bne"(%0, %1) {"offset" = 1 : i12} : (!riscv.reg<>, !riscv.reg<>) -> ()
// CHECK-GENERIC-NEXT:     "riscv.blt"(%0, %1) {"offset" = 1 : i12} : (!riscv.reg<>, !riscv.reg<>) -> ()
// CHECK-GENERIC-NEXT:     "riscv.bge"(%0, %1) {"offset" = 1 : i12} : (!riscv.reg<>, !riscv.reg<>) -> ()
// CHECK-GENERIC-NEXT:     "riscv.bltu"(%0, %1) {"offset" = 1 : i12} : (!riscv.reg<>, !riscv.reg<>) -> ()
// CHECK-GENERIC-NEXT:     "riscv.bgeu"(%0, %1) {"offset" = 1 : i12} : (!riscv.reg<>, !riscv.reg<>) -> ()
// CHECK-GENERIC-NEXT:     %lb = "riscv.lb"(%0) {"immediate" = 1 : si12} : (!riscv.reg<>) -> !riscv.reg<>
// CHECK-GENERIC-NEXT:     %lbu = "riscv.lbu"(%0) {"immediate" = 1 : si12} : (!riscv.reg<>) -> !riscv.reg<>
// CHECK-GENERIC-NEXT:     %lh = "riscv.lh"(%0) {"immediate" = 1 : si12} : (!riscv.reg<>) -> !riscv.reg<>
// CHECK-GENERIC-NEXT:     %lhu = "riscv.lhu"(%0) {"immediate" = 1 : si12} : (!riscv.reg<>) -> !riscv.reg<>
// CHECK-GENERIC-NEXT:     %lw = "riscv.lw"(%0) {"immediate" = 1 : si12} : (!riscv.reg<>) -> !riscv.reg<>
// CHECK-GENERIC-NEXT:     "riscv.sb"(%0, %1) {"immediate" = 1 : si12} : (!riscv.reg<>, !riscv.reg<>) -> ()
// CHECK-GENERIC-NEXT:     "riscv.sh"(%0, %1) {"immediate" = 1 : si12} : (!riscv.reg<>, !riscv.reg<>) -> ()
// CHECK-GENERIC-NEXT:     "riscv.sw"(%0, %1) {"immediate" = 1 : si12} : (!riscv.reg<>, !riscv.reg<>) -> ()
// CHECK-GENERIC-NEXT:     %csrrw_rw = "riscv.csrrw"(%0) {"csr" = 1024 : i32} : (!riscv.reg<>) -> !riscv.reg<>
// CHECK-GENERIC-NEXT:     %csrrw_w = "riscv.csrrw"(%0) {"csr" = 1024 : i32, "writeonly"} : (!riscv.reg<>) -> !riscv.reg<>
// CHECK-GENERIC-NEXT:     %csrrs_rw = "riscv.csrrs"(%0) {"csr" = 1024 : i32} : (!riscv.reg<>) -> !riscv.reg<>
// CHECK-GENERIC-NEXT:     %csrrs_r = "riscv.csrrs"(%0) {"csr" = 1024 : i32, "readonly"} : (!riscv.reg<>) -> !riscv.reg<>
// CHECK-GENERIC-NEXT:     %csrrc_rw = "riscv.csrrc"(%0) {"csr" = 1024 : i32} : (!riscv.reg<>) -> !riscv.reg<>
// CHECK-GENERIC-NEXT:     %csrrc_r = "riscv.csrrc"(%0) {"csr" = 1024 : i32, "readonly"} : (!riscv.reg<>) -> !riscv.reg<>
// CHECK-GENERIC-NEXT:     %csrrsi_rw = "riscv.csrrsi"() {"csr" = 1024 : i32, "immediate" = 8 : i32} : () -> !riscv.reg<>
// CHECK-GENERIC-NEXT:     %csrrsi_r = "riscv.csrrsi"() {"csr" = 1024 : i32, "immediate" = 0 : i32} : () -> !riscv.reg<>
// CHECK-GENERIC-NEXT:     %csrrci_rw = "riscv.csrrci"() {"csr" = 1024 : i32, "immediate" = 8 : i32} : () -> !riscv.reg<>
// CHECK-GENERIC-NEXT:     %csrrci_r = "riscv.csrrci"() {"csr" = 1024 : i32, "immediate" = 0 : i32} : () -> !riscv.reg<>
// CHECK-GENERIC-NEXT:     %csrrwi_rw = "riscv.csrrwi"() {"csr" = 1024 : i32, "immediate" = 1 : i32} : () -> !riscv.reg<>
// CHECK-GENERIC-NEXT:     %csrrwi_w = "riscv.csrrwi"() {"csr" = 1024 : i32, "immediate" = 1 : i32, "writeonly"} : () -> !riscv.reg<>
// CHECK-GENERIC-NEXT:     "riscv.wfi"() : () -> ()
// CHECK-GENERIC-NEXT:     %mul = "riscv.mul"(%0, %1) : (!riscv.reg<>, !riscv.reg<>) -> !riscv.reg<>
// CHECK-GENERIC-NEXT:     %mulh = "riscv.mulh"(%0, %1) : (!riscv.reg<>, !riscv.reg<>) -> !riscv.reg<>
// CHECK-GENERIC-NEXT:     %mulhsu = "riscv.mulhsu"(%0, %1) : (!riscv.reg<>, !riscv.reg<>) -> !riscv.reg<>
// CHECK-GENERIC-NEXT:     %mulhu = "riscv.mulhu"(%0, %1) : (!riscv.reg<>, !riscv.reg<>) -> !riscv.reg<>
// CHECK-GENERIC-NEXT:     %div = "riscv.div"(%0, %1) : (!riscv.reg<>, !riscv.reg<>) -> !riscv.reg<>
// CHECK-GENERIC-NEXT:     %divu = "riscv.divu"(%0, %1) : (!riscv.reg<>, !riscv.reg<>) -> !riscv.reg<>
// CHECK-GENERIC-NEXT:     %rem = "riscv.rem"(%0, %1) : (!riscv.reg<>, !riscv.reg<>) -> !riscv.reg<>
// CHECK-GENERIC-NEXT:     %remu = "riscv.remu"(%0, %1) : (!riscv.reg<>, !riscv.reg<>) -> !riscv.reg<>
// CHECK-GENERIC-NEXT:     %li = "riscv.li"() {"immediate" = 1 : si32} : () -> !riscv.reg<>
// CHECK-GENERIC-NEXT:     "riscv.ecall"() : () -> ()
// CHECK-GENERIC-NEXT:     "riscv.ebreak"() : () -> ()
// CHECK-GENERIC-NEXT:     "riscv.directive"() {"directive" = ".bss"} : () -> ()
// CHECK-GENERIC-NEXT:     "riscv.directive"() {"directive" = ".align", "value" = "2"} : () -> ()
// CHECK-GENERIC-NEXT:     "riscv.assembly_section"() ({
// CHECK-GENERIC-NEXT:       %nested_li = "riscv.li"() {"immediate" = 1 : si32} : () -> !riscv.reg<>
// CHECK-GENERIC-NEXT:     }) {"directive" = ".text", "foo" = i32} : () -> ()
// CHECK-GENERIC-NEXT:     "riscv.assembly_section"() ({
// CHECK-GENERIC-NEXT:       %nested_li_1 = "riscv.li"() {"immediate" = 1 : si32} : () -> !riscv.reg<>
// CHECK-GENERIC-NEXT:     }) {"directive" = ".text"} : () -> ()
// CHECK-GENERIC-NEXT:     %custom0, %custom1 = "riscv.custom_assembly_instruction"(%0, %1) {"instruction_name" = "hello"} : (!riscv.reg<>, !riscv.reg<>) -> (!riscv.reg<>, !riscv.reg<>)
// CHECK-GENERIC-NEXT:     "riscv.scfgw"(%0, %1) : (!riscv.reg<>, !riscv.reg<>) -> ()
// CHECK-GENERIC-NEXT:     %f0 = "riscv.get_float_register"() : () -> !riscv.freg<>
// CHECK-GENERIC-NEXT:     %f1 = "riscv.get_float_register"() : () -> !riscv.freg<>
// CHECK-GENERIC-NEXT:     %f2 = "riscv.get_float_register"() : () -> !riscv.freg<>
// CHECK-GENERIC-NEXT:     %fmv = "riscv.fmv.s"(%f0) : (!riscv.freg<>) -> !riscv.freg<>
// CHECK-GENERIC-NEXT:     %fmadd_s = "riscv.fmadd.s"(%f0, %f1, %f2) : (!riscv.freg<>, !riscv.freg<>, !riscv.freg<>) -> !riscv.freg<>
// CHECK-GENERIC-NEXT:     %fmsub_s = "riscv.fmsub.s"(%f0, %f1, %f2) : (!riscv.freg<>, !riscv.freg<>, !riscv.freg<>) -> !riscv.freg<>
// CHECK-GENERIC-NEXT:     %fnmsub_s = "riscv.fnmsub.s"(%f0, %f1, %f2) : (!riscv.freg<>, !riscv.freg<>, !riscv.freg<>) -> !riscv.freg<>
// CHECK-GENERIC-NEXT:     %fnmadd_s = "riscv.fnmadd.s"(%f0, %f1, %f2) : (!riscv.freg<>, !riscv.freg<>, !riscv.freg<>) -> !riscv.freg<>
// CHECK-GENERIC-NEXT:     %fadd_s = "riscv.fadd.s"(%f0, %f1) : (!riscv.freg<>, !riscv.freg<>) -> !riscv.freg<>
// CHECK-GENERIC-NEXT:     %fsub_s = "riscv.fsub.s"(%f0, %f1) : (!riscv.freg<>, !riscv.freg<>) -> !riscv.freg<>
// CHECK-GENERIC-NEXT:     %fmul_s = "riscv.fmul.s"(%f0, %f1) : (!riscv.freg<>, !riscv.freg<>) -> !riscv.freg<>
// CHECK-GENERIC-NEXT:     %fdiv_s = "riscv.fdiv.s"(%f0, %f1) : (!riscv.freg<>, !riscv.freg<>) -> !riscv.freg<>
// CHECK-GENERIC-NEXT:     %fsqrt_s = "riscv.fsqrt.s"(%f0) : (!riscv.freg<>) -> !riscv.freg<>
// CHECK-GENERIC-NEXT:     %fsgnj_s = "riscv.fsgnj.s"(%f0, %f1) : (!riscv.freg<>, !riscv.freg<>) -> !riscv.freg<>
// CHECK-GENERIC-NEXT:     %fsgnjn_s = "riscv.fsgnjn.s"(%f0, %f1) : (!riscv.freg<>, !riscv.freg<>) -> !riscv.freg<>
// CHECK-GENERIC-NEXT:     %fsgnjx_s = "riscv.fsgnjx.s"(%f0, %f1) : (!riscv.freg<>, !riscv.freg<>) -> !riscv.freg<>
// CHECK-GENERIC-NEXT:     %fmin_s = "riscv.fmin.s"(%f0, %f1) : (!riscv.freg<>, !riscv.freg<>) -> !riscv.freg<>
// CHECK-GENERIC-NEXT:     %fmax_s = "riscv.fmax.s"(%f0, %f1) : (!riscv.freg<>, !riscv.freg<>) -> !riscv.freg<>
// CHECK-GENERIC-NEXT:     %fcvt_w_s = "riscv.fcvt.w.s"(%f0) : (!riscv.freg<>) -> !riscv.reg<>
// CHECK-GENERIC-NEXT:     %fcvt_wu_s = "riscv.fcvt.wu.s"(%f0) : (!riscv.freg<>) -> !riscv.reg<>
// CHECK-GENERIC-NEXT:     %fmv_x_w = "riscv.fmv.x.w"(%f0) : (!riscv.freg<>) -> !riscv.reg<>
// CHECK-GENERIC-NEXT:     %feq_s = "riscv.feq.s"(%f0, %f1) : (!riscv.freg<>, !riscv.freg<>) -> !riscv.reg<>
// CHECK-GENERIC-NEXT:     %flt_s = "riscv.flt.s"(%f0, %f1) : (!riscv.freg<>, !riscv.freg<>) -> !riscv.reg<>
// CHECK-GENERIC-NEXT:     %fle_s = "riscv.fle.s"(%f0, %f1) : (!riscv.freg<>, !riscv.freg<>) -> !riscv.reg<>
// CHECK-GENERIC-NEXT:     %fclass_s = "riscv.fclass.s"(%f0) : (!riscv.freg<>) -> !riscv.reg<>
// CHECK-GENERIC-NEXT:     %fcvt_s_w = "riscv.fcvt.s.w"(%0) : (!riscv.reg<>) -> !riscv.freg<>
// CHECK-GENERIC-NEXT:     %fcvt_s_wu = "riscv.fcvt.s.wu"(%0) : (!riscv.reg<>) -> !riscv.freg<>
// CHECK-GENERIC-NEXT:     %fmv_w_x = "riscv.fmv.w.x"(%0) : (!riscv.reg<>) -> !riscv.freg<>
// CHECK-GENERIC-NEXT:     %flw = "riscv.flw"(%0) {"immediate" = 1 : si12} : (!riscv.reg<>) -> !riscv.freg<>
// CHECK-GENERIC-NEXT:     "riscv.fsw"(%0, %f0) {"immediate" = 1 : si12} : (!riscv.reg<>, !riscv.freg<>) -> ()
<<<<<<< HEAD
// CHECK-GENERIC-NEXT:     %fld = "riscv.fld"(%0) {"immediate" = 1 : si12} : (!riscv.reg<>) -> !riscv.freg<>
// CHECK-GENERIC-NEXT:     "riscv.fsd"(%0, %f0) {"immediate" = 1 : si12} : (!riscv.reg<>, !riscv.freg<>) -> ()
=======
// CHECK-GENERIC-NEXT:     %vfadd_s = "riscv.vfadd.s"(%f0, %f1) : (!riscv.freg<>, !riscv.freg<>) -> !riscv.freg<>
// CHECK-GENERIC-NEXT:     %vfmul_s = "riscv.vfmul.s"(%f0, %f1) : (!riscv.freg<>, !riscv.freg<>) -> !riscv.freg<>
>>>>>>> e6bc4c88
// CHECK-GENERIC-NEXT:     "riscv_func.return"() : () -> ()
// CHECK-GENERIC-NEXT:   }) {"sym_name" = "main", "function_type" = () -> ()} : () -> ()
// CHECK-GENERIC-NEXT: }) : () -> ()<|MERGE_RESOLUTION|>--- conflicted
+++ resolved
@@ -277,18 +277,16 @@
     riscv.fsw %0, %f0, 1 : (!riscv.reg<>, !riscv.freg<>) -> ()
     // CHECK-NEXT: riscv.fsw %{{.*}}, %{{.*}}, 1 : (!riscv.reg<>, !riscv.freg<>) -> ()
 
-<<<<<<< HEAD
+    // Vector Ops
     %fld = riscv.fld %0, 1 : (!riscv.reg<>) -> !riscv.freg<>
     // CHECK-NEXT: %{{.*}} = riscv.fld %{{.*}}, 1 : (!riscv.reg<>) -> !riscv.freg<>
     riscv.fsd %0, %f0, 1 : (!riscv.reg<>, !riscv.freg<>) -> ()
     // CHECK-NEXT: riscv.fsd %{{.*}}, %{{.*}}, 1 : (!riscv.reg<>, !riscv.freg<>) -> ()
-=======
-    // Vector Ops
+
     %vfadd_s = riscv.vfadd.s %f0, %f1 : (!riscv.freg<>, !riscv.freg<>) -> !riscv.freg<>
     // CHECK-NEXT: %{{.*}} = riscv.vfadd.s %{{.*}}, %{{.*}} : (!riscv.freg<>, !riscv.freg<>) -> !riscv.freg<>
     %vfmul_s = riscv.vfmul.s %f0, %f1 : (!riscv.freg<>, !riscv.freg<>) -> !riscv.freg<>
-    // CHECK-NEXT: %{{.*}} = riscv.vfmul.s %{{.*}}, %{{.*}} : (!riscv.freg<>, !riscv.freg<>) -> !riscv.freg<>
->>>>>>> e6bc4c88
+    // CHECK-NEXT: %{{.*}} = riscv.vfmul.s %{{.*}}, %{{.*}} : (!riscv.freg<>, !riscv.freg<>) -> !riscv.freg<>    
 
     // Terminate block
     riscv_func.return
@@ -410,13 +408,10 @@
 // CHECK-GENERIC-NEXT:     %fmv_w_x = "riscv.fmv.w.x"(%0) : (!riscv.reg<>) -> !riscv.freg<>
 // CHECK-GENERIC-NEXT:     %flw = "riscv.flw"(%0) {"immediate" = 1 : si12} : (!riscv.reg<>) -> !riscv.freg<>
 // CHECK-GENERIC-NEXT:     "riscv.fsw"(%0, %f0) {"immediate" = 1 : si12} : (!riscv.reg<>, !riscv.freg<>) -> ()
-<<<<<<< HEAD
 // CHECK-GENERIC-NEXT:     %fld = "riscv.fld"(%0) {"immediate" = 1 : si12} : (!riscv.reg<>) -> !riscv.freg<>
 // CHECK-GENERIC-NEXT:     "riscv.fsd"(%0, %f0) {"immediate" = 1 : si12} : (!riscv.reg<>, !riscv.freg<>) -> ()
-=======
 // CHECK-GENERIC-NEXT:     %vfadd_s = "riscv.vfadd.s"(%f0, %f1) : (!riscv.freg<>, !riscv.freg<>) -> !riscv.freg<>
 // CHECK-GENERIC-NEXT:     %vfmul_s = "riscv.vfmul.s"(%f0, %f1) : (!riscv.freg<>, !riscv.freg<>) -> !riscv.freg<>
->>>>>>> e6bc4c88
 // CHECK-GENERIC-NEXT:     "riscv_func.return"() : () -> ()
 // CHECK-GENERIC-NEXT:   }) {"sym_name" = "main", "function_type" = () -> ()} : () -> ()
 // CHECK-GENERIC-NEXT: }) : () -> ()