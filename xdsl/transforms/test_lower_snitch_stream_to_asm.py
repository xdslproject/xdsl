<<<<<<< HEAD
=======
from collections.abc import Callable
>>>>>>> e5408c3c
from dataclasses import dataclass

from xdsl.backend.riscv.lowering.convert_riscv_scf_to_riscv_cf import (
    ConvertRiscvScfToRiscvCfPass,
)
from xdsl.backend.riscv.lowering.convert_snitch_stream_to_snitch import (
    ConvertSnitchStreamToSnitch,
)
<<<<<<< HEAD
=======
from xdsl.dialects.builtin import ModuleOp
>>>>>>> e5408c3c
from xdsl.passes import ModulePass, PipelinePass
from xdsl.transforms.canonicalize import CanonicalizePass
from xdsl.transforms.convert_riscv_scf_for_to_frep import ConvertRiscvScfForToFrepPass
from xdsl.transforms.lower_snitch import LowerSnitchPass
from xdsl.transforms.riscv_register_allocation import RISCVRegisterAllocation
from xdsl.transforms.riscv_scf_loop_range_folding import RiscvScfLoopRangeFoldingPass
from xdsl.transforms.snitch_register_allocation import SnitchRegisterAllocation

TEST_LOWER_SNITCH_STREAM_TO_ASM_PASSES: tuple[ModulePass, ...] = (
    ConvertRiscvScfForToFrepPass(),
    SnitchRegisterAllocation(),
    ConvertSnitchStreamToSnitch(),
    LowerSnitchPass(),
    CanonicalizePass(),
    RiscvScfLoopRangeFoldingPass(),
    CanonicalizePass(),
    RISCVRegisterAllocation(),
    CanonicalizePass(),
    ConvertRiscvScfToRiscvCfPass(),
    CanonicalizePass(),
)


<<<<<<< HEAD
@dataclass(frozen=True)
=======
@dataclass(frozen=True, init=False)
>>>>>>> e5408c3c
class TestLowerSnitchStreamToAsm(PipelinePass):
    """
    A compiler pass used for testing of the lowering from ML kernels defined as
    snitch_stream + riscv operations to riscv-assemby leveraging Snitch cores.
    """

    name = "test-lower-snitch-stream-to-asm"

<<<<<<< HEAD
    passes: tuple[ModulePass, ...] = TEST_LOWER_SNITCH_STREAM_TO_ASM_PASSES
=======
    def __init__(
        self, callback: Callable[[ModulePass, ModuleOp, ModulePass], None] | None = None
    ):
        super().__init__(TEST_LOWER_SNITCH_STREAM_TO_ASM_PASSES, callback)
>>>>>>> e5408c3c
<|MERGE_RESOLUTION|>--- conflicted
+++ resolved
@@ -1,7 +1,4 @@
-<<<<<<< HEAD
-=======
 from collections.abc import Callable
->>>>>>> e5408c3c
 from dataclasses import dataclass
 
 from xdsl.backend.riscv.lowering.convert_riscv_scf_to_riscv_cf import (
@@ -10,10 +7,7 @@
 from xdsl.backend.riscv.lowering.convert_snitch_stream_to_snitch import (
     ConvertSnitchStreamToSnitch,
 )
-<<<<<<< HEAD
-=======
 from xdsl.dialects.builtin import ModuleOp
->>>>>>> e5408c3c
 from xdsl.passes import ModulePass, PipelinePass
 from xdsl.transforms.canonicalize import CanonicalizePass
 from xdsl.transforms.convert_riscv_scf_for_to_frep import ConvertRiscvScfForToFrepPass
@@ -37,11 +31,7 @@
 )
 
 
-<<<<<<< HEAD
-@dataclass(frozen=True)
-=======
 @dataclass(frozen=True, init=False)
->>>>>>> e5408c3c
 class TestLowerSnitchStreamToAsm(PipelinePass):
     """
     A compiler pass used for testing of the lowering from ML kernels defined as
@@ -50,11 +40,7 @@
 
     name = "test-lower-snitch-stream-to-asm"
 
-<<<<<<< HEAD
-    passes: tuple[ModulePass, ...] = TEST_LOWER_SNITCH_STREAM_TO_ASM_PASSES
-=======
     def __init__(
         self, callback: Callable[[ModulePass, ModuleOp, ModulePass], None] | None = None
     ):
-        super().__init__(TEST_LOWER_SNITCH_STREAM_TO_ASM_PASSES, callback)
->>>>>>> e5408c3c
+        super().__init__(TEST_LOWER_SNITCH_STREAM_TO_ASM_PASSES, callback)