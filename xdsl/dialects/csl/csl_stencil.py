from collections.abc import Iterable, Sequence
from itertools import pairwise
from typing import TypeAlias, cast

from xdsl.dialects import builtin, memref, stencil
from xdsl.dialects.builtin import (
    I64,
    AnyFloat,
    AnyTensorTypeConstr,
    DenseArrayBase,
    Float16Type,
    Float32Type,
    FloatAttr,
    IndexType,
    IntegerAttr,
    MemRefType,
    TensorType,
    i64,
)
from xdsl.dialects.experimental import dmp
from xdsl.dialects.utils import AbstractYieldOperation
from xdsl.ir import (
    Attribute,
    Dialect,
    Operation,
    ParametrizedAttribute,
    SSAValue,
)
from xdsl.irdl import (
    AttrSizedOperandSegments,
    IRDLOperation,
    Operand,
    irdl_attr_definition,
    irdl_op_definition,
    lazy_traits_def,
    operand_def,
    opt_prop_def,
    param_def,
    prop_def,
    region_def,
    result_def,
    traits_def,
    var_operand_def,
    var_result_def,
)
from xdsl.parser import AttrParser, Parser
from xdsl.pattern_rewriter import RewritePattern
from xdsl.printer import Printer
from xdsl.traits import (
    HasAncestor,
    HasCanonicalizationPatternsTrait,
    HasParent,
    IsolatedFromAbove,
    IsTerminator,
    MemoryReadEffect,
    MemoryWriteEffect,
    Pure,
    RecursiveMemoryEffect,
)
from xdsl.utils.exceptions import VerifyException
from xdsl.utils.hints import isa


@irdl_attr_definition
class ExchangeDeclarationAttr(ParametrizedAttribute):
    """
    A simplified version of dmp.exchange, from which it should be lowered.

    `neighbor` is a list (e.g. [x, y]) where
      - the index encodes dimension,
      - the sign encodes direction,
      - the magnitude encodes distance
    As such, the values correspond to those used by both stencil.access and dmp.exchange

    This works irrespective of whether the accesses are diagonal or not.
    """

    name = "csl_stencil.exchange"

<<<<<<< HEAD
    neighbor_param: builtin.DenseArrayBase = param_def()
=======
    neighbor_param: ParameterDef[DenseArrayBase[I64]]
>>>>>>> e279226c

    def __init__(
        self,
        neighbor: Sequence[int] | DenseArrayBase,
    ):
        data_type = builtin.i64
        super().__init__(
            [
                (
                    neighbor
                    if isinstance(neighbor, DenseArrayBase)
                    else DenseArrayBase.from_list(data_type, neighbor)
                ),
            ]
        )

    @classmethod
    def from_dmp_exch_decl_attr(cls, src: dmp.ExchangeDeclarationAttr):
        return cls(src.neighbor)

    @property
    def neighbor(self) -> tuple[int, ...]:
        return self.neighbor_param.get_values()

    def print_parameters(self, printer: Printer) -> None:
        printer.print_string(f"<to {list(self.neighbor)}>")

    @classmethod
    def parse_parameters(cls, parser: AttrParser) -> list[Attribute]:
        parser.parse_characters("<")
        parser.parse_characters("to")
        to = parser.parse_comma_separated_list(
            parser.Delimiter.SQUARE, parser.parse_integer
        )
        parser.parse_characters(">")

        return [DenseArrayBase.from_list(i64, to)]


@irdl_op_definition
class PrefetchOp(IRDLOperation):
    """
    An op to indicate a symmetric (send and receive) buffer prefetch across the stencil shape.

    This should be irrespective of the stencil shape (and whether it does or does not include diagonals).

    Returns memref<${len(self.swaps}xtensor<{buffer size}x{data type}>>
    """

    name = "csl_stencil.prefetch"

    input_stencil = operand_def(
        stencil.StencilTypeConstr | MemRefType.constr() | AnyTensorTypeConstr
    )

    swaps = prop_def(builtin.ArrayAttr[ExchangeDeclarationAttr])

    topo = prop_def(dmp.RankTopoAttr)

    num_chunks = prop_def(IntegerAttr)

    result = result_def(MemRefType.constr() | AnyTensorTypeConstr)

    def __init__(
        self,
        input_stencil: SSAValue | Operation,
        topo: dmp.RankTopoAttr,
        num_chunks: IntegerAttr,
        swaps: Sequence[ExchangeDeclarationAttr],
        result_type: memref.MemRefType | TensorType[Attribute] | None = None,
    ):
        super().__init__(
            operands=[input_stencil],
            properties={
                "topo": topo,
                "swaps": builtin.ArrayAttr(swaps),
                "num_chunks": num_chunks,
            },
            result_types=[result_type],
        )


CslFloat: TypeAlias = Float16Type | Float32Type


@irdl_attr_definition
class CoeffAttr(ParametrizedAttribute):
    name = "csl_stencil.coeff"
    offset: stencil.IndexAttr = param_def()
    coeff: FloatAttr[AnyFloat] = param_def()

    def __init__(self, offset: stencil.IndexAttr, coeff: FloatAttr[AnyFloat]):
        super().__init__([offset, coeff])


class ApplyOpHasCanonicalizationPatternsTrait(HasCanonicalizationPatternsTrait):
    @classmethod
    def get_canonicalization_patterns(cls) -> tuple[RewritePattern, ...]:
        from xdsl.transforms.canonicalization_patterns.csl_stencil import (
            RedundantAccumulatorInitialisation,
        )

        return (RedundantAccumulatorInitialisation(),)


@irdl_op_definition
class ApplyOp(IRDLOperation):
    """
    This operation combines a `csl_stencil.prefetch` (symmetric buffer communication across a given stencil shape)
    with a `stencil.apply` (a stencil function plus parameters and applies the stencil function to the output temp).

    As communication may be done in chunks, this operation provides two regions for computation:
      - the `receive_chunk` region to reduce a chunk of data received from several neighbours to one chunk of data.
        this region is invoked once per communicated chunks and effectively acts as a loop body.
        It uses `accumulator` to concatenate the chunks
      - the `done_exchange` region (invoked once when communication has finished) that takes the concatenated
        chunk of the `receive_chunk` region and applies any further processing here - for instance, it may handle
        the computation of 'own' (non-communicated) or otherwise prefetched data

    Further fields:
      - `field`      - the stencil field to communicate (send and receive)
      - `args_rchunk`  - arguments passed to the `receive_chunk` region, may include other prefetched buffers
      - `args_dexchng` - arguments passed to the `done_exchange` region, may include other prefetched buffers
      - `args`       - arguments to the stencil computation, may include other prefetched buffers
      - `topo`       - as received from `csl_stencil.prefetch`/`dmp.swap`
      - `num_chunks` - number of chunks into which to slice the communication
      - `swaps`      - a set of neighbouring points in the stencil, whose value we wish to retain
                       (note, these are not guaranteed to be lowered as true point-to-point communication, and
                       redundant communication should be irgnored)

    Function signatures:
    Before lowering (from `csl_stencil.prefetch` and `stencil.apply`):
        %pref = csl_stencil.prefetch(%field : stencil.Temp)
        stencil.apply( ..some args.. , %field, ..some more args.., %pref)

    After lowering:
        op:             csl_stencil.apply(%field, %accumulator, receive_chunk_args..., done_exchange_args...)
        receive_chunk:   block_args(slice of type(%pref), %offset, %accumulator, args...)
        done_exchange:   block_args(%field, %accumulator, args...)

    Note, that %pref can be dropped (as communication is done by the op rather than before the op),
    and that a new %accumulator is required, an empty tensor which is filled by `receive_chunk` and
    consumed by `done_exchange`
    """

    name = "csl_stencil.apply"

    field = operand_def(stencil.StencilTypeConstr | MemRefType.constr())

    accumulator = operand_def(TensorType | MemRefType)

    args_rchunk = var_operand_def(Attribute)
    args_dexchng = var_operand_def(Attribute)
    dest = var_operand_def(stencil.FieldTypeConstr | MemRefType.constr())

    receive_chunk = region_def()
    done_exchange = region_def()

    swaps = prop_def(builtin.ArrayAttr[ExchangeDeclarationAttr])

    topo = prop_def(dmp.RankTopoAttr)

    num_chunks = prop_def(IntegerAttr)

    bounds = opt_prop_def(stencil.StencilBoundsAttr)

    coeffs = opt_prop_def(builtin.ArrayAttr[CoeffAttr])

    res = var_result_def(stencil.StencilTypeConstr)

    traits = traits_def(
        IsolatedFromAbove(),
        ApplyOpHasCanonicalizationPatternsTrait(),
        MemoryReadEffect(),
        MemoryWriteEffect(),
        RecursiveMemoryEffect(),
    )

    irdl_options = [AttrSizedOperandSegments(as_property=True)]

    def print(self, printer: Printer):
        def print_arg(arg: SSAValue):
            printer.print_ssa_value(arg)
            printer.print_string(" : ")
            printer.print_attribute(arg.type)

        with printer.in_parens():
            # args required by function signature, plus optional args for regions
            args = [self.field, self.accumulator, *self.args_rchunk, *self.args_dexchng]

            printer.print_list(args, print_arg)
        if self.dest:
            printer.print_string(" outs ")
            with printer.in_parens():
                printer.print_list(self.dest, print_arg)
        else:
            printer.print_string(" -> ")
            with printer.in_parens():
                printer.print_list(self.res.types, printer.print_attribute)

        printer.print_string(" ")
        with printer.in_angle_brackets():
            printer.print_attr_dict(self.properties)
        printer.print_string(" ")
        printer.print_op_attributes(self.attributes, print_keyword=True)
        with printer.in_parens():
            printer.print_region(self.receive_chunk, print_entry_block_args=True)
            printer.print_string(", ")
            printer.print_region(self.done_exchange, print_entry_block_args=True)
        if self.bounds is not None:
            printer.print_string(" to ")
            self.bounds.print_parameters(printer)

    @classmethod
    def parse(cls, parser: Parser):
        def parse_args():
            value = parser.parse_unresolved_operand()
            parser.parse_punctuation(":")
            type = parser.parse_attribute()
            value = parser.resolve_operand(value, type)
            return value

        ops = parser.parse_comma_separated_list(parser.Delimiter.PAREN, parse_args)

        if parser.parse_optional_punctuation("->"):
            parser.parse_punctuation("(")
            result_types = parser.parse_optional_undelimited_comma_separated_list(
                parser.parse_optional_attribute, parser.parse_attribute
            )
            destinations = []
        else:
            parser.parse_keyword("outs")
            parser.parse_punctuation("(")
            destinations = parser.parse_comma_separated_list(
                parser.Delimiter.NONE, parse_args
            )
            result_types = []
        parser.parse_punctuation(")")

        props = parser.parse_optional_properties_dict()
        attrs = parser.parse_optional_attr_dict_with_keyword()
        if attrs is not None:
            attrs = attrs.data
        parser.parse_punctuation("(")
        receive_chunk = parser.parse_region()
        parser.parse_punctuation(",")
        done_exchange = parser.parse_region()
        parser.parse_punctuation(")")
        if parser.parse_optional_keyword("to"):
            props["bounds"] = stencil.StencilBoundsAttr.new(
                stencil.StencilBoundsAttr.parse_parameters(parser)
            )
        # `-3` fixed block args, `+2` offset for operands with fixed use
        split = len(receive_chunk.block.args) - 3 + 2
        return cls(
            operands=[ops[0], ops[1], ops[2:split], ops[split:], destinations],
            result_types=[result_types],
            regions=[receive_chunk, done_exchange],
            properties=props,
            attributes=attrs,
        )

    def verify_(self) -> None:
        # typecheck op arguments
        if (
            len(self.receive_chunk.block.args) < 3
            or len(self.done_exchange.block.args) < 2
        ):
            raise VerifyException("Missing required block args on region")
        op_args = (
            self.done_exchange.block.args[0],
            self.receive_chunk.block.args[2],
            *self.receive_chunk.block.args[3:],
            *self.done_exchange.block.args[2:],
        )
        for operand, argument in zip(self.operands, op_args):
            if operand.type != argument.type:
                raise VerifyException(
                    f"Expected argument type of {type(self)} to match operand type, "
                    f"got {argument.type} != {operand.type} at index {argument.index}"
                )

        # typecheck required (only) block arguments
        assert isa(self.accumulator.type, TensorType | MemRefType)
        chunk_region_req_types = [
            type(self.accumulator.type)(
                self.accumulator.type.get_element_type(),
                (
                    len(self.swaps),
                    self.accumulator.type.get_shape()[-1] // self.num_chunks.value.data,
                ),
            ),
            IndexType(),
            self.accumulator.type,
        ]
        done_exchange_req_types = [
            self.field.type,
            self.accumulator.type,
        ]
        for arg, expected_type in zip(
            self.receive_chunk.block.args, chunk_region_req_types
        ):
            if arg.type != expected_type:
                raise VerifyException(
                    f"Unexpected block argument type of receive_chunk, got {arg.type} != {expected_type} at index {arg.index}"
                )
        for arg, expected_type in zip(
            self.done_exchange.block.args, done_exchange_req_types
        ):
            if arg.type != expected_type:
                raise VerifyException(
                    f"Unexpected block argument type of done_exchange, got {arg.type} != {expected_type} at index {arg.index}"
                )

        if (len(self.res) > 0) and (len(self.dest) > 0):
            raise VerifyException(
                "Cannot specify both results and dest on stencil.apply"
            )

    def get_rank(self) -> int:
        if self.dest:
            res_type = self.dest[0].type
        elif self.res:
            res_type = self.res[0].type
        else:
            return 2
        if isinstance(res_type, stencil.StencilType):
            return res_type.get_num_dims()
        elif self.bounds:
            return len(self.bounds.ub)
        raise ValueError("Cannot derive rank")

    def get_accesses(self) -> Iterable[stencil.AccessPattern]:
        """
        Return the access patterns of each input.

         - An offset is a tuple describing a relative access
         - An access pattern is a class wrapping a sequence of offsets
         - This method returns an access pattern for each stencil
           field of the apply operation.
        """
        # iterate over the block arguments
        for arg in self.receive_chunk.block.args + self.done_exchange.block.args:
            accesses: list[tuple[int, ...]] = []
            # walk the uses of the argument
            for use in arg.uses:
                # filter out all non access ops
                if not isinstance(use.operation, AccessOp):
                    continue
                access: AccessOp = use.operation
                # grab the offsets as a tuple[int, ...]
                offsets = tuple(access.offset)
                # account for offset_mappings:
                if access.offset_mapping is not None:
                    offsets = tuple(offsets[i] for i in access.offset_mapping)
                accesses.append(offsets)
            yield stencil.AccessPattern(tuple(accesses))

    def add_coeff(self, offset: stencil.IndexAttr, coeff: FloatAttr[AnyFloat]):
        self.coeffs = builtin.ArrayAttr(
            list(self.coeffs or []) + [CoeffAttr(offset, coeff)]
        )


@irdl_op_definition
class AccessOp(IRDLOperation):
    """
    A CSL stencil access that operates on own data or data prefetched from neighbors via `csl_stencil.prefetch`

    The source of data determines the type `op` is required to have:

      ${type(op) == memref.MemRefType}  -  for accesses to data prefetched from neighbors
      ${type(op) == stencil.Temp}       -  for accesses to own data

    """

    name = "csl_stencil.access"
    op = operand_def(
        MemRefType.constr() | stencil.StencilTypeConstr | AnyTensorTypeConstr
    )
    offset = prop_def(stencil.IndexAttr)
    offset_mapping = opt_prop_def(stencil.IndexAttr)
    result = result_def(TensorType | MemRefType)

    traits = traits_def(HasAncestor(stencil.ApplyOp, ApplyOp), Pure())

    def __init__(
        self,
        op: Operand,
        offset: stencil.IndexAttr,
        result_type: TensorType[Attribute] | MemRefType,
        offset_mapping: stencil.IndexAttr | None = None,
    ):
        super().__init__(
            operands=[op],
            properties={"offset": offset, "offset_mapping": offset_mapping},
            result_types=[result_type],
        )

    def print(self, printer: Printer):
        printer.print_string(" ")
        printer.print_operand(self.op)
        printer.print_op_attributes(
            self.attributes,
            reserved_attr_names={"offset", "offset_mapping"},
            print_keyword=True,
        )

        mapping = self.offset_mapping
        if mapping is None:
            mapping = range(len(self.offset))
        offset = list(self.offset)

        with printer.in_square_brackets():
            index = 0
            for i in range(len(self.offset)):
                if i in mapping:
                    printer.print_int(offset[index])
                    index += 1
                else:
                    printer.print_string("_")
                if i != len(self.offset) - 1:
                    printer.print_string(", ")

        printer.print_string(" : ")
        printer.print_attribute(self.op.type)

    @classmethod
    def parse(cls, parser: Parser):
        temp = parser.parse_operand()

        index = 0
        offset = list[int]()
        offset_mapping = list[int]()
        parser.parse_punctuation("[")
        while True:
            o = parser.parse_optional_integer()
            if o is None:
                parser.parse_characters("_")
            else:
                offset.append(o)
                offset_mapping.append(index)
            if parser.parse_optional_punctuation("]"):
                break
            parser.parse_punctuation(",")
            index += 1

        props = parser.parse_optional_attr_dict_with_keyword(
            {"offset", "offset_mapping"}
        )
        props = dict(props.data) if props else {}
        props["offset"] = stencil.IndexAttr.get(*offset)
        if offset_mapping:
            props["offset_mapping"] = stencil.IndexAttr.get(*offset_mapping)
        parser.parse_punctuation(":")
        res_type = parser.parse_attribute()
        if stencil.StencilTypeConstr.verifies(res_type):
            return cls.build(
                operands=[temp],
                result_types=[res_type.get_element_type()],
                properties=props,
            )
        elif isa(res_type, TensorType):
            return cls.build(
                operands=[temp],
                result_types=[
                    TensorType(res_type.element_type, res_type.get_shape()[-1:])
                ],
                properties=props,
            )
        elif MemRefType.constr().verifies(res_type):
            return cls.build(
                operands=[temp],
                result_types=[
                    memref.MemRefType(res_type.element_type, res_type.get_shape()[-1:])
                ],
                properties=props,
            )
        parser.raise_error(
            "Expected return type to be a tensor, memref, or stencil.temp"
        )

    def verify_(self) -> None:
        if tuple(self.offset) == (0, 0):
            if isa(self.op.type, memref.MemRefType):
                if not self.result.type == self.op.type:
                    raise VerifyException(
                        f"{type(self)} access to own data requires{self.op.type} but "
                        f"found {self.result.type}"
                    )
            elif stencil.StencilTypeConstr.verifies(self.op.type):
                if not self.result.type == self.op.type.get_element_type():
                    raise VerifyException(
                        f"{type(self)} access to own data requires "
                        f"{self.op.type.get_element_type()} but found "
                        f"{self.result.type}"
                    )
            else:
                raise VerifyException(
                    f"{type(self)} access to own data requires type "
                    f"stencil.StencilType or memref.MemRefType but found {self.op.type}"
                )
        else:
            if not isa(self.op.type, TensorType | MemRefType):
                raise VerifyException(
                    f"{type(self)} access to neighbor data requires type "
                    f"memref.MemRefType or TensorType but found {self.op.type}"
                )

        # As promised by HasAncestor(ApplyOp)
        trait = cast(
            HasAncestor, AccessOp.get_trait(HasAncestor(stencil.ApplyOp, ApplyOp))
        )
        apply = trait.get_ancestor(self)
        assert isinstance(apply, stencil.ApplyOp | ApplyOp)

        # TODO This should be handled by infra, having a way to verify things on ApplyOp
        # **before** its children.
        # cf https://github.com/xdslproject/xdsl/issues/1112
        apply.verify_()

        if self.offset_mapping is not None and len(self.offset_mapping) != len(
            self.offset
        ):
            raise VerifyException(
                f"Expected stencil.access offset mapping be of length {len(self.offset)} "
                f"to match the provided offsets, but it is {len(self.offset_mapping)} "
                f"instead"
            )

        if self.offset_mapping is not None:
            prev_offset = None
            for prev_offset, offset in pairwise(self.offset_mapping):
                if prev_offset >= offset:
                    raise VerifyException(
                        "Offset mapping in stencil.access must be strictly increasing."
                        "increasing"
                    )
            for offset in self.offset_mapping:
                if offset >= apply.get_rank():
                    raise VerifyException(
                        f"Offset mappings in stencil.access must be within the rank of the "
                        f"apply, got {offset} >= {apply.get_rank()}"
                    )

    def get_apply(self) -> stencil.ApplyOp | ApplyOp:
        """
        Simple helper to get the parent apply and raise otherwise.
        """
        trait = cast(
            HasAncestor,
            self.get_trait(HasAncestor(stencil.ApplyOp, ApplyOp)),
        )
        ancestor = trait.get_ancestor(self)
        if ancestor is None:
            raise ValueError(
                "stencil.apply not found, this function should be called on"
                "verified accesses only."
            )
        assert isinstance(ancestor, stencil.ApplyOp | ApplyOp)
        return ancestor


@irdl_op_definition
class YieldOp(AbstractYieldOperation[Attribute]):
    name = "csl_stencil.yield"

    traits = lazy_traits_def(lambda: (IsTerminator(), HasParent(ApplyOp), Pure()))


CSL_STENCIL = Dialect(
    "csl_stencil",
    [
        PrefetchOp,
        AccessOp,
        ApplyOp,
        YieldOp,
    ],
    [
        ExchangeDeclarationAttr,
        CoeffAttr,
    ],
)<|MERGE_RESOLUTION|>--- conflicted
+++ resolved
@@ -77,11 +77,7 @@
 
     name = "csl_stencil.exchange"
 
-<<<<<<< HEAD
-    neighbor_param: builtin.DenseArrayBase = param_def()
-=======
-    neighbor_param: ParameterDef[DenseArrayBase[I64]]
->>>>>>> e279226c
+    neighbor_param: DenseArrayBase[I64] = param_def()
 
     def __init__(
         self,
