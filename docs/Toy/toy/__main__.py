import argparse

from pathlib import Path
from typing import Any
from xdsl.dialects.builtin import Float64Type

from xdsl.interpreters.affine import AffineFunctions
from xdsl.interpreters.arith import ArithFunctions
from xdsl.interpreters.builtin import BuiltinFunctions
from xdsl.interpreters.cf import CfFunctions
from xdsl.interpreters.func import FuncFunctions
from xdsl.interpreters.memref import MemrefFunctions
from xdsl.interpreters.printf import PrintfFunctions
from xdsl.interpreters.riscv_cf import RiscvCfFunctions
from xdsl.interpreters.riscv import Buffer
from xdsl.interpreters.riscv_func import RiscvFuncFunctions
from xdsl.interpreters.scf import ScfFunctions

from xdsl.dialects import memref, riscv

from xdsl.printer import Printer
from xdsl.parser import Parser as IRParser

from .frontend.ir_gen import IRGen
from .frontend.parser import Parser as ToyParser
<<<<<<< HEAD
from .compiler import context, emulate_riscv, transform
=======
from .compiler import context, transform
>>>>>>> bb06efdf

from .interpreter import Interpreter, ToyFunctions

from .emulator.toy_accelerator_instruction_functions import (
    ShapedArrayBuffer,
    ToyAcceleratorInstructionFunctions,
)
from .emulator.toy_accelerator_functions import ToyAcceleratorFunctions


parser = argparse.ArgumentParser(description="Process Toy file")
parser.add_argument("source", type=Path, help="toy source file")
parser.add_argument(
    "--emit",
    dest="emit",
    choices=[
        "ast",
        "toy",
        "toy-opt",
        "toy-inline",
        "toy-infer-shapes",
<<<<<<< HEAD
        "affine",
        "scf",
        "cf",
        "riscv",
        "riscv-regalloc",
        "riscv-assembly",
        "riscemu",
    ],
    default="riscemu",
    help="Action to perform on source file (default: riscemu)",
)
parser.add_argument("--interpret", dest="interpret", action="store_true")
=======
    ],
    default="toy-infer-shapes",
    help="Action to perform on source file (default: toy-infer-shapes)",
)
parser.add_argument("--ir", dest="ir", action="store_true")
>>>>>>> bb06efdf
parser.add_argument("--print-op-generic", dest="print_generic", action="store_true")
parser.add_argument("--accelerate", dest="accelerate", action="store_true")


<<<<<<< HEAD
def main(path: Path, emit: str, interpret: bool, accelerate: bool, print_generic: bool):
=======
def main(path: Path, emit: str, ir: bool, print_generic: bool):
>>>>>>> bb06efdf
    ctx = context()

    path = args.source

    with open(path, "r") as f:
        match path.suffix:
            case ".toy":
                parser = ToyParser(path, f.read())
                ast = parser.parseModule()
                if emit == "ast":
                    print(ast.dump())
                    return

                ir_gen = IRGen()
                module_op = ir_gen.ir_gen_module(ast)
            case ".mlir":
                parser = IRParser(ctx, f.read(), name=f"{path}")
                module_op = parser.parse_module()
            case _:
                print(f"Unknown file format {path}")
                return

<<<<<<< HEAD
    riscemu = emit == "riscemu"
    print_assembly = emit == "riscv-assembly"
    print_module = not (riscemu or print_assembly)

    if riscemu or print_assembly:
        emit = "riscv-regalloc"

    transform(ctx, module_op, emit=emit, accelerate=accelerate)

    if interpret:
        if emit == "riscv-regalloc":
            print("Interpretation of register allocated code currently unsupported")
            # The reason is that we lower functions before register allocation, and lose
            # the mechanism of function calls in the interpreter.
            return

        interpreter = Interpreter(module_op)
        if emit in ("toy", "toy-opt", "toy-inline", "toy-infer-shapes"):
            interpreter.register_implementations(ToyFunctions())
        if emit in ("affine"):
            interpreter.register_implementations(AffineFunctions())
        if accelerate and emit in ("affine", "scf", "cf"):
            interpreter.register_implementations(ToyAcceleratorFunctions())
        if emit in ("affine", "scf", "cf"):
            interpreter.register_implementations(ArithFunctions())
            interpreter.register_implementations(MemrefFunctions())
            interpreter.register_implementations(PrintfFunctions())
            interpreter.register_implementations(FuncFunctions())
        if emit == "scf":
            interpreter.register_implementations(ScfFunctions())
        if emit == "cf":
            interpreter.register_implementations(CfFunctions())

        if emit in ("scf, cf"):

            def memfer_from_buffer(
                o: riscv.RegisterType, r: memref.MemRefType[Float64Type], value: Any
            ) -> Any:
                shape = r.get_shape()
                return ShapedArrayBuffer(value.data, list(shape))

            def buffer_from_memref(
                o: memref.MemRefType[Float64Type], r: riscv.RegisterType, value: Any
            ) -> Any:
                return Buffer(value.data)

            builtin_functions = BuiltinFunctions()

            builtin_functions.register_cast_impl(
                riscv.RegisterType, memref.MemRefType, memfer_from_buffer
            )
            builtin_functions.register_cast_impl(
                memref.MemRefType, riscv.RegisterType, buffer_from_memref
            )
            interpreter.register_implementations(builtin_functions)

        if emit in ("riscv",):
            interpreter.register_implementations(ToyAcceleratorInstructionFunctions())
            interpreter.register_implementations(RiscvCfFunctions())
            interpreter.register_implementations(RiscvFuncFunctions())
            interpreter.register_implementations(BuiltinFunctions())

        interpreter.call_op("main", ())
        return

    if print_module:
        printer = Printer(print_generic_format=print_generic)
        printer.print(module_op)
        return

    code = riscv.riscv_code(module_op)

    if print_assembly:
        print(code)
        return

    if riscemu:
        emulate_riscv(code)
        return
=======
    transform(ctx, module_op, target=emit)

    if ir:
        printer = Printer(print_generic_format=print_generic)
        printer.print(module_op)
        return

    interpreter = Interpreter(module_op)
    interpreter.register_implementations(ToyFunctions())
    interpreter.call_op("main", ())
>>>>>>> bb06efdf

    print(f"Unknown option {emit}")


if __name__ == "__main__":
    args = parser.parse_args()
<<<<<<< HEAD
    main(args.source, args.emit, args.interpret, args.accelerate, args.print_generic)
=======
    main(args.source, args.emit, args.ir, args.print_generic)
>>>>>>> bb06efdf
<|MERGE_RESOLUTION|>--- conflicted
+++ resolved
@@ -23,11 +23,7 @@
 
 from .frontend.ir_gen import IRGen
 from .frontend.parser import Parser as ToyParser
-<<<<<<< HEAD
 from .compiler import context, emulate_riscv, transform
-=======
-from .compiler import context, transform
->>>>>>> bb06efdf
 
 from .interpreter import Interpreter, ToyFunctions
 
@@ -49,7 +45,6 @@
         "toy-opt",
         "toy-inline",
         "toy-infer-shapes",
-<<<<<<< HEAD
         "affine",
         "scf",
         "cf",
@@ -61,23 +56,12 @@
     default="riscemu",
     help="Action to perform on source file (default: riscemu)",
 )
-parser.add_argument("--interpret", dest="interpret", action="store_true")
-=======
-    ],
-    default="toy-infer-shapes",
-    help="Action to perform on source file (default: toy-infer-shapes)",
-)
 parser.add_argument("--ir", dest="ir", action="store_true")
->>>>>>> bb06efdf
 parser.add_argument("--print-op-generic", dest="print_generic", action="store_true")
 parser.add_argument("--accelerate", dest="accelerate", action="store_true")
 
 
-<<<<<<< HEAD
-def main(path: Path, emit: str, interpret: bool, accelerate: bool, print_generic: bool):
-=======
-def main(path: Path, emit: str, ir: bool, print_generic: bool):
->>>>>>> bb06efdf
+def main(path: Path, emit: str, ir: bool, accelerate: bool, print_generic: bool):
     ctx = context()
 
     path = args.source
@@ -100,106 +84,87 @@
                 print(f"Unknown file format {path}")
                 return
 
-<<<<<<< HEAD
     riscemu = emit == "riscemu"
     print_assembly = emit == "riscv-assembly"
-    print_module = not (riscemu or print_assembly)
 
     if riscemu or print_assembly:
         emit = "riscv-regalloc"
 
-    transform(ctx, module_op, emit=emit, accelerate=accelerate)
-
-    if interpret:
-        if emit == "riscv-regalloc":
-            print("Interpretation of register allocated code currently unsupported")
-            # The reason is that we lower functions before register allocation, and lose
-            # the mechanism of function calls in the interpreter.
-            return
-
-        interpreter = Interpreter(module_op)
-        if emit in ("toy", "toy-opt", "toy-inline", "toy-infer-shapes"):
-            interpreter.register_implementations(ToyFunctions())
-        if emit in ("affine"):
-            interpreter.register_implementations(AffineFunctions())
-        if accelerate and emit in ("affine", "scf", "cf"):
-            interpreter.register_implementations(ToyAcceleratorFunctions())
-        if emit in ("affine", "scf", "cf"):
-            interpreter.register_implementations(ArithFunctions())
-            interpreter.register_implementations(MemrefFunctions())
-            interpreter.register_implementations(PrintfFunctions())
-            interpreter.register_implementations(FuncFunctions())
-        if emit == "scf":
-            interpreter.register_implementations(ScfFunctions())
-        if emit == "cf":
-            interpreter.register_implementations(CfFunctions())
-
-        if emit in ("scf, cf"):
-
-            def memfer_from_buffer(
-                o: riscv.RegisterType, r: memref.MemRefType[Float64Type], value: Any
-            ) -> Any:
-                shape = r.get_shape()
-                return ShapedArrayBuffer(value.data, list(shape))
-
-            def buffer_from_memref(
-                o: memref.MemRefType[Float64Type], r: riscv.RegisterType, value: Any
-            ) -> Any:
-                return Buffer(value.data)
-
-            builtin_functions = BuiltinFunctions()
-
-            builtin_functions.register_cast_impl(
-                riscv.RegisterType, memref.MemRefType, memfer_from_buffer
-            )
-            builtin_functions.register_cast_impl(
-                memref.MemRefType, riscv.RegisterType, buffer_from_memref
-            )
-            interpreter.register_implementations(builtin_functions)
-
-        if emit in ("riscv",):
-            interpreter.register_implementations(ToyAcceleratorInstructionFunctions())
-            interpreter.register_implementations(RiscvCfFunctions())
-            interpreter.register_implementations(RiscvFuncFunctions())
-            interpreter.register_implementations(BuiltinFunctions())
-
-        interpreter.call_op("main", ())
-        return
-
-    if print_module:
-        printer = Printer(print_generic_format=print_generic)
-        printer.print(module_op)
-        return
-
-    code = riscv.riscv_code(module_op)
-
-    if print_assembly:
-        print(code)
-        return
-
-    if riscemu:
-        emulate_riscv(code)
-        return
-=======
-    transform(ctx, module_op, target=emit)
+    transform(ctx, module_op, target=emit, accelerate=accelerate)
 
     if ir:
         printer = Printer(print_generic_format=print_generic)
         printer.print(module_op)
         return
 
+    if riscemu or print_assembly:
+        code = riscv.riscv_code(module_op)
+
+        if print_assembly:
+            print(code)
+            return
+
+        if riscemu:
+            emulate_riscv(code)
+            return
+
+    if emit == "riscv-regalloc":
+        print("Interpretation of register allocated code currently unsupported")
+        # The reason is that we lower functions before register allocation, and lose
+        # the mechanism of function calls in the interpreter.
+        return
+
     interpreter = Interpreter(module_op)
-    interpreter.register_implementations(ToyFunctions())
+    if emit in ("toy", "toy-opt", "toy-inline", "toy-infer-shapes"):
+        interpreter.register_implementations(ToyFunctions())
+    if emit in ("affine"):
+        interpreter.register_implementations(AffineFunctions())
+    if accelerate and emit in ("affine", "scf", "cf"):
+        interpreter.register_implementations(ToyAcceleratorFunctions())
+    if emit in ("affine", "scf", "cf"):
+        interpreter.register_implementations(ArithFunctions())
+        interpreter.register_implementations(MemrefFunctions())
+        interpreter.register_implementations(PrintfFunctions())
+        interpreter.register_implementations(FuncFunctions())
+    if emit == "scf":
+        interpreter.register_implementations(ScfFunctions())
+    if emit == "cf":
+        interpreter.register_implementations(CfFunctions())
+
+    if emit in ("scf, cf"):
+
+        def memfer_from_buffer(
+            o: riscv.RegisterType, r: memref.MemRefType[Float64Type], value: Any
+        ) -> Any:
+            shape = r.get_shape()
+            return ShapedArrayBuffer(value.data, list(shape))
+
+        def buffer_from_memref(
+            o: memref.MemRefType[Float64Type], r: riscv.RegisterType, value: Any
+        ) -> Any:
+            return Buffer(value.data)
+
+        builtin_functions = BuiltinFunctions()
+
+        builtin_functions.register_cast_impl(
+            riscv.RegisterType, memref.MemRefType, memfer_from_buffer
+        )
+        builtin_functions.register_cast_impl(
+            memref.MemRefType, riscv.RegisterType, buffer_from_memref
+        )
+        interpreter.register_implementations(builtin_functions)
+
+    if emit in ("riscv",):
+        interpreter.register_implementations(ToyAcceleratorInstructionFunctions())
+        interpreter.register_implementations(RiscvCfFunctions())
+        interpreter.register_implementations(RiscvFuncFunctions())
+        interpreter.register_implementations(BuiltinFunctions())
+
     interpreter.call_op("main", ())
->>>>>>> bb06efdf
 
     print(f"Unknown option {emit}")
 
 
 if __name__ == "__main__":
     args = parser.parse_args()
-<<<<<<< HEAD
-    main(args.source, args.emit, args.interpret, args.accelerate, args.print_generic)
-=======
-    main(args.source, args.emit, args.ir, args.print_generic)
->>>>>>> bb06efdf
+    main(args.source, args.emit, args.ir, args.accelerate, args.print_generic)