from __future__ import annotations

from collections.abc import Sequence

from xdsl.dialects.builtin import FunctionType, StringAttr, SymbolRefAttr
from xdsl.dialects.utils import (
    parse_call_op_like,
    parse_func_op_like,
    parse_return_op_like,
    print_call_op_like,
    print_func_op_like,
    print_return_op_like,
)
from xdsl.ir import (
    Attribute,
    Block,
    BlockArgument,
    Dialect,
    Operation,
    Region,
    SSAValue,
)
from xdsl.irdl import (
    AnyAttr,
    IRDLOperation,
    VarOperand,
    VarOpResult,
    attr_def,
    irdl_op_definition,
    opt_attr_def,
    region_def,
    var_operand_def,
    var_result_def,
)
from xdsl.parser import Parser
from xdsl.printer import Printer
from xdsl.traits import (
    CallableOpInterface,
    HasParent,
    IsolatedFromAbove,
    IsTerminator,
    SymbolOpInterface,
)
from xdsl.utils.exceptions import VerifyException


class FuncOpCallableInterface(CallableOpInterface):
    @classmethod
    def get_callable_region(cls, op: Operation) -> Region:
        assert isinstance(op, FuncOp)
        return op.body


@irdl_op_definition
class FuncOp(IRDLOperation):
    name = "func.func"

    body: Region = region_def()
    sym_name: StringAttr = attr_def(StringAttr)
    function_type: FunctionType = attr_def(FunctionType)
    sym_visibility: StringAttr | None = opt_attr_def(StringAttr)

    traits = frozenset(
        [IsolatedFromAbove(), SymbolOpInterface(), FuncOpCallableInterface()]
    )

    def __init__(
        self,
        name: str,
        function_type: FunctionType | tuple[Sequence[Attribute], Sequence[Attribute]],
        region: Region | type[Region.DEFAULT] = Region.DEFAULT,
        visibility: StringAttr | str | None = None,
    ):
        if isinstance(visibility, str):
            visibility = StringAttr(visibility)
        if isinstance(function_type, tuple):
            inputs, outputs = function_type
            function_type = FunctionType.from_lists(inputs, outputs)
        if not isinstance(region, Region):
            region = Region(Block(arg_types=function_type.inputs))
        attributes: dict[str, Attribute | None] = {
            "sym_name": StringAttr(name),
            "function_type": function_type,
            "sym_visibility": visibility,
        }
        super().__init__(attributes=attributes, regions=[region])

    def verify_(self) -> None:
        # If this is an empty region (external function), then return
        if len(self.body.blocks) == 0:
            return

        # TODO: how to verify that there is a terminator?
        entry_block: Block = self.body.blocks[0]
        block_arg_types = [arg.type for arg in entry_block.args]
        if self.function_type.inputs.data != tuple(block_arg_types):
            raise VerifyException(
                "Expected entry block arguments to have the same types as the function "
                "input types"
            )

    @classmethod
    def parse(cls, parser: Parser) -> FuncOp:
        # Parse visibility keyword if present
        if parser.parse_optional_keyword("public"):
            visibility = "public"
        elif parser.parse_optional_keyword("nested"):
            visibility = "nested"
        elif parser.parse_optional_keyword("private"):
            visibility = "private"
        else:
            visibility = None

        (
            name,
            input_types,
            return_types,
            region,
            extra_attrs,
        ) = parse_func_op_like(
            parser, reserved_attr_names=("sym_name", "function_type", "sym_visibility")
        )
        func = FuncOp.from_region(name, input_types, return_types, region, visibility)
        if extra_attrs is not None:
            func.attributes |= extra_attrs.data
        return func

    def print(self, printer: Printer):
        if self.sym_visibility:
            visibility = self.sym_visibility.data
            printer.print(f" {visibility}")

        print_func_op_like(
            printer,
            self.sym_name,
            self.function_type,
            self.body,
            self.attributes,
            reserved_attr_names=("sym_name", "function_type", "sym_visibility"),
        )

    @staticmethod
    def external(
        name: str, input_types: Sequence[Attribute], return_types: Sequence[Attribute]
    ) -> FuncOp:
        return FuncOp(
            name=name,
            function_type=(input_types, return_types),
            region=Region(),
            visibility="private",
        )

    @staticmethod
    def from_region(
        name: str,
        input_types: Sequence[Attribute],
        return_types: Sequence[Attribute],
        region: Region | type[Region.DEFAULT] = Region.DEFAULT,
        visibility: StringAttr | str | None = None,
    ) -> FuncOp:
        return FuncOp(
            name=name,
            function_type=(input_types, return_types),
            region=region,
            visibility=visibility,
        )

    def replace_argument_type(self, arg: int | BlockArgument, new_type: Attribute):
        """
        Replaces the type of the argument specified by arg (either the index of the arg,
        or the BlockArgument object itself) with new_type. This also takes care of updating
        the function_type attribute.
        """
        if isinstance(arg, int):
            try:
                arg = self.body.blocks[0].args[arg]
            except IndexError:
                raise IndexError(
                    f"Block {self.body.blocks[0]} does not have argument #{arg}"
                )

        if arg not in self.args:
            raise ValueError(f"Arg {arg} does not belong to this function")

        arg.type = new_type
        self.update_function_type()

    def update_function_type(self):
        """
        Update the function_type attribute to reflect changes in the
        block argument types or return statement arguments.
        """
        # Refuse to work with external function definitions, as they don't have block args
        assert (
            not self.is_declaration
        ), "update_function_type does not work with function declarations!"
        return_op = self.get_return_op()
        return_type: tuple[Attribute] = self.function_type.outputs.data

        if return_op is not None:
            return_type = tuple(arg.type for arg in return_op.operands)

        self.attributes["function_type"] = FunctionType.from_lists(
            [arg.type for arg in self.args],
            return_type,
        )

    def get_return_op(self) -> Return | None:
        """
        Helper for easily retrieving the return operation of a given
        function. Returns None if it couldn't find a return op.
        """
        if self.is_declaration:
            return None
        ret_op = self.body.blocks[-1].last_op
        if not isinstance(ret_op, Return):
            return None
        return ret_op

    @property
    def args(self) -> tuple[BlockArgument, ...]:
        """
        A helper to quickly get access to the block arguments of the function
        """
        assert (
            not self.is_declaration
        ), "Function declarations don't have BlockArguments!"
        return self.body.blocks[0].args

    @property
    def is_declaration(self) -> bool:
        """
        A helper to identify functions that are external declarations (have an empty
        function body)
        """
        return len(self.body.blocks) == 0


@irdl_op_definition
class Call(IRDLOperation):
    name = "func.call"
    arguments: VarOperand = var_operand_def(AnyAttr())
    callee: SymbolRefAttr = attr_def(SymbolRefAttr)

    # Note: naming this results triggers an ArgumentError
    res: VarOpResult = var_result_def(AnyAttr())

    # TODO how do we verify that the types are correct?
    def __init__(
        self,
        callee: str | SymbolRefAttr,
        arguments: Sequence[SSAValue | Operation],
        return_types: Sequence[Attribute],
    ):
        if isinstance(callee, str):
            callee = SymbolRefAttr(callee)
        super().__init__(
            operands=[arguments],
            result_types=[return_types],
            attributes={"callee": callee},
        )

    def print(self, printer: Printer):
        print_call_op_like(
            printer,
            self,
            self.callee,
            self.arguments,
            self.attributes,
            reserved_attr_names=("callee",),
        )

    @classmethod
    def parse(cls, parser: Parser) -> Call:
        callee, arguments, results, extra_attributes = parse_call_op_like(
            parser, reserved_attr_names=("callee",)
        )
        call = Call(callee, arguments, results)
        if extra_attributes is not None:
            call.attributes |= extra_attributes.data
        return call


@irdl_op_definition
class Return(IRDLOperation):
    name = "func.return"
    arguments: VarOperand = var_operand_def(AnyAttr())

    traits = frozenset([HasParent(FuncOp), IsTerminator()])

    def __init__(self, *return_vals: SSAValue | Operation):
        super().__init__(operands=[return_vals])

    def verify_(self) -> None:
        func_op = self.parent_op()
        assert isinstance(func_op, FuncOp)

        function_return_types = func_op.function_type.outputs.data
        return_types = tuple(arg.type for arg in self.arguments)
        if function_return_types != return_types:
            raise VerifyException(
                "Expected arguments to have the same types as the function output types"
            )

    def print(self, printer: Printer):
        print_return_op_like(printer, self.attributes, self.arguments)

    @classmethod
<<<<<<< HEAD
    def parse(cls: type[Return], parser: Parser) -> Return:
        attrs = parser.parse_optional_attr_dict()

        args: list[SSAValue] = []
        arg0 = parser.parse_optional_operand()
        if arg0 is not None:
            args.append(arg0)
            while parser.parse_optional_punctuation(",") is not None:
                args.append(parser.parse_operand())

            parser.parse_punctuation(":")

            types = parser.parse_comma_separated_list(
                parser.Delimiter.NONE, parser.parse_type, "Expected return value type"
            )
            if len(args) != len(types):
                parser.raise_error(
                    f"Expected the same number of types ({len(types)}) and arguments ({len(args)})"
                )
            for arg, arg_type in zip(args, types):
                # can we do this?
                if arg.type != arg_type:
                    assert False
                    # TODO: what error to raise here?

=======
    def parse(cls, parser: Parser) -> Return:
        attrs, args = parse_return_op_like(parser)
>>>>>>> fb56197d
        op = Return(*args)
        op.attributes.update(attrs)
        return op


Func = Dialect([FuncOp, Call, Return], [])<|MERGE_RESOLUTION|>--- conflicted
+++ resolved
@@ -306,36 +306,8 @@
         print_return_op_like(printer, self.attributes, self.arguments)
 
     @classmethod
-<<<<<<< HEAD
-    def parse(cls: type[Return], parser: Parser) -> Return:
-        attrs = parser.parse_optional_attr_dict()
-
-        args: list[SSAValue] = []
-        arg0 = parser.parse_optional_operand()
-        if arg0 is not None:
-            args.append(arg0)
-            while parser.parse_optional_punctuation(",") is not None:
-                args.append(parser.parse_operand())
-
-            parser.parse_punctuation(":")
-
-            types = parser.parse_comma_separated_list(
-                parser.Delimiter.NONE, parser.parse_type, "Expected return value type"
-            )
-            if len(args) != len(types):
-                parser.raise_error(
-                    f"Expected the same number of types ({len(types)}) and arguments ({len(args)})"
-                )
-            for arg, arg_type in zip(args, types):
-                # can we do this?
-                if arg.type != arg_type:
-                    assert False
-                    # TODO: what error to raise here?
-
-=======
     def parse(cls, parser: Parser) -> Return:
         attrs, args = parse_return_op_like(parser)
->>>>>>> fb56197d
         op = Return(*args)
         op.attributes.update(attrs)
         return op
