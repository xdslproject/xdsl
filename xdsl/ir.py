--- conflicted
+++ resolved
@@ -1026,7 +1026,6 @@
         operation.parent = self
 
     @property
-<<<<<<< HEAD
     def first_op(self) -> Operation | None:
         return self._first_op
 
@@ -1036,6 +1035,7 @@
 
     @property
     def is_empty(self) -> bool:
+        """Returns `True` if there are no operations in the current block."""
         return self._first_op is None
 
     def num_ops(self) -> int:
@@ -1107,11 +1107,6 @@
         new_op._prev_op = prev_op  # pyright: ignore[reportPrivateUsage]
         new_op._next_op = existing_op  # pyright: ignore[reportPrivateUsage]
         existing_op._prev_op = new_op  # pyright: ignore[reportPrivateUsage]
-=======
-    def is_empty(self) -> bool:
-        """Returns `True` if there are no operations in the current block."""
-        return not len(self.ops)
->>>>>>> 9742e245
 
     def add_op(self, operation: Operation) -> None:
         """
