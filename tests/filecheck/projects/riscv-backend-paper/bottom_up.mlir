--- conflicted
+++ resolved
@@ -40,6 +40,7 @@
 // CHECK-NEXT:      scfgwi t3, 95                                # dm 31 dim 0 bound
 // CHECK-NEXT:      li t3, 8
 // CHECK-NEXT:      scfgwi t3, 223                               # dm 31 dim 0 stride
+// CHECK-NEXT:      scfgwi zero, 63                              # dm 31 repeat
 // CHECK-NEXT:      scfgwi t2, 768                               # dm 0 dim 0 source
 // CHECK-NEXT:      scfgwi t1, 769                               # dm 1 dim 0 source
 // CHECK-NEXT:      scfgwi t0, 898                               # dm 2 dim 0 destination
@@ -124,7 +125,7 @@
 // CHECK-NEXT:      scfgwi a5, 256                               # dm 0 dim 2 stride
 // CHECK-NEXT:      li a5, -168
 // CHECK-NEXT:      scfgwi a5, 288                               # dm 0 dim 3 stride
-<<<<<<< HEAD
+// CHECK-NEXT:      scfgwi zero, 32                              # dm 0 repeat
 // CHECK-NEXT:      li a5, 2
 // CHECK-NEXT:      scfgwi a5, 65                                # dm 1 dim 0 bound
 // CHECK-NEXT:      li a5, 2
@@ -139,33 +140,13 @@
 // CHECK-NEXT:      scfgwi a5, 257                               # dm 1 dim 2 stride
 // CHECK-NEXT:      li a5, 3
 // CHECK-NEXT:      scfgwi a5, 33                                # dm 1 repeat
-=======
-// CHECK-NEXT:      li a5, 3
-// CHECK-NEXT:      scfgwi a5, 65                                # dm 1 dim 0 bound
-// CHECK-NEXT:      li a5, 2
-// CHECK-NEXT:      scfgwi a5, 97                                # dm 1 dim 1 bound
-// CHECK-NEXT:      li a5, 2
-// CHECK-NEXT:      scfgwi a5, 129                               # dm 1 dim 2 bound
-// CHECK-NEXT:      li a5, 1
-// CHECK-NEXT:      scfgwi a5, 161                               # dm 1 dim 3 bound
-// CHECK-NEXT:      scfgwi zero, 193                             # dm 1 dim 0 stride
-// CHECK-NEXT:      li a5, 8
-// CHECK-NEXT:      scfgwi a5, 225                               # dm 1 dim 1 stride
-// CHECK-NEXT:      li a5, 8
-// CHECK-NEXT:      scfgwi a5, 257                               # dm 1 dim 2 stride
-// CHECK-NEXT:      li a5, -64
-// CHECK-NEXT:      scfgwi a5, 289                               # dm 1 dim 3 stride
->>>>>>> cc704e03
 // CHECK-NEXT:      li a5, 7
 // CHECK-NEXT:      scfgwi a5, 66                                # dm 2 dim 0 bound
 // CHECK-NEXT:      li a5, 8
 // CHECK-NEXT:      scfgwi a5, 194                               # dm 2 dim 0 stride
+// CHECK-NEXT:      scfgwi zero, 34                              # dm 2 repeat
 // CHECK-NEXT:      scfgwi t6, 864                               # dm 0 dim 3 source
-<<<<<<< HEAD
 // CHECK-NEXT:      scfgwi a4, 833                               # dm 1 dim 2 source
-=======
-// CHECK-NEXT:      scfgwi a4, 865                               # dm 1 dim 3 source
->>>>>>> cc704e03
 // CHECK-NEXT:      scfgwi a3, 898                               # dm 2 dim 0 destination
 // CHECK-NEXT:      csrrsi zero, 1984, 1                         # SSR enable
 // CHECK-NEXT:      li a3, 2
@@ -238,6 +219,7 @@
 // CHECK-NEXT:      scfgwi t3, 95                                # dm 31 dim 0 bound
 // CHECK-NEXT:      li t3, 8
 // CHECK-NEXT:      scfgwi t3, 223                               # dm 31 dim 0 stride
+// CHECK-NEXT:      scfgwi zero, 63                              # dm 31 repeat
 // CHECK-NEXT:      scfgwi t2, 768                               # dm 0 dim 0 source
 // CHECK-NEXT:      scfgwi t1, 769                               # dm 1 dim 0 source
 // CHECK-NEXT:      csrrsi zero, 1984, 1                         # SSR enable
@@ -283,6 +265,7 @@
 // CHECK-NEXT:      scfgwi t3, 95                                # dm 31 dim 0 bound
 // CHECK-NEXT:      li t3, 8
 // CHECK-NEXT:      scfgwi t3, 223                               # dm 31 dim 0 stride
+// CHECK-NEXT:      scfgwi zero, 63                              # dm 31 repeat
 // CHECK-NEXT:      scfgwi t2, 768                               # dm 0 dim 0 source
 // CHECK-NEXT:      scfgwi t1, 769                               # dm 1 dim 0 source
 // CHECK-NEXT:      scfgwi t0, 898                               # dm 2 dim 0 destination
@@ -324,6 +307,7 @@
 // CHECK-NEXT:      scfgwi t1, 64                                # dm 0 dim 0 bound
 // CHECK-NEXT:      li t1, 8
 // CHECK-NEXT:      scfgwi t1, 192                               # dm 0 dim 0 stride
+// CHECK-NEXT:      scfgwi zero, 32                              # dm 0 repeat
 // CHECK-NEXT:      scfgwi t0, 896                               # dm 0 dim 0 destination
 // CHECK-NEXT:      csrrsi zero, 1984, 1                         # SSR enable
 // CHECK-NEXT:      li t0, 255
@@ -377,7 +361,6 @@
 // CHECK-NEXT:      mv t1, a1
 // CHECK-NEXT:      mv t2, a2
 // CHECK-NEXT:      fcvt.d.w ft3, zero
-<<<<<<< HEAD
 // CHECK-NEXT:      li t3, 7
 // CHECK-NEXT:      scfgwi t3, 64                                # dm 0 dim 0 bound
 // CHECK-NEXT:      li t3, 1
@@ -392,23 +375,6 @@
 // CHECK-NEXT:      scfgwi t3, 256                               # dm 0 dim 2 stride
 // CHECK-NEXT:      li t3, 3
 // CHECK-NEXT:      scfgwi t3, 32                                # dm 0 repeat
-=======
-// CHECK-NEXT:      li t3, 3
-// CHECK-NEXT:      scfgwi t3, 64                                # dm 0 dim 0 bound
-// CHECK-NEXT:      li t3, 7
-// CHECK-NEXT:      scfgwi t3, 96                                # dm 0 dim 1 bound
-// CHECK-NEXT:      li t3, 1
-// CHECK-NEXT:      scfgwi t3, 128                               # dm 0 dim 2 bound
-// CHECK-NEXT:      li t3, 7
-// CHECK-NEXT:      scfgwi t3, 160                               # dm 0 dim 3 bound
-// CHECK-NEXT:      scfgwi zero, 192                             # dm 0 dim 0 stride
-// CHECK-NEXT:      li t3, 8
-// CHECK-NEXT:      scfgwi t3, 224                               # dm 0 dim 1 stride
-// CHECK-NEXT:      li t3, -56
-// CHECK-NEXT:      scfgwi t3, 256                               # dm 0 dim 2 stride
-// CHECK-NEXT:      li t3, 8
-// CHECK-NEXT:      scfgwi t3, 288                               # dm 0 dim 3 stride
->>>>>>> cc704e03
 // CHECK-NEXT:      li t3, 3
 // CHECK-NEXT:      scfgwi t3, 65                                # dm 1 dim 0 bound
 // CHECK-NEXT:      li t3, 7
@@ -425,15 +391,13 @@
 // CHECK-NEXT:      scfgwi t3, 257                               # dm 1 dim 2 stride
 // CHECK-NEXT:      li t3, -504
 // CHECK-NEXT:      scfgwi t3, 289                               # dm 1 dim 3 stride
+// CHECK-NEXT:      scfgwi zero, 33                              # dm 1 repeat
 // CHECK-NEXT:      li t3, 63
 // CHECK-NEXT:      scfgwi t3, 66                                # dm 2 dim 0 bound
 // CHECK-NEXT:      li t3, 8
 // CHECK-NEXT:      scfgwi t3, 194                               # dm 2 dim 0 stride
-<<<<<<< HEAD
+// CHECK-NEXT:      scfgwi zero, 34                              # dm 2 repeat
 // CHECK-NEXT:      scfgwi t0, 832                               # dm 0 dim 2 source
-=======
-// CHECK-NEXT:      scfgwi t0, 864                               # dm 0 dim 3 source
->>>>>>> cc704e03
 // CHECK-NEXT:      scfgwi t1, 865                               # dm 1 dim 3 source
 // CHECK-NEXT:      scfgwi t2, 898                               # dm 2 dim 0 destination
 // CHECK-NEXT:      csrrsi zero, 1984, 1                         # SSR enable
@@ -538,10 +502,12 @@
 // CHECK-NEXT:      scfgwi t5, 256                               # dm 0 dim 2 stride
 // CHECK-NEXT:      li t5, -288
 // CHECK-NEXT:      scfgwi t5, 288                               # dm 0 dim 3 stride
+// CHECK-NEXT:      scfgwi zero, 32                              # dm 0 repeat
 // CHECK-NEXT:      li t5, 7
 // CHECK-NEXT:      scfgwi t5, 65                                # dm 1 dim 0 bound
 // CHECK-NEXT:      li t5, 8
 // CHECK-NEXT:      scfgwi t5, 193                               # dm 1 dim 0 stride
+// CHECK-NEXT:      scfgwi zero, 33                              # dm 1 repeat
 // CHECK-NEXT:      scfgwi a2, 864                               # dm 0 dim 3 source
 // CHECK-NEXT:      scfgwi t6, 897                               # dm 1 dim 0 destination
 // CHECK-NEXT:      csrrsi zero, 1984, 1                         # SSR enable
@@ -602,6 +568,7 @@
 // CHECK-NEXT:      scfgwi t2, 95                                # dm 31 dim 0 bound
 // CHECK-NEXT:      li t2, 8
 // CHECK-NEXT:      scfgwi t2, 223                               # dm 31 dim 0 stride
+// CHECK-NEXT:      scfgwi zero, 63                              # dm 31 repeat
 // CHECK-NEXT:      scfgwi t1, 768                               # dm 0 dim 0 source
 // CHECK-NEXT:      scfgwi t0, 897                               # dm 1 dim 0 destination
 // CHECK-NEXT:      csrrsi zero, 1984, 1                         # SSR enable
@@ -687,10 +654,12 @@
 // CHECK-NEXT:      scfgwi t5, 256                               # dm 0 dim 2 stride
 // CHECK-NEXT:      li t5, -288
 // CHECK-NEXT:      scfgwi t5, 288                               # dm 0 dim 3 stride
+// CHECK-NEXT:      scfgwi zero, 32                              # dm 0 repeat
 // CHECK-NEXT:      li t5, 7
 // CHECK-NEXT:      scfgwi t5, 65                                # dm 1 dim 0 bound
 // CHECK-NEXT:      li t5, 8
 // CHECK-NEXT:      scfgwi t5, 193                               # dm 1 dim 0 stride
+// CHECK-NEXT:      scfgwi zero, 33                              # dm 1 repeat
 // CHECK-NEXT:      scfgwi a2, 864                               # dm 0 dim 3 source
 // CHECK-NEXT:      scfgwi t6, 897                               # dm 1 dim 0 destination
 // CHECK-NEXT:      csrrsi zero, 1984, 1                         # SSR enable
