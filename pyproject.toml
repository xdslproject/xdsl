[project]
name = "xdsl"
description = "xDSL"
readme = "README.md"
requires-python = ">=3.10"
license = { text = "MIT License" }
authors = [{ name = "Mathieu Fehr", email = "mathieu.fehr@ed.ac.uk" }]
classifiers = ["Programming Language :: Python :: 3"]
dependencies = [
    "immutabledict<4.2.2",
    "typing-extensions>=4.7,<4.13",
    "ordered-set==4.1.0",
]
dynamic = ["version"]

[project.optional-dependencies]
dev = [
    "pip<25.0",
    "toml<0.11",
    "pytest-cov",
    "coverage<8.0.0",
    "ipykernel",
    "pytest<8.4",
    "nbval<0.12",
    "filecheck==1.0.1",
    "lit<19.0.0",
    "marimo==0.9.34",
    "pre-commit==4.0.1",
    "ruff==0.8.3",
    "asv<0.7",
    "nbconvert>=7.7.2,<8.0.0",
    "textual-dev==1.7.0",
<<<<<<< HEAD
    "pytest-asyncio==0.24.0",
    "pyright==1.1.391",
=======
    "pytest-asyncio==0.25.0",
    "pyright==1.1.390",
>>>>>>> e84ebdac
]
gui = ["textual==1.0.0", "pyclip==0.7"]
jax = ["jax==0.4.37", "numpy==2.2.1"]
onnx = ["onnx==1.17.0", "numpy==2.2.1"]
riscv = ["riscemu==2.2.7"]
wgpu = ["wgpu==0.19.3"]

[project.urls]
Homepage = "https://xdsl.dev/"
"Source Code" = "https://github.com/xdslproject/xdsl"
"Issue Tracker" = "https://github.com/xdslproject/xdsl/issues"

[project.scripts]
xdsl-opt = "xdsl.tools.xdsl_opt:main"
irdl-to-pyrdl = "xdsl.tools.irdl_to_pyrdl:main"
xdsl-run = "xdsl.tools.xdsl_run:main"
xdsl-gui = "xdsl.interactive.app:main"
xdsl-stubgen = "xdsl.utils.dialect_stub:make_all_stubs"
xdsl-tblgen = "xdsl.tools.tblgen_to_py:main"

[tool.setuptools]
platforms = ["Linux", "Mac OS-X", "Unix"]
zip-safe = false

[tool.setuptools.package-data]
xdsl = ["**/*.irdl", "py.typed", "interactive/*.tcss", "_version.py"]

[build-system]
requires = ["setuptools>=42", "wheel", "versioneer[toml]"]
build-backend = "setuptools.build_meta"

[tool.pyright]
reportImportCycles = false
reportMissingModuleSource = false
enableTypeIgnoreComments = false
enableExperimentalFeatures = true
typeCheckingMode = "strict"
extraPaths = ["tests"]
"include" = ["docs", "xdsl", "tests", "bench"]
"exclude" = [
    "tests/dialects/test_memref.py",
    "tests/frontend/onnx/test_build_onnx_ir.py",
    "tests/frontend/onnx/test_type.py",
    "tests/test_frontend_op_resolver.py",
    "tests/test_frontend_python_code_check.py",
    "xdsl/frontend/onnx/ir_builder.py",
    "xdsl/frontend/onnx/type.py",
    "xdsl/interpreters/wgpu.py",
]
"ignore" = [
    "docs/marimo",
    "tests/filecheck/frontend/dialects/builtin.py",
    "tests/filecheck/frontend/dialects/invalid.py",
    "tests/filecheck/frontend/dialects/arith.py",
    "tests/filecheck/frontend/dialects/scf.py",
    "tests/filecheck/frontend/programs/invalid.py",
    "xdsl/_version.py",
]

[tool.ruff]
target-version = "py310"
extend-include = ["*.ipynb", "*.pyi"]

[tool.ruff.lint]
select = ["E", "F", "W", "I", "UP", "PT", "TID251"]
ignore = [
    "E741",  # https://beta.ruff.rs/docs/rules/ambiguous-variable-name/
    "PT006", # https://beta.ruff.rs/docs/rules/pytest-parametrize-names-wrong-type/
    "PT011", # https://beta.ruff.rs/docs/rules/pytest-raises-too-broad/
    "PT012", # https://beta.ruff.rs/docs/rules/pytest-raises-with-multiple-statements/
]

[tool.ruff.lint.pycodestyle]
# TODO: remove this setting and go to default line length of 88
# Removing this line length results in a large number of errors for doc strings, ideally
# these should be ignored separately.
max-line-length = 300

[tool.ruff.lint.flake8-tidy-imports.banned-api]
"xdsl.dialects.utils.fast_math".msg = "Use xdsl.dialects.utils instead"
"xdsl.dialects.utils.format".msg = "Use xdsl.dialects.utils instead"
"xdsl.ir.affine.affine_expr".msg = "Use xdsl.ir.affine instead"
"xdsl.ir.affine.affine_map".msg = "Use xdsl.ir.affine instead"
"xdsl.ir.affine.affine_set".msg = "Use xdsl.ir.affine instead"
"xdsl.ir.core".msg = "Use xdsl.ir instead."
"xdsl.irdl.attributes".msg = "Use xdsl.irdl instead"
"xdsl.irdl.common".msg = "Use xdsl.irdl instead"
"xdsl.irdl.constraints".msg = "Use xdsl.irdl instead"
"xdsl.irdl.operations".msg = "Use xdsl.irdl instead"
"xdsl.parser.affine_parser".msg = "Use xdsl.parser instead."
"xdsl.parser.attribute_parser".msg = "Use xdsl.parser instead."
"xdsl.parser.base_parser".msg = "Use xdsl.parser instead."
"xdsl.parser.core".msg = "Use xdsl.parser instead."
"xdsl.parser.generic_parser".msg = "Use xdsl.parser instead."


[tool.ruff.lint.per-file-ignores]
"versioneer.py" = ["ALL"]
"tests/test_declarative_assembly_format.py" = ["F811"]
"tests/filecheck/frontend/programs/invalid.py" = ["F811", "F841"]
"tests/filecheck/frontend/dialects/invalid.py" = ["F811"]
"docs/xdsl-introduction.ipynb" = ["ALL"]
"docs/tutorial.ipynb" = ["ALL"]
"docs/Toy/Toy_Ch3.ipynb" = ["E402"]
"docs/Toy/Toy_Ch2.ipynb" = ["E402"]
"docs/Toy/Toy_Ch1.ipynb" = ["E402"]
"docs/mlir_interoperation.ipynb" = ["E402"]
"docs/irdl.ipynb" = ["ALL"]
"docs/database_example.ipynb" = ["ALL"]
"**/{docs/marimo}/*" = ["E501", "I001"]
"_version.py" = ["ALL"]
"__init__.py" = ["F403"]

[tool.ruff.lint.mccabe]
max-complexity = 10

[tool.ruff.format]
exclude = ["versioneer.py", "xdsl/_version.py", "docs/marimo/**/*.py"]

[tool.pytest.ini_options]
python_files = ["tests/*test_*.py", "docs/*test_*.py"]
python_classes = "Test_*"
python_functions = "test_*"
addopts = ["--durations=20", "--maxfail=5"]

[tool.versioneer]
VCS = "git"
style = "pep440"
versionfile_source = "xdsl/_version.py"
versionfile_build = "xdsl/_version.py"
tag_prefix = "v"<|MERGE_RESOLUTION|>--- conflicted
+++ resolved
@@ -30,13 +30,8 @@
     "asv<0.7",
     "nbconvert>=7.7.2,<8.0.0",
     "textual-dev==1.7.0",
-<<<<<<< HEAD
-    "pytest-asyncio==0.24.0",
+    "pytest-asyncio==0.25.0",
     "pyright==1.1.391",
-=======
-    "pytest-asyncio==0.25.0",
-    "pyright==1.1.390",
->>>>>>> e84ebdac
 ]
 gui = ["textual==1.0.0", "pyclip==0.7"]
 jax = ["jax==0.4.37", "numpy==2.2.1"]
