import argparse
import sys
import os
from io import StringIO

from xdsl.ir import MLContext
from xdsl.parser import XDSLParser, MLIRParser, ParseError
from xdsl.printer import Printer
from xdsl.dialects.func import Func
from xdsl.dialects.scf import Scf
from xdsl.dialects.affine import Affine
from xdsl.dialects.arith import Arith
from xdsl.dialects.builtin import ModuleOp, Builtin
from xdsl.dialects.cmath import CMath
from xdsl.dialects.cf import Cf
from xdsl.dialects.vector import Vector
from xdsl.dialects.memref import MemRef
from xdsl.dialects.llvm import LLVM
from xdsl.dialects.irdl import IRDL
<<<<<<< HEAD
from xdsl.dialects.mpi import MPI
from xdsl.transforms.mpi_to_llvm import mpi_to_llvm_lowering
=======
from xdsl.dialects.gpu import GPU
>>>>>>> 26de0605

from xdsl.irdl_mlir_printer import IRDLPrinter
from xdsl.utils.exceptions import DiagnosticException

from typing import IO, Dict, Callable, List, Sequence


class xDSLOptMain:
    ctx: MLContext
    args: argparse.Namespace
    """
    The argument parsers namespace which holds the parsed commandline
    attributes.
    """

    available_frontends: Dict[str, Callable[[IO[str]], ModuleOp]]
    """
    A mapping from file extension to a frontend that can handle this
    file type.
    """

    available_passes: Dict[str, Callable[[MLContext, ModuleOp], None]]
    """
    A mapping from pass names to functions that apply the pass to a  ModuleOp.
    """

    available_targets: Dict[str, Callable[[ModuleOp, IO[str]], None]]
    """
    A mapping from target names to functions that serialize a ModuleOp into a
    stream.
    """

    pipeline: List[tuple[str, Callable[[ModuleOp], None]]]
    """ The pass-pipeline to be applied. """

    def __init__(self,
                 description: str = 'xDSL modular optimizer driver',
                 args: Sequence[str] | None = None):
        self.available_frontends = {}
        self.available_passes = {}
        self.available_targets = {}

        self.ctx = MLContext()
        self.register_all_dialects()
        self.register_all_frontends()
        self.register_all_passes()
        self.register_all_targets()

        # arg handling
        arg_parser = argparse.ArgumentParser(description=description)
        self.register_all_arguments(arg_parser)
        self.args = arg_parser.parse_args(args=args)

        self.setup_pipeline()

    def run(self):
        """
        Executes the different steps.
        """
        if not self.args.parsing_diagnostics:
            module = self.parse_input()
        else:
            try:
                module = self.parse_input()
            except ParseError as e:
                print(e)
                exit(0)

        if not self.args.verify_diagnostics:
            self.apply_passes(module)
        else:
            try:
                self.apply_passes(module)
            except DiagnosticException as e:
                print(e)
                exit(0)

        contents = self.output_resulting_program(module)
        self.print_to_output_stream(contents)

    def register_all_arguments(self, arg_parser: argparse.ArgumentParser):
        """
        Registers all the command line arguments that are used by this tool.

        Add other/additional arguments by overloading this function.
        """
        arg_parser.add_argument("input_file",
                                type=str,
                                nargs="?",
                                help="path to input file")

        targets = [name for name in self.available_targets]
        arg_parser.add_argument("-t",
                                "--target",
                                type=str,
                                required=False,
                                choices=targets,
                                help="target",
                                default="xdsl")

        frontends = [name for name in self.available_frontends]
        arg_parser.add_argument(
            "-f",
            "--frontend",
            type=str,
            required=False,
            choices=frontends,
            help="Frontend to be used for the input. If not set, "
            "the xdsl frontend or the one for the file extension "
            "is used.")

        arg_parser.add_argument("--disable-verify",
                                default=False,
                                action='store_true')
        arg_parser.add_argument("-o",
                                "--output-file",
                                type=str,
                                required=False,
                                help="path to output file")

        pass_names = ",".join([name for name in self.available_passes])
        arg_parser.add_argument("-p",
                                "--passes",
                                required=False,
                                help="Delimited list of passes."
                                f" Available passes are: {pass_names}",
                                type=str,
                                default="")

        arg_parser.add_argument("--print-between-passes",
                                default=False,
                                action='store_true',
                                help="Print the IR between each pass")

        arg_parser.add_argument("--verify-diagnostics",
                                default=False,
                                action='store_true',
                                help="Prints the content of a triggered "
                                "verifier exception and exits with code 0")

        arg_parser.add_argument("--parsing-diagnostics",
                                default=False,
                                action='store_true',
                                help="Prints the content of a triggered "
                                "parsing exception and exits with code 0")

        arg_parser.add_argument(
            "--allow-unregistered-ops",
            default=False,
            action='store_true',
            help="Allow the parsing of unregistered operations.")

    def register_all_dialects(self):
        """
        Register all dialects that can be used.

        Add other/additional dialects by overloading this function.
        """
        self.ctx.register_dialect(Builtin)
        self.ctx.register_dialect(Func)
        self.ctx.register_dialect(Arith)
        self.ctx.register_dialect(MemRef)
        self.ctx.register_dialect(Affine)
        self.ctx.register_dialect(Scf)
        self.ctx.register_dialect(Cf)
        self.ctx.register_dialect(CMath)
        self.ctx.register_dialect(IRDL)
        self.ctx.register_dialect(LLVM)
        self.ctx.register_dialect(Vector)
<<<<<<< HEAD
        self.ctx.register_dialect(MPI)
=======
        self.ctx.register_dialect(GPU)
>>>>>>> 26de0605

    def register_all_frontends(self):
        """
        Register all frontends that can be used.

        Add other/additional frontends by overloading this function.
        """

        def parse_xdsl(io: IO[str]):
            return XDSLParser(self.ctx, io.read(), self.get_input_name(),
                              self.args.allow_unregistered_ops).parse_module()

        def parse_mlir(io: IO[str]):
            return MLIRParser(self.ctx, io.read(), self.get_input_name(),
                              self.args.allow_unregistered_ops).parse_module()

        self.available_frontends['xdsl'] = parse_xdsl
        self.available_frontends['mlir'] = parse_mlir

    def register_all_passes(self):
        """
        Register all passes that can be used.

        Add other/additional passes by overloading this function.
        """
        self.available_passes['mpi-to-llvm'] = mpi_to_llvm_lowering

    def register_all_targets(self):
        """
        Register all targets that can be used.

        Add other/additional targets by overloading this function.
        """

        def _output_xdsl(prog: ModuleOp, output: IO[str]):
            printer = Printer(stream=output)
            printer.print_op(prog)

        def _output_mlir(prog: ModuleOp, output: IO[str]):
            printer = Printer(stream=output, target=Printer.Target.MLIR)
            printer.print_op(prog)

        def _output_irdl(prog: ModuleOp, output: IO[str]):
            irdl_to_mlir = IRDLPrinter(stream=output)
            irdl_to_mlir.print_module(prog)

        self.available_targets['xdsl'] = _output_xdsl
        self.available_targets['irdl'] = _output_irdl
        self.available_targets['mlir'] = _output_mlir

    def setup_pipeline(self):
        """
        Creates a pipeline that consists of all the passes specified.

        Failes, if not all passes are registered.
        """
        pipeline = [
            str(item) for item in self.args.passes.split(',') if len(item) > 0
        ]

        for p in pipeline:
            if p not in self.available_passes:
                raise Exception(f"Unrecognized pass: {p}")

        def make_pass(p: str):

            def pipeline_pass(op: ModuleOp):
                return self.available_passes[p](self.ctx, op)

            return pipeline_pass

        self.pipeline = [(p, make_pass(p)) for p in pipeline]

    def parse_input(self) -> ModuleOp:
        """
        Parse the input file by invoking the parser specified by the `parser`
        argument. If not set, the parser registered for this file extension
        is used.
        """
        if self.args.input_file is None:
            f = sys.stdin
            file_extension = 'xdsl'
        else:
            f = open(self.args.input_file)
            _, file_extension = os.path.splitext(self.args.input_file)
            file_extension = file_extension.replace(".", "")

        if self.args.frontend:
            file_extension = self.args.frontend

        if file_extension not in self.available_frontends:
            raise Exception(f"Unrecognized file extension '{file_extension}'")

        return self.available_frontends[file_extension](f)

    def apply_passes(self, prog: ModuleOp):
        """Apply passes in order."""
        assert isinstance(prog, ModuleOp)
        if not self.args.disable_verify:
            prog.verify()
        for pass_name, p in self.pipeline:
            p(prog)
            assert isinstance(prog, ModuleOp)
            if not self.args.disable_verify:
                prog.verify()
            if self.args.print_between_passes:
                print(f"IR after {pass_name}:")
                printer = Printer(stream=sys.stdout)
                printer.print_op(prog)
                print("\n\n")

    def output_resulting_program(self, prog: ModuleOp) -> str:
        """Get the resulting program."""
        output = StringIO()
        if self.args.target not in self.available_targets:
            raise Exception(f"Unknown target {self.args.target}")

        self.available_targets[self.args.target](prog, output)
        return output.getvalue()

    def print_to_output_stream(self, contents: str):
        """Print the contents in the expected stream."""
        if self.args.output_file is None:
            print(contents)
        else:
            output_stream = open(self.args.output_file, 'w')
            output_stream.write(contents)

    def get_input_name(self):
        return self.args.input_file or 'stdin'<|MERGE_RESOLUTION|>--- conflicted
+++ resolved
@@ -17,12 +17,9 @@
 from xdsl.dialects.memref import MemRef
 from xdsl.dialects.llvm import LLVM
 from xdsl.dialects.irdl import IRDL
-<<<<<<< HEAD
 from xdsl.dialects.mpi import MPI
 from xdsl.transforms.mpi_to_llvm import mpi_to_llvm_lowering
-=======
 from xdsl.dialects.gpu import GPU
->>>>>>> 26de0605
 
 from xdsl.irdl_mlir_printer import IRDLPrinter
 from xdsl.utils.exceptions import DiagnosticException
@@ -192,11 +189,8 @@
         self.ctx.register_dialect(IRDL)
         self.ctx.register_dialect(LLVM)
         self.ctx.register_dialect(Vector)
-<<<<<<< HEAD
         self.ctx.register_dialect(MPI)
-=======
         self.ctx.register_dialect(GPU)
->>>>>>> 26de0605
 
     def register_all_frontends(self):
         """
