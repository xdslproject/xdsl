--- conflicted
+++ resolved
@@ -34,13 +34,8 @@
     "pyright==1.1.390",
 ]
 gui = ["textual==1.0.0", "pyclip==0.7"]
-<<<<<<< HEAD
-jax = ["jax==0.4.38", "numpy==2.2.0"]
-onnx = ["onnx==1.17.0", "numpy==2.2.0"]
-=======
-jax = ["jax==0.4.37", "numpy==2.2.1"]
+jax = ["jax==0.4.38", "numpy==2.2.1"]
 onnx = ["onnx==1.17.0", "numpy==2.2.1"]
->>>>>>> e84ebdac
 riscv = ["riscemu==2.2.7"]
 wgpu = ["wgpu==0.19.3"]
 
