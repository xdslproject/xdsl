from __future__ import annotations

import inspect
from abc import ABC, abstractmethod
from collections.abc import Callable, Iterable, Sequence
from dataclasses import dataclass, field
from functools import wraps
from types import UnionType
from typing import TypeVar, Union, final, get_args, get_origin

<<<<<<< HEAD
from xdsl.builder import Builder, BuilderListener
=======
from xdsl.builder import BuilderListener
>>>>>>> 2301a9b1
from xdsl.dialects.builtin import ArrayAttr, DictionaryAttr, ModuleOp
from xdsl.ir import (
    Attribute,
    Block,
    BlockArgument,
    ErasedSSAValue,
    Operation,
    ParametrizedAttribute,
    Region,
    SSAValue,
)
from xdsl.rewriter import InsertPoint, Rewriter
from xdsl.utils.hints import isa


@dataclass(eq=False)
class PatternRewriterListener(BuilderListener):
    """A listener for pattern rewriter events."""

    operation_removal_handler: list[Callable[[Operation], None]] = field(
        default_factory=list, kw_only=True
    )
    """Callbacks that are called when an operation is removed."""

    operation_modification_handler: list[Callable[[Operation], None]] = field(
        default_factory=list, kw_only=True
    )
    """Callbacks that are called when an operation is modified."""

    operation_replacement_handler: list[
        Callable[[Operation, Sequence[SSAValue | None]], None]
    ] = field(default_factory=list, kw_only=True)
    """Callbacks that are called when an operation is replaced."""

    def handle_operation_removal(self, op: Operation) -> None:
        """Pass the operation that will be removed to the registered callbacks."""
        for handler in self.operation_removal_handler:
            handler(op)

    def handle_operation_modification(self, op: Operation) -> None:
        """Pass the operation that was just modified to the registered callbacks."""
        for handler in self.operation_modification_handler:
            handler(op)

    def handle_operation_replacement(
        self, op: Operation, new_results: Sequence[SSAValue | None]
    ) -> None:
        """Pass the operation that will be replaced to the registered callbacks."""
        for handler in self.operation_replacement_handler:
            handler(op, new_results)

    def extend_from_listener(self, listener: BuilderListener | PatternRewriterListener):
        """Forward all callbacks from `listener` to this listener."""
        super().extend_from_listener(listener)
        if isinstance(listener, PatternRewriterListener):
            self.operation_removal_handler.extend(listener.operation_removal_handler)
            self.operation_modification_handler.extend(
                listener.operation_modification_handler
            )
            self.operation_replacement_handler.extend(
                listener.operation_replacement_handler
            )


@dataclass(eq=False)
class PatternRewriter(PatternRewriterListener):
    """
    A rewriter used during pattern matching.
    Once an operation is matched, this rewriter is used to apply
    modification to the operation and its children.
    """

    current_operation: Operation
    """The matched operation."""

    has_done_action: bool = field(default=False, init=False)
    """Has the rewriter done any action during the current match."""

    def insert_op_at_location(
        self, op: Operation | Sequence[Operation], insertion_point: InsertPoint
    ):
        """Insert operations at a certain location in a block."""
        self.has_done_action = True
        op = (op,) if isinstance(op, Operation) else op
        if not op:
            return
        for op_ in op:
            Builder(insertion_point).insert(op_)

        for op_ in op:
            self.handle_operation_insertion(op_)

    def insert_op_before_matched_op(self, op: Operation | Sequence[Operation]):
        """Insert operations before the matched operation."""
        self.insert_op_at_location(op, InsertPoint.before(self.current_operation))

    def insert_op_after_matched_op(self, op: Operation | Sequence[Operation]):
        """Insert operations after the matched operation."""
        self.insert_op_at_location(op, InsertPoint.after(self.current_operation))

    def insert_op_at_end(self, op: Operation | Sequence[Operation], block: Block):
        """Insert operations at the end of a block."""
        self.insert_op_at_location(op, InsertPoint.at_end(block))

    def insert_op_at_start(self, op: Operation | Sequence[Operation], block: Block):
        """Insert operations at the start of a block."""
        self.insert_op_at_location(op, InsertPoint.at_start(block))

    def insert_op_before(
        self, op: Operation | Sequence[Operation], target_op: Operation
    ):
        """Insert operations before an operation."""
        self.insert_op_at_location(op, InsertPoint.before(target_op))

    def insert_op_after(
        self, op: Operation | Sequence[Operation], target_op: Operation
    ):
        """Insert operations after an operation."""
        self.insert_op_at_location(op, InsertPoint.after(target_op))

    def erase_matched_op(self, safe_erase: bool = True):
        """
        Erase the operation that was matched to.
        If safe_erase is True, check that the operation has no uses.
        Otherwise, replace its uses with ErasedSSAValue.
        """
        self.erase_op(self.current_operation, safe_erase=safe_erase)

    def erase_op(self, op: Operation, safe_erase: bool = True):
        """
        Erase an operation.
        If safe_erase is True, check that the operation has no uses.
        Otherwise, replace its uses with ErasedSSAValue.
        """
        self.has_done_action = True
        self.handle_operation_removal(op)
        Rewriter.erase_op(op, safe_erase=safe_erase)

    def _replace_all_uses_with(
        self, from_: SSAValue, to: SSAValue | None, safe_erase: bool = True
    ):
        """Replace all uses of an SSA value with another SSA value."""
        for use in from_.uses:
            self.handle_operation_modification(use.operation)
        if to is None:
            from_.erase(safe_erase=safe_erase)
        else:
            from_.replace_by(to)

    def replace_matched_op(
        self,
        new_ops: Operation | Sequence[Operation],
        new_results: Sequence[SSAValue | None] | None = None,
        safe_erase: bool = True,
    ):
        """
        Replace the matched operation with new operations.
        Also, optionally specify SSA values to replace the operation results.
        If safe_erase is True, check that the operation has no uses.
        Otherwise, replace its uses with ErasedSSAValue.
        """
        self.replace_op(
            self.current_operation, new_ops, new_results, safe_erase=safe_erase
        )

    def replace_op(
        self,
        op: Operation,
        new_ops: Operation | Sequence[Operation],
        new_results: Sequence[SSAValue | None] | None = None,
        safe_erase: bool = True,
    ):
        """
        Replace an operation with new operations.
        Also, optionally specify SSA values to replace the operation results.
        If safe_erase is True, check that the operation has no uses.
        Otherwise, replace its uses with ErasedSSAValue.
        """
        self.has_done_action = True
        if isinstance(new_ops, Operation):
            new_ops = [new_ops]

        # First, insert the new operations before the matched operation
        self.insert_op_before(new_ops, op)

        if isinstance(new_ops, Operation):
            new_ops = [new_ops]
        if new_results is None:
            new_results = [] if len(new_ops) == 0 else new_ops[-1].results

        if len(op.results) != len(new_results):
            raise ValueError(
                f"Expected {len(op.results)} new results, but got {len(new_results)}"
            )

        # Then, replace the results with new ones
        self.handle_operation_replacement(op, new_results)
        for old_result, new_result in zip(op.results, new_results):
            self._replace_all_uses_with(old_result, new_result)

            # Preserve name hints for ops with multiple results
            if new_result is not None and not new_result.name_hint:
                new_result.name_hint = old_result.name_hint

        # Add name hints for existing ops, only if there is a single new result
        if (
            len(new_results) == 1
            and (only_result := new_results[0]) is not None
            and (name_hint := only_result.name_hint) is not None
        ):
            for new_op in new_ops:
                for res in new_op.results:
                    if not res.name_hint:
                        res.name_hint = name_hint

        # Then, erase the original operation
        self.erase_op(op, safe_erase=safe_erase)

    def modify_block_argument_type(self, arg: BlockArgument, new_type: Attribute):
        """Modify the type of a block argument."""
        self.has_done_action = True
        arg.type = new_type

        for use in arg.uses:
            self.handle_operation_modification(use.operation)

    def insert_block_argument(
        self, block: Block, index: int, arg_type: Attribute
    ) -> BlockArgument:
        """Insert a new block argument."""
        self.has_done_action = True
        return block.insert_arg(arg_type, index)

    def erase_block_argument(self, arg: BlockArgument, safe_erase: bool = True) -> None:
        """
        Erase a new block argument.
        If safe_erase is true, then raise an exception if the block argument has still
        uses, otherwise, replace it with an ErasedSSAValue.
        """
        self.has_done_action = True
        self._replace_all_uses_with(arg, None, safe_erase=safe_erase)
        arg.block.erase_arg(arg, safe_erase)

    def inline_block_at_location(
        self,
        block: Block,
        insertion_point: InsertPoint,
        arg_values: Sequence[SSAValue] = (),
    ):
        """
        Move the block operations to the specified insertion point.
        """
        self.has_done_action = True
        Rewriter.inline_block_at_location(block, insertion_point, arg_values=arg_values)

    def inline_block_at_end(
        self, block: Block, target_block: Block, arg_values: Sequence[SSAValue] = ()
    ):
        """
        Move the block operations to the end of another block.
        This block should not be a parent of the block to move to.
        """
        self.has_done_action = True
        Rewriter.inline_block_at_location(
            block, InsertPoint.at_end(target_block), arg_values=arg_values
        )

    def inline_block_at_start(
        self, block: Block, target_block: Block, arg_values: Sequence[SSAValue] = ()
    ):
        """
        Move the block operations to the start of another block.
        This block should not be a parent of the block to move to.
        """
        self.has_done_action = True
        Rewriter.inline_block_at_location(
            block, InsertPoint.at_start(target_block), arg_values
        )

    def inline_block_before_matched_op(
        self, block: Block, arg_values: Sequence[SSAValue] = ()
    ):
        """
        Move the block operations before the matched operation.
        The block should not be a parent of the operation.
        """
        self.inline_block_before(block, self.current_operation, arg_values=arg_values)

    def inline_block_before(
        self, block: Block, op: Operation, arg_values: Sequence[SSAValue] = ()
    ):
        """
        Move the block operations before the given operation.
        The block should not be a parent of the operation.
        """
        self.has_done_action = True
        Rewriter.inline_block_at_location(
            block, InsertPoint.before(op), arg_values=arg_values
        )

    def inline_block_after_matched_op(
        self, block: Block, arg_values: Sequence[SSAValue] = ()
    ):
        """
        Move the block operations after the matched operation.
        The block should not be a parent of the operation.
        """
        self.inline_block_after(block, self.current_operation, arg_values=arg_values)

    def inline_block_after(
        self, block: Block, op: Operation, arg_values: Sequence[SSAValue] = ()
    ):
        """
        Move the block operations after the given operation.
        The block should not be a parent of the operation.
        """
        self.has_done_action = True
        Rewriter.inline_block_at_location(
            block, InsertPoint.after(op), arg_values=arg_values
        )

    def move_region_contents_to_new_regions(self, region: Region) -> Region:
        """Move the region blocks to a new region."""
        self.has_done_action = True
        return Rewriter.move_region_contents_to_new_regions(region)

    def inline_region_before(self, region: Region, target: Block) -> None:
        """Move the region blocks to an existing region."""
        self.has_done_action = True
        Rewriter.inline_region_before(region, target)

    def inline_region_after(self, region: Region, target: Block) -> None:
        """Move the region blocks to an existing region."""
        self.has_done_action = True
        Rewriter.inline_region_after(region, target)

    def inline_region_at_start(self, region: Region, target: Region) -> None:
        """Move the region blocks to an existing region."""
        self.has_done_action = True
        Rewriter.inline_region_at_start(region, target)

    def inline_region_at_end(self, region: Region, target: Region) -> None:
        """Move the region blocks to an existing region."""
        self.has_done_action = True
        Rewriter.inline_region_at_end(region, target)


class RewritePattern(ABC):
    """
    A side-effect free rewrite pattern matching on a DAG.
    """

    # The / in the function signature makes the previous arguments positional, see
    # https://peps.python.org/pep-0570/
    # This is used by the op_type_rewrite_pattern
    @abstractmethod
    def match_and_rewrite(self, op: Operation, rewriter: PatternRewriter, /):
        """
        Match an operation, and optionally perform a rewrite using the rewriter.
        """
        ...


_RewritePatternT = TypeVar("_RewritePatternT", bound=RewritePattern)
_OperationT = TypeVar("_OperationT", bound=Operation)


def op_type_rewrite_pattern(
    func: Callable[[_RewritePatternT, _OperationT, PatternRewriter], None]
) -> Callable[[_RewritePatternT, Operation, PatternRewriter], None]:
    """
    This function is intended to be used as a decorator on a RewritePatter
    method. It uses type hints to match on a specific operation type before
    calling the decorated function.
    """
    # Get the operation argument and check that it is a subclass of Operation
    params = [param for param in inspect.signature(func).parameters.values()]
    if len(params) != 3:
        raise Exception(
            "op_type_rewrite_pattern expects the decorated function to "
            "have two non-self arguments."
        )
    is_method = params[0].name == "self"
    if is_method:
        if len(params) != 3:
            raise Exception(
                "op_type_rewrite_pattern expects the decorated method to "
                "have two non-self arguments."
            )
    else:
        if len(params) != 2:
            raise Exception(
                "op_type_rewrite_pattern expects the decorated function to "
                "have two arguments."
            )
    expected_type: type[_OperationT] = params[-2].annotation

    expected_types = (expected_type,)
    if get_origin(expected_type) in [Union, UnionType]:
        expected_types = get_args(expected_type)

    if not all(issubclass(t, Operation) for t in expected_types):
        raise Exception(
            "op_type_rewrite_pattern expects the first non-self argument "
            "type hint to be an `Operation` subclass or a union of `Operation` "
            "subclasses."
        )

    def impl(self: _RewritePatternT, op: Operation, rewriter: PatternRewriter) -> None:
        if isinstance(op, expected_type):
            func(self, op, rewriter)

    return impl


@dataclass
class TypeConversionPattern(RewritePattern):
    """
    Base pattern for type conversion. It is supposed to be inherited from, then one can
    implement `convert_type` to define the conversion.

    It will convert an Operations' result types, dictionary attributes, and block arguments.

    One can use `@attr_type_rewrite_pattern` on this defined method to automatically filter
    on the Attribute type used.

    This base pattern defines two flags:

    - `recursive` (defaulting to False): recurse over structured attributes to convert
      parameters.
      e.g. a recusrive `i32` to `index` conversion will convert `vector<i32>` to
      `vector<index>`.
    - `ops` (defaulting to any Operation) is a tuple of Operation types on which to apply
      the defined attribute conversion.
    """

    recursive: bool = False
    """
    recurse over structured attributes to convert parameters.
    Defaults to False.
    """
    ops: tuple[type[Operation], ...] | None = None
    """
    A tuple of Operation types on which to apply the defined attribute conversion.
    Defaults to any operation type.
    """

    @abstractmethod
    def convert_type(self, typ: Attribute, /) -> Attribute | None:
        """
        The method to implement to define a TypeConversionPattern

        This defines how the input Attribute should be converted.
        It allows returning None, meaning "this attribute should not
        be converted".
        """
        raise NotImplementedError()

    @final
    def _convert_type_rec(self, typ: Attribute) -> Attribute | None:
        """
        Provided recursion over structed/parameterized Attributes.
        """
        inp = typ
        if self.recursive:
            if isinstance(typ, ParametrizedAttribute):
                parameters = list(
                    self._convert_type_rec(p) or p for p in typ.parameters
                )
                inp = type(typ).new(parameters)
            if isa(typ, ArrayAttr[Attribute]):
                parameters = tuple(self._convert_type_rec(p) or p for p in typ)
                inp = type(typ).new(parameters)
            if isa(typ, DictionaryAttr):
                parameters = {k: self._convert_type_rec(v) for k, v in typ.data.items()}
                inp = type(typ).new(parameters)
        converted = self.convert_type(inp)
        return converted if converted is not None else inp

    @final
    def match_and_rewrite(self, op: Operation, rewriter: PatternRewriter):
        """
        Pattern application implementation
        """
        if self.ops and not isinstance(op, self.ops):
            return
        new_result_types: list[Attribute] = []
        new_attributes: dict[str, Attribute] = {}
        new_properties: dict[str, Attribute] = {}
        changed: bool = False
        for result in op.results:
            converted = self._convert_type_rec(result.type)
            new_result_types.append(converted or result.type)
            if converted is not None and converted != result.type:
                changed = True
        for name, attribute in op.attributes.items():
            converted = self._convert_type_rec(attribute)
            new_attributes[name] = converted or attribute
            if converted is not None and converted != attribute:
                changed = True
        for name, attribute in op.properties.items():
            converted = self._convert_type_rec(attribute)
            new_properties[name] = converted or attribute
            if converted is not None and converted != attribute:
                changed = True
        for region in op.regions:
            for block in region.blocks:
                for arg in block.args:
                    converted = self.convert_type(arg.type)
                    if converted is not None and converted != arg.type:
                        rewriter.modify_block_argument_type(arg, converted)
        if changed:
            regions = [op.detach_region(r) for r in op.regions]
            new_op = type(op).create(
                operands=op.operands,
                result_types=new_result_types,
                properties=new_properties,
                attributes=new_attributes,
                successors=op.successors,
                regions=regions,
            )
            rewriter.replace_matched_op(new_op)
            for new, old in zip(new_op.results, op.results):
                new.name_hint = old.name_hint


_TypeConversionPatternT = TypeVar(
    "_TypeConversionPatternT", bound=TypeConversionPattern
)
_AttributeT = TypeVar("_AttributeT", bound=Attribute)
_ConvertedT = TypeVar("_ConvertedT", bound=Attribute)


def attr_type_rewrite_pattern(
    func: Callable[[_TypeConversionPatternT, _AttributeT], _ConvertedT | None]
) -> Callable[[_TypeConversionPatternT, Attribute], Attribute | None]:
    """
    This function is intended to be used as a decorator on a TypeConversionPattern
    method. It uses type hints to match on a specific attribute type before
    calling the decorated function.
    """
    params = list(inspect.signature(func).parameters.values())
    expected_type: type[_AttributeT] = params[-1].annotation

    @wraps(func)
    def impl(self: _TypeConversionPatternT, typ: Attribute) -> Attribute | None:
        if isa(typ, expected_type):
            return func(self, typ)
        return None

    return impl


@dataclass(eq=False, repr=False)
class GreedyRewritePatternApplier(RewritePattern):
    """
    Apply a list of patterns in order until one pattern matches,
    and then use this rewrite.
    """

    rewrite_patterns: list[RewritePattern]
    """The list of rewrites to apply in order."""

    def match_and_rewrite(self, op: Operation, rewriter: PatternRewriter) -> None:
        for pattern in self.rewrite_patterns:
            pattern.match_and_rewrite(op, rewriter)
            if rewriter.has_done_action:
                return
        return


@dataclass(eq=False)
class Worklist:
    _op_stack: list[Operation | None] = field(default_factory=list, init=False)
    """
    The list of operations to iterate over, used as a last-in-first-out stack.
    Operations are added and removed at the end of the list.
    Operation that are `None` are meant to be discarded, and are used to
    keep removal of operations O(1).
    """

    _map: dict[Operation, int] = field(default_factory=dict, init=False)
    """
    The map of operations to their index in the stack.
    It is used to check if an operation is already in the stack, and to
    remove it in O(1).
    """

    def is_empty(self) -> bool:
        """Check if the worklist is empty."""
        while self._op_stack and self._op_stack[-1] is None:
            self._op_stack.pop()
        return not bool(self._op_stack)

    def push(self, op: Operation):
        """
        Push an operation to the end of the worklist, if it is not already in it.
        """
        if op not in self._map:
            self._map[op] = len(self._op_stack)
            self._op_stack.append(op)

    def pop(self) -> Operation | None:
        """Pop the operation at the end of the worklist."""
        # All `None` operations at the end of the stack are discarded,
        # as they were removed previously.
        # We either return `None` if the stack is empty, or the last operation
        # that is not `None`.
        while self._op_stack:
            op = self._op_stack.pop()
            if op is not None:
                del self._map[op]
                return op
        return None

    def remove(self, op: Operation):
        """Remove an operation from the worklist."""
        if op in self._map:
            index = self._map[op]
            self._op_stack[index] = None
            del self._map[op]


@dataclass(eq=False, repr=False)
class PatternRewriteWalker:
    """
    Walks the IR in the block and instruction order, and rewrite it in place.
    Previous references to the walked operations are invalid after the walk.
    Can walk either first the regions, or first the owner operation.
    The walker will also walk recursively on the created operations.
    """

    pattern: RewritePattern
    """Pattern to apply during the walk."""

    walk_regions_first: bool = field(default=False)
    """
    Choose if the walker should first walk the operation regions first,
    or the operation itself.
    """

    apply_recursively: bool = field(default=True)
    """Apply recursively rewrites on new operations."""

    walk_reverse: bool = field(default=False)
    """
    Walk the regions and blocks in reverse order.
    That way, all uses are replaced before the definitions.
    """

    listener: PatternRewriterListener = field(default_factory=PatternRewriterListener)
    """The listener that will be called when an operation or block is modified."""

    _worklist: Worklist = field(default_factory=Worklist, init=False)
    """The worklist of operations to walk over."""

    def _add_operands_to_worklist(self, operands: Iterable[SSAValue]) -> None:
        """
        Add defining operations of SSA values to the worklist if they have only
        one use. This is a heuristic based on the fact that single-use operations
        have more canonicalization opportunities.
        """
        for operand in operands:
            if (
                len(operand.uses) == 1
                and not isinstance(operand, ErasedSSAValue)
                and isinstance((op := operand.owner), Operation)
            ):
                self._worklist.push(op)

    def _handle_operation_insertion(self, op: Operation) -> None:
        """Handle insertion of an operation."""
        if self.apply_recursively:
            self._worklist.push(op)

    def _handle_operation_removal(self, op: Operation) -> None:
        """Handle removal of an operation."""
        if self.apply_recursively:
            self._add_operands_to_worklist(op.operands)
        self._worklist.remove(op)

    def _handle_operation_modification(self, op: Operation) -> None:
        """Handle modification of an operation."""
        if self.apply_recursively:
            self._worklist.push(op)

    def _handle_operation_replacement(
        self, op: Operation, new_results: Sequence[SSAValue | None]
    ) -> None:
        """Handle replacement of an operation."""
        if self.apply_recursively:
            for result in op.results:
                for user in result.uses:
                    self._worklist.push(user.operation)

    def _get_rewriter_listener(self) -> PatternRewriterListener:
        """
        Get the listener that will be passed to the rewriter.
        It will take care of adding operations to the worklist, and calling the
        listener passed as configuration to the walker.
        """
        return PatternRewriterListener(
            operation_insertion_handler=[
                *self.listener.operation_insertion_handler,
                self._handle_operation_insertion,
            ],
            operation_removal_handler=[
                *self.listener.operation_removal_handler,
                self._handle_operation_removal,
            ],
            operation_modification_handler=[
                *self.listener.operation_modification_handler,
                self._handle_operation_modification,
            ],
            operation_replacement_handler=[
                *self.listener.operation_replacement_handler,
                self._handle_operation_replacement,
            ],
            block_creation_handler=self.listener.block_creation_handler,
        )

    def rewrite_module(self, module: ModuleOp) -> bool:
        """
        Rewrite operations nested in the given operation by repeatedly applying the
        pattern. Returns `True` if the IR was mutated.
        """
        return self.rewrite_op(module)

    def rewrite_op(self, op: Operation) -> bool:
        """
        Rewrite operations nested in the given operation by repeatedly applying the
        pattern. Returns `True` if the IR was mutated.
        """
        pattern_listener = self._get_rewriter_listener()

        self._populate_worklist(op)
        op_was_modified = self._process_worklist(pattern_listener)

        if not self.apply_recursively:
            return op_was_modified

        result = op_was_modified

        while op_was_modified:
            self._populate_worklist(op)
            op_was_modified = self._process_worklist(pattern_listener)

        return result

    def _populate_worklist(self, op: Operation) -> None:
        """Populate the worklist with all nested operations."""
        # We walk in reverse order since we use a stack for our worklist.
        for sub_op in op.walk(
            reverse=not self.walk_reverse, region_first=not self.walk_regions_first
        ):
            self._worklist.push(sub_op)

    def _process_worklist(self, listener: PatternRewriterListener) -> bool:
        """
        Process the worklist until it is empty.
        Returns true if any modification was done.
        """
        rewriter_has_done_action = False

        # Handle empty worklist
        op = self._worklist.pop()
        if op is None:
            return rewriter_has_done_action

        # Create a rewriter on the first operation
        rewriter = PatternRewriter(op)
        rewriter.extend_from_listener(listener)

        # do/while loop
        while True:
            # Reset the rewriter on `op`
            rewriter.has_done_action = False
            rewriter.current_operation = op

            # Apply the pattern on the operation
            try:
                self.pattern.match_and_rewrite(op, rewriter)
            except Exception as err:
                op.emit_error(
                    f"Error while applying pattern: {str(err)}",
                    exception_type=type(err),
                    underlying_error=err,
                )
            rewriter_has_done_action |= rewriter.has_done_action

            # If the worklist is empty, we are done
            op = self._worklist.pop()
            if op is None:
                return rewriter_has_done_action<|MERGE_RESOLUTION|>--- conflicted
+++ resolved
@@ -8,11 +8,7 @@
 from types import UnionType
 from typing import TypeVar, Union, final, get_args, get_origin
 
-<<<<<<< HEAD
-from xdsl.builder import Builder, BuilderListener
-=======
 from xdsl.builder import BuilderListener
->>>>>>> 2301a9b1
 from xdsl.dialects.builtin import ArrayAttr, DictionaryAttr, ModuleOp
 from xdsl.ir import (
     Attribute,
@@ -99,8 +95,8 @@
         op = (op,) if isinstance(op, Operation) else op
         if not op:
             return
-        for op_ in op:
-            Builder(insertion_point).insert(op_)
+
+        Rewriter.insert_ops_at_location(op, insertion_point)
 
         for op_ in op:
             self.handle_operation_insertion(op_)
