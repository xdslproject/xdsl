--- conflicted
+++ resolved
@@ -85,17 +85,10 @@
 
     name = "dmp.exchange"
 
-<<<<<<< HEAD
-    offset_: builtin.DenseArrayBase = param_def()
-    size_: builtin.DenseArrayBase = param_def()
-    source_offset_: builtin.DenseArrayBase = param_def()
-    neighbor_: builtin.DenseArrayBase = param_def()
-=======
-    offset_: ParameterDef[builtin.DenseArrayBase[builtin.I64]]
-    size_: ParameterDef[builtin.DenseArrayBase[builtin.I64]]
-    source_offset_: ParameterDef[builtin.DenseArrayBase[builtin.I64]]
-    neighbor_: ParameterDef[builtin.DenseArrayBase[builtin.I64]]
->>>>>>> e279226c
+    offset_: builtin.DenseArrayBase[builtin.I64] = param_def()
+    size_: builtin.DenseArrayBase[builtin.I64] = param_def()
+    source_offset_: builtin.DenseArrayBase[builtin.I64] = param_def()
+    neighbor_: builtin.DenseArrayBase[builtin.I64] = param_def()
 
     def __init__(
         self,
@@ -268,17 +261,10 @@
 
     name = "dmp.shape_with_halo"
 
-<<<<<<< HEAD
-    buff_lb_: builtin.DenseArrayBase = param_def()
-    buff_ub_: builtin.DenseArrayBase = param_def()
-    core_lb_: builtin.DenseArrayBase = param_def()
-    core_ub_: builtin.DenseArrayBase = param_def()
-=======
-    buff_lb_: ParameterDef[builtin.DenseArrayBase[builtin.I64]]
-    buff_ub_: ParameterDef[builtin.DenseArrayBase[builtin.I64]]
-    core_lb_: ParameterDef[builtin.DenseArrayBase[builtin.I64]]
-    core_ub_: ParameterDef[builtin.DenseArrayBase[builtin.I64]]
->>>>>>> e279226c
+    buff_lb_: builtin.DenseArrayBase[builtin.I64] = param_def()
+    buff_ub_: builtin.DenseArrayBase[builtin.I64] = param_def()
+    core_lb_: builtin.DenseArrayBase[builtin.I64] = param_def()
+    core_ub_: builtin.DenseArrayBase[builtin.I64] = param_def()
 
     @property
     def buff_lb(self) -> tuple[int, ...]:
@@ -413,11 +399,7 @@
 
     name = "dmp.topo"
 
-<<<<<<< HEAD
-    shape: builtin.DenseArrayBase = param_def()
-=======
-    shape: ParameterDef[builtin.DenseArrayBase[builtin.I64]]
->>>>>>> e279226c
+    shape: builtin.DenseArrayBase[builtin.I64] = param_def()
 
     def __init__(self, shape: Sequence[int]):
         if len(shape) < 1:
