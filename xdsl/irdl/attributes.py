#  ____        _
# |  _ \  __ _| |_ __ _
# | | | |/ _` | __/ _` |
# | |_| | (_| | || (_| |
# |____/ \__,_|\__\__,_|
#

from abc import ABC, abstractmethod
from collections.abc import Hashable, Sequence
from dataclasses import dataclass
from inspect import isclass
from types import FunctionType, GenericAlias, UnionType
from typing import (
    TYPE_CHECKING,
    Annotated,
    Any,
    Generic,
    Literal,
    TypeAlias,
    Union,
    cast,
    get_args,
    get_origin,
    get_type_hints,
)

from typing_extensions import TypeVar

from xdsl.ir import AttributeCovT

if TYPE_CHECKING:
    from typing_extensions import TypeForm


from xdsl.ir import (
    Attribute,
    AttributeInvT,
    BuiltinAttribute,
    Data,
    ParametrizedAttribute,
    TypedAttribute,
)
from xdsl.utils.exceptions import PyRDLAttrDefinitionError
from xdsl.utils.hints import (
    PropertyType,
    get_type_var_from_generic_class,
)
from xdsl.utils.runtime_final import runtime_final

from .constraints import (  # noqa: TID251
    AllOf,
    AnyAttr,
    AnyOf,
    AttrConstraint,
    BaseAttr,
    ConstraintContext,
    ConstraintVar,
    EqAttrConstraint,
    GenericAttrConstraint,
    GenericRangeConstraint,
    ParamAttrConstraint,
    RangeOf,
    SingleOf,
    TypeVarConstraint,
    VarConstraint,
)
from .error import IRDLAnnotations  # noqa: TID251

_DataElement = TypeVar("_DataElement", bound=Hashable, covariant=True)


@dataclass(frozen=True)
class GenericData(Data[_DataElement], ABC):
    """
    A Data with type parameters.
    """

    @staticmethod
    @abstractmethod
    def constr(constr: AttrConstraint) -> AttrConstraint:
        """
        Returns a constraint for this subclass.
        Generic arguments are constrained via TypeVarConstraints.
        """


#  ____                              _   _   _
# |  _ \ __ _ _ __ __ _ _ __ ___    / \ | |_| |_ _ __
# | |_) / _` | '__/ _` | '_ ` _ \  / _ \| __| __| '__|
# |  __/ (_| | | | (_| | | | | | |/ ___ \ |_| |_| |
# |_|   \__,_|_|  \__,_|_| |_| |_/_/   \_\__|\__|_|
#

_A = TypeVar("_A", bound=Attribute)


# Will deprecate soon
ParameterDef = Annotated[_A, IRDLAnnotations.ParamDefAnnot]


# Field definition classes for `@irdl_param_attr_definition`
class _ParameterDef:
    param: GenericAttrConstraint[Attribute] | None

    def __init__(
        self,
        param: GenericAttrConstraint[Attribute] | None,
    ):
        self.param = param


def param_def(
    constraint: GenericAttrConstraint[AttributeInvT] | None = None,
    *,
    default: None = None,
    resolver: None = None,
    init: Literal[False] = False,
) -> AttributeInvT:
    """Defines a property of an operation."""
    return cast(AttributeInvT, _ParameterDef(constraint))


def check_attr_name(cls: type):
    """Check that the attribute class has a correct name."""
    name = None
    for base in cls.mro():
        if "name" in base.__dict__:
            name = base.__dict__["name"]
            break

    if not isinstance(name, str):
        raise PyRDLAttrDefinitionError(
            f"pyrdl attribute definition '{cls.__name__}' does not "
            "define the attribute name. The attribute name is defined by "
            "adding a 'name' field with a string value."
        )

    dialect_attr_name = name.split(".")
    if len(dialect_attr_name) >= 2:
        return

    if not issubclass(cls, BuiltinAttribute):
        raise PyRDLAttrDefinitionError(
            f"Name '{name}' is not a valid attribute name. It should be of the form "
            "'<dialect>.<name>'."
        )


_PARAMETRIZED_ATTRIBUTE_DICT_KEYS = {
    key
    for dict_seq in (
        (cls.__dict__ for cls in ParametrizedAttribute.mro()[::-1]),
        (Generic.__dict__, GenericData.__dict__),
    )
    for dict in dict_seq
    for key in dict
}


@dataclass
class ParamAttrDef:
    """The IRDL definition of a parametrized attribute."""

    name: str
    parameters: list[tuple[str, AttrConstraint]]

    @staticmethod
    def from_pyrdl(
        pyrdl_def: type[ParametrizedAttribute],
    ) -> "ParamAttrDef":
        # Get the fields from the class and its parents
        clsdict = {
            key: value
            for parent_cls in pyrdl_def.mro()[::-1]
            for key, value in parent_cls.__dict__.items()
            if key not in _PARAMETRIZED_ATTRIBUTE_DICT_KEYS
        }

        # Fields of the class with type annotations
        # param_hints = irdl_param_attr_get_param_type_hints(pyrdl_def)
        param_hints: dict[str, Any] = {}

        for field_name, field_type in get_type_hints(
            pyrdl_def, include_extras=True
        ).items():
            if field_name == "name" or field_name == "parameters":
                continue

            origin: Any | None = cast(Any | None, get_origin(field_type))
            args = get_args(field_type)
            if (
                origin != Annotated or IRDLAnnotations.ParamDefAnnot not in args
            ) and field_name not in clsdict:
                raise PyRDLAttrDefinitionError(
                    f"In attribute {pyrdl_def.__name__} definition: Parameter "
                    + f"definition {field_name} should be defined with "
                    + f"type `ParameterDef[<Constraint>]`, got type {field_type}."
                )

            param_hints[field_name] = field_type

        # The resulting parameters
        parameters = list[tuple[str, AttrConstraint]]()

        for field_name, value in clsdict.items():
            if field_name == "name":
                # Ignore name field
                continue
            if isinstance(
                value, FunctionType | PropertyType | classmethod | staticmethod
            ):
                # Ignore functions
                continue

            # Parameter def must be a field def
            if isinstance(value, _ParameterDef):
                type_hint = param_hints.get(field_name)
                if type_hint is None:
                    raise PyRDLAttrDefinitionError(
                        f"Missing type hint for parameter name {field_name}"
                    )
                # Erase type hint to avoid mixing definitions error below
                del param_hints[field_name]

                constraint = irdl_to_attr_constraint(type_hint, allow_type_var=True)

                if value.param is not None:
                    constraint &= value.param

                parameters.append((field_name, constraint))
                continue

            # Constraint variables are allowed
            if get_origin(value) is Annotated:
                if any(isinstance(arg, ConstraintVar) for arg in get_args(value)):
                    continue
            raise PyRDLAttrDefinitionError(
                f"{field_name} is not a parameter definition."
            )

        if "name" not in clsdict:
            raise Exception(
                f"pyrdl attribute definition '{pyrdl_def.__name__}' does not "
                "define the attribute name. The attribute name is defined by "
                "adding a 'name' field."
            )

        name = clsdict["name"]

        if parameters and param_hints:
            raise ValueError(
                "ParametrizedAttribute definitions must not mix `param_def` and "
                "ParamDef declarations."
            )

        for param_name, param_type in param_hints.items():
            constraint = irdl_to_attr_constraint(param_type, allow_type_var=True)
            parameters.append((param_name, constraint))

        return ParamAttrDef(name, parameters)

    def verify(self, attr: ParametrizedAttribute):
        """Verify that `attr` satisfies the invariants."""

        constraint_context = ConstraintContext()
        for field, param_def in self.parameters:
            param_def.verify(getattr(attr, field), constraint_context)


_PAttrTT = TypeVar("_PAttrTT", bound=type[ParametrizedAttribute])


def get_accessors_from_param_attr_def(attr_def: ParamAttrDef) -> dict[str, Any]:
    @classmethod
    def get_irdl_definition(cls: type[ParametrizedAttribute]):
        return attr_def

    return {"get_irdl_definition": get_irdl_definition}


def irdl_param_attr_definition(cls: _PAttrTT) -> _PAttrTT:
    """Decorator used on classes to define a new attribute definition."""

    attr_def = ParamAttrDef.from_pyrdl(cls)
    new_fields = get_accessors_from_param_attr_def(attr_def)

    if issubclass(cls, TypedAttribute):
        type_indexes = tuple(
            i for i, (p, _) in enumerate(attr_def.parameters) if p == "type"
        )
        if not type_indexes:
            raise PyRDLAttrDefinitionError(
                f"TypedAttribute {cls.__name__} should have a 'type' parameter."
            )
        type_index = type_indexes[0]

        @classmethod
        def get_type_index(cls: Any) -> int:
            return type_index

        new_fields["get_type_index"] = get_type_index

    return runtime_final(
        dataclass(frozen=True, init=False)(
            type.__new__(
                type(cls),
                cls.__name__,
                (cls,),
                {**cls.__dict__, **new_fields},
            )
        )
    )


TypeAttributeInvT = TypeVar("TypeAttributeInvT", bound=type[Attribute])


def irdl_attr_definition(cls: TypeAttributeInvT) -> TypeAttributeInvT:
    check_attr_name(cls)
    if issubclass(cls, ParametrizedAttribute):
        return irdl_param_attr_definition(cls)
    if issubclass(cls, Data):
        # This used to be convoluted
        # But Data is already frozen itself, so any child Attribute still throws on
        # .data!
        return runtime_final(cast(TypeAttributeInvT, cls))
    raise TypeError(
        f"Class {cls.__name__} should either be a subclass of 'Data' or "
        "'ParametrizedAttribute'"
    )


IRDLGenericAttrConstraint: TypeAlias = (
    GenericAttrConstraint[AttributeInvT]
    | AttributeInvT
    | type[AttributeInvT]
    | "TypeForm[AttributeInvT]"
)
"""
Attribute constraints represented using the IRDL python frontend. Attribute constraints
can either be:
- An instance of `AttrConstraint` representing a constraint on an attribute.
- An instance of `Attribute` representing an equality constraint on an attribute.
- A type representing a specific attribute class.
- A TypeForm that can represent both unions and generic attributes.
"""

IRDLAttrConstraint = IRDLGenericAttrConstraint[Attribute]
"""See `IRDLGenericAttrConstraint`."""


def irdl_list_to_attr_constraint(
    pyrdl_constraints: Sequence[IRDLAttrConstraint],
    *,
    allow_type_var: bool = False,
) -> AttrConstraint:
    """
    Convert a list of PyRDL type annotations to an AttrConstraint.
    Each list element correspond to a constraint to satisfy.
    If there is a `ConstraintVar` annotation, we add the entire constraint to
    the constraint variable.
    """
    # Check for a constraint varibale first
    for idx, arg in enumerate(pyrdl_constraints):
        if isinstance(arg, ConstraintVar):
            constraint = irdl_list_to_attr_constraint(
                list(pyrdl_constraints[:idx]) + list(pyrdl_constraints[idx + 1 :]),
                allow_type_var=allow_type_var,
            )
            return VarConstraint(arg.name, constraint)

    constraints = tuple(
        irdl_to_attr_constraint(arg, allow_type_var=allow_type_var)
        for arg in pyrdl_constraints
        # We should not try to convert IRDL annotations, which do not correspond to
        # constraints
        if not isinstance(arg, IRDLAnnotations)
    )

    if len(constraints) > 1:
        return AllOf(constraints)

    if not constraints:
        return AnyAttr()

    return constraints[0]


def irdl_to_attr_constraint(
    irdl: IRDLGenericAttrConstraint[AttributeInvT],
    *,
    allow_type_var: bool = False,
    type_var_mapping: dict[TypeVar, AttrConstraint] | None = None,
) -> GenericAttrConstraint[AttributeInvT]:
    if isinstance(irdl, GenericAttrConstraint):
        return cast(GenericAttrConstraint[AttributeInvT], irdl)

    if isinstance(irdl, Attribute):
        return cast(GenericAttrConstraint[AttributeInvT], EqAttrConstraint(irdl))

    # Annotated case
    # Each argument of the Annotated type corresponds to a constraint to satisfy.
    # If there is a `ConstraintVar` annotation, we add the entire constraint to
    # the constraint variable.
    if get_origin(irdl) == Annotated:
        return cast(
            GenericAttrConstraint[AttributeInvT],
            irdl_list_to_attr_constraint(
                get_args(irdl),
                allow_type_var=allow_type_var,
            ),
        )

    # Attribute class case
    # This is an `AnyAttr`, which does not constrain the attribute.
    if irdl is Attribute:
        return cast(GenericAttrConstraint[AttributeInvT], AnyAttr())

    # Attribute class case
    # This is a coercion for an `BaseAttr`.
    if (
        isclass(irdl)
        and not isinstance(irdl, GenericAlias)
        and issubclass(irdl, Attribute)
    ):
        return cast(GenericAttrConstraint[AttributeInvT], BaseAttr(irdl))

    # Type variable case
    # We take the type variable bound constraint.
    if isinstance(irdl, TypeVar):
        if not allow_type_var:
            raise ValueError("TypeVar in unexpected context.")
        if irdl.__bound__ is None:
            raise ValueError("Type variables used in IRDL are expected to be bound.")
        # We do not allow nested type variables.
        constraint = irdl_to_attr_constraint(irdl.__bound__)
        return cast(
            GenericAttrConstraint[AttributeInvT], TypeVarConstraint(irdl, constraint)
        )

    origin = get_origin(irdl)

    # GenericData case
    if isclass(origin) and issubclass(origin, GenericData):
        args = get_args(irdl)
        if len(args) != 1:
            raise Exception(f"GenericData args must have length 1, got {args}")
<<<<<<< HEAD
        cls = cast(type[GenericData[Attribute]], origin)
        return AllOf((BaseAttr(cls), origin.generic_constraint_coercion(args)))
=======
        constr = irdl_to_attr_constraint(args[0])

        return cast(GenericAttrConstraint[AttributeInvT], origin.constr(constr))
>>>>>>> 3a9dea76

    # Generic ParametrizedAttributes case
    # We translate it to constraints over the attribute parameters.
    if (
        isclass(origin)
        and issubclass(origin, ParametrizedAttribute)
        and issubclass(origin, Generic)
    ):
        args = [
            irdl_to_attr_constraint(arg, allow_type_var=allow_type_var)
            for arg in get_args(irdl)
        ]
        generic_args = get_type_var_from_generic_class(origin)

        # Check that we have the right number of parameters
        if len(args) != len(generic_args):
            raise Exception(
                f"{origin.name} expects {len(generic_args)}"
                f" parameters, got {len(args)}."
            )

        type_var_mapping = dict(zip(generic_args, args))

        # Map the constraints in the attribute definition
        attr_def = origin.get_irdl_definition()
        origin_parameters = attr_def.parameters

        origin_constraints = [
            irdl_to_attr_constraint(param, allow_type_var=True).mapping_type_vars(
                type_var_mapping
            )
            for _, param in origin_parameters
        ]
        return cast(
            GenericAttrConstraint[AttributeInvT],
            ParamAttrConstraint(origin, origin_constraints),
        )

    # Union case
    # This is a coercion for an `AnyOf` constraint.
    if origin == UnionType or origin == Union:
        constraints: list[AttrConstraint] = []
        for arg in get_args(irdl):
            # We should not try to convert IRDL annotations, which do not
            # correspond to constraints
            if isinstance(arg, IRDLAnnotations):
                continue
            constraints.append(
                irdl_to_attr_constraint(
                    arg,
                    allow_type_var=allow_type_var,
                )
            )
        if len(constraints) > 1:
            return cast(GenericAttrConstraint[AttributeInvT], AnyOf(constraints))
        return cast(GenericAttrConstraint[AttributeInvT], constraints[0])

    # Better error messages for missing GenericData in Data definitions
    if isclass(origin) and issubclass(origin, Data):
        raise ValueError(
            f"Generic `Data` type '{origin.name}' cannot be converted to "
            "an attribute constraint. Consider making it inherit from "
            "`GenericData` instead of `Data`."
        )

    raise ValueError(f"Unexpected irdl constraint: {irdl}")


def base(irdl: type[AttributeInvT]) -> GenericAttrConstraint[AttributeInvT]:
    """
    Converts an attribute type into the equivalent constraint, detecting generic
    parameters if present.
    """
    return irdl_to_attr_constraint(irdl)


def eq(irdl: AttributeInvT) -> GenericAttrConstraint[AttributeInvT]:
    """
    Converts an attribute instance into the equivalent constraint.
    """
    return irdl_to_attr_constraint(irdl)


def range_constr_coercion(
    attr: (
        AttributeCovT
        | type[AttributeCovT]
        | GenericAttrConstraint[AttributeCovT]
        | GenericRangeConstraint[AttributeCovT]
    ),
) -> GenericRangeConstraint[AttributeCovT]:
    if isinstance(attr, GenericRangeConstraint):
        return attr
    return RangeOf(irdl_to_attr_constraint(attr))


def single_range_constr_coercion(
    attr: AttributeCovT | type[AttributeCovT] | GenericAttrConstraint[AttributeCovT],
) -> GenericRangeConstraint[AttributeCovT]:
    return SingleOf(irdl_to_attr_constraint(attr))<|MERGE_RESOLUTION|>--- conflicted
+++ resolved
@@ -445,14 +445,9 @@
         args = get_args(irdl)
         if len(args) != 1:
             raise Exception(f"GenericData args must have length 1, got {args}")
-<<<<<<< HEAD
-        cls = cast(type[GenericData[Attribute]], origin)
-        return AllOf((BaseAttr(cls), origin.generic_constraint_coercion(args)))
-=======
         constr = irdl_to_attr_constraint(args[0])
 
         return cast(GenericAttrConstraint[AttributeInvT], origin.constr(constr))
->>>>>>> 3a9dea76
 
     # Generic ParametrizedAttributes case
     # We translate it to constraints over the attribute parameters.
