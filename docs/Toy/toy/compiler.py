from io import StringIO
from pathlib import Path

from xdsl.backend.riscv.lowering.lower_func_riscv_func import LowerFuncToRiscvFunc
from xdsl.backend.riscv.lowering.riscv_arith_lowering import RISCVLowerArith
from xdsl.backend.riscv.lowering.scf_to_riscv_scf import ScfToRiscvPass
from xdsl.dialects import (
    affine,
    arith,
    cf,
    func,
    memref,
    printf,
    riscv,
    riscv_func,
    scf,
)
from xdsl.dialects.builtin import Builtin, ModuleOp
from xdsl.interpreters.riscv_emulator import run_riscv
from xdsl.ir import MLContext
from xdsl.transforms.dead_code_elimination import DeadCodeElimination
<<<<<<< HEAD
from xdsl.transforms.lower_riscv_func import LowerRISCVFunc
from xdsl.transforms.reconcile_unrealized_casts import ReconcileUnrealizedCastsPass
from xdsl.transforms.riscv_scf_to_asm import LowerScfForToLabelsPass
from xdsl.transforms.rvscf_regalloc import register_allocate_function
from xdsl.transforms.scf_to_riscv_scf import ScfToRiscvPass
=======
from xdsl.transforms.mlir_opt import MLIROptPass
from xdsl.transforms.reconcile_unrealized_casts import ReconcileUnrealizedCastsPass
>>>>>>> 9e21ef95

from .dialects import toy
from .emulator.toy_accelerator_instructions import ToyAccelerator
from .frontend.ir_gen import IRGen
from .frontend.parser import Parser
from .rewrites.arith_float_to_int import CastArithFloatToInt
from .rewrites.inline_toy import InlineToyPass
<<<<<<< HEAD
from .rewrites.lower_arith_riscv import LowerArithRiscvPass
from .rewrites.lower_func_riscv_func import LowerFuncToRiscvFunc
from .rewrites.lower_memref_riscv import LowerMemrefToRiscv
from .rewrites.lower_printf_riscv import LowerPrintfRiscvPass
from .rewrites.lower_riscv_cf import LowerCfRiscvCfPass
=======
from .rewrites.lower_memref_riscv import LowerMemrefToRiscv
from .rewrites.lower_printf_riscv import LowerPrintfRiscvPass
>>>>>>> 9e21ef95
from .rewrites.lower_to_toy_accelerator import LowerToToyAccelerator
from .rewrites.lower_toy_accelerator_to_riscv import LowerToyAccelerator
from .rewrites.lower_toy_affine import LowerToAffinePass
from .rewrites.mlir_opt import MLIROptPass
from .rewrites.optimise_toy import OptimiseToy
from .rewrites.setup_riscv_pass import FinalizeRiscvPass, SetupRiscvPass
from .rewrites.shape_inference import ShapeInferencePass


def context() -> MLContext:
    ctx = MLContext()
    ctx.register_dialect(affine.Affine)
    ctx.register_dialect(arith.Arith)
    ctx.register_dialect(Builtin)
    ctx.register_dialect(cf.Cf)
    ctx.register_dialect(func.Func)
    ctx.register_dialect(memref.MemRef)
    ctx.register_dialect(printf.Printf)
    ctx.register_dialect(riscv_func.RISCV_Func)
    ctx.register_dialect(riscv.RISCV)
    ctx.register_dialect(scf.Scf)
    ctx.register_dialect(toy.Toy)
    return ctx


def parse_toy(program: str, ctx: MLContext | None = None) -> ModuleOp:
    mlir_gen = IRGen()
    module_ast = Parser(Path("in_memory"), program).parseModule()
    module_op = mlir_gen.ir_gen_module(module_ast)
    return module_op


def transform(
    ctx: MLContext,
    module_op: ModuleOp,
    *,
    target: str = "riscv-assembly",
    accelerate: bool,
    skip_mlir_opt: bool = False
):
    if target == "toy":
        return

    OptimiseToy().apply(ctx, module_op)

    if target == "toy-opt":
        return

    InlineToyPass().apply(ctx, module_op)

    if target == "toy-inline":
        return

    ShapeInferencePass().apply(ctx, module_op)

    if target == "toy-infer-shapes":
        return

    LowerToAffinePass().apply(ctx, module_op)
    module_op.verify()

    if accelerate:
        LowerToToyAccelerator().apply(ctx, module_op)
        module_op.verify()

    if target == "affine":
        return

    if not skip_mlir_opt:
        MLIROptPass(
            [
                "--allow-unregistered-dialect",
                "--canonicalize",
                "--cse",
                "--lower-affine",
                "--mlir-print-op-generic",
            ]
        ).apply(ctx, module_op)

    if target == "scf":
        return

    SetupRiscvPass().apply(ctx, module_op)
<<<<<<< HEAD

    LowerFuncToRiscvFunc().apply(ctx, module_op)

    # Toy lowerings
    LowerToyAccelerator().apply(ctx, module_op)
    LowerMemrefToRiscv().apply(ctx, module_op)
    LowerPrintfRiscvPass().apply(ctx, module_op)

    # xDSL lowerings
    LowerArithRiscvPass().apply(ctx, module_op)
    ScfToRiscvPass().apply(ctx, module_op)

    DeadCodeElimination().apply(ctx, module_op)

    # Maybe not at first
    LowerCfRiscvCfPass().apply(ctx, module_op)

    # xDSL again
    FinalizeRiscvPass().apply(ctx, module_op)
=======
    LowerFuncToRiscvFunc().apply(ctx, module_op)
    LowerToyAccelerator().apply(ctx, module_op)
    LowerMemrefToRiscv().apply(ctx, module_op)
    LowerPrintfRiscvPass().apply(ctx, module_op)
    CastArithFloatToInt().apply(ctx, module_op)
    RISCVLowerArith().apply(ctx, module_op)
    ScfToRiscvPass().apply(ctx, module_op)
    DeadCodeElimination().apply(ctx, module_op)
>>>>>>> 9e21ef95
    ReconcileUnrealizedCastsPass().apply(ctx, module_op)

    DeadCodeElimination().apply(ctx, module_op)

    module_op.verify()

    if target == "riscv":
        return

    for op in module_op.walk():
        if isinstance(op, riscv_func.FuncOp):
            register_allocate_function(op)

    if target == "riscv-regalloc":
        return

    LowerScfForToLabelsPass().apply(ctx, module_op)
    LowerRISCVFunc(insert_exit_syscall=True).apply(ctx, module_op)
    # RISCVRegisterAllocation().apply(ctx, module_op)

    module_op.verify()


def compile(
    program: str, *, accelerate: bool, skip_mlir_opt: bool = not MLIROptPass.can_run()
) -> str:
    ctx = context()

    op = parse_toy(program)
    transform(
        ctx,
        op,
        target="riscv-assembly",
        accelerate=accelerate,
        skip_mlir_opt=skip_mlir_opt,
    )

    io = StringIO()
    riscv.print_assembly(op, io)

    return io.getvalue()


def emulate_riscv(program: str):
    run_riscv(program, extensions=[ToyAccelerator], unlimited_regs=True, verbosity=0)<|MERGE_RESOLUTION|>--- conflicted
+++ resolved
@@ -19,16 +19,11 @@
 from xdsl.interpreters.riscv_emulator import run_riscv
 from xdsl.ir import MLContext
 from xdsl.transforms.dead_code_elimination import DeadCodeElimination
-<<<<<<< HEAD
 from xdsl.transforms.lower_riscv_func import LowerRISCVFunc
+from xdsl.transforms.mlir_opt import MLIROptPass
 from xdsl.transforms.reconcile_unrealized_casts import ReconcileUnrealizedCastsPass
 from xdsl.transforms.riscv_scf_to_asm import LowerScfForToLabelsPass
 from xdsl.transforms.rvscf_regalloc import register_allocate_function
-from xdsl.transforms.scf_to_riscv_scf import ScfToRiscvPass
-=======
-from xdsl.transforms.mlir_opt import MLIROptPass
-from xdsl.transforms.reconcile_unrealized_casts import ReconcileUnrealizedCastsPass
->>>>>>> 9e21ef95
 
 from .dialects import toy
 from .emulator.toy_accelerator_instructions import ToyAccelerator
@@ -36,22 +31,13 @@
 from .frontend.parser import Parser
 from .rewrites.arith_float_to_int import CastArithFloatToInt
 from .rewrites.inline_toy import InlineToyPass
-<<<<<<< HEAD
-from .rewrites.lower_arith_riscv import LowerArithRiscvPass
-from .rewrites.lower_func_riscv_func import LowerFuncToRiscvFunc
 from .rewrites.lower_memref_riscv import LowerMemrefToRiscv
 from .rewrites.lower_printf_riscv import LowerPrintfRiscvPass
-from .rewrites.lower_riscv_cf import LowerCfRiscvCfPass
-=======
-from .rewrites.lower_memref_riscv import LowerMemrefToRiscv
-from .rewrites.lower_printf_riscv import LowerPrintfRiscvPass
->>>>>>> 9e21ef95
 from .rewrites.lower_to_toy_accelerator import LowerToToyAccelerator
 from .rewrites.lower_toy_accelerator_to_riscv import LowerToyAccelerator
 from .rewrites.lower_toy_affine import LowerToAffinePass
-from .rewrites.mlir_opt import MLIROptPass
 from .rewrites.optimise_toy import OptimiseToy
-from .rewrites.setup_riscv_pass import FinalizeRiscvPass, SetupRiscvPass
+from .rewrites.setup_riscv_pass import SetupRiscvPass
 from .rewrites.shape_inference import ShapeInferencePass
 
 
@@ -129,27 +115,6 @@
         return
 
     SetupRiscvPass().apply(ctx, module_op)
-<<<<<<< HEAD
-
-    LowerFuncToRiscvFunc().apply(ctx, module_op)
-
-    # Toy lowerings
-    LowerToyAccelerator().apply(ctx, module_op)
-    LowerMemrefToRiscv().apply(ctx, module_op)
-    LowerPrintfRiscvPass().apply(ctx, module_op)
-
-    # xDSL lowerings
-    LowerArithRiscvPass().apply(ctx, module_op)
-    ScfToRiscvPass().apply(ctx, module_op)
-
-    DeadCodeElimination().apply(ctx, module_op)
-
-    # Maybe not at first
-    LowerCfRiscvCfPass().apply(ctx, module_op)
-
-    # xDSL again
-    FinalizeRiscvPass().apply(ctx, module_op)
-=======
     LowerFuncToRiscvFunc().apply(ctx, module_op)
     LowerToyAccelerator().apply(ctx, module_op)
     LowerMemrefToRiscv().apply(ctx, module_op)
@@ -158,7 +123,6 @@
     RISCVLowerArith().apply(ctx, module_op)
     ScfToRiscvPass().apply(ctx, module_op)
     DeadCodeElimination().apply(ctx, module_op)
->>>>>>> 9e21ef95
     ReconcileUnrealizedCastsPass().apply(ctx, module_op)
 
     DeadCodeElimination().apply(ctx, module_op)
