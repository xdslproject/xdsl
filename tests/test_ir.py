--- conflicted
+++ resolved
@@ -998,8 +998,6 @@
     assert set(u.operation for u in a.uses) == {c}
     assert set(u.operation for u in d.uses) == {b}
 
-
-<<<<<<< HEAD
 def test_same_block():
     op1 = test.TestOp()
     op2 = test.TestOp()
@@ -1009,7 +1007,6 @@
     assert not op2.is_before_in_block(op1)
     assert not op1.is_before_in_block(op1)
 
-
 def test_different_blocks():
     op1 = test.TestOp()
     op2 = test.TestOp()
@@ -1017,7 +1014,7 @@
 
     assert not op1.is_before_in_block(op2)
     assert not op2.is_before_in_block(op1)
-=======
+
 def test_ancestor_block_in_region_nested():
     # lvl 3
     op_3 = test.TestOp()
@@ -1033,7 +1030,6 @@
 
     assert reg_1.find_ancestor_block_in_region(blk_2) is blk_1
     assert reg_1.find_ancestor_block_in_region(blk_1) is blk_1
-
 
 def test_ancestor_block_in_region_different_region():
     # lvl 3
@@ -1051,7 +1047,6 @@
 
     assert reg_1_2.find_ancestor_block_in_region(blk_2) is None
 
-
 def test_find_ancestor_op_in_block():
     op1 = test.TestOp()
     op2 = test.TestOp(regions=[Region(Block([op1]))])
@@ -1061,5 +1056,4 @@
     op4 = test.TestOp(regions=[Region(blk_top)])
 
     assert blk_top.find_ancestor_op_in_block(op1) is op3
-    assert blk_top.find_ancestor_op_in_block(op4) is None
->>>>>>> 974bc2e1
+    assert blk_top.find_ancestor_op_in_block(op4) is None