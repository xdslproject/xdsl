"""
Test the usage of scf dialect.
"""

import pytest
from typing import cast
from xdsl.ir.core import BlockArgument
from xdsl.builder import Builder
from xdsl.dialects.arith import Constant
from xdsl.dialects.builtin import Region, IndexType, ModuleOp, i32, i64
from xdsl.dialects.cf import Block
from xdsl.dialects.scf import For, ParallelOp, If, Yield, ReduceOp, ReduceReturnOp
from xdsl.dialects.test import TestTermOp
from xdsl.utils.exceptions import VerifyException, DiagnosticException


def test_for_with_loop_carried_verify():
    """Test for with loop-carried variables"""

    lower = Constant.from_int_and_width(0, IndexType())
    upper = Constant.from_int_and_width(42, IndexType())
    step = Constant.from_int_and_width(3, IndexType())
    carried = Constant.from_int_and_width(1, IndexType())
<<<<<<< HEAD
    bodyblock = Block(arg_types=[IndexType(), IndexType()])
    body = Region(bodyblock)
    f = For.get(lb, ub, step, [carried], body)

    assert f.lb is lb.result
    assert f.ub is ub.result
    assert f.step is step.result
    assert f.iter_args == tuple([carried.result])
    assert f.body is body

    assert len(f.results) == 1
    assert f.results[0].typ == carried.result.typ
    assert tuple(f.operands) == (lb.result, ub.result, step.result, carried.result)
    assert f.regions == [body]
    assert f.attributes == {}
    f.verify()
=======

    @Builder.implicit_region((IndexType(), IndexType()))
    def body(_: tuple[BlockArgument, ...]) -> None:
        Yield.get(carried)

    for_op = For.get(lower, upper, step, [carried], body)

    assert for_op.lb is lower.result
    assert for_op.ub is upper.result
    assert for_op.step is step.result
    assert for_op.iter_args == tuple([carried.result])
    assert for_op.body is body

    assert len(for_op.results) == 1
    assert for_op.results[0].typ == carried.result.typ
    assert tuple(for_op.operands) == (
        lower.result,
        upper.result,
        step.result,
        carried.result,
    )
    assert for_op.regions == [body]
    assert for_op.attributes == {}

    for_op.verify()


def test_for_without_loop_carried_verify():
    """Test for without loop-carried variables"""

    lower = Constant.from_int_and_width(0, IndexType())
    upper = Constant.from_int_and_width(42, IndexType())
    step = Constant.from_int_and_width(3, IndexType())

    @Builder.implicit_region((IndexType(),))
    def body(_: tuple[BlockArgument, ...]) -> None:
        Yield.get()

    for_op = For.get(lower, upper, step, [], body)

    assert for_op.lb is lower.result
    assert for_op.ub is upper.result
    assert for_op.step is step.result
    assert for_op.iter_args == tuple()
    assert for_op.body is body

    assert len(for_op.results) == 0
    assert tuple(for_op.operands) == (
        lower.result,
        upper.result,
        step.result,
    )
    assert for_op.regions == [body]
    assert for_op.attributes == {}

    for_op.verify()
>>>>>>> 5d990d7c


def test_parallel_no_init_vals():
    lbi = Constant.from_int_and_width(0, IndexType())
    lbj = Constant.from_int_and_width(1, IndexType())
    lbk = Constant.from_int_and_width(18, IndexType())

    ubi = Constant.from_int_and_width(10, IndexType())
    ubj = Constant.from_int_and_width(110, IndexType())
    ubk = Constant.from_int_and_width(92, IndexType())

    si = Constant.from_int_and_width(1, IndexType())
    sj = Constant.from_int_and_width(3, IndexType())
    sk = Constant.from_int_and_width(8, IndexType())

    body = Region()

    lowerBounds = [lbi, lbj, lbk]
    upperBounds = [ubi, ubj, ubk]
    steps = [si, sj, sk]

    p = ParallelOp.get(lowerBounds, upperBounds, steps, body)

    assert isinstance(p, ParallelOp)
    assert p.lowerBound == tuple(l.result for l in lowerBounds)
    assert p.upperBound == tuple(l.result for l in upperBounds)
    assert p.step == tuple(l.result for l in steps)
    assert p.body is body


def test_parallel_with_init_vals():
    lbi = Constant.from_int_and_width(0, IndexType())
    ubi = Constant.from_int_and_width(10, IndexType())
    si = Constant.from_int_and_width(1, IndexType())

    body = Region()

    init_val = Constant.from_int_and_width(10, i32)

    initVals = [init_val]

    lowerBounds = [lbi]
    upperBounds = [ubi]
    steps = [si]

    p = ParallelOp.get(lowerBounds, upperBounds, steps, body, initVals)

    assert isinstance(p, ParallelOp)
    assert p.lowerBound == tuple(l.result for l in lowerBounds)
    assert p.upperBound == tuple(l.result for l in upperBounds)
    assert p.step == tuple(l.result for l in steps)
    assert p.body is body
    assert p.initVals == tuple(l.result for l in initVals)


def test_parallel_verify_one_block():
    lbi = Constant.from_int_and_width(0, IndexType())
    ubi = Constant.from_int_and_width(10, IndexType())
    si = Constant.from_int_and_width(1, IndexType())

    body = Region()
    p = ParallelOp.get([lbi], [ubi], [si], body)
    with pytest.raises(DiagnosticException):
        p.verify()


def test_parallel_verify_num_bounds_equal():
    lbi = Constant.from_int_and_width(0, IndexType())
    ubi = Constant.from_int_and_width(10, IndexType())
    si = Constant.from_int_and_width(1, IndexType())

    lowerBounds = [lbi, lbi]
    upperBounds = [ubi]
    steps = [si]

    body = Region(Block())

    p = ParallelOp.get(lowerBounds, upperBounds, steps, body)
    with pytest.raises(VerifyException):
        p.verify()

    upperBounds = [ubi, ubi]

    body2 = Region(Block())
    p2 = ParallelOp.get(lowerBounds, upperBounds, steps, body2)
    with pytest.raises(VerifyException):
        p2.verify()

    lowerBounds = [lbi]
    upperBounds = [ubi]
    steps = [si, si]

    body3 = Region(Block())
    p3 = ParallelOp.get(lowerBounds, upperBounds, steps, body3)
    with pytest.raises(VerifyException):
        p3.verify()


def test_parallel_verify_only_induction_in_block():
    lbi = Constant.from_int_and_width(0, IndexType())
    ubi = Constant.from_int_and_width(10, IndexType())
    si = Constant.from_int_and_width(1, IndexType())

    init_val = Constant.from_int_and_width(10, i32)

    initVals = [init_val]

    b = Block(arg_types=[IndexType(), i32])
    b.add_op(Yield.get(init_val))

    body = Region(b)
    p = ParallelOp.get([lbi], [ubi], [si], body, initVals)
    with pytest.raises(VerifyException):
        p.verify()

    b2 = Block(arg_types=[IndexType(), i32, i32])
    b2.add_op(Yield.get(init_val))
    body2 = Region(b2)
    p2 = ParallelOp.get([lbi], [ubi], [si], body2, initVals)
    with pytest.raises(VerifyException):
        p2.verify()


def test_parallel_block_arg_indextype():
    lbi = Constant.from_int_and_width(0, IndexType())
    ubi = Constant.from_int_and_width(10, IndexType())
    si = Constant.from_int_and_width(1, IndexType())

    b = Block(arg_types=[IndexType()])
    b.add_op(Yield.get())

    body = Region(b)
    p = ParallelOp.get([lbi], [ubi], [si], body)
    p.verify()

    b2 = Block(arg_types=[i32])
    b2.add_op(Yield.get())
    body2 = Region(b2)
    p2 = ParallelOp.get([lbi], [ubi], [si], body2)
    with pytest.raises(VerifyException):
        p2.verify()


def test_parallel_verify_reduction_and_block_type():
    lbi = Constant.from_int_and_width(0, IndexType())
    ubi = Constant.from_int_and_width(10, IndexType())
    si = Constant.from_int_and_width(1, IndexType())

    init_val = Constant.from_int_and_width(10, i32)

    initVals = [init_val]

    b = Block(arg_types=[IndexType()])

    reduce_constant = Constant.from_int_and_width(100, i32)
    rro = ReduceReturnOp.get(reduce_constant)
    reduce_block = Block(arg_types=[i32, i32])
    reduce_block.add_ops([reduce_constant, rro])

    b.add_op(ReduceOp.get(init_val, reduce_block))
    b.add_op(Yield.get())

    body = Region(b)
    p = ParallelOp.get([lbi], [ubi], [si], body, initVals)
    # This should verify
    p.verify()


def test_parallel_verify_reduction_and_block_type_fails():
    lbi = Constant.from_int_and_width(0, IndexType())
    ubi = Constant.from_int_and_width(10, IndexType())
    si = Constant.from_int_and_width(1, IndexType())

    init_val = Constant.from_int_and_width(10, i64)

    initVals = [init_val]

    b = Block(arg_types=[IndexType()])

    reduce_constant = Constant.from_int_and_width(100, i32)
    rro = ReduceReturnOp.get(reduce_constant)
    reduce_block = Block(arg_types=[i32, i32])
    reduce_block.add_ops([reduce_constant, rro])

    b.add_op(ReduceOp.get(init_val, reduce_block))
    b.add_op(Yield.get())

    body = Region(b)
    p = ParallelOp.get([lbi], [ubi], [si], body, initVals)
    with pytest.raises(VerifyException):
        p.verify()


def test_parallel_verify_yield_zero_ops():
    lbi = Constant.from_int_and_width(0, IndexType())
    ubi = Constant.from_int_and_width(10, IndexType())
    si = Constant.from_int_and_width(1, IndexType())

    val = Constant.from_int_and_width(10, i64)

    b = Block(arg_types=[IndexType()])
    b.add_op(Yield.get(val))
    body = Region(b)
    p = ParallelOp.get([lbi], [ubi], [si], body)
    with pytest.raises(
        VerifyException,
        match="scf.yield contains 1 operands but this must be 0 inside an scf.parallel",
    ):
        p.verify()

    b2 = Block(arg_types=[IndexType()])
    b2.add_op(Yield.get())
    body2 = Region(b2)
    p2 = ParallelOp.get([lbi], [ubi], [si], body2)
    # Should verify as yield is empty
    p2.verify()


def test_parallel_test_count_number_reduction_ops():
    @Builder.implicit_region
    def body():
        for i in range(10):
            init_val = Constant.from_int_and_width(i, i32)
            ReduceOp.get(init_val, Block())

    p = ParallelOp.get([], [], [], body)
    assert p.count_number_reduction_ops() == 10


def test_parallel_get_arg_type_of_nth_reduction_op():
    @Builder.implicit_region
    def body():
        init_val1 = Constant.from_int_and_width(10, i32)
        init_val2 = Constant.from_int_and_width(10, i64)
        for i in range(10):
            ReduceOp.get(init_val1 if i % 2 == 0 else init_val2, Block())

    p = ParallelOp.get([], [], [], body)
    assert p.count_number_reduction_ops() == 10
    for i in range(10):
        assert p.get_arg_type_of_nth_reduction_op(i) == i32 if i % 2 == 0 else i64


def test_reduce_op():
    init_val = Constant.from_int_and_width(10, i32)

    reduce_op = ReduceOp.get(init_val, Block(arg_types=[i32, i32]))

    assert reduce_op.argument is init_val.results[0]
    assert reduce_op.argument.typ is i32
    assert len(reduce_op.body.blocks) == 1
    assert len(reduce_op.body.block.args) == 2
    assert reduce_op.body.block.args[0].typ == reduce_op.body.block.args[0].typ == i32


def test_reduce_op_num_block_args():
    init_val = Constant.from_int_and_width(10, i32)
    reduce_constant = Constant.from_int_and_width(100, i32)

    with pytest.raises(
        VerifyException,
        match="scf.reduce block must have exactly two arguments, but ",
    ):
        rro = ReduceReturnOp.get(reduce_constant)
        ReduceOp.get(init_val, Block([rro], arg_types=[i32, i32, i32])).verify()

    with pytest.raises(
        VerifyException,
        match="scf.reduce block must have exactly two arguments, but ",
    ):
        rro = ReduceReturnOp.get(reduce_constant)
        ReduceOp.get(init_val, Block([rro], arg_types=[i32])).verify()

    with pytest.raises(
        VerifyException,
        match="scf.reduce block must have exactly two arguments, but ",
    ):
        rro = ReduceReturnOp.get(reduce_constant)
        ReduceOp.get(init_val, Block([rro], arg_types=[])).verify()


def test_reduce_op_num_block_arg_types():
    init_val = Constant.from_int_and_width(10, i32)
    reduce_constant = Constant.from_int_and_width(100, i32)

    with pytest.raises(
        VerifyException,
        match="scf.reduce block argument types must be the same but have",
    ):
        rro = ReduceReturnOp.get(reduce_constant)
        ReduceOp.get(init_val, Block([rro], arg_types=[i32, i64])).verify()

    with pytest.raises(
        VerifyException,
        match="scf.reduce block argument types must be the same but have",
    ):
        rro = ReduceReturnOp.get(reduce_constant)
        ReduceOp.get(init_val, Block([rro], arg_types=[i64, i32])).verify()


def test_reduce_op_num_block_arg_types_match_operand_type():
    init_val = Constant.from_int_and_width(10, i32)

    with pytest.raises(VerifyException):
        ReduceOp.get(init_val, Block(arg_types=[i64, i64])).verify()


def test_reduce_return_op_at_end():
    reduce_constant = Constant.from_int_and_width(100, i32)
    rro = ReduceReturnOp.get(reduce_constant)
    reduce_block = Block(arg_types=[i32, i32])
    reduce_block.add_ops([reduce_constant, rro])

    init_val = Constant.from_int_and_width(10, i32)
    ReduceOp.get(init_val, reduce_block).verify()

    with pytest.raises(
        VerifyException,
        match="Block inside scf.reduce must terminate with an scf.reduce.return",
    ):
        ReduceOp.get(
            init_val, Block([TestTermOp.create()], arg_types=[i32, i32])
        ).verify()


def test_reduce_return_type_is_arg_type():
    reduce_constant = Constant.from_int_and_width(100, i32)
    rro = ReduceReturnOp.get(reduce_constant)
    reduce_block = Block(arg_types=[i32, i32])
    reduce_block.add_ops([reduce_constant, rro])

    init_val = Constant.from_int_and_width(10, i64)
    with pytest.raises(VerifyException):
        ReduceOp.get(init_val, reduce_block).verify()


def test_reduce_return_op():
    reduce_constant = Constant.from_int_and_width(100, i32)
    rro = ReduceReturnOp.get(reduce_constant)

    assert rro.result is reduce_constant.results[0]
    assert rro.result.typ is i32


def test_reduce_return_type_is_operand_type():
    reduce_constant = Constant.from_int_and_width(100, i32)
    reduce_constant_wrong_type = Constant.from_int_and_width(100, i64)
    rro = ReduceReturnOp.get(reduce_constant_wrong_type)
    reduce_block = Block(arg_types=[i32, i32])
    reduce_block.add_ops([reduce_constant, rro])

    init_val = Constant.from_int_and_width(10, i32)
    with pytest.raises(
        VerifyException,
        match="scf.reduce.return result type at end of scf.reduce block must",
    ):
        ReduceOp.get(init_val, reduce_block).verify()


def test_empty_else():
    # create if without an else block:
    m = ModuleOp(
        [
            t := Constant.from_int_and_width(1, 1),
            If.get(
                t,
                [],
                [
                    Yield.get(),
                ],
            ),
        ]
    )

    assert len(cast(If, list(m.ops)[1]).false_region.blocks) == 0<|MERGE_RESOLUTION|>--- conflicted
+++ resolved
@@ -21,24 +21,6 @@
     upper = Constant.from_int_and_width(42, IndexType())
     step = Constant.from_int_and_width(3, IndexType())
     carried = Constant.from_int_and_width(1, IndexType())
-<<<<<<< HEAD
-    bodyblock = Block(arg_types=[IndexType(), IndexType()])
-    body = Region(bodyblock)
-    f = For.get(lb, ub, step, [carried], body)
-
-    assert f.lb is lb.result
-    assert f.ub is ub.result
-    assert f.step is step.result
-    assert f.iter_args == tuple([carried.result])
-    assert f.body is body
-
-    assert len(f.results) == 1
-    assert f.results[0].typ == carried.result.typ
-    assert tuple(f.operands) == (lb.result, ub.result, step.result, carried.result)
-    assert f.regions == [body]
-    assert f.attributes == {}
-    f.verify()
-=======
 
     @Builder.implicit_region((IndexType(), IndexType()))
     def body(_: tuple[BlockArgument, ...]) -> None:
@@ -95,7 +77,6 @@
     assert for_op.attributes == {}
 
     for_op.verify()
->>>>>>> 5d990d7c
 
 
 def test_parallel_no_init_vals():
