from __future__ import annotations

from collections.abc import Sequence

from xdsl.dialects.arith import signlessIntegerLike
from xdsl.dialects.builtin import (
    ArrayAttr,
    DictionaryAttr,
    FlatSymbolRefAttr,
    FunctionType,
    StringAttr,
)
from xdsl.ir import (
    Attribute,
    Block,
    Operation,
    Region,
    SSAValue,
)
from xdsl.ir.core import Dialect, ParametrizedAttribute, TypeAttribute
from xdsl.irdl import (
    AnyAttr,
    IRDLOperation,
    attr_def,
    irdl_op_definition,
    operand_def,
    opt_attr_def,
    opt_operand_def,
    region_def,
    result_def,
    var_operand_def,
    var_result_def,
)
from xdsl.irdl.irdl import irdl_attr_definition
from xdsl.traits import (
    HasParent,
    IsTerminator,
    NoTerminator,
    SymbolOpInterface,
    SymbolTable,
)
from xdsl.utils.exceptions import VerifyException

"""
Implementation of the FSM dialect by CIRCT. Documentation: https://circt.llvm.org/docs/Dialects/FSM/RationaleFSM/
"""


@irdl_attr_definition
class InstanceType(ParametrizedAttribute, TypeAttribute):
    name = "fsm.instancetype"


@irdl_op_definition
class MachineOp(IRDLOperation):
    """
    Represents a finite-state machine, including a machine name,
    the type of machine state, and the types of inputs and outputs. This op also
    includes a `$body` region that contains internal variables and states.
    """

    name = "fsm.machine"

    body: Region = region_def()

    sym_name = attr_def(StringAttr)
    initialState = attr_def(StringAttr)
    function_type = attr_def(FunctionType)
    arg_attrs = opt_attr_def(ArrayAttr[DictionaryAttr])
    res_attrs = opt_attr_def(ArrayAttr[DictionaryAttr])
    arg_names = opt_attr_def(ArrayAttr[StringAttr])
    res_names = opt_attr_def(ArrayAttr[StringAttr])

    traits = frozenset([NoTerminator(), SymbolTable(), SymbolOpInterface()])

    def __init__(
        self,
        sym_name: str,
        initial_state: str,
        function_type: FunctionType | tuple[Sequence[Attribute], Sequence[Attribute]],
        arg_attrs: ArrayAttr[DictionaryAttr] | None,
        res_attrs: ArrayAttr[DictionaryAttr] | None,
        arg_names: ArrayAttr[StringAttr] | None,
        res_names: ArrayAttr[StringAttr] | None,
        body: Region | type[Region.DEFAULT] = Region.DEFAULT,
    ):
        if isinstance(function_type, tuple):
            inputs, outputs = function_type
            function_type = FunctionType.from_lists(inputs, outputs)

        attributes: dict[str, Attribute | None] = {
            "sym_name": StringAttr(sym_name),
            "initialState": StringAttr(initial_state),
            "function_type": function_type,
            "arg_attrs": arg_attrs,
            "res_attrs": res_attrs,
            "arg_names": arg_names,
            "res_names": res_names,
        }
        if not isinstance(body, Region):
            body = Region(Block())

        super().__init__(attributes=attributes, regions=[body])

    def verify_(self):
        if not SymbolTable.lookup_symbol(self, self.initialState):
            raise VerifyException("Can not find initial state")
        if (self.arg_attrs is None) ^ (self.arg_names is None):
            raise VerifyException("arg_attrs must be consistent with arg_names")
        elif self.arg_attrs is not None and self.arg_names is not None:
            if len(self.arg_attrs) != len(self.arg_names):
                raise VerifyException(
                    "The number of arg_attrs and arg_names should be the same"
                )
        if (self.res_attrs is None) ^ (self.res_names is None):
            raise VerifyException("res_attrs must be consistent with res_names")
        elif self.res_attrs is not None and self.res_names is not None:
            if len(self.res_attrs) != len(self.res_names):
                raise VerifyException(
                    "The number of res_attrs and res_names should be the same"
                )


@irdl_op_definition
class StateOp(IRDLOperation):
    """
    Represents a state of a state machine. This op includes an
    `$output` region with an `fsm.output` as terminator to define the machine
    outputs under this state. This op also includes a `transitions` region that
    contains all the transitions of this state
    """

    name = "fsm.state"

    output = region_def()

    transitions = region_def()

    sym_name = attr_def(StringAttr)

    traits = frozenset([NoTerminator(), SymbolOpInterface(), HasParent(MachineOp)])

    def __init__(
        self,
        sym_name: str,
        output: Region | type[Region.DEFAULT] = Region.DEFAULT,
        transitions: Region | type[Region.DEFAULT] = Region.DEFAULT,
    ):
        attributes: dict[str, Attribute] = {
            "sym_name": StringAttr(sym_name),
        }
        if not isinstance(output, Region):
            output = Region(Block())
        if not isinstance(transitions, Region):
            transitions = Region(Block())
        super().__init__(
            attributes=attributes,
            regions=[output, transitions],
        )

    def verify_(self):
        parent = self.parent_op()
        assert isinstance(parent, MachineOp)
        if (
            parent.res_attrs is not None
            and len(parent.res_attrs) > 0
            and self.output.block.first_op is None
        ):
            raise VerifyException(
                "State must have a non-empty output region when the machine has results."
            )
        parent = parent.parent_op()


@irdl_op_definition
class OutputOp(IRDLOperation):
    """
    Represents the outputs of a machine under a specific state. The
    types of `$operands` should be consistent with the output types of the state
    machine
    """

    name = "fsm.output"

    operand = var_operand_def(AnyAttr())

    traits = frozenset([IsTerminator(), HasParent(StateOp)])

    def __init__(
        self,
        operand: Sequence[SSAValue | Operation],
    ):
        super().__init__(
            operands=[operand],
        )

    def verify_(self):
        parent = self.parent_op()
        if (
            isinstance(parent, StateOp)
            and parent.transitions == self.parent_region()
            and len(self.operands) > 0
        ):
            raise VerifyException("Transition regions should not output any value")
        while parent is not None:
            if isinstance(parent, MachineOp):
                if not (
                    [operand.type for operand in self.operands]
                    == [result for result in parent.function_type.outputs]
                    and len(self.operands) == len(parent.function_type.outputs)
                ):
                    raise VerifyException(
                        "OutputOp output type must be consistent with the machine "
                        + str(parent.sym_name)
                    )
            parent = parent.parent_op()


@irdl_op_definition
class TransitionOp(IRDLOperation):
    """
    Represents a transition of a state with a symbol reference
    of the next state. This op includes an optional `$guard` region with an `fsm.return`
    as terminator that returns a Boolean value indicating the guard condition of
    this transition. This op also includes an optional `$action` region that represents
    the actions to be executed when this transition is taken
    """

    name = "fsm.transition"

    guard = region_def()

    action = region_def()

<<<<<<< HEAD
=======

>>>>>>> f80b7ddc
    nextState = attr_def(FlatSymbolRefAttr)

    traits = frozenset([NoTerminator(), HasParent(StateOp)])

    def __init__(
        self,
        nextState: FlatSymbolRefAttr,
        guard: Region | type[Region.DEFAULT] = Region.DEFAULT,
        action: Region | type[Region.DEFAULT] = Region.DEFAULT,
    ):
        if isinstance(nextState, str):
            nextState = FlatSymbolRefAttr(nextState)
        attributes: dict[str, Attribute] = {
            "nextState": nextState,
        }
        if not isinstance(action, Region):
            action = Region(Block())
        if not isinstance(guard, Region):
            guard = Region(Block())
        super().__init__(
            attributes=attributes,
            regions=[guard, action],
        )

    def verify_(self):
        if SymbolTable.lookup_symbol(self, self.nextState) is None or not isinstance(
            SymbolTable.lookup_symbol(self, self.nextState), StateOp
        ):
            raise VerifyException("Can not find next state")
        if self.guard.blocks and not isinstance(self.guard.block.last_op, ReturnOp):
            raise VerifyException("Guard region must terminate with ReturnOp")
        var = self.parent_op()
        assert isinstance(var, StateOp)
        if var.transitions != self.parent_region():
            raise VerifyException("Transition must be located in a transitions region")


@irdl_op_definition
class UpdateOp(IRDLOperation):
    """
    Updates the `$variable` with the `$value`. The definition op of
    `$variable` should be an `fsm.variable`. This op should *only* appear in the
    `action` region of a transtion
    """

    name = "fsm.update"

    variable = operand_def(Attribute)

    value = operand_def(Attribute)

    traits = frozenset([HasParent(TransitionOp)])

    def __init__(
        self,
        variable: SSAValue | Operation,
        value: SSAValue | Operation,
    ):
        super().__init__(
            operands=[variable, value],
        )

    def verify_(self) -> None:
        if not isinstance(self.variable.owner, VariableOp):
            raise VerifyException("Destination is not a variable operation")

        parent = self.parent_op()
        while parent is not None:
            if isinstance(parent, TransitionOp):
                # walk through the action region
                found = 0
                for op in parent.action.walk():
                    if isinstance(op, UpdateOp) and op.variable == self.variable:
                        found += 1
                if found == 0:
                    raise VerifyException(
                        "Update must only be located in the action region of a transition"
                    )
                elif found > 1:
                    raise VerifyException(
                        "Multiple updates to the same variable within a single action region is disallowed"
                    )
            parent = parent.parent_op()


@irdl_op_definition
class VariableOp(IRDLOperation):
    """
    Represents an internal variable in a state machine with an
    initialization value
    """

    name = "fsm.variable"

    initValue = attr_def(Attribute)
    name_var = opt_attr_def(StringAttr)

    result = var_result_def(Attribute)

    def __init__(
        self,
        initValue: Attribute,
        name_var: str | None,
        result: Sequence[Attribute],
    ):
        attributes: dict[str, Attribute] = {
            "initValue": initValue,
        }
        if name_var is not None:
            attributes["name_var"] = StringAttr(name_var)
        super().__init__(
            result_types=[result],
            attributes=attributes,
        )


@irdl_op_definition
class ReturnOp(IRDLOperation):
    """
    Marks the end of a region of `fsm.transition` and return
    values if the parent region is a `$guard` region
    """

    name = "fsm.return"

    operand = opt_operand_def(signlessIntegerLike)

    traits = frozenset([IsTerminator(), HasParent(TransitionOp)])

    def __init__(
        self,
        operand: SSAValue | Operation,
    ):
        super().__init__(
            operands=[operand],
        )


@irdl_op_definition
class InstanceOp(IRDLOperation):
    """
    Represents an instance of a state machine, including an
    instance name and a symbol reference of the machine
    """

    name = "fsm.instance"

    sym_name = attr_def(StringAttr)

    machine = attr_def(FlatSymbolRefAttr)

    res = result_def(InstanceType)

    def __init__(
        self, sym_name: str, machine: FlatSymbolRefAttr, instance: InstanceType
    ):
        if isinstance(machine, str):
            machine = FlatSymbolRefAttr(machine)
        attributes: dict[str, Attribute] = {
            "sym_name": StringAttr(sym_name),
            "machine": machine,
        }
        super().__init__(result_types=[instance], attributes=attributes)

    def verify_(self):
        if not isinstance(SymbolTable.lookup_symbol(self, self.machine), MachineOp):
            raise VerifyException("Machine definition does not exist")

    def getMachine(self) -> MachineOp | None:
        m = SymbolTable.lookup_symbol(self, self.machine)
        if isinstance(m, MachineOp):
            return m
        else:
            return None


@irdl_op_definition
class TriggerOp(IRDLOperation):
    """
    Triggers a state machine instance. The inputs and outputs are
    correponding to the inputs and outputs of the referenced machine of the
    instance
    """

    name = "fsm.trigger"

    inputs = var_operand_def(AnyAttr())

    instance = operand_def(InstanceType)

    outputs = var_result_def(AnyAttr())

    def __init__(
        self,
        inputs: Sequence[SSAValue | Operation],
        instance: SSAValue,
        outputs: Sequence[Attribute],
    ):
        super().__init__(
            operands=[inputs, instance],
            result_types=[outputs],
        )

    def verify_(self):
        if not isinstance(self.instance.owner, InstanceOp):
            raise VerifyException("The instance operand must be Instance")

        m = self.instance.owner.getMachine()

        if m is None:
            raise VerifyException("Machine definition does not exist.")

        if not (
            [operand.type for operand in self.inputs]
            == [result for result in m.function_type.inputs]
            and len(self.inputs) == len(m.function_type.inputs)
        ):
            raise VerifyException(
                "TriggerOp input types must be consistent with the machine "
                + str(m.sym_name)
            )

        if not (
            [operand.type for operand in self.outputs]
            == [result for result in m.function_type.outputs]
            and len(self.outputs) == len(m.function_type.outputs)
        ):
            raise VerifyException(
                "TriggerOp output types must be consistent with the machine "
                + str(m.sym_name)
            )


@irdl_op_definition
class HWInstanceOp(IRDLOperation):
    """
    Represents a hardware-style instance of a state machine,
    including an instance name and a symbol reference of the machine. The inputs
    and outputs are correponding to the inputs and outputs of the referenced
    machine.
    """

    name = "fsm.hw_instance"

    sym_name = attr_def(StringAttr)
    machine = attr_def(FlatSymbolRefAttr)
    inputs = var_operand_def(AnyAttr())
    clock = operand_def(signlessIntegerLike)
    reset = operand_def(signlessIntegerLike)

    outputs = var_result_def(AnyAttr())

    def __init__(
        self,
        sym_name: str | StringAttr,
        machine: str | FlatSymbolRefAttr,
        inputs: Sequence[SSAValue | Operation],
        clock: SSAValue | Operation,
        reset: SSAValue | Operation,
        outputs: Sequence[Attribute],
    ):
        if isinstance(machine, str):
            machine = FlatSymbolRefAttr(machine)
        clock = SSAValue.get(clock)
        reset = SSAValue.get(reset)
        if isinstance(sym_name, str):
            sym_name = StringAttr(sym_name)
        attributes: dict[str, Attribute] = {
            "sym_name": sym_name,
            "machine": machine,
        }
        super().__init__(
            operands=[inputs, clock, reset],
            result_types=[outputs],
            attributes=attributes,
        )

    def verify_(self):
        m = SymbolTable.lookup_symbol(self, self.machine)
        if isinstance(m, MachineOp):
            if not (
                [operand.type for operand in self.inputs]
                == [result for result in m.function_type.inputs]
                and len(self.inputs) == len(m.function_type.inputs)
            ):
                raise VerifyException(
                    "HWInstanceOp "
                    + str(self.sym_name)
                    + " input type must be consistent with the machine "
                    + str(m.sym_name)
                )
            if not (
                [operand.type for operand in self.outputs]
                == [result for result in m.function_type.outputs]
                and len(self.outputs) == len(m.function_type.outputs)
            ):
                raise VerifyException(
                    "HWInstanceOp "
                    + str(self.sym_name)
                    + " output type must be consistent with the machine "
                    + str(m.sym_name)
                )
        else:
            raise VerifyException("Machine definition does not exist")


FSM = Dialect(
    [
        MachineOp,
        OutputOp,
        StateOp,
        TransitionOp,
        UpdateOp,
        VariableOp,
        ReturnOp,
        TriggerOp,
        InstanceOp,
        HWInstanceOp,
    ],
    [InstanceType],
)<|MERGE_RESOLUTION|>--- conflicted
+++ resolved
@@ -232,10 +232,6 @@
 
     action = region_def()
 
-<<<<<<< HEAD
-=======
-
->>>>>>> f80b7ddc
     nextState = attr_def(FlatSymbolRefAttr)
 
     traits = frozenset([NoTerminator(), HasParent(StateOp)])
