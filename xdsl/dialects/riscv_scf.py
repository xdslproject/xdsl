--- conflicted
+++ resolved
@@ -22,11 +22,7 @@
     var_operand_def,
     var_result_def,
 )
-<<<<<<< HEAD
-from xdsl.traits import IsTerminator, SingleBlockImplicitTerminator
-=======
 from xdsl.traits import HasParent, IsTerminator, SingleBlockImplicitTerminator
->>>>>>> cc136de3
 from xdsl.utils.exceptions import VerifyException
 
 
