from __future__ import annotations

import abc
from dataclasses import dataclass, field
from typing import TYPE_CHECKING, Any, TypeVar

from xdsl.utils.exceptions import VerifyException

if TYPE_CHECKING:
    from xdsl.dialects.builtin import StringAttr, SymbolRefAttr
    from xdsl.ir import Operation, Region
    from xdsl.pattern_rewriter import RewritePattern


@dataclass(frozen=True)
class OpTrait:
    """
    A trait attached to an operation definition.
    Traits can be used to define operation invariants, additional semantic information,
    or to group operations that have similar properties.
    Traits have parameters, which by default is just the `None` value. Parameters should
    always be comparable and hashable.
    Note that traits are the merge of traits and interfaces in MLIR.
    """

    parameters: Any = field(default=None)

    def verify(self, op: Operation) -> None:
        """Check that the operation satisfies the trait requirements."""
        pass


OpTraitInvT = TypeVar("OpTraitInvT", bound=OpTrait)


class Pure(OpTrait):
    """A trait that signals that an operation has no side effects."""


class ConstantLike(OpTrait):
    """
    Operation known to be constant-like.

    https://mlir.llvm.org/doxygen/classmlir_1_1OpTrait_1_1ConstantLike.html
    """


@dataclass(frozen=True)
class HasParent(OpTrait):
    """Constraint the operation to have a specific parent operation."""

    parameters: tuple[type[Operation], ...]

    def __init__(self, *parameters: type[Operation]):
        if not parameters:
            raise ValueError("parameters must not be empty")
        super().__init__(parameters)

    def verify(self, op: Operation) -> None:
        parent = op.parent_op()
        if isinstance(parent, self.parameters):
            return
        if len(self.parameters) == 1:
            raise VerifyException(
                f"'{op.name}' expects parent op '{self.parameters[0].name}'"
            )
        names = ", ".join(f"'{p.name}'" for p in self.parameters)
        raise VerifyException(f"'{op.name}' expects parent op to be one of {names}")


class IsTerminator(OpTrait):
    """
    This trait provides verification and functionality for operations that are
    known to be terminators.

    https://mlir.llvm.org/docs/Traits/#terminator
    """

    def verify(self, op: Operation) -> None:
        """Check that the operation satisfies the IsTerminator trait requirements."""
        if op.parent is not None and op.parent.last_op != op:
            raise VerifyException(
                f"'{op.name}' must be the last operation in its parent block"
            )


class NoTerminator(OpTrait):
    """
    Allow an operation to have single block regions with no terminator.

    https://mlir.llvm.org/docs/Traits/#terminator
    """

    def verify(self, op: Operation) -> None:
        for region in op.regions:
            if len(region.blocks) > 1:
                raise VerifyException(
                    f"'{op.name}' does not contain single-block regions"
                )


class SingleBlockImplicitTerminator(OpTrait):
    """
    Checks the existence of the specified terminator to an operation which has
    single-block regions.
    The conditions for the implicit creation of the terminator depend on the operation
    and occur during its creation using the `ensure_terminator` method.

    This should be fully compatible with MLIR's Trait:
    https://mlir.llvm.org/docs/Traits/#single-block-with-implicit-terminator
    """

    parameters: type[Operation]

    def verify(self, op: Operation) -> None:
        for region in op.regions:
            if len(region.blocks) > 1:
                raise VerifyException(
                    f"'{op.name}' does not contain single-block regions"
                )
            for block in region.blocks:
                if (last_op := block.last_op) is None:
                    raise VerifyException(
                        f"'{op.name}' contains empty block instead of at least "
                        f"terminating with {self.parameters.name}"
                    )

                if not isinstance(last_op, self.parameters):
                    raise VerifyException(
                        f"'{op.name}' terminates with operation {last_op.name} "
                        f"instead of {self.parameters.name}"
                    )


def ensure_terminator(op: Operation, trait: SingleBlockImplicitTerminator) -> None:
    """
    Method that helps with the creation of an implicit terminator.
    This should be explicitly called during the creation of an operation that has the
    SingleBlockImplicitTerminator trait.
    """

    for region in op.regions:
        if len(region.blocks) > 1:
            raise VerifyException(f"'{op.name}' does not contain single-block regions")

        for block in region.blocks:
            if (
                (last_op := block.last_op) is not None
                and last_op.has_trait(IsTerminator)
                and not isinstance(last_op, trait.parameters)
            ):
                raise VerifyException(
                    f"'{op.name}' terminates with operation {last_op.name} "
                    f"instead of {trait.parameters.name}"
                )

    from xdsl.builder import ImplicitBuilder
    from xdsl.ir import Block

    for region in op.regions:
        if len(region.blocks) == 0:
            region.add_block(Block())

        for block in region.blocks:
            if (last_op := block.last_op) is None or not last_op.has_trait(
                IsTerminator
            ):
                with ImplicitBuilder(block):
                    trait.parameters.create()


class IsolatedFromAbove(OpTrait):
    """
    Constrains the contained operations to use only values defined inside this
    operation.

    This should be fully compatible with MLIR's Trait:
    https://mlir.llvm.org/docs/Traits/#isolatedfromabove
    """

    def verify(self, op: Operation) -> None:
        # Start by checking all the passed operation's regions
        regions: list[Region] = op.regions.copy()

        # While regions are left to check
        while regions:
            # Pop the first one
            region = regions.pop()
            # Check every block of the region
            for block in region.blocks:
                # Check every operation of the block
                for child_op in block.ops:
                    # Check every operand of the operation
                    for operand in child_op.operands:
                        # The operand must not be defined out of the IsolatedFromAbove op.
                        if not op.is_ancestor(operand.owner):
                            raise VerifyException(
                                "Operation using value defined out of its "
                                "IsolatedFromAbove parent!"
                            )
                    # Check nested regions too; unless the operation is IsolatedFromAbove
                    # too; in which case it will check itself.
                    if not child_op.has_trait(IsolatedFromAbove):
                        regions += child_op.regions


class SymbolTable(OpTrait):
    """
    SymbolTable operations are containers for Symbol operations. They offer lookup
    functionality for Symbols, and enforce unique symbols amongst its children.

    A SymbolTable operation is constrained to have a single single-block region.
    """

    def verify(self, op: Operation):
        # import builtin here to avoid circular import
        from xdsl.dialects.builtin import StringAttr

        if len(op.regions) != 1:
            raise VerifyException(
                "Operations with a 'SymbolTable' must have exactly one region"
            )
        if len(op.regions[0].blocks) != 1:
            raise VerifyException(
                "Operations with a 'SymbolTable' must have exactly one block"
            )
        block = op.regions[0].blocks[0]
        met_names: set[StringAttr] = set()
        for o in block.ops:
            if (sym_name := o.get_attr_or_prop("sym_name")) is None:
                continue
            if not isinstance(sym_name, StringAttr):
                continue
            if sym_name in met_names:
                raise VerifyException(f'Redefinition of symbol "{sym_name.data}"')
            met_names.add(sym_name)

    @staticmethod
    def lookup_symbol(
        op: Operation, name: str | StringAttr | SymbolRefAttr
    ) -> Operation | None:
        """
        Lookup a symbol by reference, starting from a specific operation's closest
        SymbolTable parent.
        """
        # import builtin here to avoid circular import
        from xdsl.dialects.builtin import StringAttr, SymbolRefAttr

        anchor: Operation | None = op
        while anchor is not None and not anchor.has_trait(SymbolTable):
            anchor = anchor.parent_op()
        if anchor is None:
            raise ValueError(f"Operation {op} has no SymbolTable ancestor")
        if isinstance(name, str | StringAttr):
            name = SymbolRefAttr(name)
        for o in anchor.regions[0].block.ops:
            if (
                sym_interface := o.get_trait(SymbolOpInterface)
            ) is not None and sym_interface.get_sym_attr_name(o) == name.root_reference:
                if not name.nested_references:
                    return o
                nested_root, *nested_references = name.nested_references.data
                nested_name = SymbolRefAttr(nested_root, nested_references)
                return SymbolTable.lookup_symbol(o, nested_name)
        return None


class SymbolOpInterface(OpTrait):
    """
    A `Symbol` is a named operation that resides immediately within a region that defines
    a `SymbolTable` (TODO). A Symbol operation should use the SymbolOpInterface interface to
    provide the necessary verification and accessors.

    A Symbol operation may be optional or not. If - the default - it is not optional,
    a `sym_name` attribute of type StringAttr is required. If it is optional,
    the attribute is optional too.

    xDSL offers OptionalSymbolOpInterface as an always-optional SymbolOpInterface helper.

    More requirements are defined in MLIR; Please see MLIR documentation for Symbol and
    SymbolTable for the requirements that are upcoming in xDSL.

    https://mlir.llvm.org/docs/SymbolsAndSymbolTables/#symbol
    """

    def get_sym_attr_name(self, op: Operation) -> StringAttr | None:
        """
        Returns the symbol of the operation, if any
        """
        # import builtin here to avoid circular import
        from xdsl.dialects.builtin import StringAttr

        sym_name = op.get_attr_or_prop("sym_name")
        if sym_name is None and self.is_optional_symbol(op):
            return None
        if not isinstance(sym_name, StringAttr):
            raise VerifyException(
                f'Operation {op.name} must have a "sym_name" attribute of type '
                f"`StringAttr` to conform to {SymbolOpInterface.__name__}"
            )
        return sym_name

    def is_optional_symbol(self, op: Operation) -> bool:
        """
        Returns true if this operation optionally defines a symbol based on the
        presence of the symbol name.
        """
        return False

    def verify(self, op: Operation) -> None:
<<<<<<< HEAD
        # If this is an optional symbol, bail out early if possible.
=======
        # This helper has the same behaviour, so we reuse it as a verifier.That is, it
        # raises a VerifyException iff this operation is a non-optional symbol *and*
        # there is no "sym_name" attribute or property.
>>>>>>> 046b5e10
        self.get_sym_attr_name(op)


class OptionalSymbolOpInterface(SymbolOpInterface):
    """
    Helper interface specialization for an optional SymbolOpInterface.
    """

    def is_optional_symbol(self, op: Operation) -> bool:
        return True


class CallableOpInterface(OpTrait, abc.ABC):
    """
    Interface for function-like Operations that can be called in a generic way.

    Please see MLIR documentation for CallOpInterface and CallableOpInterface for more
    information.

    https://mlir.llvm.org/docs/Interfaces/#callinterfaces
    """

    @classmethod
    def get_callable_region(cls, op: Operation) -> Region:
        """
        Returns the body of the operation
        """
        raise NotImplementedError


@dataclass(frozen=True)
class HasCanonicalisationPatternsTrait(OpTrait):
    """
    Provides the rewrite passes to canonicalize an operation.

    Each rewrite pattern must have the trait's op as root.
    """

    def verify(self, op: Operation) -> None:
        return

    @classmethod
    @abc.abstractmethod
    def get_canonicalization_patterns(cls) -> tuple[RewritePattern, ...]:
        raise NotImplementedError()<|MERGE_RESOLUTION|>--- conflicted
+++ resolved
@@ -308,13 +308,9 @@
         return False
 
     def verify(self, op: Operation) -> None:
-<<<<<<< HEAD
-        # If this is an optional symbol, bail out early if possible.
-=======
         # This helper has the same behaviour, so we reuse it as a verifier.That is, it
         # raises a VerifyException iff this operation is a non-optional symbol *and*
         # there is no "sym_name" attribute or property.
->>>>>>> 046b5e10
         self.get_sym_attr_name(op)
 
 
