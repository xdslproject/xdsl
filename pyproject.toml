[project]
name = "xdsl"
description = "xDSL"
readme = "README.md"
requires-python = ">=3.10"
license = { text = "MIT License" }
authors = [{ name = "Mathieu Fehr", email = "mathieu.fehr@ed.ac.uk" }]
classifiers = ["Programming Language :: Python :: 3"]
dependencies = [
    "immutabledict<4.2.2",
    "typing-extensions>=4.7,<4.13",
    "ordered-set==4.1.0",
]
dynamic = ["version"]

[project.optional-dependencies]
dev = [
    "pip<25.0",
    "toml<0.11",
    "pytest-cov",
    "coverage<8.0.0",
    "ipykernel",
    "pytest<8.4",
    "nbval<0.12",
    "filecheck==1.0.1",
    "lit<19.0.0",
    "marimo==0.10.14",
    "pre-commit==4.0.1",
    "ruff==0.9.2",
    "asv<0.7",
    "nbconvert>=7.7.2,<8.0.0",
    "textual-dev==1.7.0",
    "pytest-asyncio==0.25.2",
    "pyright==1.1.392.post0",
]
docs = [
    "mkdocs>=1.6.1",
    "mkdocs-material>=9.5.49",
    "mkdocstrings[python]>=0.27.0",
]
gui = ["textual==1.0.0", "pyclip==0.7"]
<<<<<<< HEAD
jax = ["jax==0.4.38", "numpy==2.2.2"]
=======
jax = ["jax==0.5.0", "numpy==2.2.1"]
>>>>>>> 9b812237
riscv = ["riscemu==2.2.7"]

[project.urls]
Homepage = "https://xdsl.dev/"
"Source Code" = "https://github.com/xdslproject/xdsl"
"Issue Tracker" = "https://github.com/xdslproject/xdsl/issues"

[project.scripts]
xdsl-opt = "xdsl.tools.xdsl_opt:main"
irdl-to-pyrdl = "xdsl.tools.irdl_to_pyrdl:main"
xdsl-run = "xdsl.tools.xdsl_run:main"
xdsl-gui = "xdsl.interactive.app:main"
xdsl-stubgen = "xdsl.utils.dialect_stub:make_all_stubs"
xdsl-tblgen = "xdsl.tools.tblgen_to_py:main"

[tool.setuptools]
platforms = ["Linux", "Mac OS-X", "Unix"]
zip-safe = false

[tool.setuptools.package-data]
xdsl = ["**/*.irdl", "py.typed", "interactive/*.tcss", "_version.py"]

[build-system]
requires = ["setuptools>=42", "wheel", "versioneer[toml]"]
build-backend = "setuptools.build_meta"

[tool.pyright]
reportImportCycles = false
reportMissingModuleSource = false
enableTypeIgnoreComments = false
enableExperimentalFeatures = true
typeCheckingMode = "strict"
extraPaths = ["tests"]
"include" = ["docs", "xdsl", "tests"]
"exclude" = [
    "tests/dialects/test_memref.py",
    "tests/test_frontend_op_resolver.py",
    "tests/test_frontend_python_code_check.py",
]
"ignore" = [
    "docs/marimo",
    "tests/filecheck/frontend/dialects/builtin.py",
    "tests/filecheck/frontend/dialects/invalid.py",
    "tests/filecheck/frontend/dialects/arith.py",
    "tests/filecheck/frontend/dialects/scf.py",
    "tests/filecheck/frontend/programs/invalid.py",
    "xdsl/_version.py",
]

[tool.ruff]
target-version = "py310"
extend-include = ["*.ipynb", "*.pyi"]

[tool.ruff.lint]
select = ["E", "F", "W", "I", "UP", "PT", "TID251"]
ignore = [
    "E741",  # https://beta.ruff.rs/docs/rules/ambiguous-variable-name/
    "PT006", # https://beta.ruff.rs/docs/rules/pytest-parametrize-names-wrong-type/
    "PT011", # https://beta.ruff.rs/docs/rules/pytest-raises-too-broad/
    "PT012", # https://beta.ruff.rs/docs/rules/pytest-raises-with-multiple-statements/
]

[tool.ruff.lint.pycodestyle]
# TODO: remove this setting and go to default line length of 88
# Removing this line length results in a large number of errors for doc strings, ideally
# these should be ignored separately.
max-line-length = 300

[tool.ruff.lint.flake8-tidy-imports.banned-api]
"xdsl.dialects.utils.fast_math".msg = "Use xdsl.dialects.utils instead"
"xdsl.dialects.utils.format".msg = "Use xdsl.dialects.utils instead"
"xdsl.ir.affine.affine_expr".msg = "Use xdsl.ir.affine instead"
"xdsl.ir.affine.affine_map".msg = "Use xdsl.ir.affine instead"
"xdsl.ir.affine.affine_set".msg = "Use xdsl.ir.affine instead"
"xdsl.ir.core".msg = "Use xdsl.ir instead."
"xdsl.irdl.attributes".msg = "Use xdsl.irdl instead"
"xdsl.irdl.common".msg = "Use xdsl.irdl instead"
"xdsl.irdl.constraints".msg = "Use xdsl.irdl instead"
"xdsl.irdl.operations".msg = "Use xdsl.irdl instead"
"xdsl.parser.affine_parser".msg = "Use xdsl.parser instead."
"xdsl.parser.attribute_parser".msg = "Use xdsl.parser instead."
"xdsl.parser.base_parser".msg = "Use xdsl.parser instead."
"xdsl.parser.core".msg = "Use xdsl.parser instead."
"xdsl.parser.generic_parser".msg = "Use xdsl.parser instead."


[tool.ruff.lint.per-file-ignores]
"versioneer.py" = ["ALL"]
"tests/test_declarative_assembly_format.py" = ["F811"]
"tests/filecheck/frontend/programs/invalid.py" = ["F811", "F841"]
"tests/filecheck/frontend/dialects/invalid.py" = ["F811"]
"docs/xdsl-introduction.ipynb" = ["ALL"]
"docs/tutorial.ipynb" = ["ALL"]
"docs/Toy/Toy_Ch3.ipynb" = ["E402"]
"docs/Toy/Toy_Ch2.ipynb" = ["E402"]
"docs/Toy/Toy_Ch1.ipynb" = ["E402"]
"docs/mlir_interoperation.ipynb" = ["E402"]
"docs/irdl.ipynb" = ["ALL"]
"docs/database_example.ipynb" = ["ALL"]
"**/{docs/marimo}/*" = ["E501", "I001"]
"**/__marimo__/*" = ["ALL"]
"_version.py" = ["ALL"]
"__init__.py" = ["F403"]

[tool.ruff.lint.mccabe]
max-complexity = 10

[tool.ruff.format]
exclude = [
    "versioneer.py",
    "xdsl/_version.py",
    "docs/marimo/**/*.py",
    "docs/marimo/**/*.ipynb",
]

[tool.pytest.ini_options]
python_files = ["tests/*test_*.py", "docs/*test_*.py"]
python_classes = "Test_*"
python_functions = "test_*"
addopts = ["--durations=20", "--maxfail=5"]

[tool.versioneer]
VCS = "git"
style = "pep440"
versionfile_source = "xdsl/_version.py"
versionfile_build = "xdsl/_version.py"
tag_prefix = "v"<|MERGE_RESOLUTION|>--- conflicted
+++ resolved
@@ -39,11 +39,7 @@
     "mkdocstrings[python]>=0.27.0",
 ]
 gui = ["textual==1.0.0", "pyclip==0.7"]
-<<<<<<< HEAD
-jax = ["jax==0.4.38", "numpy==2.2.2"]
-=======
-jax = ["jax==0.5.0", "numpy==2.2.1"]
->>>>>>> 9b812237
+jax = ["jax==0.5.0", "numpy==2.2.2"]
 riscv = ["riscemu==2.2.7"]
 
 [project.urls]
