--- conflicted
+++ resolved
@@ -309,18 +309,15 @@
                     printer = WGSLPrinter(stream=output)
                     printer.print(op)
 
-<<<<<<< HEAD
         def _output_air(prog: ModuleOp, output: IO[str]):
             from xdsl.backend.mps.print_mps import print_to_mps
 
             print_to_mps(prog, output)
-=======
         def _output_llvm(prog: ModuleOp, output: IO[str]):
             from xdsl.backend.llvm.convert import convert_module
 
             llvm_module = convert_module(prog)
             print(llvm_module, file=output)
->>>>>>> aaa0ace5
 
         self.available_targets["arm-asm"] = _output_arm_asm
         self.available_targets["csl"] = _output_csl
