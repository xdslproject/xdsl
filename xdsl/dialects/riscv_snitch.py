from __future__ import annotations

from abc import ABC
from collections.abc import Sequence
from typing import ClassVar, cast

from typing_extensions import Self

from xdsl.backend.register_allocatable import RegisterConstraints
from xdsl.backend.riscv.traits import StaticInsnRepresentation
from xdsl.dialects import riscv, snitch
from xdsl.dialects.builtin import (
    IntAttr,
    IntegerAttr,
    IntegerType,
    Signedness,
    StringAttr,
    UnrealizedConversionCastOp,
)
from xdsl.dialects.riscv import (
    AssemblyInstructionArg,
    FastMathFlagsAttr,
    FloatRegisterType,
    IntRegisterType,
    RdRsRsOperation,
    RISCVAsmOperation,
    RISCVCustomFormatOperation,
    RISCVInstruction,
    RsRsIntegerOperation,
    SImm12Attr,
    UImm5Attr,
    parse_immediate_value,
    print_immediate_value,
    si12,
)
from xdsl.dialects.utils import (
    AbstractYieldOperation,
    parse_assignment,
    print_assignment,
)
from xdsl.ir import Attribute, Block, Dialect, Operation, Region, SSAValue
from xdsl.irdl import (
    AnyAttr,
    BaseAttr,
    VarConstraint,
    attr_def,
    base,
    irdl_op_definition,
    lazy_traits_def,
    operand_def,
    opt_attr_def,
    prop_def,
    region_def,
    result_def,
    traits_def,
    var_operand_def,
    var_result_def,
)
from xdsl.parser import Parser, UnresolvedOperand
from xdsl.pattern_rewriter import RewritePattern
from xdsl.printer import Printer
from xdsl.traits import (
    HasCanonicalizationPatternsTrait,
    HasParent,
    IsTerminator,
    Pure,
    SingleBlockImplicitTerminator,
    ensure_terminator,
)
from xdsl.utils.exceptions import VerifyException

# region Snitch Extensions


class ScfgwOpHasCanonicalizationPatternsTrait(HasCanonicalizationPatternsTrait):
    @classmethod
    def get_canonicalization_patterns(cls) -> tuple[RewritePattern, ...]:
        from xdsl.transforms.canonicalization_patterns.riscv import (
            ScfgwOpUsingImmediate,
        )

        return (ScfgwOpUsingImmediate(),)


@irdl_op_definition
class ScfgwOp(RsRsIntegerOperation):
    """
    Write the value in rs1 to the Snitch stream configuration
    location pointed by rs2 in the memory-mapped address space.

    This is a RISC-V ISA extension, part of the `Xssr' extension.
    https://pulp-platform.github.io/snitch/rm/custom_instructions/
    """

    name = "riscv_snitch.scfgw"

    traits = traits_def(ScfgwOpHasCanonicalizationPatternsTrait())


@irdl_op_definition
class ScfgwiOp(RISCVCustomFormatOperation, RISCVInstruction):
    """
    Write the value in rs to the Snitch stream configuration location pointed by
    immediate value in the memory-mapped address space.

    This is a RISC-V ISA extension, part of the `Xssr' extension.
    https://pulp-platform.github.io/snitch/rm/custom_instructions/
    """

    name = "riscv_snitch.scfgwi"

    rs1 = operand_def(IntRegisterType)
    immediate = attr_def(SImm12Attr)

    def __init__(
        self,
        rs1: Operation | SSAValue,
        immediate: int | SImm12Attr,
        *,
        comment: str | StringAttr | None = None,
    ):
        if isinstance(immediate, int):
            immediate = IntegerAttr(immediate, si12)
        if isinstance(comment, str):
            comment = StringAttr(comment)
        super().__init__(
            operands=[rs1],
            attributes={
                "immediate": immediate,
                "comment": comment,
            },
        )

    def assembly_line_args(self) -> tuple[AssemblyInstructionArg, ...]:
        return self.rs1, self.immediate

    @classmethod
    def custom_parse_attributes(cls, parser: Parser) -> dict[str, Attribute]:
        attributes = dict[str, Attribute]()
        attributes["immediate"] = parse_immediate_value(parser, si12)
        return attributes

    def custom_print_attributes(self, printer: Printer) -> set[str]:
        printer.print(", ")
        print_immediate_value(printer, self.immediate)
        return {"immediate"}


@irdl_op_definition
class FrepYieldOp(AbstractYieldOperation[Attribute], RISCVAsmOperation):
    name = "riscv_snitch.frep_yield"

    traits = lazy_traits_def(
        lambda: (IsTerminator(), HasParent(FrepInnerOp, FrepOuterOp))
    )

    def assembly_line(self) -> str | None:
        return None


@irdl_op_definition
class ReadOp(RISCVAsmOperation):
    name = "riscv_snitch.read"

    T: ClassVar = VarConstraint("T", AnyAttr())

    stream = operand_def(snitch.ReadableStreamType.constr(T))
    res = result_def(T)

    assembly_format = "`from` $stream attr-dict `:` type($res)"

    def __init__(self, stream_val: SSAValue, result_type: Attribute | None = None):
        if result_type is None:
            assert isinstance(stream_type := stream_val.type, snitch.ReadableStreamType)
            stream_type = cast(snitch.ReadableStreamType[Attribute], stream_type)
            result_type = stream_type.element_type
        super().__init__(operands=[stream_val], result_types=[result_type])

    def assembly_line(self) -> str | None:
        return None


@irdl_op_definition
class WriteOp(RISCVAsmOperation):
    name = "riscv_snitch.write"

    T: ClassVar = VarConstraint("T", AnyAttr())

    value = operand_def(T)
    stream = operand_def(snitch.WritableStreamType.constr(T))

    assembly_format = "$value `to` $stream attr-dict `:` type($value)"

    def __init__(self, value: SSAValue, stream: SSAValue):
        super().__init__(operands=[value, stream])

    def assembly_line(self) -> str | None:
        return None


ALLOWED_FREP_OP_TYPES = (
    FrepYieldOp,
    ReadOp,
    WriteOp,
    UnrealizedConversionCastOp,
)


class FRepOperation(RISCVInstruction):
    """
    From the Snitch paper: https://arxiv.org/abs/2002.10143

    The frep instruction marks the beginning of a floating-point kernel which should be
    repeated. It indicates how many subsequent instructions are stored in the sequence
    buffer, how often and how (operand staggering, repetition mode) each instruction is
    going to be repeated.
    """

    max_rep = operand_def(IntRegisterType)
    """Number of times to repeat the instructions."""
    body = region_def("single_block")
    """
    Instructions to repeat, containing maximum 15 instructions, with no side effects.
    """
    iter_args = var_operand_def(riscv.RISCVRegisterType)
    """
    Loop-carried variable initial values.
    """
    stagger_mask = attr_def(IntAttr)
    """
    4 bits for each operand (rs1 rs2 rs3 rd). If the bit is set, the corresponding operand
    is staggered.
    """
    stagger_count = attr_def(IntAttr)
    """
    3 bits, indicating for how many iterations the stagger should increment before it
    wraps again (up to 23 = 8).
    """
    res = var_result_def(riscv.RISCVRegisterType)
    """
    Loop-carried variable initial values.
    """

    traits = lazy_traits_def(lambda: (SingleBlockImplicitTerminator(FrepYieldOp),))

    def __init__(
        self,
        max_rep: SSAValue | Operation,
        body: Sequence[Operation] | Sequence[Block] | Region,
        iter_args: Sequence[SSAValue | Operation] = (),
        stagger_mask: IntAttr | None = None,
        stagger_count: IntAttr | None = None,
    ):
        if stagger_mask is None:
            stagger_mask = IntAttr(0)
        if stagger_count is None:
            stagger_count = IntAttr(0)
        super().__init__(
            operands=(max_rep, iter_args),
            result_types=[[SSAValue.get(a).type for a in iter_args]],
            regions=(body,),
            attributes={
                "stagger_mask": stagger_mask,
                "stagger_count": stagger_count,
            },
        )

    @property
    def max_inst(self) -> int:
        """
        Number of instructions to be repeated.
        """
        return len([op for op in self.body.ops if isinstance(op, RISCVInstruction)])

    def assembly_line_args(self) -> tuple[AssemblyInstructionArg | None, ...]:
        return (
            self.max_rep,
            self.max_inst,
            self.stagger_mask.data,
            self.stagger_count.data,
        )

    @classmethod
    def parse(cls, parser: Parser) -> Self:
        max_rep = parser.parse_operand()
        if parser.parse_optional_punctuation(","):
            stagger_mask = parser.parse_integer(False, False)
            parser.parse_punctuation(",")
            stagger_count = parser.parse_integer(False, False)
        else:
            stagger_mask = 0
            stagger_count = 0

        remaining_attributes = parser.parse_optional_attr_dict_with_keyword()

        # Parse iteration arguments
        pos = parser.pos
        unresolved_iter_args: list[Parser.UnresolvedArgument] = []
        iter_arg_unresolved_operands: list[UnresolvedOperand] = []
        iter_arg_types: list[Attribute] = []
        if parser.parse_optional_characters("iter_args"):
            for iter_arg, iter_arg_operand in parser.parse_comma_separated_list(
                Parser.Delimiter.PAREN, lambda: parse_assignment(parser)
            ):
                unresolved_iter_args.append(iter_arg)
                iter_arg_unresolved_operands.append(iter_arg_operand)
            parser.parse_characters("->")
            iter_arg_types = parser.parse_comma_separated_list(
                Parser.Delimiter.PAREN, parser.parse_attribute
            )

        iter_arg_operands = parser.resolve_operands(
            iter_arg_unresolved_operands, iter_arg_types, pos
        )

        # Set block argument types
        iter_args = [
            u_arg.resolve(t) for u_arg, t in zip(unresolved_iter_args, iter_arg_types)
        ]

        body = parser.parse_region(iter_args)

        frep = cls(
            max_rep,
            body,
            iter_arg_operands,
            IntAttr(stagger_mask),
            IntAttr(stagger_count),
        )
        if remaining_attributes is not None:
            frep.attributes |= remaining_attributes.data

        for trait in frep.get_traits_of_type(SingleBlockImplicitTerminator):
            ensure_terminator(frep, trait)

        return frep

    def print(self, printer: Printer) -> None:
        printer.print_string(" ")
        printer.print_ssa_value(self.max_rep)
        if self.stagger_count.data and self.stagger_mask.data:
            printer.print_string(", ")
            printer.print(self.stagger_count.data)
            printer.print_string(", ")
            printer.print(self.stagger_mask.data)

        printer.print_op_attributes(
            self.attributes, reserved_attr_names=("stagger_count", "stagger_mask")
        )
        printer.print_string(" ")

        block = self.body.block

        yield_op = block.last_op
        print_block_terminators = not isinstance(yield_op, FrepYieldOp) or bool(
            yield_op.operands
        )

        if iter_args := block.args:
            printer.print_string("iter_args(")
            printer.print_list(
                zip(iter_args, self.iter_args),
                lambda pair: print_assignment(printer, *pair),
            )
            printer.print_string(") -> (")
            printer.print_list((a.type for a in iter_args), printer.print_attribute)
            printer.print_string(") ")

        printer.print_region(
            self.body,
            print_entry_block_args=False,
            print_block_terminators=print_block_terminators,
        )

    def verify_(self) -> None:
        if self.stagger_count.data:
            raise VerifyException("Non-zero stagger count currently unsupported")
        if self.stagger_mask.data:
            raise VerifyException("Non-zero stagger mask currently unsupported")
        for instruction in self.body.ops:
            if not instruction.has_trait(Pure) and not isinstance(
                instruction, ALLOWED_FREP_OP_TYPES
            ):
                raise VerifyException(
                    "Frep operation body may not contain instructions "
                    f"with side-effects, found {instruction.name}"
                )
        if len(self.iter_args) != len(self.body.block.args):
            raise VerifyException(
                f"Wrong number of block arguments, expected {len(self.iter_args)}, got "
                f"{len(self.body.block.args)}. The body must have the induction "
                f"variable and loop-carried variables as arguments."
            )
        for idx, (arg, block_arg) in enumerate(
            zip(self.iter_args, self.body.block.args)
        ):
            if block_arg.type != arg.type:
                raise VerifyException(
                    f"Block argument {idx} has wrong type, expected {arg.type}, "
                    f"got {block_arg.type}. Arguments after the "
                    f"induction variable must match the carried variables."
                )
        if len(self.body.ops) > 0 and isinstance(
            yieldop := self.body.block.last_op, FrepYieldOp
        ):
            if len(yieldop.arguments) != len(self.iter_args):
                raise VerifyException(
                    f"Expected {len(self.iter_args)} args, got {len(yieldop.arguments)}. "
                    f"The riscv_scf.frep must yield its carried variables."
                )
            for iter_arg, yield_arg in zip(self.iter_args, yieldop.arguments):
                if iter_arg.type != yield_arg.type:
                    raise VerifyException(
                        f"Expected {iter_arg.type}, got {yield_arg.type}. The "
                        f"riscv_snitch.frep's riscv_snitch.frep_yield must match carried"
                        f"variables types."
                    )


@irdl_op_definition
class FrepOuterOp(FRepOperation):
    """
    Repeats the instruction in the body as if the body were the body of a for loop, for
    example:

    ```
    # Repeat 4 times, stagger 1, period 2
    li a0, 4
    frep.o a0, 2, 1, 0b1010
    fadd.d fa0, ft0, ft2
    fmul.d fa0, ft3, fa0
    ```

    is equivalent to:
    ```
    fadd.d fa0, ft0, ft2
    fmul.d fa0, ft3, fa0
    fadd.d fa1, ft0, ft3
    fmul.d fa1, ft3, fa1
    fadd.d fa0, ft0, ft2
    fmul.d fa0, ft3, fa0
    fadd.d fa1, ft0, ft3
    fmul.d fa1, ft3, fa1
    ```
    """

    name = "riscv_snitch.frep_outer"

    def assembly_instruction_name(self) -> str:
        return "frep.o"


@irdl_op_definition
class FrepInnerOp(FRepOperation):
    """
    Repeats the instruction in the body, as if each were in its own body of a for loop,
    for example:

    ```
    # Repeat three times, stagger 2, period 2
    li a0, 3
    frep.i a0, 2, 2, 0b0100
    fadd.d fa0, ft0, ft2
    fmul.d fa0, ft3, fa0
    ```

    is equivalent to:
    ```
    fadd.d fa0, ft0, ft2
    fadd.d fa0, ft1, ft3
    fadd.d fa0, ft2, ft3
    fmul.d fa0, ft3, fa0
    fmul.d fa0, ft4, fa0
    fmul.d fa0, ft5, fa0
    ```
    """

    name = "riscv_snitch.frep_inner"

    def assembly_instruction_name(self) -> str:
        return "frep.i"


@irdl_op_definition
class GetStreamOp(RISCVAsmOperation):
    name = "riscv_snitch.get_stream"

    stream = result_def(
<<<<<<< HEAD
        stream.StreamType.constr(element_type=BaseAttr(riscv.FloatRegisterType))
=======
        snitch.ReadableStreamType.constr(BaseAttr(riscv.FloatRegisterType))
        | snitch.WritableStreamType.constr(BaseAttr(riscv.FloatRegisterType))
>>>>>>> 8603cab7
    )

    def __init__(self, result_type: Attribute):
        super().__init__(result_types=[result_type])

    @classmethod
    def parse(cls, parser: Parser) -> GetStreamOp:
        parser.parse_punctuation(":")
        result_type = parser.parse_attribute()
        return GetStreamOp(result_type)

    def print(self, printer: Printer):
        printer.print_string(" : ")
        printer.print_attribute(self.stream.type)

    def assembly_line(self) -> str | None:
        return None


# endregion

# region XDMA extensions
# Documentation for these operations:
# https://pulp-platform.github.io/snitch_cluster/rm/custom_instructions.html


@irdl_op_definition
class DMSourceOp(RISCVCustomFormatOperation, RISCVInstruction):
    name = "riscv_snitch.dmsrc"

    ptrlo = operand_def(riscv.IntRegisterType)
    ptrhi = operand_def(riscv.IntRegisterType)

    traits = traits_def(
        StaticInsnRepresentation(insn=".insn r 0x2b, 0, 0, x0, {0}, {1}")
    )

    def __init__(self, ptrlo: SSAValue | Operation, ptrhi: SSAValue | Operation):
        super().__init__(operands=[ptrlo, ptrhi])

    def assembly_line_args(self) -> tuple[AssemblyInstructionArg | None, ...]:
        return self.ptrlo, self.ptrhi


@irdl_op_definition
class DMDestinationOp(RISCVCustomFormatOperation, RISCVInstruction):
    name = "riscv_snitch.dmdst"

    ptrlo = operand_def(riscv.IntRegisterType)
    ptrhi = operand_def(riscv.IntRegisterType)

    traits = traits_def(
        StaticInsnRepresentation(insn=".insn r 0x2b, 0, 1, x0, {0}, {1}")
    )

    def __init__(self, ptrlo: SSAValue | Operation, ptrhi: SSAValue | Operation):
        super().__init__(operands=[ptrlo, ptrhi])

    def assembly_line_args(self) -> tuple[AssemblyInstructionArg | None, ...]:
        return self.ptrlo, self.ptrhi


@irdl_op_definition
class DMStrideOp(RISCVCustomFormatOperation, RISCVInstruction):
    name = "riscv_snitch.dmstr"

    srcstrd = operand_def(riscv.IntRegisterType)
    dststrd = operand_def(riscv.IntRegisterType)

    traits = traits_def(
        StaticInsnRepresentation(insn=".insn r 0x2b, 0, 6, x0, {0}, {1}")
    )

    def __init__(self, srcstrd: SSAValue | Operation, dststrd: SSAValue | Operation):
        super().__init__(operands=[srcstrd, dststrd])

    def assembly_line_args(self) -> tuple[AssemblyInstructionArg | None, ...]:
        return self.srcstrd, self.dststrd


@irdl_op_definition
class DMRepOp(RISCVCustomFormatOperation, RISCVInstruction):
    name = "riscv_snitch.dmrep"

    reps = operand_def(riscv.IntRegisterType)

    traits = traits_def(
        StaticInsnRepresentation(insn=".insn r 0x2b, 0, 7, x0, {0}, x0")
    )

    def __init__(self, reps: SSAValue | Operation):
        super().__init__(operands=[reps])

    def assembly_line_args(self) -> tuple[AssemblyInstructionArg | None, ...]:
        return (self.reps,)


@irdl_op_definition
class DMCopyOp(RISCVCustomFormatOperation, RISCVInstruction):
    name = "riscv_snitch.dmcpy"

    dest = result_def(riscv.IntRegisterType)
    size = operand_def(riscv.IntRegisterType)
    config = operand_def(riscv.IntRegisterType)

    traits = traits_def(
        StaticInsnRepresentation(insn=".insn r 0x2b, 0, 3, {0}, {1}, {2}")
    )

    def __init__(
        self,
        size: SSAValue | Operation,
        config: SSAValue | Operation,
        result_type: IntRegisterType = riscv.Registers.UNALLOCATED_INT,
    ):
        super().__init__(operands=[size, config], result_types=[result_type])

    def assembly_line_args(self) -> tuple[AssemblyInstructionArg | None, ...]:
        return self.dest, self.size, self.config


@irdl_op_definition
class DMStatOp(RISCVCustomFormatOperation, RISCVInstruction):
    name = "riscv_snitch.dmstat"

    dest = result_def(riscv.IntRegisterType)
    status = operand_def(riscv.IntRegisterType)

    traits = traits_def(
        StaticInsnRepresentation(insn=".insn r 0x2b, 0, 5, {0}, {1}, {2}")
    )

    def __init__(
        self,
        status: SSAValue | Operation,
        result_type: IntRegisterType = riscv.Registers.UNALLOCATED_INT,
    ):
        super().__init__(operands=[status], result_types=[result_type])

    def assembly_line_args(self) -> tuple[AssemblyInstructionArg | None, ...]:
        return self.dest, self.status


@irdl_op_definition
class DMCopyImmOp(RISCVInstruction):
    name = "riscv_snitch.dmcpyi"

    dest = result_def(riscv.IntRegisterType)
    size = operand_def(riscv.IntRegisterType)
    config = prop_def(UImm5Attr)

    traits = traits_def(
        StaticInsnRepresentation(insn=".insn r 0x2b, 0, 2, {0}, {1}, {2}")
    )

    def __init__(
        self,
        size: SSAValue | Operation,
        config: int | UImm5Attr,
        result_type: IntRegisterType = riscv.Registers.UNALLOCATED_INT,
    ):
        if isinstance(config, int):
            config = IntegerAttr(config, IntegerType(5, signedness=Signedness.UNSIGNED))
        super().__init__(
            operands=[size],
            properties={"config": config},
            result_types=[result_type],
        )

    def assembly_line_args(self) -> tuple[AssemblyInstructionArg | None, ...]:
        return self.dest, self.size, self.config

    def print(self, printer: Printer) -> None:
        printer.print(" ")
        printer.print_operand(self.size)
        printer.print_string(", ")
        printer.print(self.config.value.data)
        if self.attributes:
            printer.print(" ")
            printer.print_attr_dict(self.attributes)
        printer.print(" : ")
        printer.print_operation_type(self)

    @classmethod
    def parse(cls, parser: Parser) -> Self:
        size = parser.parse_operand()
        parser.parse_punctuation(",")
        config = parser.parse_integer()
        attrs = parser.parse_optional_attr_dict()
        parser.parse_punctuation(":")
        signature = parser.parse_function_type()
        result_type, *_ = signature.outputs
        op = cls(size, config, cast(IntRegisterType, result_type))
        if attrs:
            op.attributes.update(attrs)
        return op


@irdl_op_definition
class DMStatImmOp(RISCVInstruction):
    name = "riscv_snitch.dmstati"

    dest = result_def(riscv.IntRegisterType)
    status = prop_def(UImm5Attr)

    traits = traits_def(
        StaticInsnRepresentation(insn=".insn r 0x2b, 0, 4, {0}, {1}, {2}")
    )

    def __init__(
        self,
        status: int | UImm5Attr,
        result_type: IntRegisterType = riscv.Registers.UNALLOCATED_INT,
    ):
        if isinstance(status, int):
            status = IntegerAttr(status, IntegerType(5, signedness=Signedness.UNSIGNED))
        super().__init__(
            properties={"status": status},
            result_types=[result_type],
        )

    def assembly_line_args(self) -> tuple[AssemblyInstructionArg | None, ...]:
        return self.dest, self.status

    def print(self, printer: Printer) -> None:
        printer.print(" ")
        printer.print(self.status.value.data)
        if self.attributes:
            printer.print(" ")
            printer.print_attr_dict(self.attributes)
        printer.print(" : ")
        printer.print_operation_type(self)

    @classmethod
    def parse(cls, parser: Parser) -> Self:
        status = parser.parse_integer()
        attrs = parser.parse_optional_attr_dict()
        parser.parse_punctuation(":")
        signature = parser.parse_function_type()
        result_type, *_ = signature.outputs
        op = cls(status, cast(IntRegisterType, result_type))
        if attrs:
            op.attributes.update(attrs)
        return op


# endregion

# region Snitch Packed SIMD Extension

# Operations that map directly to the packed SIMD ISA provided by Snitch FPU.
# The implemented ISA is *almost* the one specified here:
# * https://iis-git.ee.ethz.ch/smach/smallFloat-spec/-/blob/master/smallFloat_isa.pdf
# Beware of main undocumented differences from the spec:
# * Additional reductions (e.g.: vfsum.*)
# * Missing reductions (e.g.: vfdotp.*)
# * Control of alternative FP formats (e.g.: IEEE fp16 vs BF16) delegated to the
#   RISC-V float CSR instead of being part of the encoding


@irdl_op_definition
class VFCpkASSOp(
    RdRsRsOperation[FloatRegisterType, FloatRegisterType, FloatRegisterType]
):
    """
    Packs two scalar f32 values from rs1 and rs2 and packs the result as two adjacent
    entries into the vectorial 2xf32 rd operand, such as:

    ```C
    f[rd][lo] = f[rs1]
    f[rd][hi] = f[rs2]
    ```
    """

    name = "riscv_snitch.vfcpka.s.s"

    traits = traits_def(Pure())


@irdl_op_definition
class VFMulSOp(riscv.RdRsRsFloatOperationWithFastMath):
    """
    Performs vectorial multiplication of corresponding f32 values from
    rs1 and rs2 and stores the results in the corresponding f32 lanes
    into the vectorial 2xf32 rd operand, such as:

    ```C
    f[rd][lo] = f[rs1][lo] * f[rs2][lo]
    f[rd][hi] = f[rs1][hi] * f[rs2][hi]
    ```
    """

    name = "riscv_snitch.vfmul.s"

    traits = traits_def(Pure())


@irdl_op_definition
class VFAddSOp(riscv.RdRsRsFloatOperationWithFastMath):
    """
    Performs vectorial addition of corresponding f32 values from
    rs1 and rs2 and stores the results in the corresponding f32 lanes
    into the vectorial 2xf32 rd operand, such as:

    ```C
    f[rd][lo] = f[rs1][lo] + f[rs2][lo]
    f[rd][hi] = f[rs1][hi] + f[rs2][hi]
    ```
    """

    name = "riscv_snitch.vfadd.s"

    traits = traits_def(Pure())


@irdl_op_definition
class VFAddHOp(riscv.RdRsRsFloatOperationWithFastMath):
    """
    Performs vectorial addition of corresponding f16 values from
    rs1 and rs2 and stores the results in the corresponding f16 lanes
    into the vectorial 4xf16 rd operand, such as:

    ```C
    f[rd][0] = f[rs1][0] + f[rs2][0]
    f[rd][1] = f[rs1][1] + f[rs2][1]
    f[rd][2] = f[rs1][2] + f[rs2][2]
    f[rd][3] = f[rs1][3] + f[rs2][3]
    ```
    """

    name = "riscv_snitch.vfadd.h"

    traits = traits_def(Pure())


@irdl_op_definition
class VFMaxSOp(riscv.RdRsRsFloatOperationWithFastMath):
    """
    Performs vectorial maximum of corresponding f32 values from
    rs1 and rs2 and stores the results in the corresponding f32 lanes
    into the vectorial 2xf32 rd operand, such as:

    ```C
    f[rd][lo] = max(f[rs1][lo], f[rs2][lo])
    f[rd][hi] = max(f[rs1][hi], f[rs2][hi])
    ```
    """

    name = "riscv_snitch.vfmax.s"

    traits = traits_def(Pure())


class RdRsRsAccumulatingFloatOperationWithFastMath(
    RISCVCustomFormatOperation, RISCVInstruction, ABC
):
    """
    A base class for RISC-V operations that have one destination floating-point register,
    that also acts as a source register, and two source floating-point registers and can
    be annotated with fastmath flags.
    """

    SAME_FLOAT_REGISTER_TYPE: ClassVar = VarConstraint(
        "SAME_FLOAT_REGISTER_TYPE", base(FloatRegisterType)
    )

    rd_out = result_def(SAME_FLOAT_REGISTER_TYPE)
    rd_in = operand_def(SAME_FLOAT_REGISTER_TYPE)
    rs1 = operand_def(FloatRegisterType)
    rs2 = operand_def(FloatRegisterType)

    fastmath = opt_attr_def(FastMathFlagsAttr)

    def __init__(
        self,
        rd: Operation | SSAValue,
        rs1: Operation | SSAValue,
        rs2: Operation | SSAValue,
        *,
        fastmath: FastMathFlagsAttr | None = None,
        comment: str | StringAttr | None = None,
    ):
        if isinstance(rd, Operation):
            rd = SSAValue.get(rd)
        if isinstance(comment, str):
            comment = StringAttr(comment)

        super().__init__(
            operands=[rd, rs1, rs2],
            attributes={
                "fastmath": fastmath,
                "comment": comment,
            },
            result_types=[rd.type],
        )

    def assembly_line_args(self) -> tuple[AssemblyInstructionArg, ...]:
        return self.rd_in, self.rs1, self.rs2

    @classmethod
    def custom_parse_attributes(cls, parser: Parser) -> dict[str, Attribute]:
        attributes = dict[str, Attribute]()
        flags = FastMathFlagsAttr("none")
        if parser.parse_optional_keyword("fastmath") is not None:
            flags = FastMathFlagsAttr(FastMathFlagsAttr.parse_parameter(parser))
        attributes["fastmath"] = flags
        return attributes

    def custom_print_attributes(self, printer: Printer) -> set[str]:
        if self.fastmath is not None and self.fastmath != FastMathFlagsAttr("none"):
            printer.print(" fastmath")
            self.fastmath.print_parameter(printer)
        return {"fastmath"}

    def get_register_constraints(self) -> RegisterConstraints:
        return RegisterConstraints(
            (self.rs1, self.rs2), (), ((self.rd_in, self.rd_out),)
        )


class RdRsAccumulatingFloatOperation(RISCVCustomFormatOperation, RISCVInstruction, ABC):
    """
    A base class for RISC-V operations that have one destination floating-point register,
    that also acts as a source register, and a source floating-point register.
    """

    SAME_FLOAT_REGISTER_TYPE: ClassVar = VarConstraint(
        "SAME_FLOAT_REGISTER_TYPE", base(FloatRegisterType)
    )

    rd_out = result_def(SAME_FLOAT_REGISTER_TYPE)
    rd_in = operand_def(SAME_FLOAT_REGISTER_TYPE)
    rs = operand_def(FloatRegisterType)

    def __init__(
        self,
        rd: Operation | SSAValue,
        rs: Operation | SSAValue,
        *,
        comment: str | StringAttr | None = None,
    ):
        if isinstance(rd, Operation):
            rd = SSAValue.get(rd)
        if isinstance(comment, str):
            comment = StringAttr(comment)

        super().__init__(
            operands=[rd, rs],
            attributes={
                "comment": comment,
            },
            result_types=[rd.type],
        )

    def assembly_line_args(self) -> tuple[AssemblyInstructionArg, ...]:
        return self.rd_in, self.rs

    def get_register_constraints(self) -> RegisterConstraints:
        return RegisterConstraints((self.rs,), (), ((self.rd_in, self.rd_out),))


@irdl_op_definition
class VFMacSOp(RdRsRsAccumulatingFloatOperationWithFastMath):
    """
    Performs vectorial multiplication of corresponding f32 values from
    rs1 and rs2 and accumulates the results in the corresponding f32 lanes
    into the vectorial 2xf32 rd operand, such as:

    ```C
    f[rd][lo] = f[rs1][lo] * f[rs2][lo] + f[rd][lo]
    f[rd][hi] = f[rs1][hi] * f[rs2][hi] + f[rd][hi]
    ```
    """

    name = "riscv_snitch.vfmac.s"

    traits = traits_def(Pure())


@irdl_op_definition
class VFSumSOp(RdRsAccumulatingFloatOperation):
    """
    Performs sum of f32 values from rs and accumulates the result in the lower f32 value
    of the rd operand:

    ```C
    f[rd][lo] = f[rs][hi] + f[rs][lo] + f[rd][lo]
    ```
    """

    name = "riscv_snitch.vfsum.s"

    traits = traits_def(Pure())


# endregion

RISCV_Snitch = Dialect(
    "riscv_snitch",
    [
        ScfgwOp,
        ScfgwiOp,
        FrepOuterOp,
        FrepInnerOp,
        FrepYieldOp,
        ReadOp,
        WriteOp,
        GetStreamOp,
        DMSourceOp,
        DMDestinationOp,
        DMStrideOp,
        DMRepOp,
        DMCopyOp,
        DMCopyImmOp,
        DMStatOp,
        DMStatImmOp,
        VFMulSOp,
        VFAddSOp,
        VFCpkASSOp,
        VFMacSOp,
        VFSumSOp,
        VFAddHOp,
        VFMaxSOp,
    ],
    [],
)<|MERGE_RESOLUTION|>--- conflicted
+++ resolved
@@ -486,12 +486,8 @@
     name = "riscv_snitch.get_stream"
 
     stream = result_def(
-<<<<<<< HEAD
-        stream.StreamType.constr(element_type=BaseAttr(riscv.FloatRegisterType))
-=======
         snitch.ReadableStreamType.constr(BaseAttr(riscv.FloatRegisterType))
         | snitch.WritableStreamType.constr(BaseAttr(riscv.FloatRegisterType))
->>>>>>> 8603cab7
     )
 
     def __init__(self, result_type: Attribute):
