--- conflicted
+++ resolved
@@ -1,15 +1,8 @@
 // RUN: xdsl-opt --split-input-file --verify-diagnostics %s | filecheck %s
 
-<<<<<<< HEAD
-%i0 = "test.op"() : () -> !riscv.reg<a0>
-%ft0, %ft1 = "test.op"() : () -> (!riscv.freg<ft0>, !riscv.freg<ft1>)
-riscv_snitch.frep_outer %i0, 1, 0 {
-}
-=======
 %i0 = "test.op"() : () -> !riscv.reg<>
 "riscv_snitch.frep_outer"(%i0) ({
 }) {"stagger_mask" = #builtin.int<0>, "stagger_count" = #builtin.int<0>} : (!riscv.reg<>) -> ()
->>>>>>> c7300daf
 
 // CHECK: expected a single block, but got 0 blocks
 
@@ -40,20 +33,6 @@
 riscv_snitch.frep_outer %i0 {
     riscv.sw %i0, %i0, 0 : (!riscv.reg<a0>, !riscv.reg<a0>) -> ()
 }
-<<<<<<< HEAD
-
-// CHECK: Operation does not verify: Frep operation body may not contain instructions with side-effects, found riscv.sw
-
-// -----
-
-%0 = "test.op"(): () -> !riscv.reg<>
-
-"riscv_snitch.frep_outer"(%0) ({
-^bb0:
-}) {"stagger_mask" = #builtin.int<0>, "stagger_count" = #builtin.int<0>} : (!riscv.reg<>) -> ()
-
-// CHECK: Operation riscv_snitch.frep_outer contains empty block in single-block region that expects at least a terminator
-=======
 
 // CHECK: Operation does not verify: Frep operation body may not contain instructions with side-effects, found riscv.sw
 
@@ -92,5 +71,4 @@
     "test.termop"() : () -> ()
 }) {"stagger_mask" = #builtin.int<0>, "stagger_count" = #builtin.int<0>} : (!riscv.reg<>) -> ()
 
-// CHECK: Operation does not verify: 'riscv_snitch.frep_outer' terminates with operation test.termop instead of riscv_snitch.frep_yield
->>>>>>> c7300daf
+// CHECK: Operation does not verify: 'riscv_snitch.frep_outer' terminates with operation test.termop instead of riscv_snitch.frep_yield