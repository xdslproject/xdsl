--- conflicted
+++ resolved
@@ -6,6 +6,8 @@
 from xdsl.dialects import test
 from xdsl.dialects.arith import Addi, Arith, Constant
 from xdsl.dialects.builtin import Builtin, ModuleOp, i32, i64
+from xdsl.dialects.func import Func
+from xdsl.dialects.scf import Scf
 from xdsl.ir import Block, MLContext
 from xdsl.parser import Parser
 from xdsl.rewriter import Rewriter
@@ -17,12 +19,9 @@
     ctx = MLContext()
     ctx.load_dialect(Builtin)
     ctx.load_dialect(Arith)
-<<<<<<< HEAD
     ctx.load_dialect(Scf)
     ctx.load_dialect(Func)
-=======
     ctx.load_dialect(test.Test)
->>>>>>> 75017def
 
     parser = Parser(ctx, prog)
     module = parser.parse_module()
