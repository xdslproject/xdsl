from __future__ import annotations

import abc
from collections.abc import Mapping, Sequence
from typing import ClassVar, Literal, TypeVar, cast, overload

from xdsl.dialects.builtin import (
    AnyFloat,
    AnyFloatConstr,
    AnyIntegerAttr,
    ContainerOf,
    DenseIntOrFPElementsAttr,
    Float16Type,
    Float32Type,
    Float64Type,
    FloatAttr,
    IndexType,
    IntAttr,
    IntegerAttr,
    IntegerType,
    TensorType,
    UnrankedTensorType,
    VectorType,
)
from xdsl.dialects.llvm import FastMathAttrBase, FastMathFlag
from xdsl.ir import Attribute, BitEnumAttribute, Dialect, Operation, SSAValue
from xdsl.irdl import (
    AnyOf,
    IRDLOperation,
    VarConstraint,
    base,
    irdl_attr_definition,
    irdl_op_definition,
    operand_def,
    opt_prop_def,
    prop_def,
    result_def,
)
from xdsl.parser import Parser
from xdsl.pattern_rewriter import RewritePattern
from xdsl.printer import Printer
from xdsl.traits import (
    ConditionallySpeculatable,
    ConstantLike,
    HasCanonicalizationPatternsTrait,
    NoMemoryEffect,
    Pure,
)
from xdsl.utils.exceptions import VerifyException
from xdsl.utils.isattr import isattr
from xdsl.utils.str_enum import StrEnum

boolLike = ContainerOf(IntegerType(1))
signlessIntegerLike = ContainerOf(AnyOf([IntegerType, IndexType]))
floatingPointLike = ContainerOf(AnyOf([Float16Type, Float32Type, Float64Type]))

_FloatTypeT = TypeVar("_FloatTypeT", bound=AnyFloat)

CMPI_COMPARISON_OPERATIONS = [
    "eq",
    "ne",
    "slt",
    "sle",
    "sgt",
    "sge",
    "ult",
    "ule",
    "ugt",
    "uge",
]

CMPF_COMPARISON_OPERATIONS = [
    "false",
    "oeq",
    "ogt",
    "oge",
    "olt",
    "ole",
    "one",
    "ord",
    "ueq",
    "ugt",
    "uge",
    "ult",
    "ule",
    "une",
    "uno",
    "true",
]


@irdl_attr_definition
class FastMathFlagsAttr(FastMathAttrBase):
    """
    arith.fastmath is a mirror of LLVMs fastmath flags.
    """

    name = "arith.fastmath"

    def __init__(self, flags: None | Sequence[FastMathFlag] | Literal["none", "fast"]):
        # irdl_attr_definition defines an __init__ if none is defined, so we need to
        # explicitely define one here.
        super().__init__(flags)


class IntegerOverflowFlag(StrEnum):
    NSW = "nsw"
    NUW = "nuw"


@irdl_attr_definition
class IntegerOverflowAttr(BitEnumAttribute[IntegerOverflowFlag]):
    name = "arith.overflow"

    none_value = "none"

    def __init__(self, flags: None | Sequence[IntegerOverflowFlag] | Literal["none"]):
        # irdl_attr_definition defines an __init__ if none is defined, so we need to
        # explicitely define one here.
        super().__init__(flags)


@irdl_op_definition
class Constant(IRDLOperation):
    name = "arith.constant"
    result = result_def(Attribute)
    value = prop_def(Attribute)

    traits = frozenset((ConstantLike(), Pure()))

    @overload
    def __init__(
        self,
        value: AnyIntegerAttr | FloatAttr[AnyFloat] | DenseIntOrFPElementsAttr,
        value_type: None = None,
    ) -> None: ...

    @overload
    def __init__(self, value: Attribute, value_type: Attribute) -> None: ...

    def __init__(
        self,
        value: AnyIntegerAttr | FloatAttr[AnyFloat] | Attribute,
        value_type: Attribute | None = None,
    ):
        if value_type is None:
            value = cast(AnyIntegerAttr | FloatAttr[AnyFloat], value)
            value_type = value.type
        super().__init__(
            operands=[], result_types=[value_type], properties={"value": value}
        )

    @staticmethod
    def from_int_and_width(
        value: int | IntAttr, value_type: int | IntegerType | IndexType
    ) -> Constant:
        if isinstance(value_type, int):
            value_type = IntegerType(value_type)
        return Constant.create(
            result_types=[value_type],
            properties={"value": IntegerAttr(value, value_type)},
        )

    def print(self, printer: Printer):
        printer.print_op_attributes(self.attributes)

        printer.print(" ")
        printer.print_attribute(self.value)

    @classmethod
    def parse(cls: type[Constant], parser: Parser) -> Constant:
        attrs = parser.parse_optional_attr_dict()

        p0 = parser.pos
        value = parser.parse_attribute()

        if not isattr(
            value,
            base(AnyIntegerAttr)
            | base(FloatAttr[AnyFloat])
            | base(DenseIntOrFPElementsAttr),
        ):
            parser.raise_error("Invalid constant value", p0, parser.pos)

        c = Constant(value)
        c.attributes.update(attrs)
        return c


_T = TypeVar("_T", bound=Attribute)


class SignlessIntegerBinaryOperation(IRDLOperation, abc.ABC):
    """A generic base class for arith's binary operations on signless integers."""

    T: ClassVar[VarConstraint[Attribute]] = VarConstraint("T", signlessIntegerLike)

    lhs = operand_def(T)
    rhs = operand_def(T)
    result = result_def(T)

    assembly_format = "$lhs `,` $rhs attr-dict `:` type($result)"

    def __init__(
        self,
        operand1: Operation | SSAValue,
        operand2: Operation | SSAValue,
        result_type: Attribute | None = None,
    ):
        if result_type is None:
            result_type = SSAValue.get(operand1).type
        super().__init__(operands=[operand1, operand2], result_types=[result_type])

<<<<<<< HEAD
    assembly_format = "$lhs `,` $rhs attr-dict `:` type($result)"

=======
>>>>>>> 002fc52e
    def __hash__(self) -> int:
        return id(self)


class SignlessIntegerBinaryOperationWithOverflow(
    SignlessIntegerBinaryOperation, abc.ABC
):
    """
    A generic base class for arith's binary operations on signless integers which
    can overflow.
    """

    overflow_flags = prop_def(
        IntegerOverflowAttr,
        default_value=IntegerOverflowAttr("none"),
        prop_name="overflowFlags",
    )

    assembly_format = (
        "$lhs `,` $rhs (`overflow` `` $overflowFlags^)? attr-dict `:` type($result)"
    )

    def __init__(
        self,
        operand1: Operation | SSAValue,
        operand2: Operation | SSAValue,
        result_type: Attribute | None = None,
        overflow: IntegerOverflowAttr = IntegerOverflowAttr("none"),
    ):
        if result_type is None:
            result_type = SSAValue.get(operand1).type
        IRDLOperation.__init__(
            self,
            operands=[operand1, operand2],
            properties={"overflowFlags": overflow},
            result_types=[result_type],
        )


class FloatingPointLikeBinaryOperation(IRDLOperation, abc.ABC):
    """A generic base class for arith's binary operations on floats."""

    T: ClassVar[VarConstraint[Attribute]] = VarConstraint("T", floatingPointLike)

    lhs = operand_def(T)
    rhs = operand_def(T)
    result = result_def(T)

    fastmath = opt_prop_def(FastMathFlagsAttr)

    def __init__(
        self,
        operand1: Operation | SSAValue,
        operand2: Operation | SSAValue,
        flags: FastMathFlagsAttr | None = None,
        result_type: Attribute | None = None,
    ):
        if result_type is None:
            result_type = SSAValue.get(operand1).type
        super().__init__(
            operands=[operand1, operand2],
            result_types=[result_type],
            properties={"fastmath": flags},
        )

    @classmethod
    def parse(cls, parser: Parser):
        lhs = parser.parse_unresolved_operand()
        parser.parse_punctuation(",")
        rhs = parser.parse_unresolved_operand()
        flags = FastMathFlagsAttr("none")
        if parser.parse_optional_keyword("fastmath") is not None:
            flags = FastMathFlagsAttr(FastMathFlagsAttr.parse_parameter(parser))
        parser.parse_punctuation(":")
        result_type = parser.parse_type()
        (lhs, rhs) = parser.resolve_operands([lhs, rhs], 2 * [result_type], parser.pos)
        return cls(lhs, rhs, flags, result_type)

    def print(self, printer: Printer):
        printer.print(" ")
        printer.print_ssa_value(self.lhs)
        printer.print(", ")
        printer.print_ssa_value(self.rhs)
        if self.fastmath is not None and self.fastmath != FastMathFlagsAttr("none"):
            printer.print(" fastmath")
            self.fastmath.print_parameter(printer)
        printer.print(" : ")
        printer.print_attribute(self.result.type)


class AddiOpHasCanonicalizationPatternsTrait(HasCanonicalizationPatternsTrait):
    @classmethod
    def get_canonicalization_patterns(cls) -> tuple[RewritePattern, ...]:
        from xdsl.transforms.canonicalization_patterns.arith import AddImmediateZero

        return (AddImmediateZero(),)


@irdl_op_definition
class Addi(SignlessIntegerBinaryOperationWithOverflow):
    name = "arith.addi"

    traits = frozenset([Pure(), AddiOpHasCanonicalizationPatternsTrait()])


@irdl_op_definition
class AddUIExtended(IRDLOperation):
    """
    An add operation on an unsigned representation of integers that returns a flag
    indicating if the result overflowed.
    """

    name = "arith.addui_extended"

    traits = frozenset([Pure()])

    T: ClassVar[VarConstraint[Attribute]] = VarConstraint("T", signlessIntegerLike)

    lhs = operand_def(T)
    rhs = operand_def(T)

    sum = result_def(T)
    overflow = result_def(boolLike)

    assembly_format = "$lhs `,` $rhs attr-dict `:` type($sum) `,` type($overflow)"

    traits = frozenset([Pure()])

    def __init__(
        self,
        operand1: Operation | SSAValue,
        operand2: Operation | SSAValue,
        attributes: Mapping[str, Attribute] | None = None,
        result_type: Attribute | None = None,
    ):
        if result_type is None:
            result_type = SSAValue.get(operand1).type
        overflow_type = AddUIExtended.infer_overflow_type(result_type)
        super().__init__(
            operands=[operand1, operand2],
            result_types=[result_type, overflow_type],
            attributes=attributes,
        )

    def verify_(self):
        expected_overflow_type = AddUIExtended.infer_overflow_type(self.lhs.type)
        if self.overflow.type != expected_overflow_type:
            raise VerifyException(
                f"overflow type {self.overflow.type} does not "
                f"match input types {self.lhs.type}. Expected {expected_overflow_type}"
            )

    @staticmethod
    def infer_overflow_type(input_type: Attribute) -> Attribute:
        if isinstance(input_type, IntegerType):
            return IntegerType(1)
        if isinstance(input_type, VectorType):
            return VectorType(
                IntegerType(1), input_type.shape, input_type.num_scalable_dims
            )
        if isinstance(input_type, UnrankedTensorType):
            return UnrankedTensorType(IntegerType(1))
        if isinstance(input_type, TensorType):
            return TensorType(IntegerType(1), input_type.shape, input_type.encoding)
        raise ValueError(
            f"Unsupported input type for {AddUIExtended.name}: {input_type}"
        )


@irdl_op_definition
class Muli(SignlessIntegerBinaryOperationWithOverflow):
    name = "arith.muli"

    traits = frozenset([Pure()])


class MulExtendedBase(IRDLOperation):
    """Base class for extended multiplication operations."""

    T: ClassVar[VarConstraint[Attribute]] = VarConstraint("T", signlessIntegerLike)

    lhs = operand_def(T)
    rhs = operand_def(T)
    low = result_def(T)
    high = result_def(T)

    traits = frozenset([Pure()])

    def __init__(
        self,
        operand1: SSAValue,
        operand2: SSAValue,
        result_type: Attribute | None = None,
    ):
        if result_type is None:
            result_type = SSAValue.get(operand1).type
        super().__init__(
            operands=[operand1, operand2], result_types=[result_type, result_type]
        )

    assembly_format = "$lhs `,` $rhs attr-dict `:` type($lhs)"


@irdl_op_definition
class MulUIExtended(MulExtendedBase):
    """Extended unsigned integer multiplication operation."""

    name = "arith.mului_extended"


@irdl_op_definition
class MulSIExtended(MulExtendedBase):
    """Extended unsigned integer multiplication operation."""

    name = "arith.mulsi_extended"


@irdl_op_definition
class Subi(SignlessIntegerBinaryOperationWithOverflow):
    name = "arith.subi"

    traits = frozenset([Pure()])


class DivUISpeculatable(ConditionallySpeculatable):
    @classmethod
    def is_speculatable(cls, op: Operation):
        op = cast(DivUI, op)
        if not isinstance(cst := op.rhs.owner, Constant):
            return False
        value = cast(IntegerAttr[IntegerType | IndexType], cst.value)
        return value.value.data != 0


@irdl_op_definition
class DivUI(SignlessIntegerBinaryOperation):
    """
    Unsigned integer division. Rounds towards zero. Treats the leading bit as
    the most significant, i.e. for `i16` given two's complement representation,
    `6 / -2 = 6 / (2^16 - 2) = 0`.
    """

    name = "arith.divui"

    traits = frozenset([NoMemoryEffect(), DivUISpeculatable()])


@irdl_op_definition
class DivSI(SignlessIntegerBinaryOperation):
    """
    Signed integer division. Rounds towards zero. Treats the leading bit as
    sign, i.e. `6 / -2 = -3`.
    """

    name = "arith.divsi"

    traits = frozenset([NoMemoryEffect()])


@irdl_op_definition
class FloorDivSI(SignlessIntegerBinaryOperation):
    """
    Signed floor integer division. Rounds towards negative infinity i.e. `5 / -2 = -3`.
    """

    name = "arith.floordivsi"

    traits = frozenset([Pure()])


@irdl_op_definition
class CeilDivSI(SignlessIntegerBinaryOperation):
    name = "arith.ceildivsi"

    traits = frozenset([Pure()])


@irdl_op_definition
class CeilDivUI(SignlessIntegerBinaryOperation):
    name = "arith.ceildivui"

    traits = frozenset([NoMemoryEffect()])


@irdl_op_definition
class RemUI(SignlessIntegerBinaryOperation):
    name = "arith.remui"


@irdl_op_definition
class RemSI(SignlessIntegerBinaryOperation):
    name = "arith.remsi"

    traits = frozenset([Pure()])


@irdl_op_definition
class MinUI(SignlessIntegerBinaryOperation):
    name = "arith.minui"

    traits = frozenset([Pure()])


@irdl_op_definition
class MaxUI(SignlessIntegerBinaryOperation):
    name = "arith.maxui"

    traits = frozenset([Pure()])


@irdl_op_definition
class MinSI(SignlessIntegerBinaryOperation):
    name = "arith.minsi"

    traits = frozenset([Pure()])


@irdl_op_definition
class MaxSI(SignlessIntegerBinaryOperation):
    name = "arith.maxsi"

    traits = frozenset([Pure()])


@irdl_op_definition
class AndI(SignlessIntegerBinaryOperation):
    name = "arith.andi"

    traits = frozenset([Pure()])


@irdl_op_definition
class OrI(SignlessIntegerBinaryOperation):
    name = "arith.ori"

    traits = frozenset([Pure()])


@irdl_op_definition
class XOrI(SignlessIntegerBinaryOperation):
    name = "arith.xori"

    traits = frozenset([Pure()])


@irdl_op_definition
class ShLI(SignlessIntegerBinaryOperationWithOverflow):
    """
    The `shli` operation shifts an integer value to the left by a variable
    amount. The low order bits are filled with zeros.
    """

    name = "arith.shli"

    traits = frozenset([Pure()])


@irdl_op_definition
class ShRUI(SignlessIntegerBinaryOperation):
    """
    The `shrui` operation shifts an integer value to the right by a variable
    amount. The integer is interpreted as unsigned. The high order bits are
    always filled with zeros.
    """

    name = "arith.shrui"

    traits = frozenset([Pure()])


@irdl_op_definition
class ShRSI(SignlessIntegerBinaryOperation):
    """
    The `shrsi` operation shifts an integer value to the right by a variable
    amount. The integer is interpreted as signed. The high order bits in the
    output are filled with copies of the most-significant bit of the shifted
    value (which means that the sign of the value is preserved).
    """

    name = "arith.shrsi"

    traits = frozenset([Pure()])


class ComparisonOperation(IRDLOperation):
    """
    A generic comparison operation, operation definitions inherit this class.

    The first argument to these comparison operations is the type of comparison
    being performed, the following comparisons are supported:

    -   equal (mnemonic: `"eq"`; integer value: `0`)
    -   not equal (mnemonic: `"ne"`; integer value: `1`)
    -   signed less than (mnemonic: `"slt"`; integer value: `2`)
    -   signed less than or equal (mnemonic: `"sle"`; integer value: `3`)
    -   signed greater than (mnemonic: `"sgt"`; integer value: `4`)
    -   signed greater than or equal (mnemonic: `"sge"`; integer value: `5`)
    -   unsigned less than (mnemonic: `"ult"`; integer value: `6`)
    -   unsigned less than or equal (mnemonic: `"ule"`; integer value: `7`)
    -   unsigned greater than (mnemonic: `"ugt"`; integer value: `8`)
    -   unsigned greater than or equal (mnemonic: `"uge"`; integer value: `9`)
    """

    @staticmethod
    def _get_comparison_predicate(
        mnemonic: str, comparison_operations: dict[str, int]
    ) -> int:
        if mnemonic in comparison_operations:
            return comparison_operations[mnemonic]
        else:
            raise VerifyException(f"Unknown comparison mnemonic: {mnemonic}")

    @staticmethod
    def _validate_operand_types(operand1: SSAValue, operand2: SSAValue):
        if operand1.type != operand2.type:
            raise TypeError(
                f"Comparison operands must have same type, but "
                f"provided {operand1.type} and {operand2.type}"
            )

    traits = frozenset([Pure()])


@irdl_op_definition
class Cmpi(ComparisonOperation):
    """
    The cmpi operation is a generic comparison for integer-like types. Its two
    arguments can be integers, vectors or tensors thereof as long as their types
    match. The operation produces an i1 for the former case, a vector or a
    tensor of i1 with the same shape as inputs in the other cases.

    The result is `1` if the comparison is true and `0` otherwise. For vector or
    tensor operands, the comparison is performed elementwise and the element of
    the result indicates whether the comparison is true for the operand elements
    with the same indices as those of the result.

    Example:

    // Custom form of scalar "signed less than" comparison.
    %x = arith.cmpi slt, %lhs, %rhs : i32

    // Generic form of the same operation.
    %x = "arith.cmpi"(%lhs, %rhs) {predicate = 2 : i64} : (i32, i32) -> i1

    // Custom form of vector equality comparison.
    %x = arith.cmpi eq, %lhs, %rhs : vector<4xi64>

    // Generic form of the same operation.
    %x = "arith.cmpi"(%lhs, %rhs) {predicate = 0 : i64}
        : (vector<4xi64>, vector<4xi64>) -> vector<4xi1>
    """

    name = "arith.cmpi"
    predicate = prop_def(AnyIntegerAttr)
    lhs = operand_def(signlessIntegerLike)
    rhs = operand_def(signlessIntegerLike)
    result = result_def(IntegerType(1))

    def __init__(
        self,
        operand1: Operation | SSAValue,
        operand2: Operation | SSAValue,
        arg: int | str,
    ):
        operand1 = SSAValue.get(operand1)
        operand2 = SSAValue.get(operand2)
        Cmpi._validate_operand_types(operand1, operand2)

        if isinstance(arg, str):
            cmpi_comparison_operations = {
                "eq": 0,
                "ne": 1,
                "slt": 2,
                "sle": 3,
                "sgt": 4,
                "sge": 5,
                "ult": 6,
                "ule": 7,
                "ugt": 8,
                "uge": 9,
            }
            arg = Cmpi._get_comparison_predicate(arg, cmpi_comparison_operations)

        super().__init__(
            operands=[operand1, operand2],
            result_types=[IntegerType(1)],
            properties={"predicate": IntegerAttr.from_int_and_width(arg, 64)},
        )

    @classmethod
    def parse(cls, parser: Parser):
        arg = parser.parse_identifier()
        parser.parse_punctuation(",")
        operand1 = parser.parse_unresolved_operand()
        parser.parse_punctuation(",")
        operand2 = parser.parse_unresolved_operand()
        parser.parse_punctuation(":")
        input_type = parser.parse_type()
        (operand1, operand2) = parser.resolve_operands(
            [operand1, operand2], 2 * [input_type], parser.pos
        )

        return cls(operand1, operand2, arg)

    def print(self, printer: Printer):
        printer.print(" ")

        printer.print_string(CMPI_COMPARISON_OPERATIONS[self.predicate.value.data])
        printer.print(", ")
        printer.print_operand(self.lhs)
        printer.print(", ")
        printer.print_operand(self.rhs)
        printer.print(" : ")
        printer.print_attribute(self.lhs.type)


@irdl_op_definition
class Cmpf(ComparisonOperation):
    """
    The cmpf operation compares its two operands according to the float
    comparison rules and the predicate specified by the respective attribute.
    The predicate defines the type of comparison: (un)orderedness, (in)equality
    and signed less/greater than (or equal to) as well as predicates that are
    always true or false.  The operands must have the same type, and this type
    must be a float type, or a vector or tensor thereof.  The result is an i1,
    or a vector/tensor thereof having the same shape as the inputs. Unlike cmpi,
    the operands are always treated as signed. The u prefix indicates
    *unordered* comparison, not unsigned comparison, so "une" means unordered or
    not equal. For the sake of readability by humans, custom assembly form for
    the operation uses a string-typed attribute for the predicate.  The value of
    this attribute corresponds to lower-cased name of the predicate constant,
    e.g., "one" means "ordered not equal".  The string representation of the
    attribute is merely a syntactic sugar and is converted to an integer
    attribute by the parser.

    Example:

    %r1 = arith.cmpf oeq, %0, %1 : f32
    %r2 = arith.cmpf ult, %0, %1 : tensor<42x42xf64>
    %r3 = "arith.cmpf"(%0, %1) {predicate: 0} : (f8, f8) -> i1
    """

    name = "arith.cmpf"
    predicate = prop_def(AnyIntegerAttr)
    lhs = operand_def(floatingPointLike)
    rhs = operand_def(floatingPointLike)
    fastmath = prop_def(FastMathFlagsAttr, default_value=FastMathFlagsAttr("none"))
    result = result_def(IntegerType(1))

    def __init__(
        self,
        operand1: SSAValue | Operation,
        operand2: SSAValue | Operation,
        arg: int | str,
        fastmath: FastMathFlagsAttr = FastMathFlagsAttr("none"),
    ):
        operand1 = SSAValue.get(operand1)
        operand2 = SSAValue.get(operand2)

        Cmpf._validate_operand_types(operand1, operand2)

        if isinstance(arg, str):
            cmpf_comparison_operations = {
                "false": 0,
                "oeq": 1,
                "ogt": 2,
                "oge": 3,
                "olt": 4,
                "ole": 5,
                "one": 6,
                "ord": 7,
                "ueq": 8,
                "ugt": 9,
                "uge": 10,
                "ult": 11,
                "ule": 12,
                "une": 13,
                "uno": 14,
                "true": 15,
            }
            arg = Cmpf._get_comparison_predicate(arg, cmpf_comparison_operations)

        super().__init__(
            operands=[operand1, operand2],
            result_types=[IntegerType(1)],
            properties={
                "predicate": IntegerAttr.from_int_and_width(arg, 64),
                "fastmath": fastmath,
            },
        )

    @classmethod
    def parse(cls, parser: Parser):
        arg = parser.parse_identifier()
        parser.parse_punctuation(",")
        operand1 = parser.parse_unresolved_operand()
        parser.parse_punctuation(",")
        operand2 = parser.parse_unresolved_operand()
        if parser.parse_optional_keyword("fastmath"):
            fastmath = FastMathFlagsAttr(FastMathFlagsAttr.parse_parameter(parser))
        else:
            fastmath = FastMathFlagsAttr("none")
        parser.parse_punctuation(":")
        input_type = parser.parse_type()
        (operand1, operand2) = parser.resolve_operands(
            [operand1, operand2], 2 * [input_type], parser.pos
        )

        return cls(operand1, operand2, arg, fastmath)

    def print(self, printer: Printer):
        printer.print(" ")
        printer.print_string(CMPF_COMPARISON_OPERATIONS[self.predicate.value.data])
        printer.print(", ")
        printer.print_operand(self.lhs)
        printer.print(", ")
        printer.print_operand(self.rhs)
        if self.fastmath != FastMathFlagsAttr("none"):
            printer.print_string(" fastmath")
            self.fastmath.print_parameter(printer)
        printer.print(" : ")
        printer.print_attribute(self.lhs.type)


@irdl_op_definition
class Select(IRDLOperation):
    """
    The `arith.select` operation chooses one value based on a binary condition
    supplied as its first operand. If the value of the first operand is `1`,
    the second operand is chosen, otherwise the third operand is chosen.
    The second and the third operand must have the same type.
    """

    name = "arith.select"
    cond = operand_def(IntegerType(1))  # should be unsigned
    lhs = operand_def(Attribute)
    rhs = operand_def(Attribute)
    result = result_def(Attribute)

    traits = frozenset([Pure()])

    # TODO replace with trait
    def verify_(self) -> None:
        if self.cond.type != IntegerType(1):
            raise VerifyException("Condition has to be of type !i1")
        if self.lhs.type != self.rhs.type or self.rhs.type != self.result.type:
            raise VerifyException("expect all input and output types to be equal")

    def __init__(
        self,
        operand1: Operation | SSAValue,
        operand2: Operation | SSAValue,
        operand3: Operation | SSAValue,
    ):
        operand2 = SSAValue.get(operand2)
        super().__init__(
            operands=[operand1, operand2, operand3], result_types=[operand2.type]
        )

    @classmethod
    def parse(cls, parser: Parser):
        cond = parser.parse_unresolved_operand()
        parser.parse_punctuation(",")
        operand1 = parser.parse_unresolved_operand()
        parser.parse_punctuation(",")
        operand2 = parser.parse_unresolved_operand()
        parser.parse_punctuation(":")
        result_type = parser.parse_type()
        (cond, operand1, operand2) = parser.resolve_operands(
            [cond, operand1, operand2],
            [IntegerType(1), result_type, result_type],
            parser.pos,
        )

        return cls(cond, operand1, operand2)

    def print(self, printer: Printer):
        printer.print(" ")
        printer.print_operand(self.cond)
        printer.print(", ")
        printer.print_operand(self.lhs)
        printer.print(", ")
        printer.print_operand(self.rhs)
        printer.print(" : ")
        printer.print_attribute(self.result.type)


@irdl_op_definition
class Addf(FloatingPointLikeBinaryOperation):
    name = "arith.addf"

    traits = frozenset([Pure()])


@irdl_op_definition
class Subf(FloatingPointLikeBinaryOperation):
    name = "arith.subf"

    traits = frozenset([Pure()])


@irdl_op_definition
class Mulf(FloatingPointLikeBinaryOperation):
    name = "arith.mulf"

    traits = frozenset([Pure()])


@irdl_op_definition
class Divf(FloatingPointLikeBinaryOperation):
    name = "arith.divf"

    traits = frozenset([Pure()])


@irdl_op_definition
class Negf(IRDLOperation):
    name = "arith.negf"
    fastmath = opt_prop_def(FastMathFlagsAttr)
    operand = operand_def(floatingPointLike)
    result = result_def(floatingPointLike)

    traits = frozenset([Pure()])

    def __init__(
        self, operand: Operation | SSAValue, fastmath: FastMathFlagsAttr | None = None
    ):
        operand = SSAValue.get(operand)
        super().__init__(
            attributes={"fastmath": fastmath},
            operands=[operand],
            result_types=[operand.type],
        )

    @classmethod
    def parse(cls, parser: Parser):
        input = parser.parse_unresolved_operand()
        parser.parse_punctuation(":")
        result_type = parser.parse_attribute()
        input = parser.resolve_operand(input, result_type)
        return cls(input)

    def print(self, printer: Printer):
        printer.print(" ")
        printer.print_operand(self.operand)
        printer.print(" : ")
        printer.print_attribute(self.result.type)


@irdl_op_definition
class Maximumf(FloatingPointLikeBinaryOperation):
    """
    Returns the maximum of the two arguments, treating -0.0 as less than +0.0.
    If one of the arguments is NaN, then the result is also NaN.
    """

    name = "arith.maximumf"

    traits = frozenset([Pure()])


@irdl_op_definition
class Maxnumf(FloatingPointLikeBinaryOperation):
    """
    Returns the maximum of the two arguments.
    If the arguments are -0.0 and +0.0, then the result is either of them.
    If one of the arguments is NaN, then the result is the other argument.
    """

    name = "arith.maxnumf"

    traits = frozenset([Pure()])


@irdl_op_definition
class Minimumf(FloatingPointLikeBinaryOperation):
    """
    Returns the minimum of the two arguments, treating -0.0 as less than +0.0.
    If one of the arguments is NaN, then the result is also NaN.
    """

    name = "arith.minimumf"

    traits = frozenset([Pure()])


@irdl_op_definition
class Minnumf(FloatingPointLikeBinaryOperation):
    """
    Returns the minimum of the two arguments. If the arguments are -0.0 and +0.0, then the result is either of them.
    If one of the arguments is NaN, then the result is the other argument.
    """

    name = "arith.minnumf"

    traits = frozenset([Pure()])


@irdl_op_definition
class IndexCastOp(IRDLOperation):
    name = "arith.index_cast"

    input = operand_def(base(IntegerType) | base(IndexType))

    result = result_def(base(IntegerType) | base(IndexType))

    traits = frozenset([Pure()])

    assembly_format = "$input attr-dict `:` type($input) `to` type($result)"

    def __init__(self, input_arg: SSAValue | Operation, target_type: Attribute):
        super().__init__(operands=[input_arg], result_types=[target_type])

    def verify_(self) -> None:
        it = IndexType
        # exactly one of input or result must be of IndexType, no more, no less.
        if not isinstance(self.input.type, it) ^ isinstance(self.result.type, it):
            raise VerifyException(
                f"'arith.index_cast' op operand type '{self.input.type}' and result type '{self.input.type}' are cast incompatible"
            )


@irdl_op_definition
class FPToSIOp(IRDLOperation):
    name = "arith.fptosi"

    input = operand_def(AnyFloatConstr)
    result = result_def(IntegerType)

    assembly_format = "$input attr-dict `:` type($input) `to` type($result)"

    traits = frozenset([Pure()])

    def __init__(self, op: SSAValue | Operation, target_type: IntegerType):
        super().__init__(operands=[op], result_types=[target_type])


@irdl_op_definition
class SIToFPOp(IRDLOperation):
    name = "arith.sitofp"

    input = operand_def(IntegerType)
    result = result_def(AnyFloatConstr)

    assembly_format = "$input attr-dict `:` type($input) `to` type($result)"

    traits = frozenset([Pure()])

    def __init__(self, op: SSAValue | Operation, target_type: AnyFloat):
        super().__init__(operands=[op], result_types=[target_type])


@irdl_op_definition
class ExtFOp(IRDLOperation):
    name = "arith.extf"

    input = operand_def(AnyFloatConstr)
    result = result_def(AnyFloatConstr)

    def __init__(self, op: SSAValue | Operation, target_type: AnyFloat):
        super().__init__(operands=[op], result_types=[target_type])

    assembly_format = "$input attr-dict `:` type($input) `to` type($result)"

    traits = frozenset([Pure()])


@irdl_op_definition
class TruncFOp(IRDLOperation):
    name = "arith.truncf"

    input = operand_def(AnyFloatConstr)
    result = result_def(AnyFloatConstr)

    def __init__(self, op: SSAValue | Operation, target_type: AnyFloat):
        super().__init__(operands=[op], result_types=[target_type])

    assembly_format = "$input attr-dict `:` type($input) `to` type($result)"

    traits = frozenset([Pure()])


@irdl_op_definition
class TruncIOp(IRDLOperation):
    name = "arith.trunci"

    input = operand_def(IntegerType)
    result = result_def(IntegerType)

    def __init__(self, op: SSAValue | Operation, target_type: IntegerType):
        super().__init__(operands=[op], result_types=[target_type])

    def verify_(self) -> None:
        assert isinstance(self.input.type, IntegerType)
        assert isinstance(self.result.type, IntegerType)
        if not self.result.type.width.data < self.input.type.width.data:
            raise VerifyException(
                "Destination bit-width must be smaller than the input bit-width"
            )

    assembly_format = "$input attr-dict `:` type($input) `to` type($result)"

    traits = frozenset([Pure()])


@irdl_op_definition
class ExtSIOp(IRDLOperation):
    name = "arith.extsi"

    input = operand_def(IntegerType)
    result = result_def(IntegerType)

    def __init__(self, op: SSAValue | Operation, target_type: IntegerType):
        super().__init__(operands=[op], result_types=[target_type])

    def verify_(self) -> None:
        assert isinstance(self.input.type, IntegerType)
        assert isinstance(self.result.type, IntegerType)
        if not self.result.type.width.data > self.input.type.width.data:
            raise VerifyException(
                "Destination bit-width must be larger than the input bit-width"
            )

    assembly_format = "$input attr-dict `:` type($input) `to` type($result)"


@irdl_op_definition
class ExtUIOp(IRDLOperation):
    name = "arith.extui"

    input = operand_def(IntegerType)
    result = result_def(IntegerType)

    def __init__(self, op: SSAValue | Operation, target_type: IntegerType):
        super().__init__(operands=[op], result_types=[target_type])

    def verify_(self) -> None:
        assert isinstance(self.input.type, IntegerType)
        assert isinstance(self.result.type, IntegerType)
        if not self.result.type.width.data > self.input.type.width.data:
            raise VerifyException(
                "Destination bit-width must be larger than the input bit-width"
            )

    assembly_format = "$input attr-dict `:` type($input) `to` type($result)"

    traits = frozenset([Pure()])


Arith = Dialect(
    "arith",
    [
        Constant,
        # Integer-like
        Addi,
        AddUIExtended,
        Subi,
        Muli,
        MulUIExtended,
        MulSIExtended,
        DivUI,
        DivSI,
        FloorDivSI,
        CeilDivSI,
        CeilDivUI,
        RemUI,
        RemSI,
        MinSI,
        MaxSI,
        MinUI,
        MaxUI,
        # Float-like
        Addf,
        Subf,
        Mulf,
        Divf,
        Negf,
        # Comparison/Condition
        Cmpi,
        Cmpf,
        Select,
        # Logical
        AndI,
        OrI,
        XOrI,
        # Shift
        ShLI,
        ShRUI,
        ShRSI,
        # Min/Max
        Minimumf,
        Minnumf,
        Maximumf,
        Maxnumf,
        # Casts
        IndexCastOp,
        FPToSIOp,
        SIToFPOp,
        ExtFOp,
        TruncFOp,
        TruncIOp,
        ExtSIOp,
        ExtUIOp,
    ],
    [
        FastMathFlagsAttr,
        IntegerOverflowAttr,
    ],
)<|MERGE_RESOLUTION|>--- conflicted
+++ resolved
@@ -211,11 +211,6 @@
             result_type = SSAValue.get(operand1).type
         super().__init__(operands=[operand1, operand2], result_types=[result_type])
 
-<<<<<<< HEAD
-    assembly_format = "$lhs `,` $rhs attr-dict `:` type($result)"
-
-=======
->>>>>>> 002fc52e
     def __hash__(self) -> int:
         return id(self)
 
