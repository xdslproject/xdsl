import operator
from collections.abc import Sequence
from functools import reduce
from itertools import accumulate
from typing import cast

from xdsl.backend.riscv.lowering.utils import (
    cast_operands_to_regs,
    register_type_for_type,
)
from xdsl.dialects import (
    builtin,
    memref,
    memref_stream,
    riscv,
    riscv_snitch,
    snitch_stream,
    stream,
)
from xdsl.dialects.builtin import (
    ArrayAttr,
    ModuleOp,
    UnrealizedConversionCastOp,
)
from xdsl.ir import Attribute, MLContext
from xdsl.ir.affine import AffineExpr, AffineMap
from xdsl.passes import ModulePass
from xdsl.pattern_rewriter import (
    GreedyRewritePatternApplier,
    PatternRewriter,
    PatternRewriteWalker,
    RewritePattern,
    op_type_rewrite_pattern,
)


class ReadOpLowering(RewritePattern):
    @op_type_rewrite_pattern
    def match_and_rewrite(
        self, op: memref_stream.ReadOp, rewriter: PatternRewriter
    ) -> None:
        stream_type = op.stream.type
        assert isinstance(stream_type, stream.ReadableStreamType)
        value_type = cast(
            stream.ReadableStreamType[Attribute], stream_type
        ).element_type
        register_type = register_type_for_type(value_type).unallocated()

        rewriter.replace_matched_op(
            (
                new_stream := UnrealizedConversionCastOp.get(
                    (op.stream,), (stream.ReadableStreamType(register_type),)
                ),
                new_op := riscv_snitch.ReadOp(new_stream.results[0]),
                UnrealizedConversionCastOp.get(
                    (new_op.res,),
                    (value_type,),
                ),
            ),
        )


class WriteOpLowering(RewritePattern):
    @op_type_rewrite_pattern
    def match_and_rewrite(
        self, op: memref_stream.WriteOp, rewriter: PatternRewriter
    ) -> None:
        stream_type = op.stream.type
        assert isinstance(stream_type, stream.WritableStreamType)
        value_type = cast(
            stream.WritableStreamType[Attribute], stream_type
        ).element_type
        register_type = register_type_for_type(value_type).unallocated()

        rewriter.replace_matched_op(
            (
                new_stream := UnrealizedConversionCastOp.get(
                    (op.stream,), (stream.WritableStreamType(register_type),)
                ),
                new_value := UnrealizedConversionCastOp.get(
                    (op.value,), (register_type,)
                ),
                riscv_snitch.WriteOp(new_value.results[0], new_stream.results[0]),
            ),
        )


class StreamOpLowering(RewritePattern):
    @op_type_rewrite_pattern
    def match_and_rewrite(
        self, op: memref_stream.StreamingRegionOp, rewriter: PatternRewriter
    ) -> None:
        operand_types = tuple(
            cast(memref.MemRefType[Attribute], value_type)
            for value in op.operands
            if isinstance(value_type := value.type, memref.MemRefType)
        )
        el_types = tuple(operand_type.element_type for operand_type in operand_types)
        if not all(el_type == builtin.f64 for el_type in el_types):
            # Only support f64 streams for now
            return
        bytes_per_element = 8
        shapes = tuple(operand_type.get_shape() for operand_type in operand_types)
        all_strides = tuple(
            strides_for_affine_map(map.data, shape, bytes_per_element)
            for map, shape in zip(op.indexing_maps, shapes, strict=True)
        )
        bounds = tuple(bound.data for bound in op.bounds)
<<<<<<< HEAD
        stride_patterns = tuple(
            snitch_stream.StridePattern.from_bounds_and_strides(bounds, strides)
            for strides in all_strides
        )
=======
        # snitch_stream stride patterns are from innermost out
        # TODO: make consistent
        stride_patterns = tuple(
            snitch_stream.StridePattern.from_bounds_and_strides(
                bounds[::-1], strides[::-1]
            )
            for strides in all_strides
        )
        if len(set(stride_patterns)) == 1:
            stride_patterns = (stride_patterns[0],)
>>>>>>> 385e5092
        new_operands = cast_operands_to_regs(rewriter)
        new_inputs = new_operands[: len(op.inputs)]
        new_outputs = new_operands[len(op.inputs) :]
        freg = riscv.FloatRegisterType.unallocated()

        rewriter.replace_matched_op(
            new_op := snitch_stream.StreamingRegionOp(
                new_inputs,
                new_outputs,
                ArrayAttr(stride_patterns),
                rewriter.move_region_contents_to_new_regions(op.body),
            )
        )

        new_body = new_op.body.block

        input_stream_types = (stream.ReadableStreamType(freg),) * len(op.inputs)
        output_stream_types = (stream.WritableStreamType(freg),) * len(op.outputs)
        stream_types = input_stream_types + output_stream_types
        for i in reversed(range(len(stream_types))):
            arg = new_body.args[i]
            stream_type = stream_types[i]
            rewriter.insert_op_at_start(
                cast_op := builtin.UnrealizedConversionCastOp.get((arg,), (arg.type,)),
                new_body,
            )
            arg.replace_by(cast_op.results[0])
            cast_op.operands = (arg,)
            rewriter.modify_block_argument_type(arg, stream_type)


def offset_map_from_shape(shape: Sequence[int], factor: int) -> AffineMap:
    """
    Given a list of lengths for each dimension of a memref, and the number of bytes per
    element, returns the map from indices to an offset in bytes in memory. The resulting
    map has one result expression.

    e.g.:
    ```
    my_list = [1, 2, 3, 4, 5, 6]
    shape = [2, 3]
    for i in range(2):
        for j in range(3):
            k = i * 3 + j
            el = my_list[k]
            print(el) # -> 1, 2, 3, 4, 5, 6

    map = offset_map_from_strides([3, 1])

    for i in range(2):
        for j in range(3):
            k = map.eval(i, j)
            el = my_list[k]
            print(el) # -> 1, 2, 3, 4, 5, 6
    ```
    """
    if not shape:
        # Return empty map to avoid reducing over an empty sequence
        return AffineMap(0, 0, (AffineExpr.constant(factor),))

    strides: tuple[int, ...] = tuple(
        accumulate(reversed(shape), operator.mul, initial=factor)
    )[:-1]

    return AffineMap(
        len(shape),
        0,
        (
            reduce(
                operator.add,
                (
                    AffineExpr.dimension(i) * stride
                    for i, stride in enumerate(reversed(strides))
                ),
            ),
        ),
    )


def strides_for_affine_map(
    affine_map: AffineMap, shape: Sequence[int], factor: int
) -> list[int]:
    """
<<<<<<< HEAD
    Given an iteration space represented as an affine map (for indexing) and a shape (for
    bounds), returns the corresponding iteration strides for each dimension.
=======
    Given an iteration space represented as an affine map (for indexing) and a shape (for bounds), returns the corresponding iteration strides for each dimension.
>>>>>>> 385e5092

    The affine map must not have symbols.
    """
    if affine_map.num_symbols:
        raise ValueError("Cannot create strides for affine map with symbols")
    offset_map = offset_map_from_shape(shape, factor)
    composed = offset_map.compose(affine_map)

    zeros = [0] * composed.num_dims

    result: list[int] = []

    for i in range(composed.num_dims):
        zeros[i] = 1
        result.append(composed.eval(zeros, ())[0])
        zeros[i] = 0

    return result


class ConvertMemrefStreamToSnitch(ModulePass):
    name = "convert-memref-stream-to-snitch"

    def apply(self, ctx: MLContext, op: ModuleOp) -> None:
        PatternRewriteWalker(
            GreedyRewritePatternApplier(
                [
                    ReadOpLowering(),
                    WriteOpLowering(),
                    StreamOpLowering(),
                ]
            ),
            apply_recursively=False,
        ).rewrite_module(op)<|MERGE_RESOLUTION|>--- conflicted
+++ resolved
@@ -106,12 +106,6 @@
             for map, shape in zip(op.indexing_maps, shapes, strict=True)
         )
         bounds = tuple(bound.data for bound in op.bounds)
-<<<<<<< HEAD
-        stride_patterns = tuple(
-            snitch_stream.StridePattern.from_bounds_and_strides(bounds, strides)
-            for strides in all_strides
-        )
-=======
         # snitch_stream stride patterns are from innermost out
         # TODO: make consistent
         stride_patterns = tuple(
@@ -122,7 +116,6 @@
         )
         if len(set(stride_patterns)) == 1:
             stride_patterns = (stride_patterns[0],)
->>>>>>> 385e5092
         new_operands = cast_operands_to_regs(rewriter)
         new_inputs = new_operands[: len(op.inputs)]
         new_outputs = new_operands[len(op.inputs) :]
@@ -206,12 +199,8 @@
     affine_map: AffineMap, shape: Sequence[int], factor: int
 ) -> list[int]:
     """
-<<<<<<< HEAD
     Given an iteration space represented as an affine map (for indexing) and a shape (for
     bounds), returns the corresponding iteration strides for each dimension.
-=======
-    Given an iteration space represented as an affine map (for indexing) and a shape (for bounds), returns the corresponding iteration strides for each dimension.
->>>>>>> 385e5092
 
     The affine map must not have symbols.
     """
