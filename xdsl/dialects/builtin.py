from __future__ import annotations

import math
import struct
from abc import ABC, abstractmethod
from collections.abc import Iterable, Iterator, Mapping, Sequence
from collections.abc import Set as AbstractSet
from dataclasses import dataclass
from enum import Enum
from math import prod
from typing import (
    TYPE_CHECKING,
    Annotated,
    Generic,
    TypeAlias,
    cast,
    overload,
)

from immutabledict import immutabledict
from typing_extensions import Self, TypeVar, deprecated, override

from xdsl.dialect_interfaces import OpAsmDialectInterface
from xdsl.ir import (
    Attribute,
    AttributeCovT,
    AttributeInvT,
    Block,
    BlockOps,
    BuiltinAttribute,
    Data,
    Dialect,
    Operation,
    ParametrizedAttribute,
    Region,
    SSAValue,
    TypeAttribute,
    TypedAttribute,
)
from xdsl.ir.affine import (
    AffineConstantExpr,
    AffineDimExpr,
    AffineMap,
    AffineSet,
    AffineSymExpr,
)
from xdsl.irdl import (
    AnyAttr,
    AnyOf,
    AttrConstraint,
    BaseAttr,
    ConstraintContext,
    GenericAttrConstraint,
    GenericData,
    GenericRangeConstraint,
    IntConstraint,
    IRDLAttrConstraint,
    IRDLGenericAttrConstraint,
    IRDLOperation,
    MessageConstraint,
    ParamAttrConstraint,
    RangeOf,
    irdl_attr_definition,
    irdl_op_definition,
    irdl_to_attr_constraint,
    opt_prop_def,
    region_def,
    traits_def,
    var_operand_def,
    var_result_def,
)
from xdsl.traits import (
    IsolatedFromAbove,
    NoMemoryEffect,
    NoTerminator,
    OptionalSymbolOpInterface,
    OpTrait,
    SymbolTable,
)
from xdsl.utils.comparisons import (
    signed_upper_bound,
    signed_value_range,
    signless_value_range,
    unsigned_upper_bound,
    unsigned_value_range,
)
from xdsl.utils.exceptions import DiagnosticException, VerifyException
from xdsl.utils.hints import isa

if TYPE_CHECKING:
    from _typeshed import ReadableBuffer, WriteableBuffer

    from xdsl.parser import AttrParser, Parser
    from xdsl.printer import Printer


DYNAMIC_INDEX = -1
"""
A constant value denoting a dynamic index in a shape.
"""


class ShapedType(Attribute, ABC):
    @abstractmethod
    def get_num_dims(self) -> int: ...

    @abstractmethod
    def get_shape(self) -> tuple[int, ...]: ...

    def element_count(self) -> int:
        return prod(self.get_shape())

    @staticmethod
    def strides_for_shape(shape: Sequence[int], factor: int = 1) -> tuple[int, ...]:
        import operator
        from itertools import accumulate

        return tuple(accumulate(reversed(shape), operator.mul, initial=factor))[-2::-1]


_ContainerElementTypeT = TypeVar(
    "_ContainerElementTypeT", bound=Attribute | None, covariant=True
)


class ContainerType(Generic[_ContainerElementTypeT], ABC):
    @abstractmethod
    def get_element_type(self) -> _ContainerElementTypeT:
        pass


@irdl_attr_definition
class NoneAttr(ParametrizedAttribute, BuiltinAttribute):
    """An attribute representing the absence of an attribute."""

    name = "none"

    def print_builtin(self, printer: Printer):
        printer.print_string("none")


@irdl_attr_definition
class ArrayAttr(
    Generic[AttributeCovT],
    GenericData[tuple[AttributeCovT, ...]],
    BuiltinAttribute,
    Iterable[AttributeCovT],
):
    name = "array"

    def __init__(self, param: Iterable[AttributeCovT]) -> None:
        super().__init__(tuple(param))

    @classmethod
    def parse_parameter(cls, parser: AttrParser) -> tuple[AttributeCovT, ...]:
        data = parser.parse_comma_separated_list(
            parser.Delimiter.SQUARE, parser.parse_attribute
        )
        # the type system can't ensure that the elements are of type _ArrayAttrT
        return cast(tuple[AttributeCovT, ...], tuple(data))

    def print_parameter(self, printer: Printer) -> None:
        self.print_builtin(printer)

    def print_builtin(self, printer: Printer):
        with printer.in_square_brackets():
            printer.print_list(self.data, printer.print_attribute)

    @staticmethod
    @override
    def constr(
        constr: IRDLGenericAttrConstraint[AttributeInvT]
        | GenericRangeConstraint[AttributeInvT],
    ) -> ArrayOfConstraint[AttributeInvT]:
        return ArrayOfConstraint(constr)

    def __len__(self):
        return len(self.data)

    def __iter__(self) -> Iterator[AttributeCovT]:
        return iter(self.data)


@dataclass(frozen=True)
class ArrayOfConstraint(GenericAttrConstraint[ArrayAttr[AttributeCovT]]):
    elem_range_constraint: GenericRangeConstraint[AttributeCovT]
    """
    A constraint that enforces an ArrayData whose elements satisfy
    the underlying range constraint.
    """

    def __init__(
        self,
        constr: (
            IRDLGenericAttrConstraint[Attribute] | GenericRangeConstraint[AttributeCovT]
        ),
    ):
        if isinstance(constr, GenericRangeConstraint):
            object.__setattr__(self, "elem_range_constraint", constr)
        else:
            object.__setattr__(
                self, "elem_range_constraint", RangeOf(irdl_to_attr_constraint(constr))
            )

    def verify(
        self,
        attr: Attribute,
        constraint_context: ConstraintContext,
    ) -> None:
        if not isa(attr, ArrayAttr):
            raise VerifyException(
                f"expected ArrayAttr attribute, but got '{type(attr)}'"
            )
        self.elem_range_constraint.verify(attr.data, constraint_context)

    def can_infer(self, var_constraint_names: AbstractSet[str]) -> bool:
        return self.elem_range_constraint.can_infer(
            var_constraint_names, length_known=False
        )

    def infer(self, context: ConstraintContext) -> ArrayAttr[AttributeCovT]:
        return ArrayAttr(self.elem_range_constraint.infer(context, length=None))

    def get_bases(self) -> set[type[Attribute]] | None:
        return {ArrayAttr}

    def variables(self) -> set[str]:
        return self.elem_range_constraint.variables()

    def mapping_type_vars(
        self, type_var_mapping: dict[TypeVar, AttrConstraint]
    ) -> GenericAttrConstraint[ArrayAttr[AttributeCovT]]:
        return ArrayOfConstraint(
            self.elem_range_constraint.mapping_type_vars(type_var_mapping)
        )


@irdl_attr_definition
class StringAttr(Data[str], BuiltinAttribute):
    name = "string"

    @classmethod
    def parse_parameter(cls, parser: AttrParser) -> str:
        return parser.parse_str_literal()

    def print_parameter(self, printer: Printer) -> None:
        self.print_builtin(printer)

    def print_builtin(self, printer: Printer):
        printer.print_string_literal(self.data)


@irdl_attr_definition
class BytesAttr(Data[bytes], BuiltinAttribute):
    name = "bytes"

    @classmethod
    def parse_parameter(cls, parser: AttrParser) -> bytes:
        return parser.parse_bytes_literal()

    def print_parameter(self, printer: Printer) -> None:
        self.print_builtin(printer)

    def print_builtin(self, printer: Printer):
        printer.print_bytes_literal(self.data)


@irdl_attr_definition
<<<<<<< HEAD
class SymbolNameAttr(ParametrizedAttribute, BuiltinAttribute):
    name = "symbol_name"
    data: StringAttr

    def __init__(self, data: str | StringAttr) -> None:
        if isinstance(data, str):
            data = StringAttr(data)
        super().__init__([data])


@irdl_attr_definition
=======
>>>>>>> f7f8c9b0
class SymbolRefAttr(ParametrizedAttribute, BuiltinAttribute):
    name = "symbol_ref"
    root_reference: StringAttr
    nested_references: ArrayAttr[StringAttr]

    def __init__(
        self,
        root: str | StringAttr,
        nested: Sequence[str] | Sequence[StringAttr] | ArrayAttr[StringAttr] = [],
    ) -> None:
        if isinstance(root, str):
            root = StringAttr(root)
        if not isinstance(nested, ArrayAttr):
            nested = ArrayAttr(
                [StringAttr(x) if isinstance(x, str) else x for x in nested]
            )
        super().__init__(root, nested)

    def string_value(self):
        root = self.root_reference.data
        for ref in self.nested_references.data:
            root += "." + ref.data
        return root

    def print_builtin(self, printer: Printer):
        printer.print_symbol_name(self.root_reference.data)
        for ref in self.nested_references.data:
            printer.print_string("::")
            printer.print_symbol_name(ref.data)


class EmptyArrayAttrConstraint(AttrConstraint):
    """
    Constrain attribute to be empty ArrayData
    """

    def verify(self, attr: Attribute, constraint_context: ConstraintContext) -> None:
        if not isinstance(attr, ArrayAttr):
            raise VerifyException(f"expected ArrayData attribute, but got {attr}")
        attr = cast(ArrayAttr[Attribute], attr)
        if attr.data:
            raise VerifyException(f"expected empty array, but got {attr}")

    def mapping_type_vars(
        self, type_var_mapping: dict[TypeVar, AttrConstraint]
    ) -> EmptyArrayAttrConstraint:
        return self


FlatSymbolRefAttrConstr = MessageConstraint(
    ParamAttrConstraint(SymbolRefAttr, [AnyAttr(), EmptyArrayAttrConstraint()]),
    "Expected SymbolRefAttr with no nested symbols.",
)
"""Constrain SymbolRef to be FlatSymbolRef"""

FlatSymbolRefAttr = Annotated[SymbolRefAttr, FlatSymbolRefAttrConstr]
"""SymbolRef constrained to have an empty `nested_references` property."""


@irdl_attr_definition
class IntAttr(Data[int]):
    name = "builtin.int"

    @classmethod
    def parse_parameter(cls, parser: AttrParser) -> int:
        with parser.in_angle_brackets():
            data = parser.parse_integer()
            return data

    def print_parameter(self, printer: Printer) -> None:
        with printer.in_angle_brackets():
            printer.print_string(f"{self.data}")

    def __bool__(self) -> bool:
        """Returns True if value is non-zero."""
        return bool(self.data)


@dataclass(frozen=True)
class IntAttrConstraint(GenericAttrConstraint[IntAttr]):
    """
    Constrains the value of an IntAttr.
    """

    int_constraint: IntConstraint

    def verify(self, attr: Attribute, constraint_context: ConstraintContext) -> None:
        if not isinstance(attr, IntAttr):
            raise VerifyException(f"attribute {attr} expected to be an IntAttr")
        self.int_constraint.verify(attr.data, constraint_context)

    def variables(self) -> set[str]:
        return self.int_constraint.variables()

    def can_infer(self, var_constraint_names: AbstractSet[str]) -> bool:
        return self.int_constraint.can_infer(var_constraint_names)

    def infer(self, context: ConstraintContext) -> IntAttr:
        return IntAttr(self.int_constraint.infer(context))

    def get_bases(self) -> set[type[Attribute]] | None:
        return {IntAttr}

    def mapping_type_vars(
        self, type_var_mapping: dict[TypeVar, AttrConstraint]
    ) -> Self:
        return self


class Signedness(Enum):
    "Signedness semantics for integer"

    SIGNLESS = 0
    "No signedness semantics"

    SIGNED = 1
    UNSIGNED = 2

    def value_range(self, bitwidth: int) -> tuple[int, int]:
        """
        For a given bitwidth, returns (min, max+1), where min and max are the smallest and
        largest representable values.

        Signless integers are bit patterns, so the representable range is the union of the
        signed and unsigned representable ranges.
        """
        match self:
            case Signedness.SIGNLESS:
                return signless_value_range(bitwidth)
            case Signedness.SIGNED:
                return signed_value_range(bitwidth)
            case Signedness.UNSIGNED:
                return unsigned_value_range(bitwidth)


@irdl_attr_definition
class SignednessAttr(Data[Signedness]):
    name = "builtin.signedness"

    @classmethod
    def parse_parameter(cls, parser: AttrParser) -> Signedness:
        with parser.in_angle_brackets():
            if parser.parse_optional_keyword("signless") is not None:
                return Signedness.SIGNLESS
            if parser.parse_optional_keyword("signed") is not None:
                return Signedness.SIGNED
            if parser.parse_optional_keyword("unsigned") is not None:
                return Signedness.UNSIGNED
            parser.raise_error("`signless`, `signed`, or `unsigned` expected")

    def print_parameter(self, printer: Printer) -> None:
        with printer.in_angle_brackets():
            data = self.data
            if data == Signedness.SIGNLESS:
                printer.print_string("signless")
            elif data == Signedness.SIGNED:
                printer.print_string("signed")
            elif data == Signedness.UNSIGNED:
                printer.print_string("unsigned")
            else:
                raise ValueError(f"Invalid signedness {data}")


class CompileTimeFixedBitwidthType(TypeAttribute, ABC):
    """
    A type attribute whose runtime bitwidth is fixed, but may be target-dependent.
    """

    name = "abstract.compile_time_fixed_bitwidth_type"

    @property
    @abstractmethod
    def compile_time_size(self) -> int:
        """
        Contiguous memory footprint of the value during compilation.
        """
        raise NotImplementedError()


class FixedBitwidthType(CompileTimeFixedBitwidthType, ABC):
    """
    A type attribute whose runtime bitwidth is target-independent.
    """

    name = "abstract.fixed_bitwidth_type"

    @property
    @abstractmethod
    def bitwidth(self) -> int:
        """
        Contiguous memory footprint in bits
        """
        raise NotImplementedError()

    @property
    def size(self) -> int:
        """
        Contiguous memory footprint in bytes, defaults to `ceil(bitwidth / 8)`
        """
        return (self.bitwidth + 7) >> 3


_PyT = TypeVar("_PyT")


class PackableType(Generic[_PyT], CompileTimeFixedBitwidthType, ABC):
    """
    Abstract base class for xDSL types whose values can be encoded and decoded as bytes.
    """

    @abstractmethod
    def iter_unpack(self, buffer: ReadableBuffer, /) -> Iterator[_PyT]:
        """
        Yields unpacked values one at a time, starting at the beginning of the buffer.
        """
        raise NotImplementedError()

    @abstractmethod
    def unpack(self, buffer: ReadableBuffer, num: int, /) -> tuple[_PyT, ...]:
        """
        Unpack `num` values from the beginning of the buffer.
        """
        raise NotImplementedError()

    @abstractmethod
    def pack_into(self, buffer: WriteableBuffer, offset: int, value: _PyT) -> None:
        """
        Pack a value at a given offset into a buffer.
        """
        raise NotImplementedError()

    @abstractmethod
    def pack(self, values: Sequence[_PyT]) -> bytes:
        """
        Create a new buffer containing the input `values`.
        """
        raise NotImplementedError()


class StructPackableType(Generic[_PyT], PackableType[_PyT], ABC):
    """
    Abstract base class for xDSL types that can be packed and unpacked using Python's
    `struct` package, using a format string.
    """

    @property
    @abstractmethod
    def format(self) -> str:
        """
        Format to be used when decoding and encoding bytes.

        See external [documentation](https://docs.python.org/3/library/struct.html).
        """
        raise NotImplementedError()

    def iter_unpack(self, buffer: ReadableBuffer, /) -> Iterator[_PyT]:
        return (values[0] for values in struct.iter_unpack(self.format, buffer))

    def unpack(self, buffer: ReadableBuffer, num: int, /) -> tuple[_PyT, ...]:
        fmt = self.format[0] + str(num) + self.format[1:]
        return struct.unpack(fmt, buffer)

    def pack_into(self, buffer: WriteableBuffer, offset: int, value: _PyT) -> None:
        struct.pack_into(self.format, buffer, offset, value)

    def pack(self, values: Sequence[_PyT]) -> bytes:
        fmt = self.format[0] + str(len(values)) + self.format[1:]
        return struct.pack(fmt, *values)

    @property
    def compile_time_size(self) -> int:
        return struct.calcsize(self.format)


_SIGNED_INTEGER_FORMATS = ("<b", "<h", "<i", "<i", "<q", "<q", "<q", "<q")
"""
Formats for the struct module to use to process signed and signless integers.
Bitwidths: `<b`: 1-8, `<h`: 9-16, `<i`: 17-32, `<q`: 33-64.
"""
_UNSIGNED_INTEGER_FORMATS = ("<B", "<H", "<I", "<I", "<Q", "<Q", "<Q", "<Q")
"""
Formats for the struct module to use to process unsigned integers.
Bitwidths: `<B`: 1-8, `<H`: 9-16, `<I`: 17-32, `<Q`: 33-64.
"""


@irdl_attr_definition
class IntegerType(
    ParametrizedAttribute, StructPackableType[int], FixedBitwidthType, BuiltinAttribute
):
    name = "integer_type"
    width: IntAttr
    signedness: SignednessAttr

    def __init__(
        self,
        data: int | IntAttr,
        signedness: Signedness | SignednessAttr = Signedness.SIGNLESS,
    ) -> None:
        if isinstance(data, int):
            data = IntAttr(data)
        if isinstance(signedness, Signedness):
            signedness = SignednessAttr(signedness)
        super().__init__(data, signedness)

    def print_builtin(self, printer: Printer) -> None:
        if self.signedness.data == Signedness.SIGNLESS:
            printer.print_string("i")
        elif self.signedness.data == Signedness.SIGNED:
            printer.print_string("si")
        elif self.signedness.data == Signedness.UNSIGNED:
            printer.print_string("ui")
        printer.print_int(self.width.data)

    def __repr__(self):
        width = self.width.data
        signedness = self.signedness.data
        if signedness == Signedness.SIGNLESS:
            return f"IntegerType({width})"
        else:
            return f"IntegerType({width}, {signedness})"

    def verify(self):
        if self.width.data < 0:
            raise VerifyException(
                f"integer type bitwidth should be nonnegative (got {self.width.data})"
            )

    def value_range(self) -> tuple[int, int]:
        return self.signedness.data.value_range(self.width.data)

    def verify_value(self, value: int):
        min_value, max_value = self.value_range()

        if not (min_value <= value < max_value):
            raise VerifyException(
                f"Integer value {value} is out of range for type {self} which supports "
                f"values in the range [{min_value}, {max_value})"
            )

    def normalized_value(
        self, value: int, *, truncate_bits: bool = False
    ) -> int | None:
        """
        Signless values can represent integers from both the signed and unsigned ranges
        for a given bitwidth.
        We choose to normalize values that are not in the intersection of the two ranges
        to the signed version (meaning ambiguous values will always be negative).
        For example, the bitpattern of all ones will always be represented as `-1` at
        runtime.
        If the input value is outside of the valid range, return `None` if `truncate_bits`
        is false, otherwise returns a value in range by truncating the bits of the input.
        """
        min_value, max_value = self.value_range()
        if not (min_value <= value < max_value):
            if not truncate_bits:
                return None
            value = value % (2**self.bitwidth)

        if self.signedness.data != Signedness.UNSIGNED:
            signed_ub = signed_upper_bound(self.bitwidth)
            unsigned_ub = unsigned_upper_bound(self.bitwidth)
            if signed_ub <= value:
                return value - unsigned_ub

        return value

    def get_normalized_value(self, value: int) -> int:
        """
        Normalises an integer value similarly to the `normalized_value` function,
        but throws a ValueError when the value falls outside the type's range.
        """
        v = self.normalized_value(value)
        if v is None:
            min_value, max_value = self.value_range()
            raise ValueError(
                f"Integer value {value} is out of range for type {self} which supports "
                f"values in the range [{min_value}, {max_value})"
            )
        return v

    @property
    def bitwidth(self) -> int:
        return self.width.data

    @property
    def format(self) -> str:
        format_index = ((self.bitwidth + 7) >> 3) - 1  #  = ceil(bw / 8) - 1
        if format_index >= 8:
            raise NotImplementedError(f"Format not implemented for {self}")

        unsigned = self.signedness.data == Signedness.UNSIGNED
        f = _UNSIGNED_INTEGER_FORMATS if unsigned else _SIGNED_INTEGER_FORMATS
        return f[format_index]


i64 = IntegerType(64)
i32 = IntegerType(32)
i16 = IntegerType(16)
i8 = IntegerType(8)
i1 = IntegerType(1)
I64 = Annotated[IntegerType, i64]
I32 = Annotated[IntegerType, i32]
I16 = Annotated[IntegerType, i16]
I8 = Annotated[IntegerType, i8]
I1 = Annotated[IntegerType, i1]

_IntegerTypeInvT = TypeVar("_IntegerTypeInvT", bound=IntegerType, default=IntegerType)

SignlessIntegerConstraint = ParamAttrConstraint(
    IntegerType, [IntAttr, SignednessAttr(Signedness.SIGNLESS)]
)
"""Type constraint for signless IntegerType."""

AnySignlessIntegerType: TypeAlias = Annotated[IntegerType, SignlessIntegerConstraint]
"""Type alias constrained to signless IntegerType."""


@irdl_attr_definition
class UnitAttr(ParametrizedAttribute, BuiltinAttribute):
    name = "unit"

    def print_builtin(self, printer: Printer) -> None:
        printer.print_string("unit")


@irdl_attr_definition
class LocationAttr(ParametrizedAttribute, BuiltinAttribute):
    """
    An attribute representing source code location.
    Only supports unknown locations for now.
    """

    name = "loc"

    def print_builtin(self, printer: Printer) -> None:
        printer.print_string("loc(unknown)")


@irdl_attr_definition
class IndexType(ParametrizedAttribute, BuiltinAttribute, StructPackableType[int]):
    name = "index"

    def print_builtin(self, printer: Printer):
        printer.print_string("index")

    @property
    def format(self) -> str:
        # index types are always packable as int64
        return "<q"


IndexTypeConstr = BaseAttr(IndexType)

_IntegerAttrType = TypeVar(
    "_IntegerAttrType",
    bound=IntegerType | IndexType,
    covariant=True,
    default=IntegerType | IndexType,
)
_IntegerAttrTypeInvT = TypeVar("_IntegerAttrTypeInvT", bound=IntegerType | IndexType)
IntegerAttrTypeConstr = IndexTypeConstr | BaseAttr(IntegerType)
AnySignlessIntegerOrIndexType: TypeAlias = Annotated[
    Attribute, AnyOf([IndexType, SignlessIntegerConstraint])
]
"""Type alias constrained to IndexType or signless IntegerType."""


@irdl_attr_definition
class IntegerAttr(
    Generic[_IntegerAttrType],
    BuiltinAttribute,
    TypedAttribute,
):
    name = "integer"
    value: IntAttr
    type: _IntegerAttrType

    @overload
    def __init__(
        self,
        value: int | IntAttr,
        value_type: _IntegerAttrType,
        *,
        truncate_bits: bool = False,
    ) -> None: ...

    @overload
    def __init__(
        self: IntegerAttr[IntegerType],
        value: int | IntAttr,
        value_type: int,
        *,
        truncate_bits: bool = False,
    ) -> None: ...

    def __init__(
        self,
        value: int | IntAttr,
        value_type: int | IntegerType | IndexType,
        *,
        truncate_bits: bool = False,
    ) -> None:
        if isinstance(value_type, int):
            value_type = IntegerType(value_type)
        if isinstance(value, IntAttr):
            value = value.data
        if not isinstance(value_type, IndexType):
            normalized_value = value_type.normalized_value(
                value, truncate_bits=truncate_bits
            )
            if normalized_value is not None:
                value = normalized_value
        super().__init__(IntAttr(value), value_type)

    @staticmethod
    def from_int_and_width(value: int, width: int) -> IntegerAttr[IntegerType]:
        return IntegerAttr(value, width)

    @staticmethod
    def from_index_int_value(value: int) -> IntegerAttr[IndexType]:
        return IntegerAttr(value, IndexType())

    @staticmethod
    def from_bool(value: bool) -> BoolAttr:
        return IntegerAttr(value, 1)

    def print_builtin(self, printer: Printer) -> None:
        # boolean shorthands
        if (
            isinstance(
                (ty := self.get_type()),
                IntegerType,
            )
            and ty.width.data == 1
        ):
            printer.print_string("true" if self.value.data else "false")
        else:
            self.print_without_type(printer)
            printer.print_string(" : ")
            printer.print_attribute(ty)

    def verify(self) -> None:
        if isinstance(int_type := self.type, IndexType):
            return

        int_type.verify_value(self.value.data)

    @staticmethod
    def parse_with_type(
        parser: AttrParser,
        type: Attribute,
    ) -> TypedAttribute:
        assert isinstance(type, IntegerType | IndexType)
        return IntegerAttr(parser.parse_integer(allow_boolean=(type == i1)), type)

    def print_without_type(self, printer: Printer):
        printer.print_int(self.value.data, self.type)

    def get_type(self) -> Attribute:
        return self.type

    @classmethod
    def constr(
        cls,
        *,
        value: AttrConstraint | IntConstraint | None = None,
        type: GenericAttrConstraint[_IntegerAttrType] = IntegerAttrTypeConstr,
    ) -> GenericAttrConstraint[IntegerAttr[_IntegerAttrType]]:
        if value is None and type == AnyAttr():
            return BaseAttr[IntegerAttr[_IntegerAttrType]](IntegerAttr)
        if isinstance(value, IntConstraint):
            value = IntAttrConstraint(value)
        return ParamAttrConstraint[IntegerAttr[_IntegerAttrType]](
            IntegerAttr,
            (
                value,
                type,
            ),
        )

    def __bool__(self) -> bool:
        """Returns True if value is non-zero."""
        return bool(self.value)

    @staticmethod
    def iter_unpack(
        type: _IntegerAttrTypeInvT, buffer: ReadableBuffer, /
    ) -> Iterator[IntegerAttr[_IntegerAttrTypeInvT]]:
        """
        Yields unpacked values one at a time, starting at the beginning of the buffer.
        """
        for value in type.iter_unpack(buffer):
            yield IntegerAttr(value, type)

    @staticmethod
    def unpack(
        type: _IntegerAttrTypeInvT, buffer: ReadableBuffer, num: int, /
    ) -> tuple[IntegerAttr[_IntegerAttrTypeInvT], ...]:
        """
        Unpack `num` values from the beginning of the buffer.
        """
        return tuple(IntegerAttr(value, type) for value in type.unpack(buffer, num))


BoolAttr: TypeAlias = IntegerAttr[Annotated[IntegerType, IntegerType(1)]]


class _FloatType(StructPackableType[float], FixedBitwidthType, BuiltinAttribute, ABC):
    @property
    @abstractmethod
    def bitwidth(self) -> int:
        raise NotImplementedError()

    def print_builtin(self, printer: Printer) -> None:
        # All float types just print their name
        printer.print_string(self.name)


@irdl_attr_definition
class BFloat16Type(ParametrizedAttribute, _FloatType):
    name = "bf16"

    @property
    def bitwidth(self) -> int:
        return 16

    @property
    def format(self) -> str:
        raise NotImplementedError()


@irdl_attr_definition
class Float16Type(ParametrizedAttribute, _FloatType):
    name = "f16"

    @property
    def bitwidth(self) -> int:
        return 16

    @property
    def format(self) -> str:
        return "<e"


@irdl_attr_definition
class Float32Type(ParametrizedAttribute, _FloatType):
    name = "f32"

    @property
    def bitwidth(self) -> int:
        return 32

    @property
    def format(self) -> str:
        return "<f"


@irdl_attr_definition
class Float64Type(ParametrizedAttribute, _FloatType):
    name = "f64"

    @property
    def bitwidth(self) -> int:
        return 64

    @property
    def format(self) -> str:
        return "<d"


@irdl_attr_definition
class Float80Type(ParametrizedAttribute, _FloatType):
    name = "f80"

    @property
    def bitwidth(self) -> int:
        return 80

    @property
    def format(self) -> str:
        raise NotImplementedError()


@irdl_attr_definition
class Float128Type(ParametrizedAttribute, _FloatType):
    name = "f128"

    @property
    def bitwidth(self) -> int:
        return 128

    @property
    def format(self) -> str:
        raise NotImplementedError()


AnyFloat: TypeAlias = (
    BFloat16Type | Float16Type | Float32Type | Float64Type | Float80Type | Float128Type
)
AnyFloatConstr = (
    BaseAttr(BFloat16Type)
    | BaseAttr(Float16Type)
    | BaseAttr(Float32Type)
    | BaseAttr(Float64Type)
    | BaseAttr(Float80Type)
    | BaseAttr(Float128Type)
)


@irdl_attr_definition
class FloatData(Data[float]):
    name = "builtin.float_data"

    @classmethod
    def parse_parameter(cls, parser: AttrParser) -> float:
        with parser.in_angle_brackets():
            return float(parser.parse_number())

    def print_parameter(self, printer: Printer) -> None:
        printer.print_string(f"{self.data}")

    def __eq__(self, other: object):
        # avoid triggering `float('nan') != float('nan')` inequality
        return isinstance(other, FloatData) and (
            math.isnan(self.data) and math.isnan(other.data) or self.data == other.data
        )

    def __hash__(self):
        return hash(self.data)


_FloatAttrType = TypeVar(
    "_FloatAttrType", bound=AnyFloat, covariant=True, default=AnyFloat
)
_FloatAttrTypeInvT = TypeVar("_FloatAttrTypeInvT", bound=AnyFloat)


@irdl_attr_definition
class FloatAttr(Generic[_FloatAttrType], BuiltinAttribute, TypedAttribute):
    name = "float"

    value: FloatData
    type: _FloatAttrType

    @overload
    def __init__(self, data: float | FloatData, type: _FloatAttrType) -> None: ...

    @overload
    def __init__(self, data: float | FloatData, type: int) -> None: ...

    def __init__(
        self, data: float | FloatData, type: int | _FloatAttrType | AnyFloat
    ) -> None:
        if isinstance(type, int):
            if type == 16:
                type = Float16Type()
            elif type == 32:
                type = Float32Type()
            elif type == 64:
                type = Float64Type()
            elif type == 80:
                type = Float80Type()
            elif type == 128:
                type = Float128Type()
            else:
                raise ValueError(f"Invalid bitwidth: {type}")

        value: float = data.data if isinstance(data, FloatData) else data
        # for supported types, constrain value to precision of floating point type
        # else, allow full python float precision
        if isinstance(type, Float64Type | Float32Type | Float16Type):
            value = type.unpack(type.pack((value,)), 1)[0]

        data_attr = FloatData(value)

        super().__init__(data_attr, type)

    @staticmethod
    def parse_with_type(
        parser: AttrParser,
        type: Attribute,
    ) -> TypedAttribute:
        assert isinstance(type, AnyFloat)
        return FloatAttr(parser.parse_float(), type)

    def print_without_type(self, printer: Printer):
        return printer.print_float(self.value.data, self.type)

    def print_builtin(self, printer: Printer):
        self.print_without_type(printer)
        printer.print_string(" : ")
        printer.print_attribute(self.get_type())

    @staticmethod
    def iter_unpack(
        type: _FloatAttrTypeInvT, buffer: ReadableBuffer, /
    ) -> Iterator[FloatAttr[_FloatAttrTypeInvT]]:
        """
        Yields unpacked values one at a time, starting at the beginning of the buffer.
        """
        for value in type.iter_unpack(buffer):
            yield FloatAttr(value, type)

    @staticmethod
    def unpack(
        type: _FloatAttrTypeInvT, buffer: ReadableBuffer, num: int, /
    ) -> tuple[FloatAttr[_FloatAttrTypeInvT], ...]:
        """
        Unpack `num` values from the beginning of the buffer.
        """
        return tuple(FloatAttr(value, type) for value in type.unpack(buffer, num))


ComplexElementCovT = TypeVar(
    "ComplexElementCovT",
    bound=IntegerType | AnyFloat,
    default=IntegerType | AnyFloat,
    covariant=True,
)


@irdl_attr_definition
class ComplexType(
    Generic[ComplexElementCovT],
    PackableType[tuple[float, float] | tuple[int, int]],
    ParametrizedAttribute,
    BuiltinAttribute,
    ContainerType[ComplexElementCovT],
    TypeAttribute,
):
    name = "complex"
    element_type: ComplexElementCovT

    def print_builtin(self, printer: Printer):
        printer.print_string("complex")
        with printer.in_angle_brackets():
            printer.print_attribute(self.element_type)

    def get_element_type(self) -> ComplexElementCovT:
        return self.element_type

    @property
    def compile_time_size(self) -> int:
        return 2 * self.element_type.compile_time_size

    @property
    def size(self) -> int:
        return 2 * self.element_type.size

    def iter_unpack(self, buffer: ReadableBuffer, /):
        values = (value for value in self.element_type.iter_unpack(buffer))
        return ((real, imag) for real, imag in zip(values, values))

    def unpack(self, buffer: ReadableBuffer, num: int, /):
        values = (value for value in self.element_type.unpack(buffer, 2 * num))
        return tuple((real, imag) for real, imag in zip(values, values))

    @overload
    def pack_into(
        self: ComplexType[IntegerType],
        buffer: WriteableBuffer,
        offset: int,
        value: tuple[int, int],
    ) -> None: ...

    @overload
    def pack_into(
        self: ComplexType[AnyFloat],
        buffer: WriteableBuffer,
        offset: int,
        value: tuple[float, float],
    ) -> None: ...

    def pack_into(
        self,
        buffer: WriteableBuffer,
        offset: int,
        value: tuple[float, float] | tuple[int, int],
    ) -> None:
        self.element_type.pack_into(buffer, 2 * offset, value[0])  # pyright: ignore[reportArgumentType]
        self.element_type.pack_into(buffer, 2 * offset + 1, value[1])  # pyright: ignore[reportArgumentType]
        return

    @overload
    def pack(
        self: ComplexType[AnyFloat], values: Sequence[tuple[float, float]]
    ) -> bytes: ...

    @overload
    def pack(
        self: ComplexType[IntegerType], values: Sequence[tuple[int, int]]
    ) -> bytes: ...

    def pack(self, values: Sequence[tuple[float, float] | tuple[int, int]]) -> bytes:
        return self.element_type.pack(tuple(val for vals in values for val in vals))  # pyright: ignore[reportArgumentType]


@irdl_attr_definition
class DictionaryAttr(Data[immutabledict[str, Attribute]], BuiltinAttribute):
    name = "dictionary"

    def __init__(self, value: Mapping[str, Attribute]):
        if not isinstance(value, immutabledict):
            value = immutabledict(value)
        super().__init__(value)

    @classmethod
    def parse_parameter(cls, parser: AttrParser) -> immutabledict[str, Attribute]:
        return immutabledict(parser.parse_optional_dictionary_attr_dict())

    def print_parameter(self, printer: Printer) -> None:
        self.print_builtin(printer)

    def print_builtin(self, printer: Printer):
        printer.print_attr_dict(self.data)

    def verify(self) -> None:
        return super().verify()


@irdl_attr_definition
class TupleType(ParametrizedAttribute, BuiltinAttribute, TypeAttribute):
    name = "tuple"

    types: ArrayAttr[TypeAttribute]

    def __init__(self, types: list[TypeAttribute] | ArrayAttr[TypeAttribute]) -> None:
        if isinstance(types, list):
            types = ArrayAttr(types)
        super().__init__(types)

    def print_builtin(self, printer: Printer):
        printer.print_string("tuple")
        with printer.in_angle_brackets():
            printer.print_list(self.types, printer.print_attribute)


@irdl_attr_definition
class VectorType(
    Generic[AttributeCovT],
    BuiltinAttribute,
    ParametrizedAttribute,
    TypeAttribute,
    ShapedType,
    ContainerType[AttributeCovT],
):
    name = "vector"

    shape: ArrayAttr[IntAttr]
    element_type: AttributeCovT
    scalable_dims: ArrayAttr[BoolAttr]

    def __init__(
        self,
        element_type: AttributeCovT,
        shape: Iterable[int | IntAttr],
        scalable_dims: ArrayAttr[BoolAttr] | None = None,
    ) -> None:
        shape = ArrayAttr(
            [IntAttr(dim) if isinstance(dim, int) else dim for dim in shape]
        )
        if scalable_dims is None:
            false = BoolAttr(False, i1)
            scalable_dims = ArrayAttr(false for _ in shape)
        super().__init__(shape, element_type, scalable_dims)

    @staticmethod
    def _print_vector_dim(printer: Printer, pair: tuple[IntAttr, BoolAttr]):
        """
        Helper method to print a vector dimension either as static (`4`) or scalable
        (`[4]`).
        """
        dim, scalable = pair
        if scalable:
            printer.print_string(f"[{dim.data}]")
        else:
            printer.print_string(f"{dim.data}")

    def print_builtin(self, printer: Printer):
        printer.print_string("vector")
        with printer.in_angle_brackets():
            printer.print_list(
                zip(self.shape, self.scalable_dims, strict=True),
                lambda pair: self._print_vector_dim(printer, pair),
                delimiter="x",
            )
            if self.shape.data:
                printer.print_string("x")

            printer.print_attribute(self.element_type)

    def get_num_dims(self) -> int:
        return len(self.shape.data)

    def get_num_scalable_dims(self) -> int:
        return sum(bool(d.value) for d in self.scalable_dims)

    def get_shape(self) -> tuple[int, ...]:
        return tuple(i.data for i in self.shape)

    def get_element_type(self) -> AttributeCovT:
        return self.element_type

    def get_scalable_dims(self) -> tuple[bool, ...]:
        return tuple(bool(i) for i in self.scalable_dims)

    def verify(self):
        num_dims = len(self.shape)
        num_scalable_dims = len(self.scalable_dims)
        if num_dims != num_scalable_dims:
            raise VerifyException(
                f"Number of scalable dimension specifiers {num_scalable_dims} must "
                f"equal to number of dimensions {num_dims}."
            )

    @classmethod
    def constr(
        cls,
        element_type: IRDLGenericAttrConstraint[AttributeCovT] | None = None,
        *,
        shape: IRDLGenericAttrConstraint[ArrayAttr[IntAttr]] | None = None,
        scalable_dims: IRDLGenericAttrConstraint[ArrayAttr[BoolAttr]] | None = None,
    ) -> GenericAttrConstraint[VectorType[AttributeCovT]]:
        if element_type is None and shape is None and scalable_dims is None:
            return BaseAttr[VectorType[AttributeCovT]](VectorType)
        shape_constr = AnyAttr() if shape is None else shape
        scalable_dims_constr = AnyAttr() if scalable_dims is None else scalable_dims
        return ParamAttrConstraint[VectorType[AttributeCovT]](
            VectorType,
            (
                shape_constr,
                element_type,
                scalable_dims_constr,
            ),
        )


AnyVectorType: TypeAlias = VectorType[Attribute]


@irdl_attr_definition
class TensorType(
    Generic[AttributeCovT],
    ParametrizedAttribute,
    BuiltinAttribute,
    TypeAttribute,
    ShapedType,
    ContainerType[AttributeCovT],
):
    name = "tensor"

    shape: ArrayAttr[IntAttr]
    element_type: AttributeCovT
    encoding: Attribute

    def __init__(
        self,
        element_type: AttributeCovT,
        shape: Iterable[int | IntAttr],
        encoding: Attribute = NoneAttr(),
    ):
        shape = ArrayAttr(
            [IntAttr(dim) if isinstance(dim, int) else dim for dim in shape]
        )
        super().__init__(shape, element_type, encoding)

    def print_builtin(self, printer: Printer):
        printer.print_string("tensor")
        with printer.in_angle_brackets():
            printer.print_list(
                self.shape.data,
                lambda x: (
                    printer.print_string(f"{x.data}")
                    if x.data != -1
                    else printer.print_string("?")
                ),
                "x",
            )
            if len(self.shape.data) != 0:
                printer.print_string("x")
            printer.print_attribute(self.element_type)
            if self.encoding != NoneAttr():
                printer.print_string(", ")
                printer.print_attribute(self.encoding)

    def get_num_dims(self) -> int:
        return len(self.shape.data)

    def get_shape(self) -> tuple[int, ...]:
        return tuple(i.data for i in self.shape.data)

    def get_element_type(self) -> AttributeCovT:
        return self.element_type


AnyTensorType: TypeAlias = TensorType[Attribute]
AnyTensorTypeConstr = BaseAttr[TensorType[Attribute]](TensorType)


@irdl_attr_definition
class UnrankedTensorType(
    Generic[AttributeCovT],
    ParametrizedAttribute,
    BuiltinAttribute,
    TypeAttribute,
    ContainerType[AttributeCovT],
):
    name = "unranked_tensor"

    element_type: AttributeCovT

    def get_element_type(self) -> AttributeCovT:
        return self.element_type

    def print_builtin(self, printer: Printer):
        with printer.delimited("tensor<*x", ">"):
            printer.print_attribute(self.element_type)


AnyUnrankedTensorType: TypeAlias = UnrankedTensorType[Attribute]
AnyUnrankedTensorTypeConstr = BaseAttr[AnyUnrankedTensorType](UnrankedTensorType)


@dataclass(frozen=True, init=False)
class ContainerOf(
    Generic[AttributeCovT],
    GenericAttrConstraint[
        AttributeCovT | VectorType[AttributeCovT] | TensorType[AttributeCovT]
    ],
):
    """A type constraint that can be nested once in a vector or a tensor."""

    elem_constr: GenericAttrConstraint[AttributeCovT]

    def __init__(
        self,
        elem_constr: (
            AttributeCovT | type[AttributeCovT] | GenericAttrConstraint[AttributeCovT]
        ),
    ) -> None:
        object.__setattr__(self, "elem_constr", irdl_to_attr_constraint(elem_constr))

    def verify(self, attr: Attribute, constraint_context: ConstraintContext) -> None:
        if isinstance(attr, VectorType) or isinstance(attr, TensorType):
            attr = cast(VectorType[Attribute] | TensorType[Attribute], attr)
            self.elem_constr.verify(attr.element_type, constraint_context)
        else:
            self.elem_constr.verify(attr, constraint_context)

    def get_bases(self) -> set[type[Attribute]] | None:
        bases = self.elem_constr.get_bases()
        if bases is not None:
            return {*bases, TensorType, VectorType}

    def mapping_type_vars(
        self, type_var_mapping: dict[TypeVar, AttrConstraint]
    ) -> ContainerOf[AttributeCovT]:
        return ContainerOf(self.elem_constr.mapping_type_vars(type_var_mapping))


VectorOrTensorOf: TypeAlias = (
    VectorType[AttributeCovT]
    | TensorType[AttributeCovT]
    | UnrankedTensorType[AttributeCovT]
)


@dataclass(frozen=True)
class VectorRankConstraint(AttrConstraint):
    """
    Constrain a vector to be of a given rank.
    """

    expected_rank: int
    """The expected vector rank."""

    def verify(self, attr: Attribute, constraint_context: ConstraintContext) -> None:
        if not isinstance(attr, VectorType):
            raise VerifyException(f"{attr} should be of type VectorType.")
        if attr.get_num_dims() != self.expected_rank:
            raise VerifyException(
                f"Expected vector rank to be {self.expected_rank}, got {attr.get_num_dims()}."
            )

    def mapping_type_vars(
        self, type_var_mapping: dict[TypeVar, AttrConstraint]
    ) -> VectorRankConstraint:
        return self


@dataclass(frozen=True)
class VectorBaseTypeConstraint(AttrConstraint):
    """
    Constrain a vector to be of a given base type.
    """

    expected_type: Attribute
    """The expected vector base type."""

    def verify(self, attr: Attribute, constraint_context: ConstraintContext) -> None:
        if not isinstance(attr, VectorType):
            raise VerifyException(f"{attr} should be of type VectorType.")
        attr = cast(VectorType[Attribute], attr)
        if attr.element_type != self.expected_type:
            raise VerifyException(
                f"Expected vector type to be {self.expected_type}, got {attr.element_type}."
            )

    def mapping_type_vars(
        self, type_var_mapping: dict[TypeVar, AttrConstraint]
    ) -> VectorBaseTypeConstraint:
        return self


@dataclass(frozen=True)
class VectorBaseTypeAndRankConstraint(AttrConstraint):
    """
    Constrain a vector to be of a given rank and base type.
    """

    expected_type: Attribute
    """The expected vector base type."""

    expected_rank: int
    """The expected vector rank."""

    def verify(self, attr: Attribute, constraint_context: ConstraintContext) -> None:
        constraint = VectorBaseTypeConstraint(
            self.expected_type
        ) & VectorRankConstraint(self.expected_rank)
        constraint.verify(attr, constraint_context)

    def mapping_type_vars(
        self, type_var_mapping: dict[TypeVar, AttrConstraint]
    ) -> VectorBaseTypeAndRankConstraint:
        return self


@irdl_attr_definition
class DenseResourceAttr(BuiltinAttribute, TypedAttribute):
    name = "dense_resource"

    resource_handle: StringAttr
    type: ShapedType

    def print_without_type(self, printer: Printer):
        printer.print_string("dense_resource")
        with printer.in_angle_brackets():
            printer.print_resource_handle("builtin", self.resource_handle.data)

    def print_builtin(self, printer: Printer):
        self.print_without_type(printer)
        printer.print_string(" : ")
        printer.print_attribute(self.get_type())

    @staticmethod
    def from_params(handle: str | StringAttr, type: ShapedType) -> DenseResourceAttr:
        if isinstance(handle, str):
            handle = StringAttr(handle)
        return DenseResourceAttr(handle, type)


DenseArrayT = TypeVar(
    "DenseArrayT",
    bound=IntegerType | AnyFloat,
    default=IntegerType | AnyFloat,
    covariant=True,
)

DenseArrayInvT = TypeVar(
    "DenseArrayInvT",
    bound=IntegerType | AnyFloat,
    default=IntegerType | AnyFloat,
)


@irdl_attr_definition
class DenseArrayBase(
    Generic[DenseArrayT],
    ContainerType[DenseArrayT],
    ParametrizedAttribute,
    BuiltinAttribute,
):
    name = "array"

    elt_type: DenseArrayT
    data: BytesAttr

    def print_builtin(self, printer: Printer):
        printer.print_string("array")
        with printer.in_angle_brackets():
            printer.print_attribute(self.elt_type)
            if len(self) == 0:
                return
            printer.print_string(": ")
            elt_type = self.elt_type
            if isinstance(elt_type, IntegerType):
                int_self: DenseArrayBase[IntegerType] = self  # pyright: ignore[reportAssignmentType]
                printer.print_list(
                    int_self.iter_values(),
                    lambda x: printer.print_int(x, elt_type),
                )
            else:
                float_self: DenseArrayBase[AnyFloat] = self  # pyright: ignore[reportAssignmentType]
                printer.print_list(
                    float_self.iter_values(), lambda x: printer.print_float(x, elt_type)
                )

    def verify(self):
        data_len = len(self.data.data)
        elt_size = self.elt_type.size
        if data_len % elt_size:
            raise VerifyException(
                f"Data length of {self.name} ({data_len}) not divisible by element "
                f"size {elt_size}"
            )

    def get_element_type(self) -> DenseArrayT:
        return self.elt_type

    @deprecated("Please use from_list(data_type, data) instead.")
    @staticmethod
    def create_dense_int(
        data_type: _IntegerTypeInvT, data: Sequence[int]
    ) -> DenseArrayBase[_IntegerTypeInvT]:
        return DenseArrayBase.from_list(data_type, data)

    @deprecated("Please use from_list(data_type, data) instead.")
    @staticmethod
    def create_dense_float(
        data_type: _FloatAttrTypeInvT, data: Sequence[float]
    ) -> DenseArrayBase[_FloatAttrTypeInvT]:
        return DenseArrayBase.from_list(data_type, data)

    @overload
    @staticmethod
    def from_list(
        data_type: _IntegerTypeInvT, data: Sequence[int]
    ) -> DenseArrayBase[_IntegerTypeInvT]: ...

    @overload
    @staticmethod
    def from_list(
        data_type: _FloatAttrTypeInvT, data: Sequence[float]
    ) -> DenseArrayBase[_FloatAttrTypeInvT]: ...

    @staticmethod
    def from_list(
        data_type: IntegerType | AnyFloat,
        data: (Sequence[int] | Sequence[float]),
    ) -> DenseArrayBase:
        if isinstance(data_type, IntegerType):
            data = tuple(
                data_type.get_normalized_value(value)
                for value in cast(Sequence[int], data)
            )
        bytes_data = data_type.pack(data)  # pyright: ignore[reportArgumentType]
        return DenseArrayBase(data_type, BytesAttr(bytes_data))

    @overload
    def iter_values(self: DenseArrayBase[IntegerType]) -> Iterator[int]: ...

    @overload
    def iter_values(self: DenseArrayBase[AnyFloat]) -> Iterator[float]: ...

    def iter_values(self) -> Iterator[float] | Iterator[int]:
        """
        Returns an iterator of `int` or `float` values, depending on whether
        `self.elt_type` is an integer type or a floating point type.
        """
        return self.elt_type.iter_unpack(self.data.data)

    @overload
    def get_values(self: DenseArrayBase[IntegerType]) -> tuple[int, ...]: ...

    @overload
    def get_values(self: DenseArrayBase[AnyFloat]) -> tuple[float, ...]: ...

    def get_values(self) -> tuple[int, ...] | tuple[float, ...]:
        """
        Get a tuple of `int` or `float` values, depending on whether `self.elt_type` is
        an integer type or a floating point type.
        """
        return self.elt_type.unpack(self.data.data, len(self))

    def iter_attrs(self) -> Iterator[IntegerAttr] | Iterator[FloatAttr]:
        if isinstance(self.elt_type, IntegerType):
            return IntegerAttr.iter_unpack(self.elt_type, self.data.data)
        else:
            return FloatAttr.iter_unpack(self.elt_type, self.data.data)

    def get_attrs(self) -> tuple[IntegerAttr, ...] | tuple[FloatAttr, ...]:
        if isinstance(self.elt_type, IntegerType):
            return IntegerAttr.unpack(self.elt_type, self.data.data, len(self))
        else:
            return FloatAttr.unpack(self.elt_type, self.data.data, len(self))

    def __len__(self) -> int:
        return len(self.data.data) // self.elt_type.size

    @classmethod
    def constr(
        cls,
        element_type: IRDLGenericAttrConstraint[DenseArrayInvT] | None = None,
    ) -> GenericAttrConstraint[DenseArrayBase[DenseArrayInvT]]:
        if element_type is None:
            return BaseAttr[DenseArrayBase[DenseArrayInvT]](DenseArrayBase)
        return ParamAttrConstraint[DenseArrayBase[DenseArrayInvT]](
            DenseArrayBase, (element_type, AnyAttr())
        )


@irdl_attr_definition
class FunctionType(ParametrizedAttribute, BuiltinAttribute, TypeAttribute):
    name = "fun"

    inputs: ArrayAttr[Attribute]
    outputs: ArrayAttr[Attribute]

    def print_builtin(self, printer: Printer):
        with printer.in_parens():
            printer.print_list(self.inputs.data, printer.print_attribute)
        printer.print_string(" -> ")
        outputs = self.outputs.data
        if len(outputs) == 1 and not isinstance(outputs[0], FunctionType):
            printer.print_attribute(outputs[0])
        else:
            with printer.in_parens():
                printer.print_list(outputs, printer.print_attribute)

    @staticmethod
    def from_lists(
        inputs: Sequence[Attribute], outputs: Sequence[Attribute]
    ) -> FunctionType:
        return FunctionType(ArrayAttr(inputs), ArrayAttr(outputs))

    @staticmethod
    def from_attrs(
        inputs: ArrayAttr[Attribute], outputs: ArrayAttr[Attribute]
    ) -> FunctionType:
        return FunctionType(inputs, outputs)


@irdl_attr_definition
class OpaqueAttr(ParametrizedAttribute, BuiltinAttribute):
    name = "opaque"

    ident: StringAttr
    value: StringAttr
    type: Attribute

    def print_builtin(self, printer: Printer):
        printer.print_string("opaque")
        with printer.in_angle_brackets():
            printer.print_attribute(self.ident)
            printer.print_string(", ")
            printer.print_attribute(self.value)

        if not isinstance(self.type, NoneAttr):
            printer.print_string(" : ")
            printer.print_attribute(self.type)

    @staticmethod
    def from_strings(name: str, value: str, type: Attribute = NoneAttr()) -> OpaqueAttr:
        return OpaqueAttr(StringAttr(name), StringAttr(value), type)


class MemRefLayoutAttr(Attribute, ABC):
    """
    Interface for any attribute acceptable as a memref layout.
    """

    name = "abstract.memref_layout_att"

    @abstractmethod
    def get_affine_map(self) -> AffineMap:
        """
        Return the affine mapping from the iteration space of this
        layout to the element offset in linear memory. The resulting
        affine map thus has only one result.
        """
        raise NotImplementedError()

    def get_strides(self) -> Sequence[int | None] | None:
        """
        (optional) Return the list of strides, representing the element offset
        in linear memory for every dimension in the iteration space of
        this memref layout attribute.

        Note: The dimension of the iteration space may differ from the dimension
        of the data it represents. For instance, this can occur in a tiled layout.

        This is only applicable to hyper-rectangular layouts.
        If this is not applicable for a given layout, returns None
        """
        return None


@irdl_attr_definition
class StridedLayoutAttr(MemRefLayoutAttr, BuiltinAttribute, ParametrizedAttribute):
    """
    An attribute representing a strided layout of a shaped type.
    See external [documentation](https://mlir.llvm.org/docs/Dialects/Builtin/#stridedlayoutattr).

    Contrary to MLIR, we represent dynamic offsets and strides with
    `NoneAttr`, and we do not restrict offsets and strides to 64-bits
    integers.
    """

    name = "strided"

    strides: ArrayAttr[IntAttr | NoneAttr]
    offset: IntAttr | NoneAttr

    def __init__(
        self,
        strides: (
            ArrayAttr[IntAttr | NoneAttr] | Sequence[int | None | IntAttr | NoneAttr]
        ),
        offset: int | None | IntAttr | NoneAttr = 0,
    ) -> None:
        if not isinstance(strides, ArrayAttr):
            strides_values: list[IntAttr | NoneAttr] = []
            for stride in strides:
                if isinstance(stride, int):
                    strides_values.append(IntAttr(stride))
                elif stride is None:
                    strides_values.append(NoneAttr())
                else:
                    strides_values.append(stride)
            strides = ArrayAttr(strides_values)

        if isinstance(offset, int):
            offset = IntAttr(offset)
        if offset is None:
            offset = NoneAttr()

        super().__init__(strides, offset)

    @staticmethod
    def _print_int_or_question(printer: Printer, value: IntAttr | NoneAttr) -> None:
        printer.print_string(f"{value.data}" if isinstance(value, IntAttr) else "?")

    def print_builtin(self, printer: Printer):
        printer.print_string("strided")
        with printer.in_angle_brackets():
            with printer.in_square_brackets():
                printer.print_list(
                    self.strides.data,
                    lambda value: self._print_int_or_question(printer, value),
                )
            if self.offset != IntAttr(0):
                printer.print_string(", offset: ")
                self._print_int_or_question(printer, self.offset)

    def get_strides(self) -> Sequence[int | None]:
        return tuple(
            None if isinstance(stride, NoneAttr) else stride.data
            for stride in self.strides
        )

    def get_offset(self) -> int | None:
        if isinstance(self.offset, NoneAttr):
            return None
        else:
            return self.offset.data

    def get_affine_map(self) -> AffineMap:
        """
        Return the affine mapping from the iteration space of this
        layout to the element offset in linear memory. The resulting
        affine map thus has only one result.

        For dynamic strides, this results in an affinemap with a number
        of symbols, ordered in the following manner:
            (1) Symbol for the dynamic offset of the layout
            (2) Symbols for every dynamic stride of the layout
        """

        # keep track of number of symbols
        nb_symbols = 0

        result = AffineConstantExpr(0)

        # add offset
        if isinstance(self.offset, IntAttr):
            result += AffineConstantExpr(self.offset.data)
        else:  # NoneAttr
            result += AffineSymExpr(nb_symbols)
            nb_symbols += 1

        for dim, stride in enumerate(self.strides.data):
            if isinstance(stride, IntAttr):
                stride_expr = AffineConstantExpr(stride.data)
            else:  # NoneAttr
                stride_expr = AffineSymExpr(nb_symbols)
                nb_symbols += 1
            result += AffineDimExpr(dim) * stride_expr

        return AffineMap(len(self.strides), nb_symbols, (result,))


@irdl_attr_definition
class AffineMapAttr(MemRefLayoutAttr, BuiltinAttribute, Data[AffineMap]):
    """An Attribute containing an AffineMap object."""

    name = "affine_map"

    @classmethod
    def parse_parameter(cls, parser: AttrParser) -> AffineMap:
        with parser.in_angle_brackets():
            data = parser.parse_affine_map()
            return data

    def print_parameter(self, printer: Printer) -> None:
        printer.print_string(f"{self.data}")

    def print_builtin(self, printer: Printer):
        printer.print_string(f"affine_map<{self.data}>")

    @staticmethod
    def constant_map(value: int) -> AffineMapAttr:
        return AffineMapAttr(AffineMap.constant_map(value))

    def get_affine_map(self) -> AffineMap:
        return self.data


@irdl_attr_definition
class AffineSetAttr(Data[AffineSet], BuiltinAttribute):
    """An attribute containing an AffineSet object."""

    name = "affine_set"

    @classmethod
    def parse_parameter(cls, parser: AttrParser) -> AffineSet:
        return parser.parse_affine_set()

    def print_parameter(self, printer: Printer) -> None:
        printer.print_string(f"{self.data}")

    def print_builtin(self, printer: Printer):
        printer.print_string(f"affine_set<{self.data}>")


@irdl_op_definition
class UnrealizedConversionCastOp(IRDLOperation):
    name = "builtin.unrealized_conversion_cast"

    inputs = var_operand_def()
    outputs = var_result_def()

    traits = traits_def(NoMemoryEffect())

    @staticmethod
    def get(inputs: Sequence[SSAValue | Operation], result_type: Sequence[Attribute]):
        return UnrealizedConversionCastOp.build(
            operands=[inputs],
            result_types=[result_type],
        )

    @staticmethod
    def cast_one(
        input: SSAValue, result_type: AttributeInvT
    ) -> tuple[UnrealizedConversionCastOp, SSAValue[AttributeInvT]]:
        op = UnrealizedConversionCastOp(operands=(input,), result_types=(result_type,))
        res: SSAValue[AttributeInvT] = op.results[0]  # pyright: ignore[reportAssignmentType]
        return op, res

    @classmethod
    def parse(cls, parser: Parser) -> Self:
        if parser.parse_optional_characters("to") is None:
            args = parser.parse_comma_separated_list(
                parser.Delimiter.NONE,
                parser.parse_unresolved_operand,
            )
            parser.parse_punctuation(":")
            input_types = parser.parse_comma_separated_list(
                parser.Delimiter.NONE,
                parser.parse_type,
            )
            parser.parse_characters("to")
            inputs = parser.resolve_operands(args, input_types, parser.pos)
        else:
            inputs = list[SSAValue]()
        output_types = parser.parse_comma_separated_list(
            parser.Delimiter.NONE,
            parser.parse_type,
        )
        attributes = parser.parse_optional_attr_dict()
        return cls(
            operands=[inputs], result_types=[output_types], attributes=attributes
        )

    def print(self, printer: Printer):
        def print_fn(operand: SSAValue) -> None:
            return printer.print_attribute(operand.type)

        if self.inputs:
            printer.print_string(" ")
            printer.print_list(self.inputs, printer.print_operand)
            printer.print_string(" : ")
            printer.print_list(self.inputs, print_fn)
        printer.print_string(" to ")
        printer.print_list(self.outputs, print_fn)
        printer.print_op_attributes(self.attributes)


class UnregisteredOp(Operation, ABC):
    """
    An unregistered operation.

    Each unregistered op is registered as a subclass of `UnregisteredOp`,
    and op with different names have distinct subclasses.
    """

    name = "builtin.unregistered"
    traits = traits_def()

    @property
    def op_name(self) -> StringAttr:
        if "op_name__" not in self.attributes:
            raise ValueError("missing 'op_name__' attribute")
        op_name = self.attributes["op_name__"]
        if not isinstance(op_name, StringAttr):
            raise ValueError(
                f"'op_name__' is expected to have 'StringAttr' type, got {op_name}"
            )
        return op_name

    @classmethod
    def with_name(cls, name: str) -> type[Operation]:
        """
        Return a new unregistered operation type given a name.
        This function should not be called directly. Use methods from
        `Context` to get an `UnregisteredOp` type.
        """

        class UnregisteredOpWithNameOp(UnregisteredOp):
            @classmethod
            def create(
                cls,
                *,
                operands: Sequence[SSAValue] = (),
                result_types: Sequence[Attribute] = (),
                properties: Mapping[str, Attribute] = {},
                attributes: Mapping[str, Attribute] = {},
                successors: Sequence[Block] = (),
                regions: Sequence[Region] = (),
            ):
                op = super().create(
                    operands=operands,
                    result_types=result_types,
                    properties=properties,
                    attributes=attributes,
                    successors=successors,
                    regions=regions,
                )
                op.attributes["op_name__"] = StringAttr(name)
                return op

        return UnregisteredOpWithNameOp

    @classmethod
    def has_trait(
        cls,
        trait: type[OpTrait] | OpTrait,
        *,
        value_if_unregistered: bool = True,
    ) -> bool:
        return value_if_unregistered


@dataclass(frozen=True, init=False)
class UnregisteredAttr(ParametrizedAttribute, BuiltinAttribute, ABC):
    """
    An unregistered attribute or type.

    Each unregistered attribute is registered as a subclass of
    `UnregisteredAttr`, and attribute with different names have
    distinct subclasses.

    Since attributes do not have a generic format, unregistered
    attributes represent their original parameters as a string,
    which is exactly the content parsed from the textual
    representation.
    """

    name = "builtin.unregistered"

    attr_name: StringAttr
    is_type: IntAttr
    is_opaque: IntAttr
    value: StringAttr
    """
    This parameter is non-null is the attribute is a type, and null otherwise.
    """

    def __init__(
        self,
        attr_name: str | StringAttr,
        is_type: bool | IntAttr,
        is_opaque: bool | IntAttr,
        value: str | StringAttr,
    ):
        if isinstance(attr_name, str):
            attr_name = StringAttr(attr_name)
        if isinstance(is_type, bool):
            is_type = IntAttr(int(is_type))
        if isinstance(is_opaque, bool):
            is_opaque = IntAttr(int(is_opaque))
        if isinstance(value, str):
            value = StringAttr(value)
        super().__init__(attr_name, is_type, is_opaque, value)

    def print_builtin(self, printer: Printer):
        # Do not print `!` or `#` for unregistered builtin attributes
        printer.print_string("!" if self.is_type.data else "#")
        if self.is_opaque.data:
            printer.print_string(
                f"{self.attr_name.data.replace('.', '<', 1)}{self.value.data}>"
            )
        else:
            printer.print_string(self.attr_name.data)
            if self.value.data:
                printer.print_string(f"<{self.value.data}>")

    @classmethod
    def with_name_and_type(cls, name: str, is_type: bool) -> type[UnregisteredAttr]:
        """
        Return a new unregistered attribute type given a name and a
        boolean indicating if the attribute can be a type.
        This function should not be called directly. Use methods from
        `Context` to get an `UnregisteredAttr` type.
        """

        @irdl_attr_definition(init=False)
        class UnregisteredAttrWithName(UnregisteredAttr):
            def verify(self):
                if self.attr_name.data != name:
                    raise VerifyException("Unregistered attribute name mismatch")
                if self.is_type.data != int(is_type):
                    raise VerifyException("Unregistered attribute is_type mismatch")

        @irdl_attr_definition(init=False)
        class UnregisteredAttrTypeWithName(UnregisteredAttr, TypeAttribute):
            def verify(self):
                if self.attr_name.data != name:
                    raise VerifyException("Unregistered attribute name mismatch")
                if self.is_type.data != int(is_type):
                    raise VerifyException("Unregistered attribute is_type mismatch")

        if is_type:
            return UnregisteredAttrTypeWithName
        else:
            return UnregisteredAttrWithName


@irdl_op_definition
class ModuleOp(IRDLOperation):
    name = "builtin.module"

    sym_name = opt_prop_def(StringAttr)

    body = region_def("single_block")

    traits = traits_def(
        IsolatedFromAbove(),
        NoTerminator(),
        OptionalSymbolOpInterface(),
        SymbolTable(),
    )

    def __init__(
        self,
        ops: list[Operation] | Region,
        attributes: Mapping[str, Attribute] | None = None,
        sym_name: StringAttr | None = None,
    ):
        if attributes is None:
            attributes = {}
        if isinstance(ops, Region):
            region = ops
        else:
            region = Region(Block(ops))
        properties: dict[str, Attribute | None] = {"sym_name": sym_name}
        super().__init__(regions=[region], attributes=attributes, properties=properties)

    @property
    def ops(self) -> BlockOps:
        return self.body.ops

    @classmethod
    def parse(cls, parser: Parser) -> ModuleOp:
        module_name = parser.parse_optional_symbol_name()

        attributes = parser.parse_optional_attr_dict_with_keyword()
        if attributes is not None:
            attributes = attributes.data
        region = parser.parse_region()

        # Add a block if the region is empty
        if not region.blocks:
            region.add_block(Block())

        return ModuleOp(region, attributes, module_name)

    def print(self, printer: Printer) -> None:
        if self.sym_name is not None:
            printer.print_string(" ")
            printer.print_symbol_name(self.sym_name.data)

        if self.attributes:
            printer.print_op_attributes(self.attributes, print_keyword=True)

        if not self.body.block.ops:
            # Do not print the entry block if the region has an empty block
            printer.print_string(" {\n")
            printer.print_string("}")
        else:
            printer.print_string(" ")
            printer.print_region(self.body)


# FloatXXType shortcuts
bf16 = BFloat16Type()
f16 = Float16Type()
f32 = Float32Type()
f64 = Float64Type()
f80 = Float80Type()
f128 = Float128Type()


_MemRefTypeElement = TypeVar(
    "_MemRefTypeElement", bound=Attribute, covariant=True, default=Attribute
)
_UnrankedMemRefTypeElems = TypeVar(
    "_UnrankedMemRefTypeElems", bound=Attribute, covariant=True, default=Attribute
)
_UnrankedMemRefTypeElemsInit = TypeVar("_UnrankedMemRefTypeElemsInit", bound=Attribute)


@irdl_attr_definition
class NoneType(ParametrizedAttribute, BuiltinAttribute, TypeAttribute):
    name = "none_type"

    def print_builtin(self, printer: Printer):
        printer.print_string("none")


@irdl_attr_definition
class MemRefType(
    Generic[_MemRefTypeElement],
    ParametrizedAttribute,
    BuiltinAttribute,
    TypeAttribute,
    ShapedType,
    ContainerType[_MemRefTypeElement],
):
    name = "memref"

    shape: ArrayAttr[IntAttr]
    element_type: _MemRefTypeElement
    layout: StridedLayoutAttr | AffineMapAttr | NoneAttr
    memory_space: Attribute

    def __init__(
        self,
        element_type: _MemRefTypeElement,
        shape: ArrayAttr[IntAttr] | Iterable[int | IntAttr],
        layout: MemRefLayoutAttr | NoneAttr = NoneAttr(),
        memory_space: Attribute = NoneAttr(),
    ):
        s: ArrayAttr[IntAttr]
        if isinstance(shape, ArrayAttr):
            # Temporary cast until Pyright is fixed to not infer ArrayAttr[int] as a
            # possible value for shape
            s = cast(ArrayAttr[IntAttr], shape)
        else:
            s = ArrayAttr(
                [IntAttr(dim) if isinstance(dim, int) else dim for dim in shape]
            )
        super().__init__(
            s,
            element_type,
            layout,
            memory_space,
        )

    def get_num_dims(self) -> int:
        return len(self.shape.data)

    def get_shape(self) -> tuple[int, ...]:
        return tuple(i.data for i in self.shape.data)

    def get_element_type(self) -> _MemRefTypeElement:
        return self.element_type

    @classmethod
    def parse_parameters(cls, parser: AttrParser) -> list[Attribute]:
        parser.parse_punctuation("<", " in memref attribute")
        shape = parser.parse_attribute()
        parser.parse_punctuation(",", " between shape and element type parameters")
        type = parser.parse_attribute()
        # If we have a layout or a memory space, parse both of them.
        if parser.parse_optional_punctuation(",") is None:
            parser.parse_punctuation(">", " at end of memref attribute")
            return [shape, type, NoneAttr(), NoneAttr()]
        layout = parser.parse_attribute()
        parser.parse_punctuation(",", " between layout and memory space")
        memory_space = parser.parse_attribute()
        parser.parse_punctuation(">", " at end of memref attribute")

        return [shape, type, layout, memory_space]

    def print_parameters(self, printer: Printer) -> None:
        with printer.in_angle_brackets():
            printer.print_attribute(self.shape)
            printer.print_string(", ")
            printer.print_attribute(self.element_type)
            if self.layout != NoneAttr() or self.memory_space != NoneAttr():
                printer.print_string(", ")
                printer.print_attribute(self.layout)
                printer.print_string(", ")
                printer.print_attribute(self.memory_space)

    def print_builtin(self, printer: Printer):
        printer.print_string("memref")
        with printer.in_angle_brackets():
            if self.shape.data:
                printer.print_list(
                    self.shape.data,
                    lambda x: (
                        printer.print_string(f"{x.data}")
                        if x.data != -1
                        else printer.print_string("?")
                    ),
                    "x",
                )
                printer.print_string("x")
            printer.print_attribute(self.element_type)
            if not isinstance(self.layout, NoneAttr):
                printer.print_string(", ")
                printer.print_attribute(self.layout)
            if not isinstance(self.memory_space, NoneAttr):
                printer.print_string(", ")
                printer.print_attribute(self.memory_space)

    def get_affine_map(self) -> AffineMap:
        """
        Return the affine mapping from the iteration space of this
        memref's layout to the element offset in linear memory.
        """
        if isinstance(self.layout, NoneAttr):
            # empty shape not supported
            if self.get_shape() == ():
                raise DiagnosticException(
                    f"Unsupported empty shape in memref of type {self}"
                )

            strides = self.strides_for_shape(self.get_shape())
            map = StridedLayoutAttr(strides).get_affine_map()
        else:
            map = self.layout.get_affine_map()

        return map

    def get_affine_map_in_bytes(self) -> AffineMap:
        """
        Return the affine mapping from the iteration space of this
        memref's layout to the byte offset in linear memory.

        Unlike the get_affine_map, this function accounts for element width.
        """

        map = self.get_affine_map()

        # account for element width
        assert isinstance(self.element_type, FixedBitwidthType)

        return AffineMap(
            map.num_dims,
            map.num_symbols,
            tuple(result * self.element_type.size for result in map.results),
        )

    def get_strides(self) -> Sequence[int | None] | None:
        """
        Yields the strides of the memref for each dimension.
        The stride of a dimension is the number of elements that are skipped when
        incrementing the corresponding index by one.
        """
        match self.layout:
            case NoneAttr():
                return ShapedType.strides_for_shape(self.get_shape())
            case _:
                return self.layout.get_strides()

    @classmethod
    def constr(
        cls,
        *,
        shape: IRDLAttrConstraint | None = None,
        element_type: IRDLGenericAttrConstraint[_MemRefTypeElement] = AnyAttr(),
        layout: IRDLAttrConstraint | None = None,
        memory_space: IRDLAttrConstraint | None = None,
    ) -> GenericAttrConstraint[MemRefType[_MemRefTypeElement]]:
        if (
            shape is None
            and element_type == AnyAttr()
            and layout is None
            and memory_space is None
        ):
            return BaseAttr[MemRefType[_MemRefTypeElement]](MemRefType)
        return ParamAttrConstraint[MemRefType[_MemRefTypeElement]](
            MemRefType, (shape, element_type, layout, memory_space)
        )


@irdl_attr_definition
class UnrankedMemRefType(
    Generic[_UnrankedMemRefTypeElems],
    ParametrizedAttribute,
    BuiltinAttribute,
    TypeAttribute,
    ContainerType[_UnrankedMemRefTypeElems],
):
    name = "unranked_memref"

    element_type: _UnrankedMemRefTypeElems
    memory_space: Attribute

    def print_builtin(self, printer: Printer):
        printer.print_string("memref<*x")
        printer.print_attribute(self.element_type)
        if not isinstance(self.memory_space, NoneAttr):
            printer.print_string(", ")
            printer.print_attribute(self.memory_space)
        printer.print_string(">")

    @staticmethod
    def from_type(
        referenced_type: _UnrankedMemRefTypeElemsInit,
        memory_space: Attribute = NoneAttr(),
    ) -> UnrankedMemRefType[_UnrankedMemRefTypeElemsInit]:
        return UnrankedMemRefType(referenced_type, memory_space)

    def get_element_type(self) -> _UnrankedMemRefTypeElems:
        return self.element_type


AnyUnrankedMemRefTypeConstr = BaseAttr[UnrankedMemRefType](UnrankedMemRefType)

RankedStructure: TypeAlias = (
    VectorType[AttributeCovT] | TensorType[AttributeCovT] | MemRefType[AttributeCovT]
)

AnyDenseElement: TypeAlias = IntegerType | IndexType | AnyFloat | ComplexType
DenseElementCovT = TypeVar(
    "DenseElementCovT", bound=AnyDenseElement, default=AnyDenseElement, covariant=True
)

DenseElementT = TypeVar("DenseElementT", bound=AnyDenseElement, default=AnyDenseElement)


@irdl_attr_definition
class DenseIntOrFPElementsAttr(
    Generic[DenseElementCovT],
    TypedAttribute,
    BuiltinAttribute,
    ContainerType[DenseElementCovT],
):
    name = "dense"
    type: RankedStructure[DenseElementCovT]
    data: BytesAttr

    # The type stores the shape data
    def get_shape(self) -> tuple[int, ...]:
        return self.type.get_shape()

    def get_element_type(self) -> DenseElementCovT:
        return self.type.get_element_type()

    def __len__(self) -> int:
        return len(self.data.data) // self.type.element_type.compile_time_size

    @property
    def shape_is_complete(self) -> bool:
        shape = self.get_shape()

        n = 1
        for dim in shape:
            if dim < 1:
                # Dimensions need to be greater or equal to one
                return False
            n *= dim

        # Product of dimensions needs to equal length
        return n == len(self)

    def verify(self) -> None:
        # zero rank type should only hold 1 value
        data_len = len(self)
        if not self.type.get_shape() and data_len != 1:
            raise VerifyException(
                f"A zero-rank {self.type.name} can only hold 1 value but {data_len} were given."
            )

    @staticmethod
    @deprecated("Please use `from_list` instead")
    def create_dense_int(
        type: RankedStructure[_IntegerAttrType], data: int | Sequence[int]
    ) -> DenseIntOrFPElementsAttr[_IntegerAttrType]:
        if isinstance(data, int):
            data = (data,)
        return DenseIntOrFPElementsAttr.from_list(type, data)

    @staticmethod
    @deprecated("Please use `from_list` instead")
    def create_dense_float(
        type: RankedStructure[_FloatAttrType],
        data: float | Sequence[float],
    ) -> DenseIntOrFPElementsAttr[_FloatAttrType]:
        if isinstance(data, int | float):
            data = (data,)
        return DenseIntOrFPElementsAttr.from_list(type, cast(Sequence[float], data))

    @overload
    @staticmethod
    def create_dense_complex(
        type: RankedStructure[ComplexType[_IntegerTypeInvT]],
        data: Sequence[tuple[int, int]],
    ) -> DenseIntOrFPElementsAttr[ComplexType[_IntegerTypeInvT]]: ...

    @overload
    @staticmethod
    def create_dense_complex(
        type: RankedStructure[ComplexType[_FloatAttrTypeInvT]],
        data: Sequence[tuple[float, float]],
    ) -> DenseIntOrFPElementsAttr[ComplexType[_FloatAttrTypeInvT]]: ...

    @staticmethod
    @deprecated("Please use `from_list` instead")
    def create_dense_complex(
        type: RankedStructure[ComplexType],
        data: Sequence[tuple[float, float]] | Sequence[tuple[int, int]],
    ) -> DenseIntOrFPElementsAttr[ComplexType]:
        return DenseIntOrFPElementsAttr.from_list(type, data)  # pyright: ignore[reportCallIssue, reportUnknownVariableType, reportArgumentType]

    @overload
    @staticmethod
    def from_list(
        type: RankedStructure[_FloatAttrTypeInvT],
        data: Sequence[float],
    ) -> DenseIntOrFPElementsAttr[_FloatAttrTypeInvT]: ...

    @overload
    @staticmethod
    def from_list(
        type: RankedStructure[_IntegerAttrTypeInvT],
        data: Sequence[int],
    ) -> DenseIntOrFPElementsAttr[_IntegerAttrTypeInvT]: ...

    @overload
    @staticmethod
    def from_list(
        type: RankedStructure[ComplexType[_IntegerTypeInvT]],
        data: Sequence[tuple[int, int]],
    ) -> DenseIntOrFPElementsAttr[ComplexType[_IntegerTypeInvT]]: ...

    @overload
    @staticmethod
    def from_list(
        type: RankedStructure[ComplexType[_FloatAttrTypeInvT]],
        data: Sequence[tuple[float, float]],
    ) -> DenseIntOrFPElementsAttr[ComplexType[_FloatAttrTypeInvT]]: ...

    @staticmethod
    def from_list(
        type: (
            RankedStructure[
                AnyFloat
                | IntegerType
                | IndexType
                | ComplexType[IntegerType]
                | ComplexType[AnyFloat]
            ]
        ),
        data: Sequence[int]
        | Sequence[float]
        | Sequence[tuple[int, int]]
        | Sequence[tuple[float, float]],
    ) -> DenseIntOrFPElementsAttr:
        # Normalise ints
        if isinstance(t := type.get_element_type(), IntegerType):
            data = tuple(t.get_normalized_value(cast(int, x)) for x in data)

        b = type.element_type.pack(data)  # pyright: ignore[reportArgumentType]

        # Splat case
        if len(data) == 1 and (p := prod(type.get_shape())) != 1:
            b *= p

        return DenseIntOrFPElementsAttr(type, BytesAttr(b))

    def iter_values(
        self,
    ) -> (
        Iterator[int]
        | Iterator[float]
        | Iterator[tuple[int, int]]
        | Iterator[tuple[float, float]]
    ):
        """
        Return an iterator over all the values of the elements in this DenseIntOrFPElementsAttr
        """
        return self.get_element_type().iter_unpack(self.data.data)

    @deprecated("Please use `get_values` instead")
    def get_int_values(self) -> Sequence[int]:
        """
        Return all the values of the elements in this DenseIntOrFPElementsAttr,
        checking that the elements are integers.
        """
        el_type = self.get_element_type()
        assert isinstance(el_type, IntegerType | IndexType), el_type
        return el_type.unpack(self.data.data, len(self))

    @deprecated("Please use `get_values` instead")
    def get_float_values(self) -> Sequence[float]:
        """
        Return all the values of the elements in this DenseIntOrFPElementsAttr,
        checking that the elements are floats.
        """
        el_type = self.get_element_type()
        assert isinstance(el_type, AnyFloat), el_type
        return el_type.unpack(self.data.data, len(self))

    @deprecated("Please use `get_values` instead")
    def get_complex_values(
        self,
    ) -> Sequence[tuple[int, int]] | Sequence[tuple[float, float]]:
        """
        Return all the values of the elements in this DenseIntOrFPElementsAttr,
        checking that the elements are complex.
        """
        el_type = self.get_element_type()
        assert isinstance(el_type, ComplexType), el_type
        return el_type.unpack(self.data.data, len(self))

    @overload
    def get_values(
        self: DenseIntOrFPElementsAttr[IntegerType | IndexType],
    ) -> tuple[int, ...]: ...

    @overload
    def get_values(self: DenseIntOrFPElementsAttr[AnyFloat]) -> tuple[float, ...]: ...

    @overload
    def get_values(
        self: DenseIntOrFPElementsAttr[ComplexType[IntegerType]],
    ) -> tuple[tuple[int, int], ...]: ...

    @overload
    def get_values(
        self: DenseIntOrFPElementsAttr[ComplexType[AnyFloat]],
    ) -> tuple[tuple[float, float], ...]: ...

    @overload
    def get_values(
        self,
    ) -> (
        tuple[int, ...]
        | tuple[float, ...]
        | tuple[tuple[int, int], ...]
        | tuple[tuple[float, float], ...]
    ): ...

    def get_values(
        self,
    ) -> (
        tuple[int, ...]
        | tuple[float, ...]
        | tuple[tuple[int, int], ...]
        | tuple[tuple[float, float], ...]
    ):
        """
        Return all the values of the elements in this DenseIntOrFPElementsAttr
        """
        return self.get_element_type().unpack(self.data.data, len(self))

    def iter_attrs(self) -> Iterator[IntegerAttr] | Iterator[FloatAttr]:
        """
        Return an iterator over all elements of the dense attribute in their relevant
        attribute representation (IntegerAttr / FloatAttr)
        """
        if isinstance(eltype := self.get_element_type(), IntegerType | IndexType):
            return IntegerAttr.iter_unpack(eltype, self.data.data)
        elif isinstance(eltype, AnyFloat):
            return FloatAttr.iter_unpack(eltype, self.data.data)
        raise NotImplementedError()

    def get_attrs(self) -> Sequence[IntegerAttr] | Sequence[FloatAttr]:
        """
        Return all elements of the dense attribute in their relevant
        attribute representation (IntegerAttr / FloatAttr)
        """
        if isinstance(eltype := self.get_element_type(), IntegerType | IndexType):
            return IntegerAttr.unpack(eltype, self.data.data, len(self))
        elif isinstance(eltype, AnyFloat):
            return FloatAttr.unpack(eltype, self.data.data, len(self))
        raise NotImplementedError()

    def is_splat(self) -> bool:
        """
        Return whether or not this dense attribute is defined entirely
        by a single value (splat).
        """
        values = self.get_values()
        return values.count(values[0]) == len(values)

    @staticmethod
    def parse_with_type(parser: AttrParser, type: Attribute) -> TypedAttribute:
        assert isa(type, RankedStructure[AnyDenseElement])
        return parser.parse_dense_int_or_fp_elements_attr(type)

    def _print_one_elem(
        self, val: float | tuple[int, int] | tuple[float, float], printer: Printer
    ):
        if isinstance(val, int):
            printer.print_int(
                val, cast(IntegerType | IndexType, self.get_element_type())
            )
        elif isinstance(val, float):
            printer.print_float(val, cast(AnyFloat, self.get_element_type()))
        else:  # complex
            assert isinstance(element_type := self.get_element_type(), ComplexType)
            printer.print_complex(val, element_type)

    def _print_dense_list(
        self,
        array: Sequence[int]
        | Sequence[float]
        | Sequence[tuple[int, int]]
        | Sequence[tuple[float, float]],
        shape: Sequence[int],
        printer: Printer,
    ):
        printer.print_string("[")
        if len(shape) > 1:
            k = len(array) // shape[0]
            printer.print_list(
                (array[i : i + k] for i in range(0, len(array), k)),
                lambda subarray: self._print_dense_list(subarray, shape[1:], printer),
            )
        else:
            printer.print_list(
                array,
                lambda val: self._print_one_elem(val, printer),
            )
        printer.print_string("]")

    def print_without_type(self, printer: Printer):
        printer.print_string("dense")
        length = len(self)
        data = self.get_values()
        shape = self.get_shape() if self.shape_is_complete else (length,)
        assert shape is not None, "If shape is complete, then it cannot be None"
        with printer.in_angle_brackets():
            if length == 0:
                pass
            elif self.is_splat():
                self._print_one_elem(data[0], printer)
            elif length > 100:
                printer.print_string(f'"0x{self.data.data.hex().upper()}"')
            else:
                self._print_dense_list(data, shape, printer)

    def print_builtin(self, printer: Printer):
        self.print_without_type(printer)
        printer.print_string(" : ")
        printer.print_attribute(self.get_type())


DenseIntElementsAttr: TypeAlias = DenseIntOrFPElementsAttr[IndexType | IntegerType]


Builtin = Dialect(
    "builtin",
    [
        ModuleOp,
        UnregisteredOp,
        UnrealizedConversionCastOp,
    ],
    [
        UnregisteredAttr,
        # Attributes
        StringAttr,
        SymbolRefAttr,
        IntAttr,
        IntegerAttr,
        ArrayAttr,
        DictionaryAttr,
        DenseIntOrFPElementsAttr,
        DenseResourceAttr,
        UnitAttr,
        FloatData,
        LocationAttr,
        NoneAttr,
        OpaqueAttr,
        # Types
        ComplexType,
        FunctionType,
        BFloat16Type,
        Float16Type,
        Float32Type,
        Float64Type,
        Float80Type,
        Float128Type,
        FloatAttr,
        SignednessAttr,
        TupleType,
        IntegerType,
        IndexType,
        NoneType,
        VectorType,
        TensorType,
        UnrankedTensorType,
        AffineMapAttr,
        AffineSetAttr,
        MemRefType,
        UnrankedMemRefType,
    ],
    [OpAsmDialectInterface()],
)<|MERGE_RESOLUTION|>--- conflicted
+++ resolved
@@ -266,20 +266,6 @@
 
 
 @irdl_attr_definition
-<<<<<<< HEAD
-class SymbolNameAttr(ParametrizedAttribute, BuiltinAttribute):
-    name = "symbol_name"
-    data: StringAttr
-
-    def __init__(self, data: str | StringAttr) -> None:
-        if isinstance(data, str):
-            data = StringAttr(data)
-        super().__init__([data])
-
-
-@irdl_attr_definition
-=======
->>>>>>> f7f8c9b0
 class SymbolRefAttr(ParametrizedAttribute, BuiltinAttribute):
     name = "symbol_ref"
     root_reference: StringAttr
