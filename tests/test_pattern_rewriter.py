--- conflicted
+++ resolved
@@ -2,12 +2,7 @@
 
 from xdsl.dialects import test
 from xdsl.dialects.arith import Addi, Arith, Constant, Muli
-<<<<<<< HEAD
-from xdsl.dialects.builtin import Builtin, IntegerAttr, ModuleOp, i32, i64
-from xdsl.dialects.test import Test, TestOp, TestType
-=======
 from xdsl.dialects.builtin import Builtin, IntegerAttr, ModuleOp, StringAttr, i32, i64
->>>>>>> 40ea6fc2
 from xdsl.ir import MLContext, Operation
 from xdsl.parser import Parser
 from xdsl.pattern_rewriter import (
@@ -24,11 +19,7 @@
     ctx = MLContext(allow_unregistered=True)
     ctx.register_dialect(Builtin)
     ctx.register_dialect(Arith)
-<<<<<<< HEAD
-    ctx.register_dialect(Test)
-=======
     ctx.register_dialect(test.Test)
->>>>>>> 40ea6fc2
 
     parser = Parser(ctx, prog)
     module = parser.parse_module()
@@ -567,11 +558,7 @@
 
     class Rewrite(RewritePattern):
         @op_type_rewrite_pattern
-<<<<<<< HEAD
-        def match_and_rewrite(self, matched_op: TestOp, rewriter: PatternRewriter):
-=======
         def match_and_rewrite(self, matched_op: test.TestOp, rewriter: PatternRewriter):
->>>>>>> 40ea6fc2
             if matched_op.regs and matched_op.regs[0].blocks:
                 rewriter.modify_block_argument_type(
                     matched_op.regs[0].blocks[0].args[0], i64
@@ -608,11 +595,7 @@
 
     class Rewrite(RewritePattern):
         @op_type_rewrite_pattern
-<<<<<<< HEAD
-        def match_and_rewrite(self, matched_op: TestOp, rewriter: PatternRewriter):
-=======
         def match_and_rewrite(self, matched_op: test.TestOp, rewriter: PatternRewriter):
->>>>>>> 40ea6fc2
             if matched_op.regs and matched_op.regs[0].blocks:
                 rewriter.erase_block_argument(matched_op.regs[0].blocks[0].args[0])
 
@@ -647,17 +630,10 @@
 
     class Rewrite(RewritePattern):
         @op_type_rewrite_pattern
-<<<<<<< HEAD
-        def match_and_rewrite(self, matched_op: TestOp, rewriter: PatternRewriter):
-            if matched_op.regs and matched_op.regs[0].blocks:
-                rewriter.insert_block_argument(
-                    matched_op.regs[0].blocks[0], 0, TestType("int")
-=======
         def match_and_rewrite(self, matched_op: test.TestOp, rewriter: PatternRewriter):
             if matched_op.regs and matched_op.regs[0].blocks:
                 rewriter.insert_block_argument(
                     matched_op.regs[0].blocks[0], 0, test.TestType("int")
->>>>>>> 40ea6fc2
                 )
 
     rewrite_and_compare(
@@ -696,11 +672,7 @@
 
     class Rewrite(RewritePattern):
         @op_type_rewrite_pattern
-<<<<<<< HEAD
-        def match_and_rewrite(self, matched_op: TestOp, rewriter: PatternRewriter):
-=======
         def match_and_rewrite(self, matched_op: test.TestOp, rewriter: PatternRewriter):
->>>>>>> 40ea6fc2
             if matched_op.regs and matched_op.regs[0].blocks:
                 rewriter.inline_block_before_matched_op(matched_op.regs[0].blocks[0])
 
@@ -747,19 +719,11 @@
 
     class Rewrite(RewritePattern):
         @op_type_rewrite_pattern
-<<<<<<< HEAD
-        def match_and_rewrite(self, matched_op: TestOp, rewriter: PatternRewriter):
-            if matched_op.regs and matched_op.regs[0].blocks:
-                first_op = matched_op.regs[0].blocks[0].first_op
-
-                if isinstance(first_op, TestOp):
-=======
         def match_and_rewrite(self, matched_op: test.TestOp, rewriter: PatternRewriter):
             if matched_op.regs and matched_op.regs[0].blocks:
                 first_op = matched_op.regs[0].blocks[0].first_op
 
                 if isinstance(first_op, test.TestOp):
->>>>>>> 40ea6fc2
                     inner_block = first_op.regs[0].blocks[0]
                     rewriter.inline_block_before(inner_block, first_op)
 
@@ -799,11 +763,7 @@
 
     class Rewrite(RewritePattern):
         @op_type_rewrite_pattern
-<<<<<<< HEAD
-        def match_and_rewrite(self, matched_op: TestOp, rewriter: PatternRewriter):
-=======
         def match_and_rewrite(self, matched_op: test.TestOp, rewriter: PatternRewriter):
->>>>>>> 40ea6fc2
             if matched_op.regs and matched_op.regs[0].blocks:
                 rewriter.inline_block_before(matched_op.regs[0].blocks[0], matched_op)
 
@@ -824,11 +784,7 @@
     %1 = "test.op"() ({
       %1 = "test.op"() : () -> !test.type<"int">
     }, {
-<<<<<<< HEAD
-    ^1:
-=======
       ^1:
->>>>>>> 40ea6fc2
     }) : () -> !test.type<"int">
   }, {
   ^2:
@@ -854,19 +810,11 @@
 
     class Rewrite(RewritePattern):
         @op_type_rewrite_pattern
-<<<<<<< HEAD
-        def match_and_rewrite(self, matched_op: TestOp, rewriter: PatternRewriter):
-            if matched_op.regs and matched_op.regs[0].blocks:
-                first_op = matched_op.regs[0].blocks[0].first_op
-
-                if first_op is not None and isinstance(first_op, TestOp):
-=======
         def match_and_rewrite(self, matched_op: test.TestOp, rewriter: PatternRewriter):
             if matched_op.regs and matched_op.regs[0].blocks:
                 first_op = matched_op.regs[0].blocks[0].first_op
 
                 if first_op is not None and isinstance(first_op, test.TestOp):
->>>>>>> 40ea6fc2
                     if first_op.regs and first_op.regs[0].blocks:
                         inner_block = first_op.regs[0].blocks[0]
                         rewriter.inline_block_after(inner_block, first_op)
@@ -914,19 +862,11 @@
 
     class Rewrite(RewritePattern):
         @op_type_rewrite_pattern
-<<<<<<< HEAD
-        def match_and_rewrite(self, matched_op: TestOp, rewriter: PatternRewriter):
-            if matched_op.regs and matched_op.regs[0].blocks:
-                first_op = matched_op.regs[0].block.first_op
-
-                if first_op is not None and isinstance(first_op, TestOp):
-=======
         def match_and_rewrite(self, matched_op: test.TestOp, rewriter: PatternRewriter):
             if matched_op.regs and matched_op.regs[0].blocks:
                 first_op = matched_op.regs[0].block.first_op
 
                 if first_op is not None and isinstance(first_op, test.TestOp):
->>>>>>> 40ea6fc2
                     if first_op.regs and first_op.regs[0].blocks:
                         inner_block = first_op.regs[0].blocks[0]
                         rewriter.inline_block_after(inner_block, matched_op)
@@ -969,13 +909,6 @@
 
             _ = next(ops_iter)  # skip first op
             old_op = next(ops_iter)
-<<<<<<< HEAD
-            assert isinstance(old_op, TestOp)
-            new_region = rewriter.move_region_contents_to_new_regions(old_op.regions[0])
-            res_types = [r.typ for r in old_op.results]
-            new_op = TestOp.create(result_types=res_types, regions=[new_region])
-            rewriter.insert_op_after(new_op, old_op)
-=======
             assert isinstance(old_op, test.TestOp)
             new_region = rewriter.move_region_contents_to_new_regions(old_op.regions[0])
             res_types = [r.type for r in old_op.results]
@@ -1050,7 +983,6 @@
             rewriter.insert_op_before(dealloc, last_op)
             # Init instead of creating, and replace result with allocated value
             rewriter.replace_matched_op(init, alloc.res)
->>>>>>> 40ea6fc2
 
     rewrite_and_compare(
         prog,
