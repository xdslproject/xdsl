--- conflicted
+++ resolved
@@ -1,9 +1,6 @@
 from __future__ import annotations
 
-<<<<<<< HEAD
 from collections.abc import Sequence
-=======
->>>>>>> 19742823
 from typing import cast, overload
 
 from xdsl.backend.utils import cast_to_regs
@@ -58,11 +55,7 @@
                 return x86.register.SSERegisterType
             case _:
                 raise DiagnosticException(
-<<<<<<< HEAD
-                    f"The vector size {vector_size} and target architecture {self} are inconsistent."
-=======
                     f"The vector size ({vector_size} bits) and target architecture `{self}` are inconsistent."
->>>>>>> 19742823
                 )
 
     def _scalar_type_for_type(self, value_type: Attribute) -> type[X86RegisterType]:
@@ -73,39 +66,12 @@
             return x86.register.GeneralRegisterType
         else:
             raise DiagnosticException("Not implemented for bitwidth larger than 64.")
-<<<<<<< HEAD
-=======
 
     @overload
     def register_type_for_type(
         self, value_type: VectorType
     ) -> type[X86VectorRegisterType]: ...
 
-    @overload
-    def register_type_for_type(
-        self, value_type: Attribute
-    ) -> type[X86RegisterType]: ...
-
-    def register_type_for_type(self, value_type: Attribute) -> type[X86RegisterType]:
-        if isinstance(value_type, X86RegisterType):
-            return type(value_type)
-        if isa(value_type, VectorType):
-            return self._register_type_for_vector_type(value_type)
-        return self._scalar_type_for_type(value_type)
-
-
-_ARCH_BY_NAME = {str(case): case for case in Arch}
-"""
-Handled architectures in x86 backend.
-"""
->>>>>>> 19742823
-
-    @overload
-    def register_type_for_type(
-        self, value_type: VectorType
-    ) -> type[X86VectorRegisterType]: ...
-
-<<<<<<< HEAD
     @overload
     def register_type_for_type(
         self, value_type: Attribute
@@ -137,15 +103,4 @@
 _ARCH_BY_NAME = {str(case): case for case in Arch}
 """
 Handled architectures in x86 backend.
-"""
-=======
-def cast_operands_to_regs(
-    arch: Arch, rewriter: PatternRewriter
-) -> list[SSAValue[Attribute]]:
-    new_ops, new_operands = cast_to_regs(
-        values=rewriter.current_operation.operands,
-        register_map=arch.register_type_for_type,
-    )
-    rewriter.insert_op_before_matched_op(new_ops)
-    return new_operands
->>>>>>> 19742823
+"""