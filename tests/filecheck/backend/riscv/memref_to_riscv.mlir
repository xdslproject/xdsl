--- conflicted
+++ resolved
@@ -96,16 +96,10 @@
 
 // CHECK:       builtin.module {
 // CHECK-NEXT:    %m = riscv.li 8 {"comment" = "memref alloc size"} : () -> !riscv.reg<>
-<<<<<<< HEAD
-// CHECK-NEXT:    %m_1 = riscv_func.call @malloc(%m) : (!riscv.reg<>) -> !riscv.reg<>
-// CHECK-NEXT:    %m_2 = builtin.unrealized_conversion_cast %m_1 : !riscv.reg<> to memref<1x1xf32>
-// CHECK-NEXT:    riscv_func.func private @malloc() -> !riscv.reg<>
-=======
 // CHECK-NEXT:    %m_1 = riscv.mv %m : (!riscv.reg<>) -> !riscv.reg<a0>
 // CHECK-NEXT:    %m_2 = riscv_func.call @malloc(%m_1) : (!riscv.reg<a0>) -> !riscv.reg<a0>
 // CHECK-NEXT:    %m_3 = builtin.unrealized_conversion_cast %m_2 : !riscv.reg<a0> to memref<1x1xf32>
 // CHECK-NEXT:    riscv_func.func private @malloc(!riscv.reg<a0>) -> !riscv.reg<a0>
->>>>>>> e7c963f5
 // CHECK-NEXT:  }
 
 // -----
