from __future__ import annotations

from abc import ABC, abstractmethod
from io import StringIO
from typing import IO, ClassVar, Sequence, TypeAlias

from typing_extensions import Self

from xdsl.dialects.builtin import (
    AnyIntegerAttr,
    IntegerAttr,
    IntegerType,
    ModuleOp,
    Signedness,
    StringAttr,
    UnitAttr,
)
from xdsl.ir import (
    Attribute,
    Data,
    Dialect,
    Operation,
    OpResult,
    Region,
    SSAValue,
    TypeAttribute,
)
from xdsl.irdl import (
    IRDLOperation,
    Operand,
    OptOperand,
    OptRegion,
    OptSingleBlockRegion,
    VarOperand,
    VarOpResult,
    attr_def,
    irdl_attr_definition,
    irdl_op_definition,
    operand_def,
    opt_attr_def,
    opt_operand_def,
    opt_region_def,
    result_def,
    var_operand_def,
    var_result_def,
)
from xdsl.parser import AttrParser
from xdsl.printer import Printer
from xdsl.traits import IsTerminator, NoTerminator
from xdsl.utils.exceptions import VerifyException
from xdsl.utils.hints import isa


class RISCVRegisterType(Data[str], TypeAttribute, ABC):
    """
    A RISC-V register type.
    """

    _unallocated: ClassVar[Self | None] = None

    @classmethod
    def unallocated(cls) -> Self:
        if cls._unallocated is None:
            cls._unallocated = cls("")
        return cls._unallocated

    @property
    def register_name(self) -> str:
        """Returns name if allocated, raises ValueError if not"""
        if not self.is_allocated:
            raise ValueError("Cannot get name for unallocated register")
        return self.data

    @property
    def is_allocated(self) -> bool:
        """Returns true if a RISCV register is allocated, otherwise false"""
        return bool(self.data)

    @classmethod
    def parse_parameter(cls, parser: AttrParser) -> str:
        name = parser.parse_optional_identifier()
        if name is None:
            return ""
        if not name.startswith("j"):
            assert name in cls.abi_index_by_name()
        return name

    def print_parameter(self, printer: Printer) -> None:
        printer.print_string(self.data)

    def verify(self) -> None:
        name = self.data
        if not self.is_allocated or name.startswith("j"):
            return
        if name not in type(self).abi_index_by_name():
            raise VerifyException(f"{name} not in RV32I")

    @classmethod
    @abstractmethod
    def abi_index_by_name(cls) -> dict[str, int]:
        raise NotImplementedError()


@irdl_attr_definition
class IntRegisterType(RISCVRegisterType):
    """
    A RISC-V register type.
    """

    name = "riscv.reg"

    @classmethod
    def abi_index_by_name(cls) -> dict[str, int]:
        return IntRegisterType.RV32I_INDEX_BY_NAME

    RV32I_INDEX_BY_NAME = {
        "zero": 0,
        "ra": 1,
        "sp": 2,
        "gp": 3,
        "tp": 4,
        "t0": 5,
        "t1": 6,
        "t2": 7,
        "fp": 8,
        "s0": 8,
        "s1": 9,
        "a0": 10,
        "a1": 11,
        "a2": 12,
        "a3": 13,
        "a4": 14,
        "a5": 15,
        "a6": 16,
        "a7": 17,
        "s2": 18,
        "s3": 19,
        "s4": 20,
        "s5": 21,
        "s6": 22,
        "s7": 23,
        "s8": 24,
        "s9": 25,
        "s10": 26,
        "s11": 27,
        "t3": 28,
        "t4": 29,
        "t5": 30,
        "t6": 31,
    }


@irdl_attr_definition
class FloatRegisterType(RISCVRegisterType):
    """
    A RISC-V register type.
    """

    name = "riscv.freg"

    @classmethod
    def abi_index_by_name(cls) -> dict[str, int]:
        return FloatRegisterType.RV32F_INDEX_BY_NAME

    RV32F_INDEX_BY_NAME = {
        "ft0": 0,
        "ft1": 1,
        "ft2": 2,
        "ft3": 3,
        "ft4": 4,
        "ft5": 5,
        "ft6": 6,
        "ft7": 7,
        "fs0": 8,
        "fs1": 9,
        "fa0": 10,
        "fa1": 11,
        "fa2": 12,
        "fa3": 13,
        "fa4": 14,
        "fa5": 15,
        "fa6": 16,
        "fa7": 17,
        "fs2": 18,
        "fs3": 19,
        "fs4": 20,
        "fs5": 21,
        "fs6": 22,
        "fs7": 23,
        "fs8": 24,
        "fs9": 25,
        "fs10": 26,
        "fs11": 27,
        "ft8": 28,
        "ft9": 29,
        "ft10": 30,
        "ft11": 31,
    }


class Registers(ABC):
    """Namespace for named register constants."""

    ZERO = IntRegisterType("zero")
    RA = IntRegisterType("ra")
    SP = IntRegisterType("sp")
    GP = IntRegisterType("gp")
    TP = IntRegisterType("tp")
    T0 = IntRegisterType("t0")
    T1 = IntRegisterType("t1")
    T2 = IntRegisterType("t2")
    FP = IntRegisterType("fp")
    S0 = IntRegisterType("s0")
    S1 = IntRegisterType("s1")
    A0 = IntRegisterType("a0")
    A1 = IntRegisterType("a1")
    A2 = IntRegisterType("a2")
    A3 = IntRegisterType("a3")
    A4 = IntRegisterType("a4")
    A5 = IntRegisterType("a5")
    A6 = IntRegisterType("a6")
    A7 = IntRegisterType("a7")
    S2 = IntRegisterType("s2")
    S3 = IntRegisterType("s3")
    S4 = IntRegisterType("s4")
    S5 = IntRegisterType("s5")
    S6 = IntRegisterType("s6")
    S7 = IntRegisterType("s7")
    S8 = IntRegisterType("s8")
    S9 = IntRegisterType("s9")
    S10 = IntRegisterType("s10")
    S11 = IntRegisterType("s11")
    T3 = IntRegisterType("t3")
    T4 = IntRegisterType("t4")
    T5 = IntRegisterType("t5")
    T6 = IntRegisterType("t6")

    FT0 = FloatRegisterType("ft0")
    FT1 = FloatRegisterType("ft1")
    FT2 = FloatRegisterType("ft2")
    FT3 = FloatRegisterType("ft3")
    FT4 = FloatRegisterType("ft4")
    FT5 = FloatRegisterType("ft5")
    FT6 = FloatRegisterType("ft6")
    FT7 = FloatRegisterType("ft7")
    FS0 = FloatRegisterType("fs0")
    FS1 = FloatRegisterType("fs1")
    FA0 = FloatRegisterType("fa0")
    FA1 = FloatRegisterType("fa1")
    FA2 = FloatRegisterType("fa2")
    FA3 = FloatRegisterType("fa3")
    FA4 = FloatRegisterType("fa4")
    FA5 = FloatRegisterType("fa5")
    FA6 = FloatRegisterType("fa6")
    FA7 = FloatRegisterType("fa7")
    FS2 = FloatRegisterType("fs2")
    FS3 = FloatRegisterType("fs3")
    FS4 = FloatRegisterType("fs4")
    FS5 = FloatRegisterType("fs5")
    FS6 = FloatRegisterType("fs6")
    FS7 = FloatRegisterType("fs7")
    FS8 = FloatRegisterType("fs8")
    FS9 = FloatRegisterType("fs9")
    FS10 = FloatRegisterType("fs10")
    FS11 = FloatRegisterType("fs11")
    FT8 = FloatRegisterType("ft8")
    FT9 = FloatRegisterType("ft9")
    FT10 = FloatRegisterType("ft10")
    FT11 = FloatRegisterType("ft11")


@irdl_attr_definition
class SImm12Attr(IntegerAttr[IntegerType]):
    """
    A 12-bit immediate signed value.
    """

    name = "riscv.simm12"

    def __init__(self, value: int) -> None:
        super().__init__(value, IntegerType(12, Signedness.SIGNED))

    def verify(self) -> None:
        """
        All I- and S-type instructions with 12-bit signed immediates --- e.g., addi but not slli ---
        accept their immediate argument as an integer in the interval [-2048, 2047]. Integers in the subinterval [-2048, -1]
        can also be passed by their (unsigned) associates in the interval [0xfffff800, 0xffffffff] on RV32I,
        and in [0xfffffffffffff800, 0xffffffffffffffff] on both RV32I and RV64I.

        https://github.com/riscv-non-isa/riscv-asm-manual/blob/master/riscv-asm.md#signed-immediates-for-i--and-s-type-instructions
        """

        if 0xFFFFFFFFFFFFF800 <= self.value.data <= 0xFFFFFFFFFFFFFFFF:
            return

        if 0xFFFFF800 <= self.value.data <= 0xFFFFFFFF:
            return

        super().verify()


@irdl_attr_definition
class LabelAttr(Data[str]):
    name = "riscv.label"

    @classmethod
    def parse_parameter(cls, parser: AttrParser) -> str:
        return parser.parse_str_literal()

    def print_parameter(self, printer: Printer) -> None:
        printer.print_string_literal(self.data)


class RISCVOp(Operation, ABC):
    """
    Base class for operations that can be a part of RISC-V assembly printing.
    """

    @abstractmethod
    def assembly_line(self) -> str | None:
        raise NotImplementedError()


AssemblyInstructionArg: TypeAlias = (
<<<<<<< HEAD
    AnyIntegerAttr | LabelAttr | SSAValue | RegisterType | str | int
=======
    AnyIntegerAttr | LabelAttr | SSAValue | IntRegisterType | str
>>>>>>> b9fb4469
)


class RISCVInstruction(RISCVOp):
    """
    Base class for operations that can be a part of RISC-V assembly printing. Must
    represent an instruction in the RISC-V instruction set, and have the following format:

    name arg0, arg1, arg2           # comment

    The name of the operation will be used as the RISC-V assembly instruction name.
    """

    comment: StringAttr | None = opt_attr_def(StringAttr)
    """
    An optional comment that will be printed along with the instruction.
    """

    @abstractmethod
    def assembly_line_args(self) -> tuple[AssemblyInstructionArg | None, ...]:
        """
        The arguments to the instruction, in the order they should be printed in the
        assembly.
        """
        raise NotImplementedError()

    def assembly_instruction_name(self) -> str:
        """
        By default, the name of the instruction is the same as the name of the operation.
        """

        return self.name.split(".", 1)[-1]

    def assembly_line(self) -> str | None:
        # default assembly code generator
        instruction_name = self.assembly_instruction_name()
        arg_str = ", ".join(
            _assembly_arg_str(arg)
            for arg in self.assembly_line_args()
            if arg is not None
        )
        return _assembly_line(instruction_name, arg_str, self.comment)


# region Assembly printing


def _append_comment(line: str, comment: StringAttr | None) -> str:
    if comment is None:
        return line

    padding = " " * max(0, 48 - len(line))

    return f"{line}{padding} # {comment.data}"


def _assembly_arg_str(arg: AssemblyInstructionArg) -> str:
    if isa(arg, AnyIntegerAttr):
        return f"{arg.value.data}"
    elif isinstance(arg, int):
        return f"{arg}"
    elif isinstance(arg, LabelAttr):
        return arg.data
    elif isinstance(arg, str):
        return arg
    elif isinstance(arg, IntRegisterType):
        return arg.register_name
    elif isinstance(arg, FloatRegisterType):
        return arg.register_name
    else:
        if isinstance(arg.type, IntRegisterType):
            reg = arg.type.register_name
            return reg
        elif isinstance(arg.type, FloatRegisterType):
            reg = arg.type.register_name
            return reg
        else:
            assert False, f"{arg.type}"
    assert False, f"{arg}"


def _assembly_line(
    name: str,
    arg_str: str,
    comment: StringAttr | None = None,
    is_indented: bool = True,
) -> str:
    code = "    " if is_indented else ""
    code += name
    if arg_str:
        code += f" {arg_str}"
    code = _append_comment(code, comment)
    return code


def print_assembly(module: ModuleOp, output: IO[str]) -> None:
    for op in module.body.walk():
        assert isinstance(op, RISCVOp), f"{op}"
        asm = op.assembly_line()
        if asm is not None:
            print(asm, file=output)


def riscv_code(module: ModuleOp) -> str:
    stream = StringIO()
    print_assembly(module, stream)
    return stream.getvalue()


# endregion

# region Base Operation classes


class RdRsRsIntegerOperation(IRDLOperation, RISCVInstruction, ABC):
    """
    A base class for RISC-V operations that have one destination register, and two source
    registers.

    This is called R-Type in the RISC-V specification.
    """

<<<<<<< HEAD
    rd: OpResult = result_def(RegisterType)
    rd_operand: OptOperand = opt_operand_def(RegisterType)
    rs1: Operand = operand_def(RegisterType)
    rs2: Operand = operand_def(RegisterType)
=======
    rd: OpResult = result_def(IntRegisterType)
    rs1: Operand = operand_def(IntRegisterType)
    rs2: Operand = operand_def(IntRegisterType)
>>>>>>> b9fb4469

    def __init__(
        self,
        rs1: Operation | SSAValue,
        rs2: Operation | SSAValue,
        *,
<<<<<<< HEAD
        rd: RegisterType | Register | None = None,
        rd_operand: Operation | SSAValue | None = None,
=======
        rd: IntRegisterType | str | None = None,
>>>>>>> b9fb4469
        comment: str | StringAttr | None = None,
    ):
        if rd is None:
            rd = IntRegisterType.unallocated()
        elif isinstance(rd, str):
            rd = IntRegisterType(rd)
        if isinstance(comment, str):
            comment = StringAttr(comment)

        super().__init__(
            operands=[rd_operand, rs1, rs2],
            attributes={
                "comment": comment,
            },
            result_types=[rd],
        )

    def assembly_line_args(self) -> tuple[AssemblyInstructionArg, ...]:
        return self.rd, self.rs1, self.rs2


class RdImmIntegerOperation(IRDLOperation, RISCVInstruction, ABC):
    """
    A base class for RISC-V operations that have one destination register, and one
    immediate operand (e.g. U-Type and J-Type instructions in the RISC-V spec).
    """

    rd: OpResult = result_def(IntRegisterType)
    immediate: AnyIntegerAttr | LabelAttr = attr_def(AnyIntegerAttr | LabelAttr)

    def __init__(
        self,
        immediate: int | AnyIntegerAttr | str | LabelAttr,
        *,
        rd: IntRegisterType | str | None = None,
        comment: str | StringAttr | None = None,
    ):
        if isinstance(immediate, int):
            immediate = IntegerAttr(immediate, IntegerType(20, Signedness.UNSIGNED))
        elif isinstance(immediate, str):
            immediate = LabelAttr(immediate)
        if rd is None:
            rd = IntRegisterType.unallocated()
        elif isinstance(rd, str):
            rd = IntRegisterType(rd)
        if isinstance(comment, str):
            comment = StringAttr(comment)

        super().__init__(
            result_types=[rd],
            attributes={
                "immediate": immediate,
                "comment": comment,
            },
        )

    def assembly_line_args(self) -> tuple[AssemblyInstructionArg, ...]:
        return self.rd, self.immediate


class RdImmJumpOperation(IRDLOperation, RISCVInstruction, ABC):
    """
    In the RISC-V spec, this is the same as `RdImmOperation`. For jumps, the `rd` register
    is neither an operand, because the stored value is overwritten, nor a result value,
    because the value in `rd` is not defined after the jump back. So the `rd` makes the
    most sense as an attribute.
    """

    rd: IntRegisterType | None = opt_attr_def(IntRegisterType)
    """
    The rd register here is not a register storing the result, rather the register where
    the program counter is stored before jumping.
    """
    immediate: AnyIntegerAttr | LabelAttr = attr_def(AnyIntegerAttr | LabelAttr)

    def __init__(
        self,
        immediate: int | AnyIntegerAttr | str | LabelAttr,
        *,
        rd: IntRegisterType | str | None = None,
        comment: str | StringAttr | None = None,
    ):
        if isinstance(immediate, int):
            immediate = IntegerAttr(immediate, IntegerType(20, Signedness.SIGNED))
        elif isinstance(immediate, str):
            immediate = LabelAttr(immediate)
        if isinstance(rd, str):
            rd = IntRegisterType(rd)
        if isinstance(comment, str):
            comment = StringAttr(comment)
        super().__init__(
            attributes={
                "immediate": immediate,
                "rd": rd,
                "comment": comment,
            }
        )

    def assembly_line_args(self) -> tuple[AssemblyInstructionArg | None, ...]:
        return self.rd, self.immediate


class _RdRsImmIntegerOperation(IRDLOperation, ABC):
    """
    A base class for RISC-V operations that have one destination register, one source
    register and one immediate operand.

    This is called I-Type in the RISC-V specification.
    """

<<<<<<< HEAD
    rd: OpResult = result_def(RegisterType)
    rd_operand: OptOperand = opt_operand_def(RegisterType)
    rs1: Operand = operand_def(RegisterType)
=======
    rd: OpResult = result_def(IntRegisterType)
    rs1: Operand = operand_def(IntRegisterType)
>>>>>>> b9fb4469
    immediate: AnyIntegerAttr | LabelAttr = attr_def(AnyIntegerAttr | LabelAttr)

    def __init__(
        self,
        rs1: Operation | SSAValue,
        immediate: int | AnyIntegerAttr | str | LabelAttr,
        *,
<<<<<<< HEAD
        rd_operand: SSAValue | None = None,
        rd: RegisterType | Register | None = None,
=======
        rd: IntRegisterType | str | None = None,
>>>>>>> b9fb4469
        comment: str | StringAttr | None = None,
    ):
        if isinstance(immediate, int):
            immediate = SImm12Attr(immediate)
        elif isinstance(immediate, str):
            immediate = LabelAttr(immediate)

        if rd is None:
            rd = IntRegisterType.unallocated()
        elif isinstance(rd, str):
            rd = IntRegisterType(rd)
        if isinstance(comment, str):
            comment = StringAttr(comment)
        super().__init__(
            operands=[rd_operand, rs1],
            result_types=[rd],
            attributes={
                "immediate": immediate,
                "comment": comment,
            },
        )


class RdRsImmIntegerOperation(_RdRsImmIntegerOperation, RISCVInstruction, ABC):
    def assembly_line_args(self) -> tuple[AssemblyInstructionArg, ...]:
        return self.rd, self.rs1, self.immediate


class RdRsImmShiftOperation(RdRsImmIntegerOperation):
    """
    A base class for RISC-V operations that have one destination register, one source
    register and one immediate operand.

    This is called I-Type in the RISC-V specification.

    Shifts by a constant are encoded as a specialization of the I-type format.
    The shift amount is encoded in the lower 5 bits of the I-immediate field for RV32

    For RV32I, SLLI, SRLI, and SRAI generate an illegal instruction exception if
    imm[5] 6 != 0 but the shift amount is encoded in the lower 6 bits of the I-immediate field for RV64I.
    """

    def __init__(
        self,
        rs1: Operation | SSAValue,
        immediate: int | AnyIntegerAttr | str | LabelAttr,
        *,
        rd: IntRegisterType | str | None = None,
        comment: str | StringAttr | None = None,
    ):
        if isinstance(immediate, int):
            immediate = IntegerAttr(immediate, IntegerType(5, Signedness.UNSIGNED))

        super().__init__(rs1, immediate, rd=rd, comment=comment)


class RdRsImmJumpOperation(IRDLOperation, RISCVInstruction, ABC):
    """
    A base class for RISC-V operations that have one destination register, one source
    register and one immediate operand.

    This is called I-Type in the RISC-V specification.

    In the RISC-V spec, this is the same as `RdRsImmOperation`. For jumps, the `rd` register
    is neither an operand, because the stored value is overwritten, nor a result value,
    because the value in `rd` is not defined after the jump back. So the `rd` makes the
    most sense as an attribute.
    """

    rs1: Operand = operand_def(IntRegisterType)
    rd: IntRegisterType | None = opt_attr_def(IntRegisterType)
    """
    The rd register here is not a register storing the result, rather the register where
    the program counter is stored before jumping.
    """
    immediate: AnyIntegerAttr | LabelAttr = attr_def(AnyIntegerAttr | LabelAttr)

    def __init__(
        self,
        rs1: Operation | SSAValue,
        immediate: int | AnyIntegerAttr | str | LabelAttr,
        *,
        rd: IntRegisterType | str | None = None,
        comment: str | StringAttr | None = None,
    ):
        if isinstance(immediate, int):
            immediate = IntegerAttr(immediate, IntegerType(12, Signedness.SIGNED))
        elif isinstance(immediate, str):
            immediate = LabelAttr(immediate)

        if isinstance(rd, str):
            rd = IntRegisterType(rd)

        if isinstance(comment, str):
            comment = StringAttr(comment)

        super().__init__(
            operands=[rs1],
            attributes={
                "immediate": immediate,
                "rd": rd,
                "comment": comment,
            },
        )

    def assembly_line_args(self) -> tuple[AssemblyInstructionArg | None, ...]:
        return self.rd, self.rs1, self.immediate


class RdRsIntegerOperation(IRDLOperation, RISCVInstruction, ABC):
    """
    A base class for RISC-V pseudo-instructions that have one destination register and one
    source register.
    """

    rd: OpResult = result_def(IntRegisterType)
    rs: Operand = operand_def(IntRegisterType)

    def __init__(
        self,
        rs: Operation | SSAValue,
        *,
        rd: IntRegisterType | str | None = None,
        comment: str | StringAttr | None = None,
    ):
        if rd is None:
            rd = IntRegisterType.unallocated()
        elif isinstance(rd, str):
            rd = IntRegisterType(rd)
        if isinstance(comment, str):
            comment = StringAttr(comment)
        super().__init__(
            operands=[rs],
            result_types=[rd],
            attributes={"comment": comment},
        )

    def assembly_line_args(self) -> tuple[AssemblyInstructionArg, ...]:
        return self.rd, self.rs


class RsRsOffIntegerOperation(IRDLOperation, RISCVInstruction, ABC):
    """
    A base class for RISC-V operations that have one source register and a destination
    register, and an offset.

    This is called B-Type in the RISC-V specification.
    """

    rs1: Operand = operand_def(IntRegisterType)
    rs2: Operand = operand_def(IntRegisterType)
    offset: AnyIntegerAttr | LabelAttr = attr_def(AnyIntegerAttr | LabelAttr)

    def __init__(
        self,
        rs1: Operation | SSAValue,
        rs2: Operation | SSAValue,
        offset: int | AnyIntegerAttr | LabelAttr,
        *,
        comment: str | StringAttr | None = None,
    ):
        if isinstance(offset, int):
            offset = IntegerAttr(offset, 12)
        if isinstance(offset, str):
            offset = LabelAttr(offset)
        if isinstance(comment, str):
            comment = StringAttr(comment)

        super().__init__(
            operands=[rs1, rs2],
            attributes={
                "offset": offset,
                "comment": comment,
            },
        )

    def assembly_line_args(self) -> tuple[AssemblyInstructionArg, ...]:
        return self.rs1, self.rs2, self.offset


class RsRsImmIntegerOperation(IRDLOperation, RISCVInstruction, ABC):
    """
    A base class for RISC-V operations that have two source registers and an
    immediate.

    This is called S-Type in the RISC-V specification.
    """

    rs1: Operand = operand_def(IntRegisterType)
    rs2: Operand = operand_def(IntRegisterType)
    immediate: AnyIntegerAttr = attr_def(AnyIntegerAttr)

    def __init__(
        self,
        rs1: Operation | SSAValue,
        rs2: Operation | SSAValue,
        immediate: int | AnyIntegerAttr | str | LabelAttr,
        *,
        comment: str | StringAttr | None = None,
    ):
        if isinstance(immediate, int):
            immediate = SImm12Attr(immediate)
        elif isinstance(immediate, str):
            immediate = LabelAttr(immediate)
        if isinstance(comment, str):
            comment = StringAttr(comment)

        super().__init__(
            operands=[rs1, rs2],
            attributes={
                "immediate": immediate,
                "comment": comment,
            },
        )

    def assembly_line_args(self) -> tuple[AssemblyInstructionArg, ...]:
        return self.rs1, self.rs2, self.immediate


class RsRsIntegerOperation(IRDLOperation, RISCVInstruction, ABC):
    """
    A base class for RISC-V operations that have two source
    registers.
    """

    rs1: Operand = operand_def(IntRegisterType)
    rs2: Operand = operand_def(IntRegisterType)

    def __init__(self, rs1: Operation | SSAValue, rs2: Operation | SSAValue):
        super().__init__(
            operands=[rs1, rs2],
        )

    def assembly_line_args(self) -> tuple[AssemblyInstructionArg, ...]:
        return self.rs1, self.rs2


class NullaryOperation(IRDLOperation, RISCVInstruction, ABC):
    """
    A base class for RISC-V operations that have neither sources nor destinations.
    """

    def __init__(
        self,
        *,
        comment: str | StringAttr | None = None,
    ):
        if isinstance(comment, str):
            comment = StringAttr(comment)

        super().__init__(
            attributes={
                "comment": comment,
            },
        )

    def assembly_line_args(self) -> tuple[AssemblyInstructionArg, ...]:
        return ()


class CsrReadWriteOperation(IRDLOperation, RISCVInstruction, ABC):
    """
    A base class for RISC-V operations performing a swap to/from a CSR.

    The 'writeonly' attribute controls the actual behaviour of the operation:
    * when True, the operation writes the rs value to the CSR but never reads it and
      in this case rd *must* be allocated to x0
    * when False, a proper atomic swap is performed and the previous CSR value is
      returned in rd
    """

    rd: OpResult = result_def(IntRegisterType)
    rs1: Operand = operand_def(IntRegisterType)
    csr: AnyIntegerAttr = attr_def(AnyIntegerAttr)
    writeonly: UnitAttr | None = opt_attr_def(UnitAttr)

    def __init__(
        self,
        rs1: Operation | SSAValue,
        csr: AnyIntegerAttr,
        *,
        writeonly: bool = False,
        rd: IntRegisterType | str | None = None,
        comment: str | StringAttr | None = None,
    ):
        if rd is None:
            rd = IntRegisterType.unallocated()
        elif isinstance(rd, str):
            rd = IntRegisterType(rd)
        if isinstance(comment, str):
            comment = StringAttr(comment)
        super().__init__(
            operands=[rs1],
            attributes={
                "csr": csr,
                "writeonly": UnitAttr() if writeonly else None,
                "comment": comment,
            },
            result_types=[rd],
        )

    def verify_(self) -> None:
        if not self.writeonly:
            return
        if not isinstance(self.rd.type, IntRegisterType):
            return
        if self.rd.type.is_allocated and self.rd.type.data != "zero":
            raise VerifyException(
                "When in 'writeonly' mode, destination must be register x0 (a.k.a. 'zero'), "
                f"not '{self.rd.type.data}'"
            )

    def assembly_line_args(self) -> tuple[AssemblyInstructionArg, ...]:
        return self.rd, self.csr, self.rs1


class CsrBitwiseOperation(IRDLOperation, RISCVInstruction, ABC):
    """
    A base class for RISC-V operations performing a masked bitwise operation on the
    CSR while returning the original value.

    The 'readonly' attribute controls the actual behaviour of the operation:
    * when True, the operation is guaranteed to have no side effects that can
      be potentially related to writing to a CSR; in this case rs *must be
      allocated to x0*
    * when False, the bitwise operations is performed and any side effect related
      to writing to a CSR takes place even if the mask in rs has no actual bits set.
    """

    rd: OpResult = result_def(IntRegisterType)
    rs1: Operand = operand_def(IntRegisterType)
    csr: AnyIntegerAttr = attr_def(AnyIntegerAttr)
    readonly: UnitAttr | None = opt_attr_def(UnitAttr)

    def __init__(
        self,
        rs1: Operation | SSAValue,
        csr: AnyIntegerAttr,
        *,
        readonly: bool = False,
        rd: IntRegisterType | str | None = None,
        comment: str | StringAttr | None = None,
    ):
        if rd is None:
            rd = IntRegisterType.unallocated()
        elif isinstance(rd, str):
            rd = IntRegisterType(rd)
        if isinstance(comment, str):
            comment = StringAttr(comment)
        super().__init__(
            operands=[rs1],
            attributes={
                "csr": csr,
                "readonly": UnitAttr() if readonly else None,
                "comment": comment,
            },
            result_types=[rd],
        )

    def verify_(self) -> None:
        if not self.readonly:
            return
        if not isinstance(self.rs1.type, IntRegisterType):
            return
        if self.rs1.type.is_allocated and self.rs1.type.data != "zero":
            raise VerifyException(
                "When in 'readonly' mode, source must be register x0 (a.k.a. 'zero'), "
                f"not '{self.rs1.type.data}'"
            )

    def assembly_line_args(self) -> tuple[AssemblyInstructionArg, ...]:
        return self.rd, self.csr, self.rs1


class CsrReadWriteImmOperation(IRDLOperation, RISCVInstruction, ABC):
    """
    A base class for RISC-V operations performing a write immediate to/read from a CSR.

    The 'writeonly' attribute controls the actual behaviour of the operation:
    * when True, the operation writes the rs value to the CSR but never reads it and
      in this case rd *must* be allocated to x0
    * when False, a proper atomic swap is performed and the previous CSR value is
      returned in rd
    """

    rd: OpResult = result_def(IntRegisterType)
    csr: AnyIntegerAttr = attr_def(AnyIntegerAttr)
    writeonly: UnitAttr | None = opt_attr_def(UnitAttr)
    immediate: AnyIntegerAttr | None = opt_attr_def(AnyIntegerAttr)

    def __init__(
        self,
        csr: AnyIntegerAttr,
        immediate: AnyIntegerAttr,
        *,
        writeonly: bool = False,
        rd: IntRegisterType | str | None = None,
        comment: str | StringAttr | None = None,
    ):
        if rd is None:
            rd = IntRegisterType.unallocated()
        elif isinstance(rd, str):
            rd = IntRegisterType(rd)
        if isinstance(comment, str):
            comment = StringAttr(comment)
        super().__init__(
            attributes={
                "csr": csr,
                "immediate": immediate,
                "writeonly": UnitAttr() if writeonly else None,
                "comment": comment,
            },
            result_types=[rd],
        )

    def verify_(self) -> None:
        if self.writeonly is None:
            return
        if not isinstance(self.rd.type, IntRegisterType):
            return
        if self.rd.type.is_allocated and self.rd.type.data != "zero":
            raise VerifyException(
                "When in 'writeonly' mode, destination must be register x0 (a.k.a. 'zero'), "
                f"not '{self.rd.type.data}'"
            )

    def assembly_line_args(self) -> tuple[AssemblyInstructionArg | None, ...]:
        return self.rd, self.csr, self.immediate


class CsrBitwiseImmOperation(IRDLOperation, RISCVInstruction, ABC):
    """
    A base class for RISC-V operations performing a masked bitwise operation on the
    CSR while returning the original value. The bitmask is specified in the 'immediate'
    attribute.

    The 'immediate' attribute controls the actual behaviour of the operation:
    * when equals to zero, the operation is guaranteed to have no side effects
      that can be potentially related to writing to a CSR;
    * when not equal to zero, any side effect related to writing to a CSR takes
      place.
    """

    rd: OpResult = result_def(IntRegisterType)
    csr: AnyIntegerAttr = attr_def(AnyIntegerAttr)
    immediate: AnyIntegerAttr = attr_def(AnyIntegerAttr)

    def __init__(
        self,
        csr: AnyIntegerAttr,
        immediate: AnyIntegerAttr,
        *,
        rd: IntRegisterType | str | None = None,
        comment: str | StringAttr | None = None,
    ):
        if rd is None:
            rd = IntRegisterType.unallocated()
        elif isinstance(rd, str):
            rd = IntRegisterType(rd)
        if isinstance(comment, str):
            comment = StringAttr(comment)
        super().__init__(
            attributes={
                "csr": csr,
                "immediate": immediate,
                "comment": comment,
            },
            result_types=[rd],
        )

    def assembly_line_args(self) -> tuple[AssemblyInstructionArg, ...]:
        return self.rd, self.csr, self.immediate


# endregion

# region RV32I/RV64I: 2.4 Integer Computational Instructions

## Integer Register-Immediate Instructions


@irdl_op_definition
class AddiOp(RdRsImmIntegerOperation):
    """
    Adds the sign-extended 12-bit immediate to register rs1.
    Arithmetic overflow is ignored and the result is simply the low XLEN bits of the result.

    x[rd] = x[rs1] + sext(immediate)

    https://msyksphinz-self.github.io/riscv-isadoc/html/rvi.html#addi
    """

    name = "riscv.addi"


@irdl_op_definition
class SltiOp(RdRsImmIntegerOperation):
    """
    Place the value 1 in register rd if register rs1 is less than the sign-extended
    immediate when both are treated as signed numbers, else 0 is written to rd.

    x[rd] = x[rs1] <s sext(immediate)

    https://msyksphinz-self.github.io/riscv-isadoc/html/rvi.html#slti
    """

    name = "riscv.slti"


@irdl_op_definition
class SltiuOp(RdRsImmIntegerOperation):
    """
    Place the value 1 in register rd if register rs1 is less than the immediate when
    both are treated as unsigned numbers, else 0 is written to rd.

    x[rd] = x[rs1] <u sext(immediate)

    https://msyksphinz-self.github.io/riscv-isadoc/html/rvi.html#sltiu
    """

    name = "riscv.sltiu"


@irdl_op_definition
class AndiOp(RdRsImmIntegerOperation):
    """
    Performs bitwise AND on register rs1 and the sign-extended 12-bit
    immediate and place the result in rd.

    x[rd] = x[rs1] & sext(immediate)

    https://msyksphinz-self.github.io/riscv-isadoc/html/rvi.html#andi
    """

    name = "riscv.andi"


@irdl_op_definition
class OriOp(RdRsImmIntegerOperation):
    """
    Performs bitwise OR on register rs1 and the sign-extended 12-bit immediate and place
    the result in rd.

    x[rd] = x[rs1] | sext(immediate)

    https://msyksphinz-self.github.io/riscv-isadoc/html/rvi.html#ori
    """

    name = "riscv.ori"


@irdl_op_definition
class XoriOp(RdRsImmIntegerOperation):
    """
    Performs bitwise XOR on register rs1 and the sign-extended 12-bit immediate and place
    the result in rd.

    x[rd] = x[rs1] ^ sext(immediate)

    https://msyksphinz-self.github.io/riscv-isadoc/html/rvi.html#xori
    """

    name = "riscv.xori"


@irdl_op_definition
class SlliOp(RdRsImmShiftOperation):
    """
    Performs logical left shift on the value in register rs1 by the shift amount
    held in the lower 5 bits of the immediate.

    x[rd] = x[rs1] << shamt

    https://msyksphinz-self.github.io/riscv-isadoc/html/rvi.html#slli
    """

    name = "riscv.slli"


@irdl_op_definition
class SrliOp(RdRsImmShiftOperation):
    """
    Performs logical right shift on the value in register rs1 by the shift amount held
    in the lower 5 bits of the immediate.

    x[rd] = x[rs1] >>u shamt

    https://msyksphinz-self.github.io/riscv-isadoc/html/rvi.html#srli
    """

    name = "riscv.srli"


@irdl_op_definition
class SraiOp(RdRsImmShiftOperation):
    """
    Performs arithmetic right shift on the value in register rs1 by the shift amount
    held in the lower 5 bits of the immediate.

    x[rd] = x[rs1] >>s shamt

    https://msyksphinz-self.github.io/riscv-isadoc/html/rvi.html#srai
    """

    name = "riscv.srai"


@irdl_op_definition
class LuiOp(RdImmIntegerOperation):
    """
    Build 32-bit constants and uses the U-type format. LUI places the U-immediate value
    in the top 20 bits of the destination register rd, filling in the lowest 12 bits with zeros.

    x[rd] = sext(immediate[31:12] << 12)

    https://msyksphinz-self.github.io/riscv-isadoc/html/rvi.html#lui
    """

    name = "riscv.lui"


@irdl_op_definition
class AuipcOp(RdImmIntegerOperation):
    """
    Build pc-relative addresses and uses the U-type format. AUIPC forms a 32-bit offset
    from the 20-bit U-immediate, filling in the lowest 12 bits with zeros, adds this
    offset to the pc, then places the result in register rd.

    x[rd] = pc + sext(immediate[31:12] << 12)

    https://msyksphinz-self.github.io/riscv-isadoc/html/rvi.html#auipc
    """

    name = "riscv.auipc"


@irdl_op_definition
class MVOp(RdRsIntegerOperation):
    """
    A pseudo instruction to copy contents of one register to another.

    Equivalent to `addi rd, rs, 0`
    """

    name = "riscv.mv"


## Integer Register-Register Operations


@irdl_op_definition
class AddOp(RdRsRsIntegerOperation):
    """
    Adds the registers rs1 and rs2 and stores the result in rd.
    Arithmetic overflow is ignored and the result is simply the low XLEN bits of the result.

    x[rd] = x[rs1] + x[rs2]

    https://msyksphinz-self.github.io/riscv-isadoc/html/rvi.html#add
    """

    name = "riscv.add"


@irdl_op_definition
class SltOp(RdRsRsIntegerOperation):
    """
    Place the value 1 in register rd if register rs1 is less than register rs2 when both
    are treated as signed numbers, else 0 is written to rd.

    x[rd] = x[rs1] <s x[rs2]

    https://msyksphinz-self.github.io/riscv-isadoc/html/rvi.html#slt
    """

    name = "riscv.slt"


@irdl_op_definition
class SltuOp(RdRsRsIntegerOperation):
    """
    Place the value 1 in register rd if register rs1 is less than register rs2 when both
    are treated as unsigned numbers, else 0 is written to rd.

    x[rd] = x[rs1] <u x[rs2]

    https://msyksphinz-self.github.io/riscv-isadoc/html/rvi.html#sltu
    """

    name = "riscv.sltu"


@irdl_op_definition
class AndOp(RdRsRsIntegerOperation):
    """
    Performs bitwise AND on registers rs1 and rs2 and place the result in rd.

    x[rd] = x[rs1] & x[rs2]

    https://msyksphinz-self.github.io/riscv-isadoc/html/rvi.html#and
    """

    name = "riscv.and"


@irdl_op_definition
class OrOp(RdRsRsIntegerOperation):
    """
    Performs bitwise OR on registers rs1 and rs2 and place the result in rd.

    x[rd] = x[rs1] | x[rs2]

    https://msyksphinz-self.github.io/riscv-isadoc/html/rvi.html#or
    """

    name = "riscv.or"


@irdl_op_definition
class XorOp(RdRsRsIntegerOperation):
    """
    Performs bitwise XOR on registers rs1 and rs2 and place the result in rd.

    x[rd] = x[rs1] ^ x[rs2]

    https://msyksphinz-self.github.io/riscv-isadoc/html/rvi.html#xor
    """

    name = "riscv.xor"


@irdl_op_definition
class SllOp(RdRsRsIntegerOperation):
    """
    Performs logical left shift on the value in register rs1 by the shift amount
    held in the lower 5 bits of register rs2.

    x[rd] = x[rs1] << x[rs2]

    https://msyksphinz-self.github.io/riscv-isadoc/html/rvi.html#sll
    """

    name = "riscv.sll"


@irdl_op_definition
class SrlOp(RdRsRsIntegerOperation):
    """
    Logical right shift on the value in register rs1 by the shift amount held
    in the lower 5 bits of register rs2.

    x[rd] = x[rs1] >>u x[rs2]

    https://msyksphinz-self.github.io/riscv-isadoc/html/rvi.html#srl
    """

    name = "riscv.srl"


@irdl_op_definition
class SubOp(RdRsRsIntegerOperation):
    """
    Subtracts the registers rs1 and rs2 and stores the result in rd.
    Arithmetic overflow is ignored and the result is simply the low XLEN bits of the result.

    x[rd] = x[rs1] - x[rs2]

    https://msyksphinz-self.github.io/riscv-isadoc/html/rvi.html#sub
    """

    name = "riscv.sub"


@irdl_op_definition
class SraOp(RdRsRsIntegerOperation):
    """
    Performs arithmetic right shift on the value in register rs1 by the shift amount held
    in the lower 5 bits of register rs2.

    x[rd] = x[rs1] >>s x[rs2]

    https://msyksphinz-self.github.io/riscv-isadoc/html/rvi.html#sub
    """

    name = "riscv.sra"


@irdl_op_definition
class NopOp(NullaryOperation):
    """
    Does not change any user-visible state, except for advancing the pc register.
    Canonical nop is encoded as addi x0, x0, 0.
    """

    name = "riscv.nop"


# endregion

# region RV32I/RV64I: 2.5 Control Transfer Instructions

# Unconditional jumps


@irdl_op_definition
class JalOp(RdImmJumpOperation):
    """
    Jump to address and place return address in rd.

    jal mylabel is a pseudoinstruction for jal ra, mylabel

    x[rd] = pc+4; pc += sext(offset)

    https://msyksphinz-self.github.io/riscv-isadoc/html/rvi.html#jal
    """

    name = "riscv.jal"


@irdl_op_definition
class JOp(RdImmJumpOperation):
    """
    A pseudo-instruction, for unconditional jumps you don't expect to return from.
    Is equivalent to JalOp with `rd` = `x0`.
    Used to be a part of the spec, removed in 2.0.
    """

    name = "riscv.j"

    def __init__(
        self,
        immediate: int | AnyIntegerAttr | str | LabelAttr,
        *,
        comment: str | StringAttr | None = None,
    ):
        super().__init__(immediate, rd=Registers.ZERO, comment=comment)

    def assembly_line_args(self) -> tuple[AssemblyInstructionArg, ...]:
        # J op is a special case of JalOp with zero return register
        return (self.immediate,)


@irdl_op_definition
class JalrOp(RdRsImmJumpOperation):
    """
    Jump to address and place return address in rd.

    ```
    t = pc+4
    pc = (x[rs1] + sext(offset)) & ~1
    x[rd] = t
    ```

    https://msyksphinz-self.github.io/riscv-isadoc/html/rvi.html#jalr
    """

    name = "riscv.jalr"


@irdl_op_definition
class ReturnOp(NullaryOperation):
    """
    Pseudo-op for returning from subroutine.

    Equivalent to `jalr x0, x1, 0`
    """

    name = "riscv.ret"

    traits = frozenset([IsTerminator()])


# Conditional Branches


@irdl_op_definition
class BeqOp(RsRsOffIntegerOperation):
    """
    Take the branch if registers rs1 and rs2 are equal.

    if (x[rs1] == x[rs2]) pc += sext(offset)

    https://msyksphinz-self.github.io/riscv-isadoc/html/rvi.html#beq
    """

    name = "riscv.beq"


@irdl_op_definition
class BneOp(RsRsOffIntegerOperation):
    """
    Take the branch if registers rs1 and rs2 are not equal.

    if (x[rs1] != x[rs2]) pc += sext(offset)

    https://msyksphinz-self.github.io/riscv-isadoc/html/rvi.html#bne
    """

    name = "riscv.bne"


@irdl_op_definition
class BltOp(RsRsOffIntegerOperation):
    """
    Take the branch if registers rs1 is less than rs2, using signed comparison.

    if (x[rs1] <s x[rs2]) pc += sext(offset)

    https://msyksphinz-self.github.io/riscv-isadoc/html/rvi.html#blt
    """

    name = "riscv.blt"


@irdl_op_definition
class BgeOp(RsRsOffIntegerOperation):
    """
    Take the branch if registers rs1 is greater than or equal to rs2, using signed comparison.

    if (x[rs1] >=s x[rs2]) pc += sext(offset)

    https://msyksphinz-self.github.io/riscv-isadoc/html/rvi.html#bge
    """

    name = "riscv.bge"


@irdl_op_definition
class BltuOp(RsRsOffIntegerOperation):
    """
    Take the branch if registers rs1 is less than rs2, using unsigned comparison.

    if (x[rs1] <u x[rs2]) pc += sext(offset)

    https://msyksphinz-self.github.io/riscv-isadoc/html/rvi.html#bltu
    """

    name = "riscv.bltu"


@irdl_op_definition
class BgeuOp(RsRsOffIntegerOperation):
    """
    Take the branch if registers rs1 is greater than or equal to rs2, using unsigned comparison.

    if (x[rs1] >=u x[rs2]) pc += sext(offset)

    https://msyksphinz-self.github.io/riscv-isadoc/html/rvi.html#bgeu
    """

    name = "riscv.bgeu"


# endregion

# region RV32I/RV64I: 2.6 Load and Store Instructions


@irdl_op_definition
class LbOp(RdRsImmIntegerOperation):
    """
    Loads a 8-bit value from memory and sign-extends this to XLEN bits before
    storing it in register rd.

    x[rd] = sext(M[x[rs1] + sext(offset)][7:0])

    https://msyksphinz-self.github.io/riscv-isadoc/html/rvi.html#lb
    """

    name = "riscv.lb"


@irdl_op_definition
class LbuOp(RdRsImmIntegerOperation):
    """
    Loads a 8-bit value from memory and zero-extends this to XLEN bits before
    storing it in register rd.

    x[rd] = M[x[rs1] + sext(offset)][7:0]

    https://msyksphinz-self.github.io/riscv-isadoc/html/rvi.html#lbu
    """

    name = "riscv.lbu"


@irdl_op_definition
class LhOp(RdRsImmIntegerOperation):
    """
    Loads a 16-bit value from memory and sign-extends this to XLEN bits before
    storing it in register rd.

    x[rd] = sext(M[x[rs1] + sext(offset)][15:0])

    https://msyksphinz-self.github.io/riscv-isadoc/html/rvi.html#lh
    """

    name = "riscv.lh"


@irdl_op_definition
class LhuOp(RdRsImmIntegerOperation):
    """
    Loads a 16-bit value from memory and zero-extends this to XLEN bits before
    storing it in register rd.

    x[rd] = M[x[rs1] + sext(offset)][15:0]

    https://msyksphinz-self.github.io/riscv-isadoc/html/rvi.html#lhu
    """

    name = "riscv.lhu"


@irdl_op_definition
class LwOp(RdRsImmIntegerOperation):
    """
    Loads a 32-bit value from memory and sign-extends this to XLEN bits before
    storing it in register rd.

    x[rd] = sext(M[x[rs1] + sext(offset)][31:0])

    https://msyksphinz-self.github.io/riscv-isadoc/html/rvi.html#lw
    """

    name = "riscv.lw"

    def assembly_line(self) -> str | None:
        instruction_name = self.assembly_instruction_name()
        value = _assembly_arg_str(self.rd)
        imm = _assembly_arg_str(self.immediate)
        offset = _assembly_arg_str(self.rs1)
        return _assembly_line(
            instruction_name, f"{value}, {imm}({offset})", self.comment
        )


@irdl_op_definition
class SbOp(RsRsImmIntegerOperation):
    """
    Store 8-bit, values from the low bits of register rs2 to memory.

    M[x[rs1] + sext(offset)] = x[rs2][7:0]

    https://msyksphinz-self.github.io/riscv-isadoc/html/rvi.html#sb
    """

    name = "riscv.sb"


@irdl_op_definition
class ShOp(RsRsImmIntegerOperation):
    """
    Store 16-bit, values from the low bits of register rs2 to memory.

    M[x[rs1] + sext(offset)] = x[rs2][15:0]

    https://msyksphinz-self.github.io/riscv-isadoc/html/rvi.html#sh

    """

    name = "riscv.sh"


@irdl_op_definition
class SwOp(RsRsImmIntegerOperation):
    """
    Store 32-bit, values from the low bits of register rs2 to memory.

    M[x[rs1] + sext(offset)] = x[rs2][31:0]

    https://msyksphinz-self.github.io/riscv-isadoc/html/rvi.html#sw
    """

    name = "riscv.sw"

    def assembly_line(self) -> str | None:
        instruction_name = self.assembly_instruction_name()
        value = _assembly_arg_str(self.rs2)
        imm = _assembly_arg_str(self.immediate)
        offset = _assembly_arg_str(self.rs1)
        return _assembly_line(
            instruction_name, f"{value}, {imm}({offset})", self.comment
        )


# endregion

# region RV32I/RV64I: 2.8 Control and Status Register Instructions


@irdl_op_definition
class CsrrwOp(CsrReadWriteOperation):
    """
    Atomically swaps values in the CSRs and integer registers.
    CSRRW reads the old value of the CSR, zero-extends the value to XLEN bits,
    then writes it to integer register rd. The initial value in rs1 is written
    to the CSR. If the 'writeonly' attribute evaluates to False, then the
    instruction shall not read the CSR and shall not cause any of the side effects
    that might occur on a CSR read; in this case rd *must be allocated to x0*.

    t = CSRs[csr]; CSRs[csr] = x[rs1]; x[rd] = t

    https://msyksphinz-self.github.io/riscv-isadoc/html/rvi.html#csrrw
    """

    name = "riscv.csrrw"


@irdl_op_definition
class CsrrsOp(CsrBitwiseOperation):
    """
    Reads the value of the CSR, zero-extends the value to XLEN bits, and writes
    it to integer register rd. The initial value in integer register rs1 is treated
    as a bit mask that specifies bit positions to be set in the CSR.
    Any bit that is high in rs1 will cause the corresponding bit to be set in the CSR,
    if that CSR bit is writable. Other bits in the CSR are unaffected (though CSRs might
    have side effects when written).

    If the 'readonly' attribute evaluates to True, then the instruction will not write
    to the CSR at all, and so shall not cause any of the side effects that might otherwise
    occur on a CSR write, such as raising illegal instruction exceptions on accesses to
    read-only CSRs. Note that if rs1 specifies a register holding a zero value other than x0,
    the instruction will still attempt to write the unmodified value back to the CSR and will
    cause any attendant side effects.

    t = CSRs[csr]; CSRs[csr] = t | x[rs1]; x[rd] = t

    https://msyksphinz-self.github.io/riscv-isadoc/html/rvi.html#csrrs
    """

    name = "riscv.csrrs"


@irdl_op_definition
class CsrrcOp(CsrBitwiseOperation):
    """
    Reads the value of the CSR, zero-extends the value to XLEN bits, and writes
    it to integer register rd. The initial value in integer register rs1 is treated
    as a bit mask that specifies bit positions to be cleared in the CSR.
    Any bit that is high in rs1 will cause the corresponding bit to be cleared in the CSR,
    if that CSR bit is writable. Other bits in the CSR are unaffected (though CSRs might
    have side effects when written).

    If the 'readonly' attribute evaluates to True, then the instruction will not write
    to the CSR at all, and so shall not cause any of the side effects that might otherwise
    occur on a CSR write, such as raising illegal instruction exceptions on accesses to
    read-only CSRs. Note that if rs1 specifies a register holding a zero value other than x0,
    the instruction will still attempt to write the unmodified value back to the CSR and will
    cause any attendant side effects.

    t = CSRs[csr]; CSRs[csr] = t &~x[rs1]; x[rd] = t

    https://msyksphinz-self.github.io/riscv-isadoc/html/rvi.html#csrrc
    """

    name = "riscv.csrrc"


@irdl_op_definition
class CsrrwiOp(CsrReadWriteImmOperation):
    """
    Update the CSR using an XLEN-bit value obtained by zero-extending the
    'immediate' attribute.
    If the 'writeonly' attribute evaluates to False, then the
    instruction shall not read the CSR and shall not cause any of the side effects
    that might occur on a CSR read; in this case rd *must be allocated to x0*.

    x[rd] = CSRs[csr]; CSRs[csr] = zimm

    https://msyksphinz-self.github.io/riscv-isadoc/html/rvi.html#csrrwi
    """

    name = "riscv.csrrwi"


@irdl_op_definition
class CsrrsiOp(CsrBitwiseImmOperation):
    """
    Reads the value of the CSR, zero-extends the value to XLEN bits, and writes
    it to integer register rd. The value in the 'immediate' attribute is treated
    as a bit mask that specifies bit positions to be set in the CSR.
    Any bit that is high in it will cause the corresponding bit to be set in the CSR,
    if that CSR bit is writable. Other bits in the CSR are unaffected (though CSRs might
    have side effects when written).

    If the 'immediate' attribute value is zero, then the instruction will not write
    to the CSR at all, and so shall not cause any of the side effects that might otherwise
    occur on a CSR write, such as raising illegal instruction exceptions on accesses to
    read-only CSRs.

    t = CSRs[csr]; CSRs[csr] = t | zimm; x[rd] = t

    https://msyksphinz-self.github.io/riscv-isadoc/html/rvi.html#csrrsi
    """

    name = "riscv.csrrsi"


@irdl_op_definition
class CsrrciOp(CsrBitwiseImmOperation):
    """
    Reads the value of the CSR, zero-extends the value to XLEN bits, and writes
    it to integer register rd.  The value in the 'immediate' attribute is treated
    as a bit mask that specifies bit positions to be cleared in the CSR.
    Any bit that is high in rs1 will cause the corresponding bit to be cleared in the CSR,
    if that CSR bit is writable. Other bits in the CSR are unaffected (though CSRs might
    have side effects when written).

    If the 'immediate' attribute value is zero, then the instruction will not write
    to the CSR at all, and so shall not cause any of the side effects that might otherwise
    occur on a CSR write, such as raising illegal instruction exceptions on accesses to
    read-only CSRs.

    t = CSRs[csr]; CSRs[csr] = t &~zimm; x[rd] = t

    https://msyksphinz-self.github.io/riscv-isadoc/html/rvi.html#csrrci
    """

    name = "riscv.csrrci"


# endregion

# region RV32M/RV64M: 7 “M” Standard Extension for Integer Multiplication and Division

## Multiplication Operations


@irdl_op_definition
class MulOp(RdRsRsIntegerOperation):
    """
    Performs an XLEN-bit × XLEN-bit multiplication of signed rs1 by signed rs2
    and places the lower XLEN bits in the destination register.
    x[rd] = x[rs1] * x[rs2]

    https://msyksphinz-self.github.io/riscv-isadoc/html/rvi.html#add
    """

    name = "riscv.mul"


@irdl_op_definition
class MulhOp(RdRsRsIntegerOperation):
    """
    Performs an XLEN-bit × XLEN-bit multiplication of signed rs1 by signed rs2
    and places the upper XLEN bits in the destination register.
    x[rd] = (x[rs1] s×s x[rs2]) >>s XLEN

    https://msyksphinz-self.github.io/riscv-isadoc/html/rvm.html#mulh
    """

    name = "riscv.mulh"


@irdl_op_definition
class MulhsuOp(RdRsRsIntegerOperation):
    """
    Performs an XLEN-bit × XLEN-bit multiplication of signed rs1 by unsigned rs2
    and places the upper XLEN bits in the destination register.
    x[rd] = (x[rs1] s × x[rs2]) >>s XLEN

    https://msyksphinz-self.github.io/riscv-isadoc/html/rvm.html#mulhsu
    """

    name = "riscv.mulhsu"


@irdl_op_definition
class MulhuOp(RdRsRsIntegerOperation):
    """
    Performs an XLEN-bit × XLEN-bit multiplication of unsigned rs1 by unsigned rs2
    and places the upper XLEN bits in the destination register.
    x[rd] = (x[rs1] u × x[rs2]) >>u XLEN

    https://msyksphinz-self.github.io/riscv-isadoc/html/rvm.html#mulhu
    """

    name = "riscv.mulhu"


## Division Operations
@irdl_op_definition
class DivOp(RdRsRsIntegerOperation):
    """
    Perform an XLEN bits by XLEN bits signed integer division of rs1 by rs2,
    rounding towards zero.
    x[rd] = x[rs1] /s x[rs2]

    https://msyksphinz-self.github.io/riscv-isadoc/html/rvm.html#div
    """

    name = "riscv.div"


@irdl_op_definition
class DivuOp(RdRsRsIntegerOperation):
    """
    Perform an XLEN bits by XLEN bits unsigned integer division of rs1 by rs2,
    rounding towards zero.
    x[rd] = x[rs1] /u x[rs2]

    https://msyksphinz-self.github.io/riscv-isadoc/html/rvm.html#divu
    """

    name = "riscv.divu"


@irdl_op_definition
class RemOp(RdRsRsIntegerOperation):
    """
    Perform an XLEN bits by XLEN bits signed integer reminder of rs1 by rs2.
    x[rd] = x[rs1] %s x[rs2]

    https://msyksphinz-self.github.io/riscv-isadoc/html/rvm.html#rem
    """

    name = "riscv.rem"


@irdl_op_definition
class RemuOp(RdRsRsIntegerOperation):
    """
    Perform an XLEN bits by XLEN bits unsigned integer reminder of rs1 by rs2.
    x[rd] = x[rs1] %u x[rs2]

    https://msyksphinz-self.github.io/riscv-isadoc/html/rvm.html#remu
    """

    name = "riscv.remu"


# endregion

# region Assembler pseudo-instructions
# https://github.com/riscv-non-isa/riscv-asm-manual/blob/master/riscv-asm.md


@irdl_op_definition
class LiOp(RdImmIntegerOperation):
    """
    Loads an immediate into rd.

    This is an assembler pseudo-instruction.

    https://github.com/riscv-non-isa/riscv-asm-manual/blob/master/riscv-asm.md#load-immediate
    """

    name = "riscv.li"

    def __init__(
        self,
        immediate: int | AnyIntegerAttr | str | LabelAttr,
        *,
        rd: IntRegisterType | str | None = None,
        comment: str | StringAttr | None = None,
    ):
        if isinstance(immediate, int):
            immediate = IntegerAttr(immediate, IntegerType(32, Signedness.SIGNED))

        super().__init__(immediate, rd=rd, comment=comment)


@irdl_op_definition
class EcallOp(NullaryOperation):
    """
    The ECALL instruction is used to make a request to the supporting execution
    environment, which is usually an operating system.
    The ABI for the system will define how parameters for the environment
    request are passed, but usually these will be in defined locations in the
    integer register file.

    https://github.com/riscv/riscv-isa-manual/releases/download/Ratified-IMAFDQC/riscv-spec-20191213.pdf
    """

    name = "riscv.ecall"


@irdl_op_definition
class LabelOp(IRDLOperation, RISCVOp):
    """
    The label operation is used to emit text labels (e.g. loop:) that are used
    as branch, unconditional jump targets and symbol offsets.

    https://github.com/riscv-non-isa/riscv-asm-manual/blob/master/riscv-asm.md#labels

    Optionally, a label can be associated with a single-block region, since
    that is a common target for jump instructions.

    For example, to generate this assembly:
    ```
    label1:
        add a0, a1, a2
    ```

    One needs to do the following:

    ``` python
    @Builder.implicit_region
    def my_add():
        a1_reg = TestSSAValue(riscv.RegisterType(riscv.Registers.A1))
        a2_reg = TestSSAValue(riscv.RegisterType(riscv.Registers.A2))
        riscv.AddOp(a1_reg, a2_reg, rd=riscv.Registers.A0)

    label_op = riscv.LabelOp("label1", my_add)
    ```
    """

    name = "riscv.label"
    label: LabelAttr = attr_def(LabelAttr)
    comment: StringAttr | None = opt_attr_def(StringAttr)
    data: OptRegion = opt_region_def()

    def __init__(
        self,
        label: str | LabelAttr,
        region: OptRegion = None,
        *,
        comment: str | StringAttr | None = None,
    ):
        if isinstance(label, str):
            label = LabelAttr(label)
        if isinstance(comment, str):
            comment = StringAttr(comment)
        if region is None:
            region = Region()

        super().__init__(
            attributes={
                "label": label,
                "comment": comment,
            },
            regions=[region],
        )

    def assembly_line(self) -> str | None:
        return _append_comment(f"{self.label.data}:", self.comment)


@irdl_op_definition
class DirectiveOp(IRDLOperation, RISCVOp):
    """
    The directive operation is used to emit assembler directives (e.g. .word; .text; .data; etc.)
    A more complete list of directives can be found here:

    https://github.com/riscv-non-isa/riscv-asm-manual/blob/master/riscv-asm.md#pseudo-ops
    """

    name = "riscv.directive"
    directive: StringAttr = attr_def(StringAttr)
    value: StringAttr | None = opt_attr_def(StringAttr)
    data: OptRegion = opt_region_def("single_block")

    traits = frozenset([NoTerminator()])

    def __init__(
        self,
        directive: str | StringAttr,
        value: str | StringAttr | None,
        region: OptSingleBlockRegion = None,
    ):
        if isinstance(directive, str):
            directive = StringAttr(directive)
        if isinstance(value, str):
            value = StringAttr(value)
        if region is None:
            region = Region()

        super().__init__(
            attributes={
                "directive": directive,
                "value": value,
            },
            regions=[region],
        )

    def assembly_line(self) -> str | None:
        if self.value is not None and self.value.data:
            arg_str = _assembly_arg_str(self.value.data)
        else:
            arg_str = ""

        return _assembly_line(self.directive.data, arg_str, is_indented=False)


@irdl_op_definition
class CustomAssemblyInstructionOp(IRDLOperation, RISCVInstruction):
    """
    An instruction with unspecified semantics, that can be printed during assembly
    emission.

    During assembly emission, the results are printed before the operands:

    ``` python
    s0 = riscv.GetRegisterOp(Registers.s0).res
    s1 = riscv.GetRegisterOp(Registers.s1).res
    rs2 = riscv.RegisterType(Registers.s2)
    rs3 = riscv.RegisterType(Registers.s3)
    op = CustomAssemblyInstructionOp("my_instr", (s0, s1), (rs2, rs3))

    op.assembly_line()   # "my_instr s2, s3, s0, s1"
    ```
    """

    name = "riscv.custom_assembly_instruction"
    inputs: VarOperand = var_operand_def()
    outputs: VarOpResult = var_result_def()
    instruction_name: StringAttr = attr_def(StringAttr)
    comment: StringAttr | None = opt_attr_def(StringAttr)

    def __init__(
        self,
        instruction_name: str | StringAttr,
        inputs: Sequence[SSAValue],
        result_types: Sequence[Attribute],
        *,
        comment: str | StringAttr | None = None,
    ):
        if isinstance(instruction_name, str):
            instruction_name = StringAttr(instruction_name)
        if isinstance(comment, str):
            comment = StringAttr(comment)

        super().__init__(
            operands=[inputs],
            result_types=[result_types],
            attributes={
                "instruction_name": instruction_name,
                "comment": comment,
            },
        )

    def assembly_instruction_name(self) -> str:
        return self.instruction_name.data

    def assembly_line_args(self) -> tuple[AssemblyInstructionArg, ...]:
        return *self.results, *self.operands


@irdl_op_definition
class CommentOp(IRDLOperation, RISCVOp):
    name = "riscv.comment"
    comment: StringAttr = attr_def(StringAttr)

    def __init__(self, comment: str | StringAttr):
        if isinstance(comment, str):
            comment = StringAttr(comment)

        super().__init__(
            attributes={
                "comment": comment,
            },
        )

    def assembly_line(self) -> str | None:
        return f"    # {self.comment.data}"


@irdl_op_definition
class EbreakOp(NullaryOperation):
    """
    The EBREAK instruction is used by debuggers to cause control to be
    transferred back to a debugging environment.

    https://github.com/riscv/riscv-isa-manual/releases/download/Ratified-IMAFDQC/riscv-spec-20191213.pdf
    """

    name = "riscv.ebreak"


@irdl_op_definition
class WfiOp(NullaryOperation):
    """
    The Wait for Interrupt instruction (WFI) provides a hint to the
    implementation that the current hart can be stalled until an
    interrupt might need servicing.

    https://github.com/riscv/riscv-isa-manual/releases/download/Priv-v1.12/riscv-privileged-20211203.pdf
    """

    name = "riscv.wfi"


# endregion

# region RISC-V SSA Helpers


@irdl_op_definition
class GetRegisterOp(IRDLOperation, RISCVOp):
    """
    This instruction allows us to create an SSAValue with for a given integer register name. This
    is useful for bridging the RISC-V convention that stores the result of function calls
    in `a0` and `a1` into SSA form.

    For example, to generate this assembly:
    ```
    jal my_func
    add a0 s0 a0
    ```

    One needs to do the following:

    ``` python
    rhs = riscv.GetRegisterOp(Registers.s0).res
    riscv.JalOp("my_func")
    lhs = riscv.GetRegisterOp(Registers.A0).res
    sum = riscv.AddOp(lhs, rhs, Registers.A0).rd
    ```
    """

    name = "riscv.get_register"
    res: OpResult = result_def(IntRegisterType)

    def __init__(
        self,
        register_type: IntRegisterType | str,
    ):
        if isinstance(register_type, str):
            register_type = IntRegisterType(register_type)
        super().__init__(result_types=[register_type])

    def assembly_line(self) -> str | None:
        # Don't print assembly for creating a SSA value representing register
        return None


@irdl_op_definition
class GetFloatRegisterOp(IRDLOperation, RISCVOp):
    """
    This instruction allows us to create an SSAValue with for a given floating register name. This
    is useful for bridging the RISC-V convention that stores the result of function calls
    in `a0` and `a1` into SSA form.
    """

    name = "riscv.get_float_register"
    res: OpResult = result_def(FloatRegisterType)

    def __init__(
        self,
        register_type: FloatRegisterType | str,
    ):
        if isinstance(register_type, str):
            register_type = FloatRegisterType(register_type)
        super().__init__(result_types=[register_type])

    def assembly_line(self) -> str | None:
        # Don't print assembly for creating a SSA value representing register
        return None


# endregion

# region RISC-V Extensions


@irdl_op_definition
class ScfgwOp(RsRsIntegerOperation):
    """
    Write a the value in rs1 to the Snitch stream configuration
    location pointed by rs2 in the memory-mapped address space.

    This is an extension of the RISC-V ISA.
    """

    name = "riscv.scfgw"


# endregion

# region RV32F: 8 “F” Standard Extension for Single-Precision Floating-Point, Version 2.0


class RdRsRsRsFloatOperation(IRDLOperation, RISCVInstruction, ABC):
    """
    A base class for RV32F operations that take three
    floating-point input registers and a destination register,
    e.g: fused-multiply-add (FMA) instructions.
    """

    rd: OpResult = result_def(FloatRegisterType)
    rs1: Operand = operand_def(FloatRegisterType)
    rs2: Operand = operand_def(FloatRegisterType)
    rs3: Operand = operand_def(FloatRegisterType)

    def __init__(
        self,
        rs1: Operation | SSAValue,
        rs2: Operation | SSAValue,
        rs3: Operation | SSAValue,
        *,
        rd: FloatRegisterType | str | None = None,
        comment: str | StringAttr | None = None,
    ):
        if rd is None:
            rd = FloatRegisterType.unallocated()
        elif isinstance(rd, str):
            rd = FloatRegisterType(rd)
        if isinstance(comment, str):
            comment = StringAttr(comment)

        super().__init__(
            operands=[rs1, rs2, rs3],
            attributes={
                "comment": comment,
            },
            result_types=[rd],
        )

    def assembly_line_args(self) -> tuple[AssemblyInstructionArg, ...]:
        return self.rd, self.rs1, self.rs2, self.rs3


class RdRsRsFloatOperation(IRDLOperation, RISCVInstruction, ABC):
    """
    A base class for RV32F operations that
    take two floating-point input registers and a destination.
    """

    rd: OpResult = result_def(FloatRegisterType)
    rs1: Operand = operand_def(FloatRegisterType)
    rs2: Operand = operand_def(FloatRegisterType)

    def __init__(
        self,
        rs1: Operation | SSAValue,
        rs2: Operation | SSAValue,
        *,
        rd: FloatRegisterType | str | None = None,
        comment: str | StringAttr | None = None,
    ):
        if rd is None:
            rd = FloatRegisterType.unallocated()
        elif isinstance(rd, str):
            rd = FloatRegisterType(rd)
        if isinstance(comment, str):
            comment = StringAttr(comment)

        super().__init__(
            operands=[rs1, rs2],
            attributes={
                "comment": comment,
            },
            result_types=[rd],
        )

    def assembly_line_args(self) -> tuple[AssemblyInstructionArg, ...]:
        return self.rd, self.rs1, self.rs2


class RdRsRsFloatFloatIntegerOperation(IRDLOperation, RISCVInstruction, ABC):
    """
    A base class for RV32F operations that take
    two floating-point input registers and an integer destination register.
    """

    rd: OpResult = result_def(IntRegisterType)
    rs1: Operand = operand_def(FloatRegisterType)
    rs2: Operand = operand_def(FloatRegisterType)

    def __init__(
        self,
        rs1: Operation | SSAValue,
        rs2: Operation | SSAValue,
        *,
        rd: IntRegisterType | str | None = None,
        comment: str | StringAttr | None = None,
    ):
        if rd is None:
            rd = IntRegisterType.unallocated()
        elif isinstance(rd, str):
            rd = IntRegisterType(rd)
        if isinstance(comment, str):
            comment = StringAttr(comment)

        super().__init__(
            operands=[rs1, rs2],
            attributes={
                "comment": comment,
            },
            result_types=[rd],
        )

    def assembly_line_args(self) -> tuple[AssemblyInstructionArg, ...]:
        return self.rd, self.rs1, self.rs2


class RdRsFloatOperation(IRDLOperation, RISCVInstruction, ABC):
    """
    A base class for RV32F operations that take a floating-point
    input register and a floating destination register.
    """

    rd: OpResult = result_def(FloatRegisterType)
    rs: Operand = operand_def(FloatRegisterType)

    def __init__(
        self,
        rs: Operation | SSAValue,
        *,
        rd: FloatRegisterType | str | None = None,
        comment: str | StringAttr | None = None,
    ):
        if rd is None:
            rd = FloatRegisterType.unallocated()
        elif isinstance(rd, str):
            rd = FloatRegisterType(rd)
        if isinstance(comment, str):
            comment = StringAttr(comment)
        super().__init__(
            operands=[rs],
            result_types=[rd],
            attributes={"comment": comment},
        )

    def assembly_line_args(self) -> tuple[AssemblyInstructionArg, ...]:
        return self.rd, self.rs


class RdRsFloatIntegerOperation(IRDLOperation, RISCVInstruction, ABC):
    """
    A base class for RV32F operations that take a floating-point
    input register and an integer destination register.
    """

    rd: OpResult = result_def(IntRegisterType)
    rs: Operand = operand_def(FloatRegisterType)

    def __init__(
        self,
        rs: Operation | SSAValue,
        *,
        rd: IntRegisterType | str | None = None,
        comment: str | StringAttr | None = None,
    ):
        if rd is None:
            rd = IntRegisterType.unallocated()
        elif isinstance(rd, str):
            rd = IntRegisterType(rd)
        if isinstance(comment, str):
            comment = StringAttr(comment)
        super().__init__(
            operands=[rs],
            result_types=[rd],
            attributes={"comment": comment},
        )

    def assembly_line_args(self) -> tuple[AssemblyInstructionArg, ...]:
        return self.rd, self.rs


class RdRsIntegerFloatOperation(IRDLOperation, RISCVInstruction, ABC):
    """
    A base class for RV32F operations that take an integer
    input register and a floating-point destination register.
    """

    rd: OpResult = result_def(FloatRegisterType)
    rs: Operand = operand_def(IntRegisterType)

    def __init__(
        self,
        rs: Operation | SSAValue,
        *,
        rd: FloatRegisterType | str | None = None,
        comment: str | StringAttr | None = None,
    ):
        if rd is None:
            rd = FloatRegisterType.unallocated()
        elif isinstance(rd, str):
            rd = FloatRegisterType(rd)
        if isinstance(comment, str):
            comment = StringAttr(comment)
        super().__init__(
            operands=[rs],
            result_types=[rd],
            attributes={"comment": comment},
        )

    def assembly_line_args(self) -> tuple[AssemblyInstructionArg, ...]:
        return self.rd, self.rs


class RsRsImmFloatOperation(IRDLOperation, RISCVInstruction, ABC):
    """
    A base class for RV32F operations that have two source registers
    (one integer and one floating-point) and an immediate.
    """

    rs1: Operand = operand_def(IntRegisterType)
    rs2: Operand = operand_def(FloatRegisterType)
    immediate: AnyIntegerAttr = attr_def(AnyIntegerAttr)

    def __init__(
        self,
        rs1: Operation | SSAValue,
        rs2: Operation | SSAValue,
        immediate: int | AnyIntegerAttr | str | LabelAttr,
        *,
        comment: str | StringAttr | None = None,
    ):
        if isinstance(immediate, int):
            immediate = SImm12Attr(immediate)
        elif isinstance(immediate, str):
            immediate = LabelAttr(immediate)
        if isinstance(comment, str):
            comment = StringAttr(comment)

        super().__init__(
            operands=[rs1, rs2],
            attributes={
                "immediate": immediate,
                "comment": comment,
            },
        )

    def assembly_line_args(self) -> tuple[AssemblyInstructionArg, ...]:
        return self.rs1, self.rs2, self.immediate


class RdRsImmFloatOperation(IRDLOperation, RISCVInstruction, ABC):
    """
    A base class for RV32Foperations that have one floating-point
    destination register, one source register and
    one immediate operand.
    """

    rd: OpResult = result_def(FloatRegisterType)
    rs1: Operand = operand_def(IntRegisterType)
    immediate: AnyIntegerAttr | LabelAttr = attr_def(AnyIntegerAttr | LabelAttr)

    def __init__(
        self,
        rs1: Operation | SSAValue,
        immediate: int | AnyIntegerAttr | str | LabelAttr,
        *,
        rd: FloatRegisterType | str | None = None,
        comment: str | StringAttr | None = None,
    ):
        if isinstance(immediate, int):
            immediate = SImm12Attr(immediate)
        elif isinstance(immediate, str):
            immediate = LabelAttr(immediate)

        if rd is None:
            rd = FloatRegisterType.unallocated()
        elif isinstance(rd, str):
            rd = FloatRegisterType(rd)
        if isinstance(comment, str):
            comment = StringAttr(comment)
        super().__init__(
            operands=[rs1],
            result_types=[rd],
            attributes={
                "immediate": immediate,
                "comment": comment,
            },
        )

    def assembly_line_args(self) -> tuple[AssemblyInstructionArg, ...]:
        return self.rd, self.rs1, self.immediate


@irdl_op_definition
class FMAddSOp(RdRsRsRsFloatOperation):
    """
    Perform single-precision fused multiply addition.

    f[rd] = f[rs1]×f[rs2]+f[rs3]

    https://msyksphinz-self.github.io/riscv-isadoc/html/rvfd.html#fmadd-s
    """

    name = "riscv.fmadd.s"


@irdl_op_definition
class FMSubSOp(RdRsRsRsFloatOperation):
    """
    Perform single-precision fused multiply substraction.

    f[rd] = f[rs1]×f[rs2]+f[rs3]

    https://msyksphinz-self.github.io/riscv-isadoc/html/rvfd.html#fmsub-s
    """

    name = "riscv.fmsub.s"


@irdl_op_definition
class FNMSubSOp(RdRsRsRsFloatOperation):
    """
    Perform single-precision fused multiply substraction.

    f[rd] = -f[rs1]×f[rs2]+f[rs3]

    https://msyksphinz-self.github.io/riscv-isadoc/html/rvfd.html#fnmsub-s
    """

    name = "riscv.fnmsub.s"


@irdl_op_definition
class FNMAddSOp(RdRsRsRsFloatOperation):
    """
    Perform single-precision fused multiply addition.

    f[rd] = -f[rs1]×f[rs2]-f[rs3]

    https://msyksphinz-self.github.io/riscv-isadoc/html/rvfd.html#fnmadd-s
    """

    name = "riscv.fnmadd.s"


@irdl_op_definition
class FAddSOp(RdRsRsFloatOperation):
    """
    Perform single-precision floating-point addition.

    f[rd] = f[rs1]+f[rs2]

    https://msyksphinz-self.github.io/riscv-isadoc/html/rvfd.html#fadd-s
    """

    name = "riscv.fadd.s"


@irdl_op_definition
class FSubSOp(RdRsRsFloatOperation):
    """
    Perform single-precision floating-point substraction.

    f[rd] = f[rs1]-f[rs2]

    https://msyksphinz-self.github.io/riscv-isadoc/html/rvfd.html#fsub-s
    """

    name = "riscv.fsub.s"


@irdl_op_definition
class FMulSOp(RdRsRsFloatOperation):
    """
    Perform single-precision floating-point multiplication.

    f[rd] = f[rs1]×f[rs2]

    https://msyksphinz-self.github.io/riscv-isadoc/html/rvfd.html#fmul-s
    """

    name = "riscv.fmul.s"


@irdl_op_definition
class FDivSOp(RdRsRsFloatOperation):
    """
    Perform single-precision floating-point division.

    f[rd] = f[rs1] / f[rs2]

    https://msyksphinz-self.github.io/riscv-isadoc/html/rvfd.html#fdiv-s
    """

    name = "riscv.fdiv.s"


@irdl_op_definition
class FSqrtSOp(RdRsFloatOperation):
    """
    Perform single-precision floating-point square root.

    f[rd] = sqrt(f[rs1])

    https://msyksphinz-self.github.io/riscv-isadoc/html/rvfd.html#fsqrt-s
    """

    name = "riscv.fsqrt.s"


@irdl_op_definition
class FSgnJSOp(RdRsRsFloatOperation):
    """
    Produce a result that takes all bits except the sign bit from rs1.
    The result’s sign bit is rs2’s sign bit.

    f[rd] = {f[rs2][31], f[rs1][30:0]}

    https://msyksphinz-self.github.io/riscv-isadoc/html/rvfd.html#fsgnj.s
    """

    name = "riscv.fsgnj.s"


@irdl_op_definition
class FSgnJNSOp(RdRsRsFloatOperation):
    """
    Produce a result that takes all bits except the sign bit from rs1.
    The result’s sign bit is opposite of rs2’s sign bit.


    f[rd] = {~f[rs2][31], f[rs1][30:0]}

    https://msyksphinz-self.github.io/riscv-isadoc/html/rvfd.html#fsgnjn.s
    """

    name = "riscv.fsgnjn.s"


@irdl_op_definition
class FSgnJXSOp(RdRsRsFloatOperation):
    """
    Produce a result that takes all bits except the sign bit from rs1.
    The result’s sign bit is XOR of sign bit of rs1 and rs2.

    f[rd] = {f[rs1][31] ^ f[rs2][31], f[rs1][30:0]}

    https://msyksphinz-self.github.io/riscv-isadoc/html/rvfd.html#fsgnjx.s
    """

    name = "riscv.fsgnjx.s"


@irdl_op_definition
class FMinSOp(RdRsRsFloatOperation):
    """
    Write the smaller of single precision data in rs1 and rs2 to rd.

    f[rd] = min(f[rs1], f[rs2])

    https://msyksphinz-self.github.io/riscv-isadoc/html/rvfd.html#fmin-s
    """

    name = "riscv.fmin.s"


@irdl_op_definition
class FMaxSOp(RdRsRsFloatOperation):
    """
    Write the larger of single precision data in rs1 and rs2 to rd.

    f[rd] = max(f[rs1], f[rs2])

    https://msyksphinz-self.github.io/riscv-isadoc/html/rvfd.html#fmax-s
    """

    name = "riscv.fmax.s"


@irdl_op_definition
class FCvtWSOp(RdRsFloatIntegerOperation):
    """
    Convert a floating-point number in floating-point register rs1 to a signed 32-bit in integer register rd.

    x[rd] = sext(s32_{f32}(f[rs1]))

    https://msyksphinz-self.github.io/riscv-isadoc/html/rvfd.html#fcvt.w.s
    """

    name = "riscv.fcvt.w.s"


@irdl_op_definition
class FCvtWuSOp(RdRsFloatIntegerOperation):
    """
    Convert a floating-point number in floating-point register rs1 to a signed 32-bit in unsigned integer register rd.

    x[rd] = sext(u32_{f32}(f[rs1]))

    https://msyksphinz-self.github.io/riscv-isadoc/html/rvfd.html#fcvt.wu.s
    """

    name = "riscv.fcvt.wu.s"


@irdl_op_definition
class FMvXWOp(RdRsFloatIntegerOperation):
    """
    Move the single-precision value in floating-point register rs1 represented in IEEE 754-2008 encoding to the lower 32 bits of integer register rd.

    x[rd] = sext(f[rs1][31:0])

    https://msyksphinz-self.github.io/riscv-isadoc/html/rvfd.html#fmv.x.w
    """

    name = "riscv.fmv.x.w"


@irdl_op_definition
class FeqSOP(RdRsRsFloatFloatIntegerOperation):
    """
    Performs a quiet equal comparison between floating-point registers rs1 and rs2 and record the Boolean result in integer register rd.
    Only signaling NaN inputs cause an Invalid Operation exception.
    The result is 0 if either operand is NaN.

    x[rd] = f[rs1] == f[rs2]

    https://msyksphinz-self.github.io/riscv-isadoc/html/rvfd.html#feq.s
    """

    name = "riscv.feq.s"


@irdl_op_definition
class FltSOP(RdRsRsFloatFloatIntegerOperation):
    """
    Performs a quiet less comparison between floating-point registers rs1 and rs2 and record the Boolean result in integer register rd.
    Only signaling NaN inputs cause an Invalid Operation exception.
    The result is 0 if either operand is NaN.

    x[rd] = f[rs1] < f[rs2]

    https://msyksphinz-self.github.io/riscv-isadoc/html/rvfd.html#flt.s
    """

    name = "riscv.flt.s"


@irdl_op_definition
class FleSOP(RdRsRsFloatFloatIntegerOperation):
    """
    Performs a quiet less or equal comparison between floating-point registers rs1 and rs2 and record the Boolean result in integer register rd.
    Only signaling NaN inputs cause an Invalid Operation exception.
    The result is 0 if either operand is NaN.

    x[rd] = f[rs1] <= f[rs2]

    https://msyksphinz-self.github.io/riscv-isadoc/html/rvfd.html#fle.s
    """

    name = "riscv.fle.s"


@irdl_op_definition
class FClassSOp(RdRsFloatIntegerOperation):
    """
    Examines the value in floating-point register rs1 and writes to integer register rd a 10-bit mask that indicates the class of the floating-point number.
    The format of the mask is described in [classify table]_.
    The corresponding bit in rd will be set if the property is true and clear otherwise.
    All other bits in rd are cleared. Note that exactly one bit in rd will be set.

    x[rd] = classifys(f[rs1])

    https://msyksphinz-self.github.io/riscv-isadoc/html/rvfd.html#fclass.s
    """

    name = "riscv.fclass.s"


@irdl_op_definition
class FCvtSWOp(RdRsIntegerFloatOperation):
    """
    Converts a 32-bit signed integer, in integer register rs1 into a floating-point number in floating-point register rd.

    f[rd] = f32_{s32}(x[rs1])

    https://msyksphinz-self.github.io/riscv-isadoc/html/rvfd.html#fcvt.s.w
    """

    name = "riscv.fcvt.s.w"


@irdl_op_definition
class FCvtSWuOp(RdRsIntegerFloatOperation):
    """
    Converts a 32-bit unsigned integer, in integer register rs1 into a floating-point number in floating-point register rd.

    f[rd] = f32_{u32}(x[rs1])

    https://msyksphinz-self.github.io/riscv-isadoc/html/rvfd.html#fcvt.s.wu
    """

    name = "riscv.fcvt.s.wu"


@irdl_op_definition
class FMvWXOp(RdRsIntegerFloatOperation):
    """
    Move the single-precision value encoded in IEEE 754-2008 standard encoding from the lower 32 bits of integer register rs1 to the floating-point register rd.

    f[rd] = x[rs1][31:0]


    https://msyksphinz-self.github.io/riscv-isadoc/html/rvfd.html#fmv.w.x
    """

    name = "riscv.fmv.w.x"


@irdl_op_definition
class FLwOp(RdRsImmFloatOperation):
    """
    Load a single-precision value from memory into floating-point register rd.

    f[rd] = M[x[rs1] + sext(offset)][31:0]

    https://msyksphinz-self.github.io/riscv-isadoc/html/rvfd.html#flw
    """

    name = "riscv.flw"


@irdl_op_definition
class FSwOp(RsRsImmFloatOperation):
    """
    Store a single-precision value from floating-point register rs2 to memory.

    M[x[rs1] + offset] = f[rs2]

    https://msyksphinz-self.github.io/riscv-isadoc/html/rvfd.html#fsw
    """

    name = "riscv.fsw"


# endregion

RISCV = Dialect(
    [
        AddiOp,
        SltiOp,
        SltiuOp,
        AndiOp,
        OriOp,
        XoriOp,
        SlliOp,
        SrliOp,
        SraiOp,
        LuiOp,
        AuipcOp,
        MVOp,
        AddOp,
        SltOp,
        SltuOp,
        AndOp,
        OrOp,
        XorOp,
        SllOp,
        SrlOp,
        SubOp,
        SraOp,
        NopOp,
        JalOp,
        JOp,
        JalrOp,
        ReturnOp,
        BeqOp,
        BneOp,
        BltOp,
        BgeOp,
        BltuOp,
        BgeuOp,
        LbOp,
        LbuOp,
        LhOp,
        LhuOp,
        LwOp,
        SbOp,
        ShOp,
        SwOp,
        CsrrwOp,
        CsrrsOp,
        CsrrcOp,
        CsrrwiOp,
        CsrrsiOp,
        CsrrciOp,
        MulOp,
        MulhOp,
        MulhsuOp,
        MulhuOp,
        DivOp,
        DivuOp,
        RemOp,
        RemuOp,
        LiOp,
        EcallOp,
        LabelOp,
        DirectiveOp,
        EbreakOp,
        WfiOp,
        CustomAssemblyInstructionOp,
        CommentOp,
        GetRegisterOp,
        GetFloatRegisterOp,
        ScfgwOp,
        # Floating point
        FMAddSOp,
        FMSubSOp,
        FNMSubSOp,
        FNMAddSOp,
        FAddSOp,
        FSubSOp,
        FMulSOp,
        FDivSOp,
        FSqrtSOp,
        FSgnJSOp,
        FSgnJNSOp,
        FSgnJXSOp,
        FMinSOp,
        FMaxSOp,
        FCvtWSOp,
        FCvtWuSOp,
        FMvXWOp,
        FeqSOP,
        FltSOP,
        FleSOP,
        FClassSOp,
        FCvtSWOp,
        FCvtSWuOp,
        FMvWXOp,
        FLwOp,
        FSwOp,
    ],
    [
        IntRegisterType,
        FloatRegisterType,
        LabelAttr,
    ],
)<|MERGE_RESOLUTION|>--- conflicted
+++ resolved
@@ -322,11 +322,7 @@
 
 
 AssemblyInstructionArg: TypeAlias = (
-<<<<<<< HEAD
-    AnyIntegerAttr | LabelAttr | SSAValue | RegisterType | str | int
-=======
     AnyIntegerAttr | LabelAttr | SSAValue | IntRegisterType | str
->>>>>>> b9fb4469
 )
 
 
@@ -449,28 +445,18 @@
     This is called R-Type in the RISC-V specification.
     """
 
-<<<<<<< HEAD
-    rd: OpResult = result_def(RegisterType)
-    rd_operand: OptOperand = opt_operand_def(RegisterType)
-    rs1: Operand = operand_def(RegisterType)
-    rs2: Operand = operand_def(RegisterType)
-=======
     rd: OpResult = result_def(IntRegisterType)
+    rd_operand: OptOperand = opt_operand_def(IntRegisterType)
     rs1: Operand = operand_def(IntRegisterType)
     rs2: Operand = operand_def(IntRegisterType)
->>>>>>> b9fb4469
 
     def __init__(
         self,
         rs1: Operation | SSAValue,
         rs2: Operation | SSAValue,
         *,
-<<<<<<< HEAD
-        rd: RegisterType | Register | None = None,
+        rd: IntRegisterType | str | None = None,
         rd_operand: Operation | SSAValue | None = None,
-=======
-        rd: IntRegisterType | str | None = None,
->>>>>>> b9fb4469
         comment: str | StringAttr | None = None,
     ):
         if rd is None:
@@ -581,14 +567,9 @@
     This is called I-Type in the RISC-V specification.
     """
 
-<<<<<<< HEAD
-    rd: OpResult = result_def(RegisterType)
-    rd_operand: OptOperand = opt_operand_def(RegisterType)
-    rs1: Operand = operand_def(RegisterType)
-=======
     rd: OpResult = result_def(IntRegisterType)
+    rd_operand: OptOperand = opt_operand_def(IntRegisterType)
     rs1: Operand = operand_def(IntRegisterType)
->>>>>>> b9fb4469
     immediate: AnyIntegerAttr | LabelAttr = attr_def(AnyIntegerAttr | LabelAttr)
 
     def __init__(
@@ -596,12 +577,8 @@
         rs1: Operation | SSAValue,
         immediate: int | AnyIntegerAttr | str | LabelAttr,
         *,
-<<<<<<< HEAD
         rd_operand: SSAValue | None = None,
-        rd: RegisterType | Register | None = None,
-=======
         rd: IntRegisterType | str | None = None,
->>>>>>> b9fb4469
         comment: str | StringAttr | None = None,
     ):
         if isinstance(immediate, int):
@@ -2002,8 +1979,8 @@
     ``` python
     @Builder.implicit_region
     def my_add():
-        a1_reg = TestSSAValue(riscv.RegisterType(riscv.Registers.A1))
-        a2_reg = TestSSAValue(riscv.RegisterType(riscv.Registers.A2))
+        a1_reg = TestSSAValue(riscv.Registers.A1)
+        a2_reg = TestSSAValue(riscv.Registers.A2)
         riscv.AddOp(a1_reg, a2_reg, rd=riscv.Registers.A0)
 
     label_op = riscv.LabelOp("label1", my_add)
@@ -2096,10 +2073,10 @@
     During assembly emission, the results are printed before the operands:
 
     ``` python
-    s0 = riscv.GetRegisterOp(Registers.s0).res
-    s1 = riscv.GetRegisterOp(Registers.s1).res
-    rs2 = riscv.RegisterType(Registers.s2)
-    rs3 = riscv.RegisterType(Registers.s3)
+    s0 = riscv.GetRegisterOp(riscv.Registers.s0).res
+    s1 = riscv.GetRegisterOp(riscv.Registers.s1).res
+    rs2 = riscv.Registers.s2
+    rs3 = riscv.Registers.s3
     op = CustomAssemblyInstructionOp("my_instr", (s0, s1), (rs2, rs3))
 
     op.assembly_line()   # "my_instr s2, s3, s0, s1"
