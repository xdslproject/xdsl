from __future__ import annotations

from operator import add, lt, neg
from typing import Sequence, TypeVar, cast, Iterable, Iterator

from xdsl.dialects import builtin
from xdsl.dialects.builtin import (
    AnyIntegerAttr,
    IntAttr,
    ParametrizedAttribute,
    ArrayAttr,
    AnyFloat,
)
from xdsl.dialects import memref

from xdsl.ir import (
    Block,
    OpResult,
    Region,
    SSAValue,
    Operation,
    Attribute,
    Dialect,
    TypeAttribute,
)
from xdsl.irdl import (
    attr_def,
    irdl_attr_definition,
    irdl_op_definition,
    ParameterDef,
    Attribute,
    Region,
    VerifyException,
    Generic,
    Operand,
    OpResult,
    VarOperand,
    VarOpResult,
    Block,
    IRDLOperation,
    operand_def,
    region_def,
    result_def,
    var_operand_def,
    var_result_def,
)
<<<<<<< HEAD
from xdsl.traits import HasParent, IsolatedFromAbove, IsTerminator
=======
from xdsl.traits import HasParent, IsTerminator, IsolatedFromAbove
>>>>>>> 85b16dae
from xdsl.utils.exceptions import VerifyException
from xdsl.utils.hints import isa
from xdsl.parser import Parser
from xdsl.printer import Printer


_FieldTypeElement = TypeVar("_FieldTypeElement", bound=Attribute, covariant=True)


@irdl_attr_definition
class IndexAttr(ParametrizedAttribute, Iterable[int]):
    name = "stencil.index"

    array: ParameterDef[ArrayAttr[IntAttr]]

    @staticmethod
    def parse_parameters(parser: Parser) -> list[Attribute]:
        """Parse the attribute parameters."""
        ints = parser.parse_comma_separated_list(
            parser.Delimiter.ANGLE, lambda: parser.parse_integer(allow_boolean=False)
        )
        return [ArrayAttr((IntAttr(i) for i in ints))]

    def print_parameters(self, printer: Printer) -> None:
        printer.print(f'<{", ".join((str(e) for e in self))}>')

    def verify(self) -> None:
        l = len(self)
        if l < 1 or l > 3:
            raise VerifyException(
                f"Expected 1 to 3 indexes for stencil.index, got {l}."
            )

    @staticmethod
    def get(*indices: int | IntAttr):
        return IndexAttr(
            [
                ArrayAttr(
                    [(IntAttr(idx) if isinstance(idx, int) else idx) for idx in indices]
                )
            ]
        )

    @staticmethod
    def size_from_bounds(lb: IndexAttr, ub: IndexAttr) -> list[int]:
        return [ub - lb for lb, ub in zip(lb, ub)]

    # TODO : come to an agreement on, do we want to allow that kind of things
    # on Attributes? Author's opinion is a clear yes :P
    def __neg__(self) -> IndexAttr:
        return IndexAttr.get(*(map(neg, self)))

    def __add__(self, o: IndexAttr) -> IndexAttr:
        return IndexAttr.get(*(map(add, self, o)))

    def __sub__(self, o: IndexAttr) -> IndexAttr:
        return self + -o

    def __lt__(self, o: IndexAttr) -> bool:
        return any(map(lt, self, o))

    @staticmethod
    def min(a: IndexAttr, b: IndexAttr | None) -> IndexAttr:
        if b is None:
            return a
        return IndexAttr.get(*map(min, a, b))

    @staticmethod
    def max(a: IndexAttr, b: IndexAttr | None) -> IndexAttr:
        if b is None:
            return a
        return IndexAttr.get(*map(max, a, b))

    def __len__(self):
        return len(self.array)

    def __iter__(self) -> Iterator[int]:
        return (e.data for e in self.array.data)


@irdl_attr_definition
class StencilBoundsAttr(ParametrizedAttribute):
    """
    This attribute represents known bounds over a stencil type.
    """

    name = "stencil.bounds"
    lb: ParameterDef[IndexAttr]
    ub: ParameterDef[IndexAttr]

    def _verify(self):
        if len(self.lb) != len(self.ub):
            raise VerifyException(
                "Incoherent stencil bounds: lower and upper bounds must have the same dimensionality."
            )
        for d in self.ub - self.lb:
            if d <= 0:
                raise VerifyException(
                    "Incoherent stencil bounds: upper bound must be strictly greater than lower bound."
                )

    def __init__(self, bounds: Iterable[tuple[int | IntAttr, int | IntAttr]]):
        if bounds:
            lb, ub = zip(*bounds)
        else:
            lb, ub = (), ()
        super().__init__(
            [
                IndexAttr.get(*lb),
                IndexAttr.get(*ub),
            ]
        )


class StencilType(
    Generic[_FieldTypeElement],
    ParametrizedAttribute,
    TypeAttribute,
    builtin.ShapedType,
    builtin.ContainerType[_FieldTypeElement],
):
    name = "stencil.type"
    bounds: ParameterDef[StencilBoundsAttr | IntAttr]
    """
    Represents the bounds information of a stencil.field or stencil.temp.

    A StencilBoundsAttr encodes known bounds, where an IntAttr encodes the
    rank of unknown bounds. A stencil.field or stencil.temp cannot be unranked!
    """
    element_type: ParameterDef[_FieldTypeElement]

    def get_num_dims(self) -> int:
        if isinstance(self.bounds, IntAttr):
            return self.bounds.data
        else:
            return len(self.bounds.ub.array.data)

    def get_shape(self) -> tuple[int, ...]:
        if isinstance(self.bounds, IntAttr):
            return (-1,) * self.bounds.data
        else:
            return tuple(self.bounds.ub - self.bounds.lb)

    def get_element_type(self) -> _FieldTypeElement:
        return self.element_type

    @staticmethod
    def parse_parameters(parser: Parser) -> list[Attribute]:
        def parse_interval() -> tuple[int, int] | int:
            if parser.parse_optional_punctuation("?"):
                return -1
            parser.parse_punctuation("[")
            l = parser.parse_integer(allow_boolean=False)
            parser.parse_punctuation(",")
            u = parser.parse_integer(allow_boolean=False)
            parser.parse_punctuation("]")
            return (l, u)

        parser.parse_characters("<")
        bounds = [parse_interval()]
        parser.parse_shape_delimiter()
        typ = parser.parse_optional_type()
        while typ is None:
            bounds.append(parse_interval())
            parser.parse_shape_delimiter()
            typ = parser.parse_optional_type()
        parser.parse_characters(">")
        if isa(bounds, list[tuple[int, int]]):
            bounds = StencilBoundsAttr(bounds)
        elif isa(bounds, list[int]):
            bounds = IntAttr(len(bounds))
        else:
            parser.raise_error("stencil types can only be fully dynamic or sized.")

        return [bounds, typ]

    def print_parameters(self, printer: Printer) -> None:
        printer.print("<")
        if isinstance(self.bounds, StencilBoundsAttr):
            printer.print_list(
                zip(self.bounds.lb, self.bounds.ub),
                lambda b: printer.print(f"[{b[0]},{b[1]}]"),
                "x",
            )
            printer.print("x")
        else:
            for _ in range(self.bounds.data):
                printer.print("?x")
        printer.print_attribute(self.element_type)
        printer.print(">")

    def __init__(
        self,
        bounds: Iterable[tuple[int | IntAttr, int | IntAttr]]
        | int
        | IntAttr
        | StencilBoundsAttr,
        typ: _FieldTypeElement,
    ) -> None:
        """
            A StencilBoundsAttr encodes known bounds, where an IntAttr encodes the
        rank of unknown bounds. A stencil.field or stencil.temp cannot be unranked!

        ### examples:

        - `Field(3,f32)` is represented as `stencil.field<?x?x?xf32>`
        - `Field([(-1,17),(-2,18)],f32)` is represented as `stencil.field<[-1,17]x[-2,18]xf32>`,
        """
        if isinstance(bounds, Iterable):
            nbounds = StencilBoundsAttr(bounds)
        elif isinstance(bounds, int):
            nbounds = IntAttr(bounds)
        else:
            nbounds = bounds
        return super().__init__([nbounds, typ])


@irdl_attr_definition
class FieldType(
    Generic[_FieldTypeElement],
    StencilType[_FieldTypeElement],
    ParametrizedAttribute,
    TypeAttribute,
):
    """
    stencil.field represents memory from which stencil input values will be loaded,
    or to which stencil output values will be stored.

    stencil.temp are loaded from or stored to stencil.field
    """

    name = "stencil.field"


@irdl_attr_definition
class TempType(
    Generic[_FieldTypeElement],
    StencilType[_FieldTypeElement],
    ParametrizedAttribute,
    TypeAttribute,
):
    """
    stencil.temp represents stencil values, and is the type on which stencil.apply operates.
    It has value-semantics: it won't necesseraly be lowered to an actual buffer.
    """

    name = "stencil.temp"


@irdl_attr_definition
class ResultType(ParametrizedAttribute, TypeAttribute):
    name = "stencil.result"
    elem: ParameterDef[AnyFloat]

    def __init__(self, float_t: AnyFloat) -> None:
        super().__init__([float_t])


@irdl_op_definition
class ApplyOp(IRDLOperation):
    """
    This operation takes a stencil function plus parameters and applies
    the stencil function to the output temp.

    Example:

      %0 = stencil.apply (%arg0=%0 : !stencil.temp<?x?x?xf64>) -> !stencil.temp<?x?x?xf64> {
        ...
      }

    The computation bounds are defined by the bounds of the output types, which are
    constrained to be all equals.
    """

    name = "stencil.apply"
    args: VarOperand = var_operand_def(Attribute)
    region: Region = region_def()
    res: VarOpResult = var_result_def(TempType)

    traits = frozenset([IsolatedFromAbove()])

    @staticmethod
    def get(
        args: Sequence[SSAValue] | Sequence[Operation],
        body: Block,
        result_types: Sequence[TempType[Attribute]],
    ):
        assert len(result_types) > 0

        return ApplyOp.build(
            operands=[list(args)],
            regions=[Region(body)],
            result_types=[result_types],
        )

    def verify_(self) -> None:
        if len(self.res) < 1:
            raise VerifyException(
                f"Expected stencil.apply to have at least 1 result, got {len(self.res)}"
            )
        res_typ = cast(TempType[Attribute], self.res[0].typ)
        for other in self.res[1:]:
            other = cast(TempType[Attribute], other.typ)
            if res_typ.bounds != other.bounds:
                raise VerifyException(f"Expected all output types bounds to be equals.")

    def get_rank(self) -> int:
        res_typ = self.res[0].typ
        assert isa(res_typ, TempType[Attribute])
        return res_typ.get_num_dims()


@irdl_op_definition
class CastOp(IRDLOperation):
    """
    This operation casts dynamically shaped input fields to statically shaped fields.

    Example:
        %0 = stencil.cast %in ([-3, -3, 0] : [67, 67, 60]) : (!stencil.field<?x?x?xf64>) -> !stencil.field<70x70x60xf64> # noqa
    """

    name = "stencil.cast"
    field: Operand = operand_def(FieldType)
    result: OpResult = result_def(FieldType)

    @staticmethod
    def get(
        field: SSAValue | Operation,
        bounds: StencilBoundsAttr,
        res_type: FieldType[_FieldTypeElement] | FieldType[Attribute] | None = None,
    ) -> CastOp:
        """ """
        field_ssa = SSAValue.get(field)
        assert isa(field_ssa.typ, FieldType[Attribute])
        if res_type is None:
            res_type = FieldType(
                bounds,
                field_ssa.typ.element_type,
            )
        return CastOp.build(
            operands=[field],
            result_types=[res_type],
        )

    def verify_(self) -> None:
        # this should be fine, verify() already checks them:
        assert isa(self.field.typ, FieldType[Attribute])
        assert isa(self.result.typ, FieldType[Attribute])

        if isinstance(self.result.typ.bounds, IntAttr):
            raise VerifyException("Output type's size must be explicit")

        if self.field.typ.element_type != self.result.typ.element_type:
            raise VerifyException(
                "Input and output fields must have the same element types"
            )

        if self.field.typ.get_num_dims() != self.result.typ.get_num_dims():
            raise VerifyException("Input and output types must have the same rank")

        if (
            isinstance(self.field.typ.bounds, StencilBoundsAttr)
            and self.field.typ.bounds != self.result.typ.bounds
        ):
            raise VerifyException(
                "If input shape is not dynamic, it must be the same as output"
            )


# Operations
@irdl_op_definition
class ExternalLoadOp(IRDLOperation):
    """
    This operation loads from an external field type, e.g. to bring data into the stencil

    Example:
      %0 = stencil.external_load %in : (!fir.array<128x128xf64>) -> !stencil.field<128x128xf64> # noqa
    """

    name = "stencil.external_load"
    field: Operand = operand_def(Attribute)
    result: OpResult = result_def(FieldType[Attribute] | memref.MemRefType[Attribute])

    @staticmethod
    def get(
        arg: SSAValue | Operation,
        res_type: FieldType[Attribute] | memref.MemRefType[Attribute],
    ):
        return ExternalLoadOp.build(operands=[arg], result_types=[res_type])


@irdl_op_definition
class ExternalStoreOp(IRDLOperation):
    """
    This operation takes a stencil field and then stores this to an external type

    Example:
      stencil.store %temp to %field : !stencil.field<128x128xf64> to !fir.array<128x128xf64> # noqa
    """

    name = "stencil.external_store"
    temp: Operand = operand_def(FieldType)
    field: Operand = operand_def(Attribute)


@irdl_op_definition
class IndexOp(IRDLOperation):
    """
    This operation returns the index of the current loop iteration for the
    chosen direction (0, 1, or 2).
    The offset is specified relative to the current position.

    Example:
      %0 = stencil.index 0 [-1, 0, 0] : index
    """

    name = "stencil.index"
    dim: AnyIntegerAttr = attr_def(AnyIntegerAttr)
    offset: IndexAttr = attr_def(IndexAttr)
    idx: OpResult = result_def(builtin.IndexType)


@irdl_op_definition
class AccessOp(IRDLOperation):
    """
    This operation accesses a value from a stencil.temp given the specified offset.
    offset. The offset is specified relative to the current position.

    Example:
      %0 = stencil.access %temp [-1, 0, 0] : !stencil.temp<?x?x?xf64> -> f64
    """

    name = "stencil.access"
    temp: Operand = operand_def(TempType)
    offset: IndexAttr = attr_def(IndexAttr)
    res: OpResult = result_def(Attribute)

    traits = frozenset([HasParent(ApplyOp)])

    @staticmethod
    def get(temp: SSAValue | Operation, offset: Sequence[int]):
        temp_type = SSAValue.get(temp).typ
        assert isinstance(temp_type, TempType)
        temp_type = cast(TempType[Attribute], temp_type)

        return AccessOp.build(
            operands=[temp],
            attributes={
                "offset": IndexAttr(
                    [
                        ArrayAttr(IntAttr(value) for value in offset),
                    ]
                ),
            },
            result_types=[temp_type.element_type],
        )

    def verify_(self) -> None:
        apply = self.parent_op()
        # As promised by HasParent(ApplyOp)
        assert isinstance(apply, ApplyOp)

        # TODO This should be handled by infra, having a way to verify things on ApplyOp
        # **before** its children.
        # cf https://github.com/xdslproject/xdsl/issues/1112
        apply.verify_()

        temp_typ = self.temp.typ
        assert isa(temp_typ, TempType[Attribute])
        if temp_typ.get_num_dims() != apply.get_rank():
            raise VerifyException(
                f"Expected stencil.access operand to be of rank {apply.get_rank()} to "
                f"match its parent apply, got {temp_typ.get_num_dims()}"
            )

        if len(self.offset) != temp_typ.get_num_dims():
            raise VerifyException(
                f"Expected offset's rank to be {temp_typ.get_num_dims()} to match the "
                f"operand's rank, got {len(self.offset)}"
            )


@irdl_op_definition
class LoadOp(IRDLOperation):
    """
    This operation takes a field and returns its values.

    Example:
      %0 = stencil.load %field : (!stencil.field<70x70x60xf64>) -> !stencil.temp<?x?x?xf64>
    """

    name = "stencil.load"
    field: Operand = operand_def(FieldType)
    res: OpResult = result_def(TempType)

    @staticmethod
    def get(
        field: SSAValue | Operation,
        lb: IndexAttr | None = None,
        ub: IndexAttr | None = None,
    ):
        field_t = SSAValue.get(field).typ
        assert isa(field_t, FieldType[Attribute])

        if lb is None or ub is None:
            res_typ = TempType(field_t.get_num_dims(), field_t.element_type)
        else:
            res_typ = TempType(zip(lb, ub), field_t.element_type)

        return LoadOp.build(
            operands=[field],
            result_types=[res_typ],
        )

    def verify_(self) -> None:
        for use in self.field.uses:
            if isa(use.operation, StoreOp):
                raise VerifyException("Cannot Load and Store the same field!")
        field = self.field.typ
        temp = self.res.typ
        assert isa(field, FieldType[Attribute])
        assert isa(temp, TempType[Attribute])
        if isinstance(field.bounds, StencilBoundsAttr) and isinstance(
            temp.bounds, StencilBoundsAttr
        ):
            if temp.bounds.lb < field.bounds.lb or temp.bounds.ub > field.bounds.ub:
                raise VerifyException(
                    "The stencil.load is too big for the loaded field."
                )


@irdl_op_definition
class BufferOp(IRDLOperation):
    """
    Prevents fusion of consecutive stencil.apply operations.

    Example:
      %0 = stencil.buffer %buffered : (!stencil.temp<?x?x?xf64>) -> !stencil.temp<?x?x?xf64>
    """

    name = "stencil.buffer"
    temp: Operand = operand_def(TempType)
    res: OpResult = result_def(TempType)

    def __init__(self: IRDLOperation, temp: SSAValue | Operation):
        temp = SSAValue.get(temp)
        super().__init__(operands=[temp], result_types=[temp.typ])

    def verify_(self) -> None:
        if self.temp.typ != self.res.typ:
            raise VerifyException(
                f"Expected operand and result type to be equal, got ({self.temp.typ}) "
                f"-> {self.res.typ}"
            )
        if not isinstance(self.temp.owner, ApplyOp):
            raise VerifyException(
                f"Expected stencil.buffer to buffer a stencil.apply's output, got "
                f"{self.temp.owner}"
            )
        if any(not isinstance(use.operation, BufferOp) for use in self.temp.uses):
            raise VerifyException(
                f"A stencil.buffer's operand temp should only be buffered. You can use "
                f"stencil.buffer's output instead!"
            )


@irdl_op_definition
class StoreOp(IRDLOperation):
    """
    This operation writes values to a field on a user defined range.

    Example:
      stencil.store %temp to %field ([0,0,0] : [64,64,60]) : !stencil.temp<?x?x?xf64> to !stencil.field<70x70x60xf64>
    """

    name = "stencil.store"
    temp: Operand = operand_def(TempType)
    field: Operand = operand_def(FieldType)
    lb: IndexAttr = attr_def(IndexAttr)
    ub: IndexAttr = attr_def(IndexAttr)

    @staticmethod
    def get(
        temp: SSAValue | Operation,
        field: SSAValue | Operation,
        lb: IndexAttr,
        ub: IndexAttr,
    ):
        return StoreOp.build(operands=[temp, field], attributes={"lb": lb, "ub": ub})

    def verify_(self) -> None:
        for use in self.field.uses:
            if isa(use.operation, LoadOp):
                raise VerifyException("Cannot Load and Store the same field!")
            if isa(use.operation, LoadOp) and use.operation is not self:
                raise VerifyException("Can only store once to a field!")


@irdl_op_definition
class StoreResultOp(IRDLOperation):
    """
    The store_result operation either stores an operand value or nothing.

    Examples:
      stencil.store_result %0 : !stencil.result<f64>
      stencil.store_result : !stencil.result<f64>
    """

    name = "stencil.store_result"
    args: VarOperand = var_operand_def(Attribute)
    res: OpResult = result_def(ResultType)


@irdl_op_definition
class ReturnOp(IRDLOperation):
    """
    The return operation terminates the stencil apply and writes
    the results of the stencil operator to the temporary values returned
    by the stencil apply operation. The types and the number of operands
    must match the results of the stencil apply operation.

    The optional unroll attribute enables the implementation of loop
    unrolling at the stencil dialect level.

    Examples:
      stencil.return %0 : !stencil.result<f64>
    """

    name = "stencil.return"
    arg: VarOperand = var_operand_def(ResultType | AnyFloat)

<<<<<<< HEAD
    traits = frozenset([IsTerminator()])
=======
    traits = frozenset([HasParent(ApplyOp), IsTerminator()])
>>>>>>> 85b16dae

    @staticmethod
    def get(res: Sequence[SSAValue | Operation]):
        return ReturnOp.build(operands=[list(res)])

    def verify_(self) -> None:
        types = [
            o.typ.elem if isinstance(o.typ, ResultType) else o.typ for o in self.arg
        ]
        apply = cast(ApplyOp, self.parent_op())
        res_types = [cast(TempType[Attribute], r.typ).element_type for r in apply.res]
        if len(types) != len(res_types):
            raise VerifyException(
                f"stencil.return expected {len(res_types)} operands to match the parent "
                f"stencil.apply result types, got {len(types)}"
            )
        if types != res_types:
            raise VerifyException(
                "stencil.return expected operand types to match the parent "
                "stencil.apply result element types."
            )


Stencil = Dialect(
    [
        CastOp,
        ExternalLoadOp,
        ExternalStoreOp,
        IndexOp,
        AccessOp,
        LoadOp,
        BufferOp,
        StoreOp,
        ApplyOp,
        StoreResultOp,
        ReturnOp,
    ],
    [
        FieldType,
        TempType,
        ResultType,
        IndexAttr,
    ],
)<|MERGE_RESOLUTION|>--- conflicted
+++ resolved
@@ -44,11 +44,7 @@
     var_operand_def,
     var_result_def,
 )
-<<<<<<< HEAD
-from xdsl.traits import HasParent, IsolatedFromAbove, IsTerminator
-=======
 from xdsl.traits import HasParent, IsTerminator, IsolatedFromAbove
->>>>>>> 85b16dae
 from xdsl.utils.exceptions import VerifyException
 from xdsl.utils.hints import isa
 from xdsl.parser import Parser
@@ -680,11 +676,9 @@
     name = "stencil.return"
     arg: VarOperand = var_operand_def(ResultType | AnyFloat)
 
-<<<<<<< HEAD
     traits = frozenset([IsTerminator()])
-=======
+
     traits = frozenset([HasParent(ApplyOp), IsTerminator()])
->>>>>>> 85b16dae
 
     @staticmethod
     def get(res: Sequence[SSAValue | Operation]):
