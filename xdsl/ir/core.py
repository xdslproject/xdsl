from __future__ import annotations

import re
from abc import ABC, abstractmethod
from collections.abc import Hashable, Iterable, Iterator, Mapping, Reversible, Sequence
from dataclasses import dataclass, field
from io import StringIO
from itertools import chain
from typing import (
    TYPE_CHECKING,
    Any,
    ClassVar,
    Generic,
    NoReturn,
    Protocol,
    TypeVar,
    cast,
    get_args,
    get_origin,
    overload,
)

from typing_extensions import Self

from xdsl.traits import IsTerminator, NoTerminator, OpTrait, OpTraitInvT
from xdsl.utils import lexer
from xdsl.utils.exceptions import VerifyException
from xdsl.utils.str_enum import StrEnum

# Used for cyclic dependencies in type hints
if TYPE_CHECKING:
    from xdsl.irdl import ParamAttrDef
    from xdsl.parser import AttrParser, Parser
    from xdsl.printer import Printer

OpT = TypeVar("OpT", bound="Operation")


@dataclass
class Dialect:
    """Contains the operations and attributes of a specific dialect"""

    _name: str

    _operations: list[type[Operation]] = field(
        default_factory=list, init=True, repr=True
    )
    _attributes: list[type[Attribute]] = field(
        default_factory=list, init=True, repr=True
    )

    @property
    def operations(self) -> Iterator[type[Operation]]:
        return iter(self._operations)

    @property
    def attributes(self) -> Iterator[type[Attribute]]:
        return iter(self._attributes)

    @property
    def name(self) -> str:
        return self._name


@dataclass(frozen=True)
class Use:
    """The use of a SSA value."""

    operation: Operation
    """The operation using the value."""

    index: int
    """The index of the operand using the value in the operation."""


@dataclass(eq=False)
class SSAValue(ABC):
    """
    A reference to an SSA variable.
    An SSA variable is either an operation result, or a basic block argument.
    """

    type: Attribute
    """Each SSA variable is associated to a type."""

    uses: set[Use] = field(init=False, default_factory=set, repr=False)
    """All uses of the value."""

    _name: str | None = field(init=False, default=None)

    _name_regex: ClassVar[re.Pattern[str]] = re.compile(r"([A-Za-z_$.-][\w$.-]*)")

    @property
    @abstractmethod
    def owner(self) -> Operation | Block:
        """
        An SSA variable is either an operation result, or a basic block argument.
        This property returns the Operation or Block that currently defines a specific value.
        """
        pass

    @property
    def name_hint(self) -> str | None:
        return self._name

    @name_hint.setter
    def name_hint(self, name: str | None):
        # only allow valid names
        if SSAValue.is_valid_name(name):
            # Remove `_` followed by numbers at the end of the name
            if name is not None:
                r1 = re.compile(r"(_\d+)+$")
                if match := r1.search(name):
                    name = name[: match.start()]
            self._name = name
        else:
            raise ValueError(
                "Invalid SSA Value name format!",
                r"Make sure names contain only characters of [A-Za-z0-9_$.-] and don't start with a number!",
            )

    @classmethod
    def is_valid_name(cls, name: str | None):
        return name is None or cls._name_regex.fullmatch(name)

    @staticmethod
    def get(arg: SSAValue | Operation) -> SSAValue:
        "Get a new SSAValue from either a SSAValue, or an operation with a single result."
        match arg:
            case SSAValue():
                return arg
            case Operation():
                if len(arg.results) == 1:
                    return arg.results[0]
                raise ValueError(
                    "SSAValue.build: expected operation with a single result."
                )

    def add_use(self, use: Use):
        """Add a new use of the value."""
        self.uses.add(use)

    def remove_use(self, use: Use):
        """Remove a use of the value."""
        assert use in self.uses, "use to be removed was not in use list"
        self.uses.remove(use)

    def replace_by(self, value: SSAValue) -> None:
        """Replace the value by another value in all its uses."""
        for use in self.uses.copy():
            use.operation.operands[use.index] = value
        # carry over name if possible
        if value.name_hint is None:
            value.name_hint = self.name_hint
        assert len(self.uses) == 0, "unexpected error in xdsl"

    def erase(self, safe_erase: bool = True) -> None:
        """
        Erase the value.
        If safe_erase is True, then check that no operations use the value anymore.
        If safe_erase is False, then replace its uses by an ErasedSSAValue.
        """
        if safe_erase and len(self.uses) != 0:
            raise Exception(
                "Attempting to delete SSA value that still has uses of result "
                f"of operation:\n{self.owner}"
            )
        self.replace_by(ErasedSSAValue(self.type, self))

    def __hash__(self):
        """
        Make SSAValue hashable. Two SSA Values are never the same, therefore
        the use of `id` is allowed here.
        """
        return id(self)

    def __eq__(self, other: object) -> bool:
        return self is other


@dataclass(eq=False)
class OpResult(SSAValue):
    """A reference to an SSA variable defined by an operation result."""

    op: Operation
    """The operation defining the variable."""

    index: int
    """The index of the result in the defining operation."""

    @property
    def owner(self) -> Operation:
        return self.op

    def __repr__(self) -> str:
        return f"<{self.__class__.__name__}[{self.type}] index: {self.index}, operation: {self.op.name}, uses: {len(self.uses)}>"


@dataclass(eq=False)
class BlockArgument(SSAValue):
    """A reference to an SSA variable defined by a basic block argument."""

    block: Block
    """The block defining the variable."""

    index: int
    """The index of the variable in the block arguments."""

    @property
    def owner(self) -> Block:
        return self.block

    def __repr__(self) -> str:
        return f"<{self.__class__.__name__}[{self.type}] index: {self.index}, uses: {len(self.uses)}>"


@dataclass(eq=False)
class ErasedSSAValue(SSAValue):
    """
    An erased SSA variable.
    This is used during transformations when a SSA variable is destroyed but still used.
    """

    old_value: SSAValue

    @property
    def owner(self) -> Operation | Block:
        return self.old_value.owner


A = TypeVar("A", bound="Attribute")


@dataclass(frozen=True)
class Attribute(ABC):
    """
    A compile-time value.
    Attributes are used to represent SSA variable types, and can be attached
    on operations to give extra information.
    """

    name: ClassVar[str] = field(init=False, repr=False)
    """The attribute name should be a static field in the attribute classes."""

    def __post_init__(self):
        self._verify()
        if not isinstance(self, Data | ParametrizedAttribute):
            raise TypeError("Attributes should only be Data or ParameterizedAttribute")

    def _verify(self):
        self.verify()

    def verify(self) -> None:
        """
        Check that the attribute parameters satisfy the expected invariants.
        Raise an exception otherwise.
        """
        pass

    def __str__(self) -> str:
        from xdsl.printer import Printer

        res = StringIO()
        printer = Printer(stream=res)
        printer.print_attribute(self)
        return res.getvalue()


class TypeAttribute(Attribute):
    """
    This class should only be inherited by classes inheriting Attribute.
    This class is only used for printing attributes in the MLIR format,
    inheriting this class prefix the attribute by `!` instead of `#`.
    """

    pass


class OpaqueSyntaxAttribute(Attribute):
    """
    This class should only be inherited by classes inheriting Attribute.
    This class is only used for printing attributes in the opaque form,
    as described at https://mlir.llvm.org/docs/LangRef/#dialect-attribute-values.
    """

    pass


class SpacedOpaqueSyntaxAttribute(OpaqueSyntaxAttribute):
    """
    This class should only be inherited by classes inheriting Attribute.
    This class is only used for printing attributes in the opaque form,
    as described at https://mlir.llvm.org/docs/LangRef/#dialect-attribute-values.
    """

    pass


DataElement = TypeVar("DataElement", covariant=True, bound=Hashable)

AttributeCovT = TypeVar("AttributeCovT", bound=Attribute, covariant=True)
AttributeInvT = TypeVar("AttributeInvT", bound=Attribute)


@dataclass(frozen=True)
class Data(Generic[DataElement], Attribute, ABC):
    """An attribute represented by a Python structure."""

    data: DataElement

    @classmethod
    def new(cls: type[Self], params: Any) -> Self:
        """
        Create a new `Data` given its parameter.

        The `params` argument should be of the same type as the `Data` generic
        argument.

        This function should be preferred over `__init__` when instantiating
        attributes in a generic way (i.e., without knowing their concrete type
        statically).
        """
        # Create the new attribute object, without calling its __init__.
        # We do this to allow users to redefine their own __init__.
        attr = cls.__new__(cls)

        # Call the __init__ of Data, which will set the parameters field.
        Data.__init__(attr, params)  # pyright: ignore[reportUnknownMemberType]
        return attr

    @classmethod
    @abstractmethod
    def parse_parameter(cls, parser: AttrParser) -> DataElement:
        """Parse the attribute parameter."""

    @abstractmethod
    def print_parameter(self, printer: Printer) -> None:
        """Print the attribute parameter."""


EnumType = TypeVar("EnumType", bound=StrEnum)


class EnumAttribute(Data[EnumType]):
    """
    Core helper for Enum Attributes. Takes a StrEnum type parameter, and defines
    parsing/printing automatically from its values, restricted to be parsable as
    identifiers.

    example:
    ```python
    class MyEnum(StrEnum):
        First = auto()
        Second = auto()

    class MyEnumAttribute(EnumAttribute[MyEnum], SpacedOpaqueSyntaxAttribute):
        name = "example.my_enum"
    ```
    To use this attribute suffices to have a textual representation
    of `example<my_enum first>` and ``example<my_enum second>``

    """

    enum_type: ClassVar[type[StrEnum]]

    def __init_subclass__(cls) -> None:
        """
        This hook first checks two constraints, enforced to keep the implementation
        reasonable, until more complex use cases appear. It then stores the Enum type
        used by the subclass to use in parsing/printing.

        The constraints are:

        - Only direct, specialized inheritance is allowed. That is, using a subclass
        of EnumAttribute as a base class is *not supported*.
          This simplifies type-hacking code and I don't see it being too restrictive
          anytime soon.
        - The StrEnum values must all be parsable as identifiers. This is to keep the
        parsing code simple and efficient. This restriction is easier to lift, but I
        haven't yet met an example use case where it matters, so I'm keeping it simple.
        """
        orig_bases = getattr(cls, "__orig_bases__")
        enumattr = next(b for b in orig_bases if get_origin(b) is EnumAttribute)
        enum_type = get_args(enumattr)[0]
        if isinstance(enum_type, TypeVar):
            raise TypeError("Only direct inheritance from EnumAttribute is allowed.")

        for v in enum_type:
            if lexer.Lexer.bare_identifier_suffix_regex.fullmatch(v) is None:
                raise ValueError(
                    "All StrEnum values of an EnumAttribute must be parsable as an identifer."
                )

        cls.enum_type = enum_type

    def print_parameter(self, printer: Printer) -> None:
        printer.print(self.data.value)

    @classmethod
    def parse_parameter(cls, parser: AttrParser) -> EnumType:
        return cast(EnumType, parser.parse_str_enum(cls.enum_type))


@dataclass(frozen=True, init=False)
class ParametrizedAttribute(Attribute):
    """An attribute parametrized by other attributes."""

    parameters: tuple[Attribute, ...] = field()

    def __init__(self, parameters: Sequence[Attribute] = ()):
        object.__setattr__(self, "parameters", tuple(parameters))
        super().__init__()

    @classmethod
    def new(cls: type[Self], params: Sequence[Attribute]) -> Self:
        """
        Create a new `ParametrizedAttribute` given its parameters.

        This function should be preferred over `__init__` when instantiating
        attributes in a generic way (i.e., without knowing their concrete type
        statically).
        """
        # Create the new attribute object, without calling its __init__.
        # We do this to allow users to redefine their own __init__.
        attr = cls.__new__(cls)

        # Call the __init__ of ParametrizedAttribute, which will set the
        # parameters field.
        ParametrizedAttribute.__init__(attr, tuple(params))
        return attr

    @classmethod
    def parse_parameters(cls, parser: AttrParser) -> Sequence[Attribute]:
        """Parse the attribute parameters."""
        return parser.parse_paramattr_parameters()

    def print_parameters(self, printer: Printer) -> None:
        """Print the attribute parameters."""
        printer.print_paramattr_parameters(self.parameters)

    @classmethod
    def get_irdl_definition(cls) -> ParamAttrDef:
        """Get the IRDL attribute definition."""
        ...

    def _verify(self):
        # Verifier generated by irdl_attr_def
        t: type[ParametrizedAttribute] = type(self)
        attr_def = t.get_irdl_definition()
        attr_def.verify(self)
        super()._verify()


class TypedAttribute(ParametrizedAttribute, Generic[AttributeCovT], ABC):
    """
    An attribute with a type.
    """

    @staticmethod
    def get_type_index() -> int: ...

    @classmethod
    def parse_with_type(
        cls: type[TypedAttribute[AttributeCovT]],
        parser: AttrParser,
        type: Attribute,
    ) -> TypedAttribute[AttributeCovT]:
        """
        Parse the attribute with the given type.
        """
        ...

    @abstractmethod
    def print_without_type(self, printer: Printer): ...


@dataclass(init=False)
class IRNode(ABC):
    def is_ancestor(self, op: IRNode) -> bool:
        "Returns true if the IRNode is an ancestor of another IRNode."
        if op is self:
            return True
        if (parent := op.parent_node) is None:
            return False
        return self.is_ancestor(parent)

    def get_toplevel_object(self) -> IRNode:
        """Get the operation, block, or region ancestor that has no parents."""
        if (parent := self.parent_node) is None:
            return self
        return parent.get_toplevel_object()

    def is_structurally_equivalent(
        self,
        other: IRNode,
        context: dict[IRNode | SSAValue, IRNode | SSAValue] | None = None,
    ) -> bool:
        """Check if two IR nodes are structurally equivalent."""
        ...

    @property
    @abstractmethod
    def parent_node(self) -> IRNode | None: ...

    @abstractmethod
    def __eq__(self, other: object) -> bool: ...

    @abstractmethod
    def __hash__(self) -> int: ...


@dataclass
class OpOperands(Sequence[SSAValue]):
    """
    A view of the operand list of an operation.
    Any modification to the view is reflected on the operation.
    """

    _op: Operation
    """The operation owning the operands."""

    @overload
    def __getitem__(self, idx: int) -> SSAValue: ...

    @overload
    def __getitem__(self, idx: slice) -> Sequence[SSAValue]: ...

    def __getitem__(self, idx: int | slice) -> SSAValue | Sequence[SSAValue]:
        return self._op._operands[idx]  # pyright: ignore[reportPrivateUsage]

    def __setitem__(self, idx: int, operand: SSAValue) -> None:
        operands = self._op._operands  # pyright: ignore[reportPrivateUsage]
        operands[idx].remove_use(Use(self._op, idx))
        operand.add_use(Use(self._op, idx))
        new_operands = (*operands[:idx], operand, *operands[idx + 1 :])
        self._op._operands = new_operands  # pyright: ignore[reportPrivateUsage]

    def __iter__(self) -> Iterator[SSAValue]:
        return iter(self._op._operands)  # pyright: ignore[reportPrivateUsage]

    def __len__(self) -> int:
        return len(self._op._operands)  # pyright: ignore[reportPrivateUsage]

    def __eq__(self, other: object):
        if not isinstance(other, OpOperands):
            return False
        return (
            self._op._operands  # pyright: ignore[reportPrivateUsage]
            == other._op._operands  # pyright: ignore[reportPrivateUsage]
        )

    def __hash__(self):
        return hash(self._op._operands)  # pyright: ignore[reportPrivateUsage]


@dataclass
class Operation(IRNode):
    """A generic operation. Operation definitions inherit this class."""

    name: ClassVar[str] = field(repr=False)
    """The operation name. Should be a static member of the class"""

    _operands: tuple[SSAValue, ...] = field(default=())
    """The operation operands."""

    results: tuple[OpResult, ...] = field(default=())
    """The results created by the operation."""

    successors: list[Block] = field(default_factory=list)
    """
    The basic blocks that the operation may give control to.
    This list should be empty for non-terminator operations.
    """

    properties: dict[str, Attribute] = field(default_factory=dict)
    """
    The properties attached to the operation.
    Properties are inherent to the definition of an operation's semantics, and
    thus cannot be discarded by transformations.
    """

    attributes: dict[str, Attribute] = field(default_factory=dict)
    """The attributes attached to the operation."""

    regions: tuple[Region, ...] = field(default=())
    """Regions arguments of the operation."""

    parent: Block | None = field(default=None, repr=False)
    """The block containing this operation."""

    _next_op: Operation | None = field(default=None, repr=False)
    """Next operation in block containing this operation."""

    _prev_op: Operation | None = field(default=None, repr=False)
    """Previous operation in block containing this operation."""

    traits: ClassVar[frozenset[OpTrait]]
    """
    Traits attached to an operation definition.
    This is a static field, and is made empty by default by PyRDL if not set
    by the operation definition.
    """

    @property
    def parent_node(self) -> IRNode | None:
        return self.parent

    def parent_op(self) -> Operation | None:
        if p := self.parent_region():
            return p.parent
        return None

    def parent_region(self) -> Region | None:
        if (p := self.parent_block()) is not None:
            return p.parent
        return None

    def parent_block(self) -> Block | None:
        return self.parent

    @property
    def next_op(self) -> Operation | None:
        """
        Next operation in block containing this operation.
        """
        return self._next_op

    def _insert_next_op(self, new_op: Operation) -> None:
        """
        Sets `next_op` on `self`, and `prev_op` on `self.next_op`.
        """

        if self._next_op is not None:
            # update next node
            self._next_op._prev_op = new_op

        # set next and previous on new node
        new_op._prev_op = self
        new_op._next_op = self._next_op

        # update self
        self._next_op = new_op

    @property
    def prev_op(self) -> Operation | None:
        """
        Previous operation in block containing this operation.
        """
        return self._prev_op

    def _insert_prev_op(self, new_op: Operation) -> None:
        """
        Sets `prev_op` on `self`, and `next_op` on `self.prev_op`.
        """

        if self._prev_op is not None:
            # update prev node
            self._prev_op._next_op = new_op

        # set next and previous on new node
        new_op._prev_op = self._prev_op
        new_op._next_op = self

        # update self
        self._prev_op = new_op

    @property
    def operands(self) -> OpOperands:
        return OpOperands(self)

    @operands.setter
    def operands(self, new: Sequence[SSAValue]):
        new = tuple(new)
        for idx, operand in enumerate(self._operands):
            operand.remove_use(Use(self, idx))
        for idx, operand in enumerate(new):
            operand.add_use(Use(self, idx))
        self._operands = new

    def __post_init__(self):
        assert self.name != ""
        assert isinstance(self.name, str)

    def __init__(
        self,
        *,
        operands: Sequence[SSAValue] = (),
        result_types: Sequence[Attribute] = (),
        properties: Mapping[str, Attribute] = {},
        attributes: Mapping[str, Attribute] = {},
        successors: Sequence[Block] = (),
        regions: Sequence[Region] = (),
    ) -> None:
        super().__init__()

        # This is assumed to exist by Operation.operand setter.
        self.operands = operands

        self.results = tuple(
            OpResult(result_type, self, idx)
            for (idx, result_type) in enumerate(result_types)
        )
        self.properties = dict(properties)
        self.attributes = dict(attributes)
        self.successors = list(successors)
        self.regions = ()
        for region in regions:
            self.add_region(region)

        self.__post_init__()

    @classmethod
    def create(
        cls: type[Self],
        *,
        operands: Sequence[SSAValue] = (),
        result_types: Sequence[Attribute] = (),
        properties: Mapping[str, Attribute] = {},
        attributes: Mapping[str, Attribute] = {},
        successors: Sequence[Block] = (),
        regions: Sequence[Region] = (),
    ) -> Self:
        op = cls.__new__(cls)
        Operation.__init__(
            op,
            operands=operands,
            result_types=result_types,
            properties=properties,
            attributes=attributes,
            successors=successors,
            regions=regions,
        )
        return op

    def add_region(self, region: Region) -> None:
        """Add an unattached region to the operation."""
        if region.parent:
            raise Exception(
                "Cannot add region that is already attached on an operation."
            )
        self.regions += (region,)
        region.parent = self

    def get_region_index(self, region: Region) -> int:
        """Get the region position in the operation."""
        if region.parent is not self:
            raise Exception("Region is not attached to the operation.")
        for idx, curr_region in enumerate(self.regions):
            if curr_region is region:
                return idx
        assert (
            False
        ), "The IR is corrupted. Operation seems to be the region's parent but still doesn't have the region attached to it."

    def detach_region(self, region: int | Region) -> Region:
        """
        Detach a region from the operation.
        Returns the detached region.
        """
        if isinstance(region, Region):
            region_idx = self.get_region_index(region)
        else:
            region_idx = region
            region = self.regions[region_idx]
        region.parent = None
        self.regions = self.regions[:region_idx] + self.regions[region_idx + 1 :]
        return region

    def drop_all_references(self) -> None:
        """
        Drop all references to other operations.
        This function is called prior to deleting an operation.
        """
        self.parent = None
        for idx, operand in enumerate(self.operands):
            operand.remove_use(Use(self, idx))
        for region in self.regions:
            region.drop_all_references()

    def walk(
        self, *, reverse: bool = False, region_first: bool = False
    ) -> Iterator[Operation]:
        """
        Iterate all operations contained in the operation (including this one).
        If region_first is set, then the operation regions are iterated before the
        operation. If reverse is set, then the region, block, and operation lists are
        iterated in reverse order.
        """
        if not region_first:
            yield self
        for region in reversed(self.regions) if reverse else self.regions:
            yield from region.walk(reverse=reverse, region_first=region_first)
        if region_first:
            yield self

    def get_attr_or_prop(self, name: str) -> Attribute | None:
        """
        Get a named attribute or property.
        It first look into the property dictionary, then into the attribute dictionary.
        """
        if name in self.properties:
            return self.properties[name]
        if name in self.attributes:
            return self.attributes[name]
        return None

    def verify(self, verify_nested_ops: bool = True) -> None:
        for operand in self.operands:
            if isinstance(operand, ErasedSSAValue):
                raise Exception("Erased SSA value is used by the operation")

        parent_block = self.parent
        parent_region = None if parent_block is None else parent_block.parent

        if self.successors:
            if parent_block is None or parent_region is None:
                raise VerifyException(
                    f"Operation {self.name} with block successors does not belong to a block or a region"
                )

            if parent_block.last_op is not self:
                raise VerifyException(
                    f"Operation {self.name} with block successors must terminate its parent block"
                )

            for succ in self.successors:
                if succ.parent != parent_block.parent:
                    raise VerifyException(
                        f"Operation {self.name} is branching to a block of a different region"
                    )

        if parent_block is not None and parent_region is not None:
            if parent_block.last_op == self:
                if len(parent_region.blocks) == 1:
                    if (
                        parent_op := parent_region.parent
                    ) is not None and not parent_op.has_trait(NoTerminator):
                        if not self.has_trait(IsTerminator):
                            raise VerifyException(
                                f"Operation {self.name} terminates block in "
                                "single-block region but is not a terminator"
                            )
                elif len(parent_region.blocks) > 1:
                    if not self.has_trait(IsTerminator):
                        raise VerifyException(
                            f"Operation {self.name} terminates block in multi-block "
                            "region but is not a terminator"
                        )

        if verify_nested_ops:
            for region in self.regions:
                region.verify()

        # Custom verifier
        try:
            self.verify_()
        except VerifyException as err:
            self.emit_error(
                "Operation does not verify: " + str(err), underlying_error=err
            )

    def verify_(self) -> None:
        pass

    _OperationType = TypeVar("_OperationType", bound="Operation")

    @classmethod
    def parse(cls: type[_OperationType], parser: Parser) -> _OperationType:
        parser.raise_error(f"Operation {cls.name} does not have a custom format.")

    def print(self, printer: Printer):
        return printer.print_op_with_default_format(self)

    def clone_without_regions(
        self: OpT,
        value_mapper: dict[SSAValue, SSAValue] | None = None,
        block_mapper: dict[Block, Block] | None = None,
    ) -> OpT:
        """Clone an operation, with empty regions instead."""
        if value_mapper is None:
            value_mapper = {}
        if block_mapper is None:
            block_mapper = {}
        operands = [
            (value_mapper[operand] if operand in value_mapper else operand)
            for operand in self.operands
        ]
        result_types = [res.type for res in self.results]
        attributes = self.attributes.copy()
        properties = self.properties.copy()
        successors = [
            (block_mapper[successor] if successor in block_mapper else successor)
            for successor in self.successors
        ]
        regions = [Region() for _ in self.regions]
        cloned_op = self.create(
            operands=operands,
            result_types=result_types,
            attributes=attributes,
            properties=properties,
            successors=successors,
            regions=regions,
        )
        for idx, result in enumerate(cloned_op.results):
            value_mapper[self.results[idx]] = result
        return cloned_op

    def clone(
        self: OpT,
        value_mapper: dict[SSAValue, SSAValue] | None = None,
        block_mapper: dict[Block, Block] | None = None,
    ) -> OpT:
        """Clone an operation with all its regions and operations in them."""
        if value_mapper is None:
            value_mapper = {}
        if block_mapper is None:
            block_mapper = {}
        op = self.clone_without_regions(value_mapper, block_mapper)
        for idx, region in enumerate(self.regions):
            region.clone_into(op.regions[idx], 0, value_mapper, block_mapper)
        return op

    @classmethod
    def has_trait(
        cls,
        trait: type[OpTrait],
        parameters: Any = None,
        value_if_unregistered: bool = True,
    ) -> bool:
        """
        Check if the operation implements a trait with the given parameters.
        If the operation is not registered, return value_if_unregisteed instead.
        """

        from xdsl.dialects.builtin import UnregisteredOp

        if issubclass(cls, UnregisteredOp):
            return value_if_unregistered

        return cls.get_trait(trait, parameters) is not None

    @classmethod
    def get_trait(
        cls, trait: type[OpTraitInvT], parameters: Any = None
    ) -> OpTraitInvT | None:
        """
        Return a trait with the given type and parameters, if it exists.
        """
        for t in cls.traits:
            if isinstance(t, trait) and t.parameters == parameters:
                return t
        return None

    @classmethod
    def get_traits_of_type(cls, trait_type: type[OpTraitInvT]) -> list[OpTraitInvT]:
        """
        Get all the traits of the given type satisfied by this operation.
        """
        return [t for t in cls.traits if isinstance(t, trait_type)]

    def erase(self, safe_erase: bool = True, drop_references: bool = True) -> None:
        """
        Erase the operation, and remove all its references to other operations.
        If safe_erase is specified, check that the operation results are not used.
        """
        assert self.parent is None, (
            "Operation with parents should first be detached " + "before erasure."
        )
        if drop_references:
            self.drop_all_references()
        for result in self.results:
            result.erase(safe_erase=safe_erase)

    def detach(self):
        """Detach the operation from its parent block."""
        if self.parent is None:
            raise Exception("Cannot detach a toplevel operation.")
        self.parent.detach_op(self)

    def is_structurally_equivalent(
        self,
        other: IRNode,
        context: dict[IRNode | SSAValue, IRNode | SSAValue] | None = None,
    ) -> bool:
        """
        Check if two operations are structurally equivalent.
        The context is a mapping of IR nodes to IR nodes that are already known
        to be equivalent. This enables checking whether the use dependencies and
        successors are equivalent.
        """
        if context is None:
            context = {}
        if not isinstance(other, Operation):
            return False
        if self.name != other.name:
            return False
        if (
            len(self.operands) != len(other.operands)
            or len(self.results) != len(other.results)
            or len(self.regions) != len(other.regions)
            or len(self.successors) != len(other.successors)
            or self.attributes != other.attributes
            or self.properties != other.properties
        ):
            return False
        if (
            self.parent is not None
            and other.parent is not None
            and context.get(self.parent) != other.parent
        ):
            return False
        if not all(
            context.get(operand, operand) == other_operand
            for operand, other_operand in zip(self.operands, other.operands)
        ):
            return False
        if not all(
            context.get(successor, successor) == other_successor
            for successor, other_successor in zip(self.successors, other.successors)
        ):
            return False
        if not all(
            region.is_structurally_equivalent(other_region, context)
            for region, other_region in zip(self.regions, other.regions)
        ):
            return False
        # Add results of this operation to the context
        for result, other_result in zip(self.results, other.results):
            context[result] = other_result

        return True

    def emit_error(
        self,
        message: str,
        exception_type: type[Exception] = VerifyException,
        underlying_error: Exception | None = None,
    ) -> NoReturn:
        """Emit an error with the given message."""
        from xdsl.utils.diagnostic import Diagnostic

        diagnostic = Diagnostic()
        diagnostic.add_message(self, message)
        diagnostic.raise_exception(message, self, exception_type, underlying_error)

    @classmethod
    def dialect_name(cls) -> str:
        return cls.name.split(".")[0]

    def __eq__(self, other: object) -> bool:
        return self is other

    def __hash__(self) -> int:
        return id(self)

    def __str__(self) -> str:
        from xdsl.printer import Printer

        res = StringIO()
        printer = Printer(stream=res)
        printer.print_op(self)
        return res.getvalue()

    def __format__(self, __format_spec: str) -> str:
        desc = str(self)
        if "\n" in desc:
            # Description is multi-line, indent each line
            desc = "\n".join("\t" + line for line in desc.splitlines())
            # Add newline before and after
            desc = f"\n{desc}\n"
        return f"{self.__class__.__qualname__}({desc})"


OperationInvT = TypeVar("OperationInvT", bound=Operation)


@dataclass
class _BlockOpsIterator(Iterator[Operation]):
    """
    Single-pass iterable of the operations in a block. Follows the next_op for
    each operation.
    """

    next_op: Operation | None

    def __iter__(self):
        return self

    def __next__(self):
        next_op = self.next_op
        if next_op is None:
            raise StopIteration
        self.next_op = next_op.next_op
        return next_op


@dataclass
class _BlockOpsReverseIterator(Iterator[Operation]):
    """
    Single-pass iterable of the operations in a block. Follows the prev_op for
    each operation.
    """

    prev_op: Operation | None

    def __iter__(self):
        return self

    def __next__(self):
        prev_op = self.prev_op
        if prev_op is None:
            raise StopIteration
        self.prev_op = prev_op.prev_op
        return prev_op


@dataclass
class BlockOps(Reversible[Operation], Iterable[Operation]):
    """
    Multi-pass iterable of the operations in a block. Follows the next_op for
    each operation.
    """

    block: Block

    def __iter__(self):
        return _BlockOpsIterator(self.first)

    def __len__(self):
        result = 0
        for _ in self:
            result += 1
        return result

    def __bool__(self) -> bool:
        """Returns `True` if there are operations in this block."""
        return not self.block.is_empty

    def __reversed__(self):
        return _BlockOpsReverseIterator(self.block.last_op)

    @property
    def first(self) -> Operation | None:
        """
        First operation in the block, None if block is empty.
        """
        return self.block.first_op

    @property
    def last(self) -> Operation | None:
        """
        Last operation in the block, None if block is empty.
        """
        return self.block.last_op


@dataclass(init=False)
class Block(IRNode):
    """A sequence of operations"""

    _args: tuple[BlockArgument, ...]
    """The basic block arguments."""

    _first_op: Operation | None = field(repr=False)
    _last_op: Operation | None = field(repr=False)

    _next_block: Block | None = field(default=None, repr=False)
    _prev_block: Block | None = field(default=None, repr=False)

    parent: Region | None = field(default=None, repr=False)
    """Parent region containing the block."""

    def __init__(
        self,
        ops: Iterable[Operation] = (),
        *,
        arg_types: Iterable[Attribute] = (),
    ):
        super().__init__()
        self._args = tuple(
            BlockArgument(arg_type, self, index)
            for index, arg_type in enumerate(arg_types)
        )
        self._first_op = None
        self._last_op = None

        self.add_ops(ops)

    @property
    def parent_node(self) -> IRNode | None:
        return self.parent

    @property
    def ops(self) -> BlockOps:
        """Returns a multi-pass Iterable of this block's operations."""
        return BlockOps(self)

    @property
    def next_block(self) -> Block | None:
        """The next block in the parent region"""
        return self._next_block

    @property
    def prev_block(self) -> Block | None:
        """The previous block in the parent region"""
        return self._prev_block

    def parent_op(self) -> Operation | None:
        return self.parent.parent if self.parent else None

    def parent_region(self) -> Region | None:
        return self.parent

    def parent_block(self) -> Block | None:
        return self.parent.parent.parent if self.parent and self.parent.parent else None

    def __repr__(self) -> str:
        return f"Block(_args={repr(self._args)}, num_ops={len(self.ops)})"

    @property
    def args(self) -> tuple[BlockArgument, ...]:
        """Returns the block arguments."""
        return self._args

    class BlockCallback(Protocol):
        def __call__(self, *args: BlockArgument) -> list[Operation]: ...

    def insert_arg(self, arg_type: Attribute, index: int) -> BlockArgument:
        """
        Insert a new argument with a given type to the arguments list at a specific index.
        Returns the new argument.
        """
        if index < 0 or index > len(self._args):
            raise Exception("Unexpected index")
        new_arg = BlockArgument(arg_type, self, index)
        for arg in self._args[index:]:
            arg.index += 1
        self._args = tuple(chain(self._args[:index], [new_arg], self._args[index:]))
        return new_arg

    def erase_arg(self, arg: BlockArgument, safe_erase: bool = True) -> None:
        """
        Erase a block argument.
        If safe_erase is True, check that the block argument is not used.
        If safe_erase is False, replace the block argument uses with an ErasedSSAVAlue.
        """
        if arg.block is not self:
            raise Exception("Attempting to delete an argument of the wrong block")
        for block_arg in self._args[arg.index + 1 :]:
            block_arg.index -= 1
        self._args = tuple(chain(self._args[: arg.index], self._args[arg.index + 1 :]))
        arg.erase(safe_erase=safe_erase)

    def _attach_op(self, operation: Operation) -> None:
        """Attach an operation to the block, and check that it has no parents."""
        if operation.parent:
            raise ValueError(
                "Can't add to a block an operation already attached to a block."
            )
        if operation.is_ancestor(self):
            raise ValueError(
                "Can't add an operation to a block contained in the operation."
            )
        operation.parent = self

    @property
    def is_empty(self) -> bool:
        """Returns `True` if there are no operations in this block."""
        return self._first_op is None

    @property
    def first_op(self) -> Operation | None:
        """The first operation in this block."""
        return self._first_op

    @property
    def last_op(self) -> Operation | None:
        """The last operation in this block."""
        return self._last_op

    def insert_op_after(self, new_op: Operation, existing_op: Operation) -> None:
        """
        Inserts `new_op` into this block, after `existing_op`.
        `new_op` should not be attached to a block.
        """
        if existing_op.parent is not self:
            raise ValueError(
                "Can't insert operation after operation not in this block."
            )

        self._attach_op(new_op)

        next_op = existing_op.next_op
        existing_op._insert_next_op(new_op)  # pyright: ignore[reportPrivateUsage]
        if next_op is None:
            # No `next_op`, means `prev_op` is the last op in the block.
            self._last_op = new_op

    def insert_op_before(self, new_op: Operation, existing_op: Operation) -> None:
        """
        Inserts `new_op` into this block, before `existing_op`.
        `new_op` should not be attached to a block.
        """
        if existing_op.parent is not self:
            raise ValueError(
                "Can't insert operation before operation not in current block"
            )

        self._attach_op(new_op)

        prev_op = existing_op.prev_op
        existing_op._insert_prev_op(new_op)  # pyright: ignore[reportPrivateUsage]
        if prev_op is None:
            # No `prev_op`, means `next_op` is the first op in the block.
            self._first_op = new_op

    def add_op(self, operation: Operation) -> None:
        """
        Add an operation at the end of the block.
        The operation should not be attached to another block already.
        """
        if self._last_op is None:
            self._attach_op(operation)
            self._first_op = operation
            self._last_op = operation
        else:
            self.insert_op_after(operation, self._last_op)

    def add_ops(self, ops: Iterable[Operation]) -> None:
        """
        Add operations at the end of the block.
        The operations should not be attached to another block.
        """
        for op in ops:
            self.add_op(op)

    def insert_ops_before(
        self, ops: Sequence[Operation], existing_op: Operation
    ) -> None:
        for op in ops:
            self.insert_op_before(op, existing_op)

    def insert_ops_after(
        self, ops: Sequence[Operation], existing_op: Operation
    ) -> None:
        for op in ops:
            self.insert_op_after(op, existing_op)

            existing_op = op

    def split_before(
        self,
        b_first: Operation,
        *,
        arg_types: Iterable[Attribute] = (),
    ) -> Block:
        """
        Split the block into two blocks before the specified operation.

        Note that all operations before the one given stay as part of the original basic
        block, and the rest of the operations in the original block are moved to the new
        block, including the old terminator.
        The original block is left without a terminator.
        The newly formed block is inserted into the parent region immediately after `self`
        and returned.
        """
        # Use `a` for new contents of `self`, and `b` for new block.
        if b_first.parent is not self:
            raise ValueError("Cannot split block on operation outside of the block.")

        parent = self.parent
        if parent is None:
            raise ValueError("Cannot split block with no parent.")

        first_of_self = self._first_op
        assert first_of_self is not None

        last_of_self = self._last_op
        assert last_of_self is not None

        a_last = b_first.prev_op
        b_last = last_of_self
        if a_last is None:
            # `before` is the first op in the Block, so all the ops move to the new block
            a_first = None
        else:
            a_first = first_of_self

        # Update first and last ops of self
        self._first_op = a_first
        self._last_op = a_last

        b = Block(arg_types=arg_types)
        a_index = parent.get_block_index(self)
        parent.insert_block(b, a_index + 1)

        b._first_op = b_first
        b._last_op = b_last

        # Update parent for moved ops
        b_iter: Operation | None = b_first
        while b_iter is not None:
            b_iter.parent = b
            b_iter = b_iter.next_op

        # Update next op for self.last
        if a_last is not None:
            a_last._next_op = None  # pyright: ignore[reportPrivateUsage]

        # Update previous op for b.first
        b_first._prev_op = None  # pyright: ignore[reportPrivateUsage]

        return b

    def get_operation_index(self, op: Operation) -> int:
        """Get the operation position in a block."""
        if op.parent is not self:
            raise Exception("Operation is not a children of the block.")
        for idx, block_op in enumerate(self.ops):
            if block_op is op:
                return idx
        assert False, "Unexpected xdsl error"

    def detach_op(self, op: Operation) -> Operation:
        """
        Detach an operation from the block.
        Returns the detached operation.
        """
        if op.parent is not self:
            raise Exception("Cannot detach operation from a different block.")
        op.parent = None

        prev_op = op.prev_op
        next_op = op.next_op

        if prev_op is not None:
            # detach op from linked list
            prev_op._next_op = next_op  # pyright: ignore[reportPrivateUsage]
            # detach linked list from op
            op._prev_op = None  # pyright: ignore[reportPrivateUsage]
        else:
            # reattach linked list if op is first op this block
            assert self._first_op is op
            self._first_op = next_op

        if next_op is not None:
            # detach op from linked list
            next_op._prev_op = prev_op  # pyright: ignore[reportPrivateUsage]
            # detach linked list from op
            op._next_op = None  # pyright: ignore[reportPrivateUsage]
        else:
            # reattach linked list if op is last op in this block
            assert self._last_op is op
            self._last_op = prev_op

        return op

    def erase_op(self, op: Operation, safe_erase: bool = True) -> None:
        """
        Erase an operation from the block.
        If safe_erase is True, check that the operation has no uses.
        """
        op = self.detach_op(op)
        op.erase(safe_erase=safe_erase)

    def walk(
        self, *, reverse: bool = False, region_first: bool = False
    ) -> Iterable[Operation]:
        """
        Call a function on all operations contained in the block.
        If region_first is set, then the operation regions are iterated before the
        operation. If reverse is set, then the region, block, and operation lists are
        iterated in reverse order.
        """
        for op in reversed(self.ops) if reverse else self.ops:
            yield from op.walk(reverse=reverse, region_first=region_first)

    def verify(self) -> None:
        for operation in self.ops:
            if operation.parent != self:
                raise Exception(
                    "Parent pointer of operation does not refer to containing region"
                )
            operation.verify()

        if len(self.ops) == 0:
            if (region_parent := self.parent) is not None and (
                parent_op := region_parent.parent
            ) is not None:
                if len(region_parent.blocks) == 1 and not parent_op.has_trait(
                    NoTerminator
                ):
                    raise VerifyException(
                        f"Operation {parent_op.name} contains empty block in "
                        "single-block region that expects at least a terminator"
                    )

    def drop_all_references(self) -> None:
        """
        Drop all references to other operations.
        This function is called prior to deleting a block.
        """
        self.parent = None
        self._next_block = None
        self._prev_block = None
        for op in self.ops:
            op.drop_all_references()

    def erase(self, safe_erase: bool = True) -> None:
        """
        Erase the block, and remove all its references to other operations.
        If safe_erase is specified, check that no operation results are used outside
        the block.
        """
        assert self.parent is None, (
            "Blocks with parents should first be detached " + "before erasure."
        )
        self.drop_all_references()
        for op in self.ops:
            op.erase(safe_erase=safe_erase, drop_references=False)

    def is_structurally_equivalent(
        self,
        other: IRNode,
        context: dict[IRNode | SSAValue, IRNode | SSAValue] | None = None,
    ) -> bool:
        """
        Check if two blocks are structurally equivalent.
        The context is a mapping of IR nodes to IR nodes that are already known
        to be equivalent. This enables checking whether the use dependencies and
        successors are equivalent.
        """
        if context is None:
            context = {}
        if not isinstance(other, Block):
            return False
        if len(self.args) != len(other.args) or len(self.ops) != len(other.ops):
            return False
        for arg, other_arg in zip(self.args, other.args):
            if arg.type != other_arg.type:
                return False
            context[arg] = other_arg
        # Add self to the context so Operations can check for identical parents
        context[self] = other
        if not all(
            op.is_structurally_equivalent(other_op, context)
            for op, other_op in zip(self.ops, other.ops)
        ):
            return False

        return True

    def __eq__(self, other: object) -> bool:
        return self is other

    def __hash__(self) -> int:
        return id(self)


@dataclass
<<<<<<< HEAD
class _RegionBlocksIterator(Iterator[Block]):
    """
    Single-pass iterable of the blocks in a region. Follows the next_block for
    each operation.
    """

    next_block: Block | None

    def __iter__(self):
        return self

    def __next__(self):
        next_block = self.next_block
        if next_block is None:
            raise StopIteration
        self.next_block = next_block.next_block
        return next_block


@dataclass
class _RegionBlocksReverseIterator(Iterator[Block]):
    """
    Single-pass iterable of the blocks in a region. Follows the prev_block for
    each block.
    """

    prev_block: Block | None

    def __iter__(self):
        return self

    def __next__(self):
        prev_block = self.prev_block
        if prev_block is None:
            raise StopIteration
        self.prev_block = prev_block.prev_block
        return prev_block


@dataclass
class RegionBlocks(Reversible[Block], Iterable[Block]):
=======
class RegionBlocks(Sequence[Block], Reversible[Block]):
>>>>>>> 243a9d2b
    """
    Multi-pass iterable of the blocks in a region.
    """

    _region: Region

    def __iter__(self):
        return _RegionBlocksIterator(self._region.first_block)

    @overload
    def __getitem__(self, idx: int) -> Block: ...

    @overload
    def __getitem__(self, idx: slice) -> Sequence[Block]: ...

    def __getitem__(self, idx: int | slice) -> Block | Sequence[Block]:
        return self._blocks[idx]

    def __len__(self):
        i = 0
        for _ in self:
            i += 1
        return i

    def __bool__(self) -> bool:
        """Returns `True` if there are blocks in this region."""
        first_block = self._region.first_block
        return first_block is not None

    def __reversed__(self):
        return _RegionBlocksReverseIterator(self._region.last_block)

    @property
    def first(self) -> Block | None:
        """
        First block in the region, None if region is empty.
        """
        return self._region.first_block

    @property
    def last(self) -> Block | None:
        """
        Last block in the region, None if region is empty.
        """
        return self._region.last_block


@dataclass(init=False)
class Region(IRNode):
    """A region contains a CFG of blocks. Regions are contained in operations."""

    class DEFAULT:
        """
        A marker to be used as a default parameter to functions when a default
        single-block region should be constructed.
        """

    _first_block: Block | None = field(default=None, repr=False)
    """The first block in the region. This is the entry block if it is present."""

    _last_block: Block | None = field(default=None, repr=False)
    """The last block in the region."""

    parent: Operation | None = field(default=None, repr=False)
    """Operation containing the region."""

    def __init__(self, blocks: Block | Iterable[Block] = ()):
        super().__init__()
        self.add_block(blocks)

    @property
    def parent_node(self) -> IRNode | None:
        return self.parent

    def parent_block(self) -> Block | None:
        return self.parent.parent if self.parent else None

    def parent_op(self) -> Operation | None:
        return self.parent

    def parent_region(self) -> Region | None:
        return (
            self.parent.parent.parent
            if self.parent is not None and self.parent.parent is not None
            else None
        )

    @property
    def blocks(self) -> RegionBlocks:
        """
        A multi-pass iterable of blocks.
        """
        return RegionBlocks(self)

    @property
    def first_block(self) -> Block | None:
        """First block in this region. This is the entry block if present."""
        return self._first_block

    @property
    def last_block(self) -> Block | None:
        """Last block in this region."""
        return self._last_block

    def __repr__(self) -> str:
        return f"Region(num_blocks={len(self.blocks)})"

    @property
    def ops(self) -> BlockOps:
        """
        Get the operations of a single-block region.
        Returns an exception if the region is not single-block.
        """
        if len(self.blocks) != 1:
            raise ValueError(
                "'ops' property of Region class is only available "
                "for single-block regions."
            )
        return self.block.ops

    @property
    def op(self) -> Operation:
        """
        Get the operation of a single-operation single-block region.
        Returns an exception if the region is not single-operation single-block.
        """
        if len(self.blocks) == 1:
            block = self.block
            first_op = block.first_op
            last_op = block.last_op
            if first_op is last_op and first_op is not None:
                return first_op
        raise ValueError(
            "'op' property of Region class is only available "
            "for single-operation single-block regions."
        )

    @property
    def block(self) -> Block:
        """
        Get the block of a single-block region.
        Returns an exception if the region is not single-block.
        """
        if self._first_block is None or self._first_block is not self._last_block:
            raise ValueError(
                "'block' property of Region class is only available "
                "for single-block regions."
            )
        return self._first_block

    def _attach_block(self, block: Block) -> None:
        """Attach a block to the region, and check that it has no parents."""
        if block.parent:
            raise ValueError(
                "Can't add to a region a block already attached to a region."
            )
        if block.is_ancestor(self):
            raise ValueError("Can't add a block to a region contained in the block.")
        block.parent = self

    def add_block(self, block: Block | Iterable[Block]) -> None:
        """
        Insert one or multiple blocks at the end of the region.
        The blocks should not be attached to another region.
        """
        blocks_iter: Iterator[Block]
        if isinstance(block, Block):
            blocks_iter = iter((block,))
        else:
            blocks_iter = iter(block)
        prev_block = self.last_block

        if prev_block is None:
            try:
                # First block
                prev_block = next(blocks_iter)
                self._attach_block(prev_block)
                self._first_block = prev_block
            except StopIteration:
                # blocks_iter is empty, nothing to do
                return

        try:
            while True:
                next_block = next(blocks_iter)
                self._attach_block(next_block)
                next_block._prev_block = (  # pyright: ignore[reportPrivateUsage]
                    prev_block
                )
                prev_block._next_block = (  # pyright: ignore[reportPrivateUsage]
                    next_block
                )
                prev_block = next_block

        except StopIteration:
            # Repair last block
            self._last_block = prev_block
            return

    def insert_block_before(
        self, block: Block | Iterable[Block], target: Block
    ) -> None:
        """
        Insert one or multiple blocks before a given block in the region.
        The blocks should not be attached to another region.
        """
        if target.parent is not self:
            raise ValueError(
                "Cannot insert blocks before a block into a region that is not the target's parent"
            )
        blocks_iter: Iterator[Block]
        if isinstance(block, Block):
            blocks_iter = iter((block,))
        else:
            blocks_iter = iter(block)
        prev_block = target.prev_block

        if prev_block is None:
            try:
                # First block
                new_first = next(blocks_iter)
                self._attach_block(new_first)
                self._first_block = new_first
                new_first._next_block = target  # pyright: ignore[reportPrivateUsage]
                prev_block = new_first
            except StopIteration:
                # blocks_iter is empty, nothing to do
                return

        # The invariant for the loop is that prev_block is always before target when
        # calling `next`.

        try:
            while True:
                next_block = next(blocks_iter)
                self._attach_block(next_block)
                next_block._prev_block = (  # pyright: ignore[reportPrivateUsage]
                    prev_block
                )
                prev_block._next_block = (  # pyright: ignore[reportPrivateUsage]
                    next_block
                )
                prev_block = next_block

        except StopIteration:
            # Repair broken link
            prev_block._next_block = target  # pyright: ignore[reportPrivateUsage]
            target._prev_block = prev_block  # pyright: ignore[reportPrivateUsage]
            return

    def insert_block_after(self, block: Block | Iterable[Block], target: Block) -> None:
        """
        Insert one or multiple blocks after a given block in the region.
        The blocks should not be attached to another region.
        """
        next_block = target.next_block
        if next_block is None:
            self.add_block(block)
        else:
            self.insert_block_before(block, next_block)

    def block_at_index(self, index: int) -> Block:
        """Returns the block at the index, or raises IndexError"""
        for i, b in enumerate(self.blocks):
            if i == index:
                return b
        raise IndexError

    def insert_block(self, blocks: Block | Iterable[Block], index: int) -> None:
        """
        Insert one or multiple blocks at a given index in the region.
        The blocks should not be attached to another region.
        """
        i = -1
        for i, b in enumerate(self.blocks):
            if i == index:
                self.insert_block_before(blocks, b)
                return
        if i + 1 == index:
            # Append block
            self.add_block(blocks)

    def get_block_index(self, block: Block) -> int:
        """Get the block position in a region."""
        if block.parent is not self:
            raise Exception("Block is not a child of the region.")
        for idx, region_block in enumerate(self.blocks):
            if region_block is block:
                return idx
        assert False, "Unexpected xdsl error"

    def detach_block(self, block: int | Block) -> Block:
        """
        Detach a block from the region.
        Returns the detached block.
        """
        if isinstance(block, int):
            block = self.block_at_index(block)
        else:
            if block.parent is not self:
                raise Exception("Block is not a child of the region.")

        block.parent = None
        if (prev_block := block.prev_block) is None:
            self._first_block = block.next_block
        else:
            prev_block._next_block = (  # pyright: ignore[reportPrivateUsage]
                block.next_block
            )
        if (next_block := block.next_block) is None:
            self._last_block = block.prev_block
        else:
            next_block._prev_block = (  # pyright: ignore[reportPrivateUsage]
                block.prev_block
            )

        return block

    def erase_block(self, block: int | Block, safe_erase: bool = True) -> None:
        """
        Erase a block from the region.
        If safe_erase is True, check that the block has no uses.
        """
        block = self.detach_block(block)
        block.erase(safe_erase=safe_erase)

    def clone(self) -> Region:
        """
        Clone the entire region into a new one.
        """
        new_region = Region()
        self.clone_into(new_region)
        return new_region

    def clone_into(
        self,
        dest: Region,
        insert_index: int | None = None,
        value_mapper: dict[SSAValue, SSAValue] | None = None,
        block_mapper: dict[Block, Block] | None = None,
    ):
        """
        Clone all block of this region into `dest` to position `insert_index`
        """
        assert dest != self
        if insert_index is None:
            insert_index = len(dest.blocks)
        if value_mapper is None:
            value_mapper = {}
        if block_mapper is None:
            block_mapper = {}

        new_blocks: list[Block] = []

        # Clone all blocks without their contents, and register the block mapping
        # This ensures that operations can refer to blocks that are not yet cloned
        for block in self.blocks:
            new_block = Block()
            new_blocks.append(new_block)
            block_mapper[block] = new_block

        dest.insert_block(new_blocks, insert_index)

        # Populate the blocks with the cloned operations
        for block, new_block in zip(self.blocks, new_blocks):
            for idx, block_arg in enumerate(block.args):
                new_block.insert_arg(block_arg.type, idx)
                value_mapper[block_arg] = new_block.args[idx]
            for op in block.ops:
                new_block.add_op(op.clone(value_mapper, block_mapper))

    def walk(
        self, *, reverse: bool = False, region_first: bool = False
    ) -> Iterator[Operation]:
        """
        Call a function on all operations contained in the region.
        If region_first is set, then the operation regions are iterated before the
        operation. If reverse is set, then the region, block, and operation lists are
        iterated in reverse order.
        """
        for block in reversed(self.blocks) if reverse else self.blocks:
            yield from block.walk(reverse=reverse, region_first=region_first)

    def verify(self) -> None:
        for block in self.blocks:
            block.verify()
            if block.parent != self:
                raise Exception(
                    "Parent pointer of block does not refer to containing region"
                )

    def drop_all_references(self) -> None:
        """
        Drop all references to other operations.
        This function is called prior to deleting a region.
        """
        self.parent = None
        for block in self.blocks:
            block.drop_all_references()

    def erase(self) -> None:
        """
        Erase the region, and remove all its references to other operations.
        """
        assert self.parent, (
            "Regions with parents should first be " + "detached before erasure."
        )
        self.drop_all_references()

    def move_blocks(self, region: Region) -> None:
        """
        Move the blocks of this region to another region. Leave no blocks in this region.
        """
        if region is self:
            raise ValueError("Cannot move region into itself.")
        self_first_block = self._first_block
        if self_first_block is None:
            return
        self_last_block = self._last_block
        assert self_last_block is not None
        other_last_block = region.last_block
        if other_last_block is None:
            region._first_block = self._first_block
        else:
            self_first_block._prev_block = (  # pyright: ignore[reportPrivateUsage]
                other_last_block
            )
            other_last_block._next_block = (  # pyright: ignore[reportPrivateUsage]
                self_first_block
            )
        region._last_block = self_last_block

        for block in self.blocks:
            block.parent = region

        self._first_block = None
        self._last_block = None

    def move_blocks_before(self, target: Block) -> None:
        """
        Move the blocks of this region to another region, before the target block.
        Leave no blocks in this region.
        """
        region = target.parent
        if region is self:
            raise ValueError("Cannot move region into itself.")
        if region is None:
            raise ValueError("Cannot inline region before a block with no parent")

        first_block = self._first_block
        if not first_block:
            return
        last_block = self._last_block
        assert last_block is not None

        if target.prev_block is None:
            region._first_block = first_block
        else:
            target.prev_block._next_block = (  # pyright: ignore[reportPrivateUsage]
                first_block
            )
            first_block._prev_block = (  # pyright: ignore[reportPrivateUsage]
                target.prev_block
            )

        for block in self.blocks:
            block.parent = region

        last_block._next_block = target  # pyright: ignore[reportPrivateUsage]
        target._prev_block = last_block  # pyright: ignore[reportPrivateUsage]

        self._first_block = None
        self._last_block = None

    def is_structurally_equivalent(
        self,
        other: IRNode,
        context: dict[IRNode | SSAValue, IRNode | SSAValue] | None = None,
    ) -> bool:
        """
        Check if two regions are structurally equivalent.
        The context is a mapping of IR nodes to IR nodes that are already known
        to be equivalent. This enables checking whether the use dependencies and
        successors are equivalent.
        """
        if context is None:
            context = {}
        if not isinstance(other, Region):
            return False
        if len(self.blocks) != len(other.blocks):
            return False
        # register all blocks in the context so we can check whether ops have
        # the corrects successors
        for block, other_block in zip(self.blocks, other.blocks):
            context[block] = other_block
        if not all(
            block.is_structurally_equivalent(other_block, context)
            for block, other_block in zip(self.blocks, other.blocks)
        ):
            return False
        return True<|MERGE_RESOLUTION|>--- conflicted
+++ resolved
@@ -20,7 +20,7 @@
     overload,
 )
 
-from typing_extensions import Self
+from typing_extensions import Self, deprecated
 
 from xdsl.traits import IsTerminator, NoTerminator, OpTrait, OpTraitInvT
 from xdsl.utils import lexer
@@ -1558,7 +1558,6 @@
 
 
 @dataclass
-<<<<<<< HEAD
 class _RegionBlocksIterator(Iterator[Block]):
     """
     Single-pass iterable of the blocks in a region. Follows the next_block for
@@ -1599,10 +1598,7 @@
 
 
 @dataclass
-class RegionBlocks(Reversible[Block], Iterable[Block]):
-=======
 class RegionBlocks(Sequence[Block], Reversible[Block]):
->>>>>>> 243a9d2b
     """
     Multi-pass iterable of the blocks in a region.
     """
@@ -1619,7 +1615,20 @@
     def __getitem__(self, idx: slice) -> Sequence[Block]: ...
 
     def __getitem__(self, idx: int | slice) -> Block | Sequence[Block]:
-        return self._blocks[idx]
+        if isinstance(idx, int):
+            if 0 <= idx:
+                for i, b in enumerate(self):
+                    if i == idx:
+                        return b
+                raise IndexError
+            else:
+                for i, b in enumerate(reversed(self)):
+                    if -1 == i + idx:
+                        return b
+                raise IndexError
+        else:
+            # This is possible but would require a bit of work to handle complex slices
+            raise NotImplementedError("Indexing of RegionBlocks not yet implemented")
 
     def __len__(self):
         i = 0
@@ -1864,12 +1873,10 @@
         else:
             self.insert_block_before(block, next_block)
 
+    @deprecated("Please use `region.blocks[index]`")
     def block_at_index(self, index: int) -> Block:
         """Returns the block at the index, or raises IndexError"""
-        for i, b in enumerate(self.blocks):
-            if i == index:
-                return b
-        raise IndexError
+        return self.blocks[index]
 
     def insert_block(self, blocks: Block | Iterable[Block], index: int) -> None:
         """
@@ -1900,7 +1907,7 @@
         Returns the detached block.
         """
         if isinstance(block, int):
-            block = self.block_at_index(block)
+            block = self.blocks[block]
         else:
             if block.parent is not self:
                 raise Exception("Block is not a child of the region.")
