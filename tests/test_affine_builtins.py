from xdsl.ir.affine import AffineExpr, AffineMap


def test_simple_map():
    # x, y
    x = AffineExpr.dimension(0)
    y = AffineExpr.dimension(1)

    # map1: (x, y) -> (x + y, y)
    map1 = AffineMap(2, 0, (x + y, y))
    assert map1.eval([1, 2], []) == [3, 2]
    assert map1.eval([3, 4], []) == [7, 4]
    assert map1.eval([5, 6], []) == [11, 6]

    # map2: (x, y) -> (2x + 3y)
    map2 = AffineMap(2, 0, (2 * x + 3 * y,))
    assert map2.eval([1, 2], []) == [8]
    assert map2.eval([3, 4], []) == [18]
    assert map2.eval([5, 6], []) == [28]

    # map3: (x, y) -> (x + y, 2x + 3y)
    map3 = AffineMap(2, 0, (x + y, 2 * x + 3 * y))
    assert map3.eval([1, 2], []) == [3, 8]
    assert map3.eval([3, 4], []) == [7, 18]
    assert map3.eval([5, 6], []) == [11, 28]


def test_quasiaffine_map():
    # x
    x = AffineExpr.dimension(0)
    # N
    N = AffineExpr.symbol(0)

    # map1: (x)[N] -> (x floordiv 2)
    map1 = AffineMap(1, 1, (x.floor_div(2),))
    assert map1.eval([1], [10]) == [0]
    assert map1.eval([2], [10]) == [1]
    assert map1.eval([3], [10]) == [1]
    assert map1.eval([4], [13]) == [2]
    assert map1.eval([5], [10]) == [2]
    assert map1.eval([6], [11]) == [3]

    # map2: (x)[N] -> (-(x ceildiv 2) + N)
    map2 = AffineMap(1, 1, (-(x.ceil_div(2)) + N,))
    assert map2.eval([1], [10]) == [9]
    assert map2.eval([2], [10]) == [9]
    assert map2.eval([3], [10]) == [8]
    assert map2.eval([4], [13]) == [11]
    assert map2.eval([5], [10]) == [7]
    assert map2.eval([6], [11]) == [8]

    # map3: (x)[N] -> (x mod 2 - N)
    map3 = AffineMap(1, 1, ((x % 2) - N,))
    assert map3.eval([1], [10]) == [-9]
    assert map3.eval([2], [10]) == [-10]
    assert map3.eval([3], [10]) == [-9]
    assert map3.eval([4], [13]) == [-13]
    assert map3.eval([5], [10]) == [-9]
    assert map3.eval([6], [11]) == [-11]


def test_composition_simple():
    # map1 = (x, y) -> (x - y)
    map1 = AffineMap(2, 0, (AffineExpr.dimension(0) - AffineExpr.dimension(1),))
    # map2 = (x, y) -> (y, x)
    map2 = AffineMap(
        2,
        0,
        (AffineExpr.dimension(1), AffineExpr.dimension(0)),
    )
    # Compose
    # map3 = (x, y) -> (y - x)
    map3 = map1.compose(map2)

    assert map3.eval([1, 2], []) == [1]
    assert map3.eval([3, 4], []) == [1]
    assert map3.eval([5, 6], []) == [1]
    assert map3.eval([20, 10], []) == [-10]


def test_composition():
    # map1: (x, y) -> (x floordiv 2, 2 * x + 3 * y)
    map1 = AffineMap(
        2,
        0,
        (
            AffineExpr.dimension(0).floor_div(2),
            2 * AffineExpr.dimension(0) + 3 * AffineExpr.dimension(1),
        ),
    )
    # map2: (x, y) -> (-x, -y)
    map2 = AffineMap(2, 0, (-AffineExpr.dimension(0), -AffineExpr.dimension(1)))
    # Compose
    # map3: (x, y) -> (-x floordiv 2, -2 * x - 3 * y)
    map3 = map1.compose(map2)

    assert map3.eval([1, 2], []) == [-1, -8]
    assert map3.eval([3, 4], []) == [-2, -18]
    assert map3.eval([5, 6], []) == [-3, -28]


def test_helpers():
    m0 = AffineMap.constant_map(0)
    assert m0 == AffineMap(0, 0, (AffineExpr.constant(0),))
    m1 = AffineMap.point_map(0, 1)
    assert m1 == AffineMap(0, 0, (AffineExpr.constant(0), AffineExpr.constant(1)))
    m2 = AffineMap.identity(2)
    assert m2 == AffineMap(2, 0, (AffineExpr.dimension(0), AffineExpr.dimension(1)))
<<<<<<< HEAD
    m2 = AffineMap.transpose(2)
=======
    m2 = AffineMap.transpose_map()
>>>>>>> 3a71a3ff
    assert m2 == AffineMap(2, 0, (AffineExpr.dimension(1), AffineExpr.dimension(0)))
    m3 = AffineMap.empty()
    assert m3 == AffineMap(0, 0, ())<|MERGE_RESOLUTION|>--- conflicted
+++ resolved
@@ -106,11 +106,7 @@
     assert m1 == AffineMap(0, 0, (AffineExpr.constant(0), AffineExpr.constant(1)))
     m2 = AffineMap.identity(2)
     assert m2 == AffineMap(2, 0, (AffineExpr.dimension(0), AffineExpr.dimension(1)))
-<<<<<<< HEAD
-    m2 = AffineMap.transpose(2)
-=======
     m2 = AffineMap.transpose_map()
->>>>>>> 3a71a3ff
     assert m2 == AffineMap(2, 0, (AffineExpr.dimension(1), AffineExpr.dimension(0)))
     m3 = AffineMap.empty()
     assert m3 == AffineMap(0, 0, ())