--- conflicted
+++ resolved
@@ -159,18 +159,12 @@
     """
 
     pre_loaded_input_text: str
-<<<<<<< HEAD
     pre_loaded_pass_pipeline: tuple[tuple[type[ModulePass], PipelinePassSpec], ...]
-=======
->>>>>>> 32c9f2e5
 
     def __init__(
         self,
         input_text: str | None = None,
-<<<<<<< HEAD
         pass_pipeline: tuple[tuple[type[ModulePass], PipelinePassSpec], ...] = (),
-=======
->>>>>>> 32c9f2e5
     ):
         self.input_text_area = TextArea(id="input")
         self.output_text_area = OutputTextArea(id="output")
@@ -183,20 +177,13 @@
             id="diff_operation_count_datatable"
         )
 
-<<<<<<< HEAD
-        # initialize to contain terminal specified file path or to IR example
-=======
->>>>>>> 32c9f2e5
         if input_text is None:
             self.pre_loaded_input_text = InputApp.INITIAL_IR_TEXT
         else:
             self.pre_loaded_input_text = input_text
 
-<<<<<<< HEAD
         self.pre_loaded_pass_pipeline = pass_pipeline
 
-=======
->>>>>>> 32c9f2e5
         super().__init__()
 
     def compose(self) -> ComposeResult:
@@ -582,7 +569,6 @@
     arg_parser.add_argument(
         "input_file", type=str, nargs="?", help="path to input file"
     )
-<<<<<<< HEAD
 
     available_passes = ",".join([name for name in get_all_passes()])
     arg_parser.add_argument(
@@ -596,12 +582,6 @@
     args = arg_parser.parse_args()
 
     file_path = args.input_file
-=======
-    args = arg_parser.parse_args()
-
-    file_path = args.input_file
-
->>>>>>> 32c9f2e5
     if file_path is not None:
         # Open the file and read its contents
         with open(file_path) as file:
@@ -609,15 +589,11 @@
     else:
         file_contents = None
 
-<<<<<<< HEAD
     pass_spec_pipeline = list(parse_pipeline(args.passes))
     pass_list = get_all_passes()
     pipeline = tuple(PipelinePass.build_pipeline_tuples(pass_list, pass_spec_pipeline))
 
     return InputApp(file_contents, pipeline).run()
-=======
-    return InputApp(file_contents).run()
->>>>>>> 32c9f2e5
 
 
 if __name__ == "__main__":
