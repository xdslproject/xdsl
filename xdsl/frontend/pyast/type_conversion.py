--- conflicted
+++ resolved
@@ -2,6 +2,7 @@
 from dataclasses import dataclass, field
 from typing import (
     Any,
+    NamedTuple,
     TypeAlias,
     _GenericAlias,  # pyright: ignore[reportUnknownVariableType, reportAttributeAccessIssue]
 )
@@ -17,24 +18,6 @@
 TypeName: TypeAlias = str
 
 
-<<<<<<< HEAD
-class SourceIRTypePair(NamedTuple):
-    """Pair of types for source code and its generated IR.
-
-    An example of this mapping Python `int`s to the xDSL bigint dialect is:
-    ```python
-    from xdsl.dialects.bigint import BigIntegerType
-    source_ir_type_pair = SourceIRTypePair(int, BigIntegerType)
-    ```
-    """
-
-    source: type
-    """A type from the source code."""
-
-    ir: type[TypeAttribute]
-    """The corresponding type to be generated in the IR."""
-
-
 class TypeMethodPair(NamedTuple):
     """Pair of IR type and method on it from the source code."""
 
@@ -42,8 +25,6 @@
     method: str
 
 
-=======
->>>>>>> f6bc3eef
 @dataclass
 class TypeConverter:
     """Responsible for conversion of Python type hints to xDSL types."""
@@ -61,14 +42,11 @@
     _type_registry: dict[type, type[TypeAttribute]] = field(default_factory=dict)
     """Mappings between source code and ir type, indexed by name."""
 
-<<<<<<< HEAD
     _method_registry: dict[TypeMethodPair, type[Operation]] = field(
         default_factory=dict
     )
     """Mappings between methods on objects and their operations."""
 
-=======
->>>>>>> f6bc3eef
     name_to_xdsl_type_map: dict[TypeName, Attribute] = field(default_factory=dict)
     """
     Map to cache xDSL types created so far to avoid repeated conversions.
@@ -194,7 +172,6 @@
             f"Unknown type hint AST node '{type_hint}'.",
         )
 
-<<<<<<< HEAD
     def get_operation(
         self,
         ir_type: type[TypeAttribute],
@@ -206,8 +183,6 @@
             return self._method_registry[key].__call__(*args)
         return None
 
-=======
->>>>>>> f6bc3eef
     def get_ir_type(
         self,
         source_type_name: TypeName,
