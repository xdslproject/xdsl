// RUN: xdsl-opt %s | xdsl-opt --print-op-generic | mlir-opt --mlir-print-op-generic --allow-unregistered-dialect | xdsl-opt | mlir-opt --allow-unregistered-dialect | filecheck %s

mesh.mesh @mesh0(shape = 2x2x4)
mesh.mesh @mesh1(shape = 4x?)
mesh.mesh @mesh2(shape = ?x4)
mesh.mesh @mesh3(shape = ?x?)
mesh.mesh @mesh4(shape = 3)
mesh.mesh @mesh5(shape = ?)

%0 = mesh.sharding @mesh0 split_axes = [[]] : !mesh.sharding
%1 = mesh.sharding @mesh0 split_axes = [[0]] : !mesh.sharding
%2 = mesh.sharding @mesh0 split_axes = [[1]] : !mesh.sharding
%3 = mesh.sharding @mesh1 split_axes = [[], [0]] : !mesh.sharding
%4 = mesh.sharding @mesh3 split_axes = [[0], [], [1]] : !mesh.sharding
%5 = mesh.sharding @mesh3 split_axes = [[0]] partial = max[1] : !mesh.sharding
%6 = mesh.sharding @mesh3 split_axes = [[0]] partial = min[1] : !mesh.sharding
%7 = mesh.sharding @mesh3 split_axes = [[0]] partial = generic[1] : !mesh.sharding
%8 = mesh.sharding @mesh3 split_axes = [[0]] partial = sum[1, 2] : !mesh.sharding
%9 = mesh.sharding @mesh4 split_axes = [[0]] halo_sizes = [1, 4] : !mesh.sharding

%10 = arith.constant 3 : i64
%11 = mesh.sharding @mesh4 split_axes = [[0]] halo_sizes = [4, %10] : !mesh.sharding
%12 = mesh.sharding @mesh4 split_axes = [[0]] sharded_dims_offsets = [0, 1, 4, 6] : !mesh.sharding
%13 = mesh.sharding @mesh4 split_axes = [[0]] sharded_dims_offsets = [0, 2, %10, 5] : !mesh.sharding

// Collective communication
%t = "test.op"() : () -> tensor<2x2xi8>
%14 = mesh.broadcast %t on @mesh0 mesh_axes = [0] root = [0] : (tensor<2x2xi8>) -> tensor<2x2xi8>
%15 = mesh.gather %t on @mesh0 mesh_axes = [1] gather_axis = 1 root = [1] : (tensor<2x2xi8>) -> tensor<2x4xi8>
%16 = mesh.scatter %t on @mesh0 mesh_axes = [0] scatter_axis = 0 root = [1] : (tensor<2x2xi8>) -> tensor<1x2xi8>
%17 = mesh.recv %t on @mesh0 mesh_axes = [0, 2] source = [0, 1] : (tensor<2x2xi8>) -> tensor<2x2xi8>
%18 = mesh.send %t on @mesh0 mesh_axes = [1] destination = [1] : (tensor<2x2xi8>) -> tensor<2x2xi8>
%19 = mesh.shift %t on @mesh0 mesh_axes = [1] shift_axis = 1 offset = 2 rotate : tensor<2x2xi8> -> tensor<2x2xi8>
<<<<<<< HEAD

// Sharding
%20 = mesh.shard %t to %11 : tensor<2x2xi8>
%21 = mesh.shard %t to %11 annotate_for_users : tensor<2x2xi8>
=======
>>>>>>> ba33f217

// CHECK:      mesh.mesh @mesh0(shape = 2x2x4)
// CHECK-NEXT: mesh.mesh @mesh1(shape = 4x?)
// CHECK-NEXT: mesh.mesh @mesh2(shape = ?x4)
// CHECK-NEXT: mesh.mesh @mesh3(shape = ?x?)
// CHECK-NEXT: mesh.mesh @mesh4(shape = 3)
// CHECK-NEXT: mesh.mesh @mesh5(shape = ?)

// CHECK-NEXT: {{%.*}} = mesh.sharding @mesh0 split_axes = [[]] : !mesh.sharding
// CHECK-NEXT: {{%.*}} = mesh.sharding @mesh0 split_axes = [[0]] : !mesh.sharding
// CHECK-NEXT: {{%.*}} = mesh.sharding @mesh0 split_axes = [[1]] : !mesh.sharding
// CHECK-NEXT: {{%.*}} = mesh.sharding @mesh1 split_axes = [[], [0]] : !mesh.sharding
// CHECK-NEXT: {{%.*}} = mesh.sharding @mesh3 split_axes = [[0], [], [1]] : !mesh.sharding
// CHECK-NEXT: {{%.*}} = mesh.sharding @mesh3 split_axes = [[0]] partial = max [1] : !mesh.sharding
// CHECK-NEXT: {{%.*}} = mesh.sharding @mesh3 split_axes = [[0]] partial = min [1] : !mesh.sharding
// CHECK-NEXT: {{%.*}} = mesh.sharding @mesh3 split_axes = [[0]] partial = generic [1] : !mesh.sharding
// CHECK-NEXT: {{%.*}} = mesh.sharding @mesh3 split_axes = [[0]] partial = sum [1, 2] : !mesh.sharding
// CHECK-NEXT: {{%.*}} = mesh.sharding @mesh4 split_axes = [[0]] halo_sizes = [1, 4] : !mesh.sharding
// CHECK-NEXT: {{%.*}} = arith.constant 3 : i64
// CHECK-NEXT: {{%.*}} = mesh.sharding @mesh4 split_axes = [[0]] halo_sizes = [4, {{%.*}}] : !mesh.sharding
// CHECK-NEXT: {{%.*}} = mesh.sharding @mesh4 split_axes = [[0]] sharded_dims_offsets = [0, 1, 4, 6] : !mesh.sharding
// CHECK-NEXT: {{%.*}} = mesh.sharding @mesh4 split_axes = [[0]] sharded_dims_offsets = [0, 2, {{%.*}}, 5] : !mesh.sharding
// CHECK-NEXT: {{%.*}} = "test.op"() : () -> tensor<2x2xi8>
// CHECK-NEXT: {{%.*}} = mesh.broadcast {{%.*}} on @mesh0 mesh_axes = [0] root = [0] : (tensor<2x2xi8>) -> tensor<2x2xi8>
// CHECK-NEXT: {{%.*}} = mesh.gather {{%.*}} on @mesh0 mesh_axes = [1] gather_axis = 1 root = [1] : (tensor<2x2xi8>) -> tensor<2x4xi8>
// CHECK-NEXT: {{%.*}} = mesh.scatter {{%.*}} on @mesh0 mesh_axes = [0] scatter_axis = 0 root = [1] : (tensor<2x2xi8>) -> tensor<1x2xi8>
// CHECK-NEXT: {{%.*}} = mesh.recv {{%.*}} on @mesh0 mesh_axes = [0, 2] source = [0, 1] : (tensor<2x2xi8>) -> tensor<2x2xi8>
// CHECK-NEXT: {{%.*}} = mesh.send {{%.*}} on @mesh0 mesh_axes = [1] destination = [1] : (tensor<2x2xi8>) -> tensor<2x2xi8>
<<<<<<< HEAD
// CHECK-NEXT: {{%.*}} = mesh.shift {{%.*}} on @mesh0 mesh_axes = [1] shift_axis = 1 offset = 2 rotate : tensor<2x2xi8> -> tensor<2x2xi8>
// CHECK-NEXT: %{{.*}} = mesh.shard %{{.*}} to %{{.*}} : tensor<2x2xi8>
// CHECK-NEXT: %{{.*}} = mesh.shard %{{.*}} to %{{.*}} annotate_for_users : tensor<2x2xi8>
=======
// CHECK-NEXT: {{%.*}} = mesh.shift {{%.*}} on @mesh0 mesh_axes = [1] shift_axis = 1 offset = 2 rotate : tensor<2x2xi8> -> tensor<2x2xi8>
>>>>>>> ba33f217
<|MERGE_RESOLUTION|>--- conflicted
+++ resolved
@@ -31,13 +31,11 @@
 %17 = mesh.recv %t on @mesh0 mesh_axes = [0, 2] source = [0, 1] : (tensor<2x2xi8>) -> tensor<2x2xi8>
 %18 = mesh.send %t on @mesh0 mesh_axes = [1] destination = [1] : (tensor<2x2xi8>) -> tensor<2x2xi8>
 %19 = mesh.shift %t on @mesh0 mesh_axes = [1] shift_axis = 1 offset = 2 rotate : tensor<2x2xi8> -> tensor<2x2xi8>
-<<<<<<< HEAD
 
 // Sharding
 %20 = mesh.shard %t to %11 : tensor<2x2xi8>
 %21 = mesh.shard %t to %11 annotate_for_users : tensor<2x2xi8>
-=======
->>>>>>> ba33f217
+
 
 // CHECK:      mesh.mesh @mesh0(shape = 2x2x4)
 // CHECK-NEXT: mesh.mesh @mesh1(shape = 4x?)
@@ -66,10 +64,6 @@
 // CHECK-NEXT: {{%.*}} = mesh.scatter {{%.*}} on @mesh0 mesh_axes = [0] scatter_axis = 0 root = [1] : (tensor<2x2xi8>) -> tensor<1x2xi8>
 // CHECK-NEXT: {{%.*}} = mesh.recv {{%.*}} on @mesh0 mesh_axes = [0, 2] source = [0, 1] : (tensor<2x2xi8>) -> tensor<2x2xi8>
 // CHECK-NEXT: {{%.*}} = mesh.send {{%.*}} on @mesh0 mesh_axes = [1] destination = [1] : (tensor<2x2xi8>) -> tensor<2x2xi8>
-<<<<<<< HEAD
 // CHECK-NEXT: {{%.*}} = mesh.shift {{%.*}} on @mesh0 mesh_axes = [1] shift_axis = 1 offset = 2 rotate : tensor<2x2xi8> -> tensor<2x2xi8>
 // CHECK-NEXT: %{{.*}} = mesh.shard %{{.*}} to %{{.*}} : tensor<2x2xi8>
-// CHECK-NEXT: %{{.*}} = mesh.shard %{{.*}} to %{{.*}} annotate_for_users : tensor<2x2xi8>
-=======
-// CHECK-NEXT: {{%.*}} = mesh.shift {{%.*}} on @mesh0 mesh_axes = [1] shift_axis = 1 offset = 2 rotate : tensor<2x2xi8> -> tensor<2x2xi8>
->>>>>>> ba33f217
+// CHECK-NEXT: %{{.*}} = mesh.shard %{{.*}} to %{{.*}} annotate_for_users : tensor<2x2xi8>