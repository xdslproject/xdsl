from __future__ import annotations

from collections.abc import Sequence

from typing_extensions import Self

from xdsl.dialects.builtin import IndexType, IntegerType
<<<<<<< HEAD
from xdsl.ir import Attribute, Block, Dialect, Operation, Region, SSAValue, TerminatorOp
from xdsl.irdl import (AnyAttr, AttrSizedOperandSegments, Operand,
                       SingleBlockRegion, VarOperand, VarOpResult,
                       irdl_op_definition)
=======
from xdsl.dialects.utils import (
    AbstractYieldOperation,
    parse_assignment,
    print_assignment,
)
from xdsl.ir import Attribute, Block, Dialect, Operation, Region, SSAValue
from xdsl.irdl import (
    AnyAttr,
    AttrSizedOperandSegments,
    IRDLOperation,
    Operand,
    VarOperand,
    VarOpResult,
    irdl_op_definition,
    operand_def,
    region_def,
    traits_def,
    var_operand_def,
    var_result_def,
)
from xdsl.parser import Parser, UnresolvedOperand
from xdsl.printer import Printer
from xdsl.traits import (
    HasParent,
    IsTerminator,
    SingleBlockImplicitTerminator,
    ensure_terminator,
)
from xdsl.utils.deprecation import deprecated
>>>>>>> 79341eff
from xdsl.utils.exceptions import VerifyException


@irdl_op_definition
class While(IRDLOperation):
    name = "scf.while"
    arguments: VarOperand = var_operand_def(AnyAttr())

    res: VarOpResult = var_result_def(AnyAttr())
    before_region: Region = region_def()
    after_region: Region = region_def()

    def __init__(
        self,
        arguments: Sequence[SSAValue | Operation],
        result_types: Sequence[Attribute],
        before_region: Region | Sequence[Operation] | Sequence[Block],
        after_region: Region | Sequence[Operation] | Sequence[Block],
    ):
        super().__init__(
            operands=[arguments],
            result_types=[result_types],
            regions=[before_region, after_region],
        )

    # TODO verify dependencies between scf.condition, scf.yield and the regions
    def verify_(self):
        for idx, arg in enumerate(self.arguments):
            if self.before_region.block.args[idx].type != arg.type:
                raise Exception(
                    f"Block arguments with wrong type, expected {arg.type}, "
                    f"got {self.before_region.block.args[idx].type}"
                )

        for idx, res in enumerate(self.res):
            if self.after_region.block.args[idx].type != res.type:
                raise Exception(
                    f"Block arguments with wrong type, expected {res.type}, "
                    f"got {self.after_region.block.args[idx].type}"
                )


@irdl_op_definition
class Yield(AbstractYieldOperation[Attribute]):
    name = "scf.yield"

    traits = traits_def(
        lambda: frozenset([IsTerminator(), HasParent(For, If, ParallelOp, While)])
    )


@irdl_op_definition
class If(IRDLOperation):
    name = "scf.if"
    output: VarOpResult = var_result_def(AnyAttr())
    cond: Operand = operand_def(IntegerType(1))

    true_region: Region = region_def()
    # TODO this should be optional under certain conditions
    false_region: Region = region_def()

    traits = frozenset([SingleBlockImplicitTerminator(Yield)])

    def __init__(
        self,
        cond: SSAValue | Operation,
        return_types: Sequence[Attribute],
        true_region: Region | Sequence[Block] | Sequence[Operation],
        false_region: Region | Sequence[Block] | Sequence[Operation] | None = None,
    ):
        if false_region is None:
            false_region = Region()

        super().__init__(
            operands=[cond],
            result_types=[return_types],
            regions=[true_region, false_region],
        )

<<<<<<< HEAD

@irdl_op_definition
class Yield(TerminatorOp):
    name: str = "scf.yield"
    arguments: Annotated[VarOperand, AnyAttr()]

=======
>>>>>>> 79341eff
    @staticmethod
    @deprecated("use If() instead!")
    def get(
        cond: SSAValue | Operation,
        return_types: Sequence[Attribute],
        true_region: Region | Sequence[Block] | Sequence[Operation],
        false_region: Region | Sequence[Block] | Sequence[Operation] | None = None,
    ) -> If:
        return If(cond, return_types, true_region, false_region)


@irdl_op_definition
class For(IRDLOperation):
    name = "scf.for"

    lb: Operand = operand_def(IndexType)
    ub: Operand = operand_def(IndexType)
    step: Operand = operand_def(IndexType)

    iter_args: VarOperand = var_operand_def(AnyAttr())

    res: VarOpResult = var_result_def(AnyAttr())

    body: Region = region_def("single_block")

    traits = frozenset([SingleBlockImplicitTerminator(Yield)])

    def __init__(
        self,
        lb: SSAValue | Operation,
        ub: SSAValue | Operation,
        step: SSAValue | Operation,
        iter_args: Sequence[SSAValue | Operation],
        body: Region | Sequence[Operation] | Sequence[Block] | Block,
    ):
        if isinstance(body, Block):
            body = [body]

        super().__init__(
            operands=[lb, ub, step, iter_args],
            result_types=[[SSAValue.get(a).type for a in iter_args]],
            regions=[body],
        )

    @staticmethod
    @deprecated("Use init constructor instead")
    def get(
        lb: SSAValue | Operation,
        ub: SSAValue | Operation,
        step: SSAValue | Operation,
        iter_args: Sequence[SSAValue | Operation],
        body: Region | Sequence[Operation] | Sequence[Block] | Block,
    ) -> For:
        return For(lb, ub, step, iter_args, body)

    def verify_(self):
        # body block verification
        if not self.body.block.args:
            raise VerifyException(
                "Body block must have induction var as first block arg"
            )

        indvar, *block_iter_args = self.body.block.args
        block_iter_args_num = len(block_iter_args)
        iter_args = self.iter_args
        iter_args_num = len(self.iter_args)

        for opnd in (self.lb, self.ub, self.step):
            if opnd.type != indvar.type:
                raise VerifyException(
                    "Expected induction var to be same type as bounds and step"
                )
        if iter_args_num + 1 != block_iter_args_num + 1:
            raise VerifyException(
                f"Expected {iter_args_num + 1} args, but got {block_iter_args_num + 1}. "
                "Body block must have induction and loop-carried variables as args."
            )
        for i, arg in enumerate(iter_args):
            if block_iter_args[i].type != arg.type:
                raise VerifyException(
                    f"Block arg #{i + 1} expected to be {arg.type}, but got {block_iter_args[i].type}. "
                    "Block args after the induction variable must match the loop-carried variables."
                )
        if (last_op := self.body.block.last_op) is not None and isinstance(
            last_op, Yield
        ):
            yieldop = last_op
            if len(yieldop.arguments) != iter_args_num:
                raise VerifyException(
                    f"{yieldop.name} expected {iter_args_num} args, but got {len(yieldop.arguments)}. "
                    f"The {self.name} must yield its loop-carried variables."
                )
            for i, arg in enumerate(yieldop.arguments):
                if iter_args[i].type != arg.type:
                    raise VerifyException(
                        f"Expected yield arg #{i} to be {iter_args[i].type}, but got {arg.type}. "
                        f"{yieldop.name} of {self.name} must match loop-carried variable types."
                    )

    def print(self, printer: Printer):
        block = self.body.block
        indvar, *iter_args = block.args
        printer.print_string(" ")
        printer.print_ssa_value(indvar)
        printer.print_string(" = ")
        printer.print_ssa_value(self.lb)
        printer.print_string(" to ")
        printer.print_ssa_value(self.ub)
        printer.print_string(" step ")
        printer.print_ssa_value(self.step)
        printer.print_string(" ")
        if iter_args:
            printer.print_string("iter_args(")
            printer.print_list(
                zip(iter_args, self.iter_args),
                lambda pair: print_assignment(printer, *pair),
            )
            printer.print_string(") -> (")
            printer.print_list((a.type for a in iter_args), printer.print_attribute)
            printer.print_string(") ")
        printer.print_region(
            self.body,
            print_entry_block_args=False,
            print_empty_block=False,
            print_block_terminators=bool(iter_args),
        )

    @classmethod
    def parse(cls, parser: Parser) -> Self:
        # Parse bounds
        indvar = parser.parse_argument(expect_type=False)
        parser.parse_characters("=")
        lb = parser.parse_operand()
        parser.parse_characters("to")
        ub = parser.parse_operand()
        parser.parse_characters("step")
        step = parser.parse_operand()

        # Parse iteration arguments
        pos = parser.pos
        iter_args: list[Parser.Argument] = []
        iter_arg_unresolved_operands: list[UnresolvedOperand] = []
        iter_arg_types: list[Attribute] = []
        if parser.parse_optional_characters("iter_args"):
            for iter_arg, iter_arg_operand in parser.parse_comma_separated_list(
                Parser.Delimiter.PAREN, lambda: parse_assignment(parser)
            ):
                iter_args.append(iter_arg)
                iter_arg_unresolved_operands.append(iter_arg_operand)
            parser.parse_characters("->")
            iter_arg_types = parser.parse_comma_separated_list(
                Parser.Delimiter.PAREN, parser.parse_attribute
            )

        iter_arg_operands = parser.resolve_operands(
            iter_arg_unresolved_operands, iter_arg_types, pos
        )

        # Set block argument types
        indvar.type = lb.type
        for iter_arg, iter_arg_type in zip(iter_args, iter_arg_types):
            iter_arg.type = iter_arg_type

        # Parse body
        body = parser.parse_region((indvar, *iter_args))

        for_op = For(lb, ub, step, iter_arg_operands, body)

        if not iter_args:
            for trait in for_op.get_traits_of_type(SingleBlockImplicitTerminator):
                ensure_terminator(for_op, trait)

        return for_op


@irdl_op_definition
class ParallelOp(IRDLOperation):
    name = "scf.parallel"
    lowerBound: VarOperand = var_operand_def(IndexType)
    upperBound: VarOperand = var_operand_def(IndexType)
    step: VarOperand = var_operand_def(IndexType)
    initVals: VarOperand = var_operand_def(AnyAttr())
    res: VarOpResult = var_result_def(AnyAttr())

    body: Region = region_def("single_block")

    irdl_options = [AttrSizedOperandSegments(as_property=True)]

    traits = frozenset([SingleBlockImplicitTerminator(Yield)])

    def __init__(
        self,
        lower_bounds: Sequence[SSAValue | Operation],
        upper_bounds: Sequence[SSAValue | Operation],
        steps: Sequence[SSAValue | Operation],
        body: Region | Sequence[Block] | Sequence[Operation],
        init_vals: Sequence[SSAValue | Operation] = (),
    ):
        super().__init__(
            operands=[lower_bounds, upper_bounds, steps, init_vals],
            regions=[body],
            result_types=[[SSAValue.get(a).type for a in init_vals]],
        )

    @staticmethod
    @deprecated("use ParallelOp() instead!")
    def get(
        lowerBounds: Sequence[SSAValue | Operation],
        upperBounds: Sequence[SSAValue | Operation],
        steps: Sequence[SSAValue | Operation],
        body: Region | Sequence[Block] | Sequence[Operation],
        initVals: Sequence[SSAValue | Operation] = [],
    ) -> ParallelOp:
        return ParallelOp(lowerBounds, upperBounds, steps, body, initVals)

    def verify_(self) -> None:
        # This verifies the scf.parallel operation, as can be seen it's fairly complex
        # due to the restrictions on the operation and ability to mix in reduction operations
        # All initvals must be handled by an individual reduction operation, with the block
        # arguments just being induction variables and no arguments to the yield as that is
        # handled by the reduction op

        # First check that the number of lower and upper bounds, along with the number of
        # steps is all equal
        if len(self.lowerBound) != len(self.upperBound) or len(self.lowerBound) != len(
            self.step
        ):
            raise VerifyException(
                "Expected the same number of lower bounds, upper "
                "bounds, and steps for scf.parallel. Got "
                f"{len(self.lowerBound)}, {len(self.upperBound)} and "
                f"{len(self.step)}."
            )

        body_args = self.body.block.args
        # Check the number of block arguments equals the number of induction variables as all
        # initVals must be encapsulated in a reduce operation
        if len(self.lowerBound) != len(body_args):
            raise VerifyException(
                "Number of block arguments must exactly equal the number of induction variables"
            )

        # Check that the number of initial values (initVals)
        # equals the number of reductions
        if len(self.initVals) != self.count_number_reduction_ops():
            raise VerifyException(
                f"Expected {len(self.initVals)} "
                f"reductions but {self.count_number_reduction_ops()} provided"
            )

        # Check each induction variable argument is present in the block arguments
        # and the block argument is of type index
        if not all([isinstance(a.type, IndexType) for a in body_args]):
            raise VerifyException(
                "scf.parallel's block must have an index argument"
                " for each induction variable"
            )

        # Now go through each reduction operation and check that the type
        # matches the corresponding initVals type
        num_reductions = self.count_number_reduction_ops()
        for reduction in range(num_reductions):
            arg_type = self.get_arg_type_of_nth_reduction_op(reduction)
            initValsType = self.initVals[reduction].type
            if initValsType != arg_type:
                raise VerifyException(
                    f"Miss match on scf.parallel argument and reduction op type number {reduction} "
                    f", parallel argment is of type {initValsType} whereas reduction operation is of type {arg_type}"
                )

        # Ensure that the number of operands in scf.yield is exactly zero
        if (last_op := self.body.block.last_op) is not None and last_op.operands:
            raise VerifyException(
                f"Single-block region terminator scf.yield has {len(last_op.operands)} "
                "operands but 0 expected inside an scf.parallel"
            )

        # Ensure that the number of reductions matches the
        # number of result types from scf.parallel
        if num_reductions != len(self.res):
            raise VerifyException(
                f"There are {num_reductions} reductions, but {len(self.res)} results expected"
            )

        # Now go through each reduction and ensure that its operand type matches the corresponding
        # scf.parallel result type (there is no result type on scf.reduce, hence we check the
        # operand type)
        for reduction in range(num_reductions):
            arg_type = self.get_arg_type_of_nth_reduction_op(reduction)
            res_type = self.res[reduction].type
            if res_type != arg_type:
                raise VerifyException(
                    f"Miss match on scf.parallel result type and reduction op type number {reduction} "
                    f", parallel argment is of type {res_type} whereas reduction operation is of type {arg_type}"
                )

    def count_number_reduction_ops(self) -> int:
        num_reduce = 0
        for op in self.body.block.ops:
            if isinstance(op, ReduceOp):
                num_reduce += 1
        return num_reduce

    def get_arg_type_of_nth_reduction_op(self, index: int):
        found = 0
        for op in self.body.block.ops:
            if isinstance(op, ReduceOp):
                if found == index:
                    return op.argument.type
                found += 1
        return None


@irdl_op_definition
class ReduceOp(IRDLOperation):
    name = "scf.reduce"
    argument: Operand = operand_def(AnyAttr())

    body: Region = region_def("single_block")

    def __init__(
        self,
        argument: SSAValue | Operation,
        block: Block,
    ):
        super().__init__(operands=[argument], regions=[Region(block)])

    @staticmethod
    @deprecated("use ReduceOp() instead!")
    def get(
        argument: SSAValue | Operation,
        block: Block,
    ) -> ReduceOp:
        return ReduceOp(argument, block)

    def verify_(self) -> None:
        if len(self.body.block.args) != 2:
            raise VerifyException(
                "scf.reduce block must have exactly two arguments, but "
                f"{len(self.body.block.args)} were provided"
            )

        if self.body.block.args[0].type != self.body.block.args[1].type:
            raise VerifyException(
                "scf.reduce block argument types must be the same but have "
                f"{self.body.block.args[0].type} and {self.body.block.args[1].type}"
            )

        if self.body.block.args[0].type != self.argument.type:
            raise VerifyException(
                "scf.reduce block argument types must match the operand type "
                f" but have {self.body.block.args[0].type} and {self.argument.type}"
            )

        last_op = self.body.block.last_op

        if last_op is None or not isinstance(last_op, ReduceReturnOp):
            raise VerifyException(
                "Block inside scf.reduce must terminate with an scf.reduce.return"
            )

        if last_op.result.type != self.argument.type:
            raise VerifyException(
                "scf.reduce.return result type at end of scf.reduce block must"
                f" match the reduction operand type but have {last_op.result.type} "
                f"and {self.argument.type}"
            )


@irdl_op_definition
class ReduceReturnOp(IRDLOperation):
    name = "scf.reduce.return"
    result: Operand = operand_def(AnyAttr())

    traits = frozenset([HasParent(ReduceOp), IsTerminator()])

    def __init__(self, result: SSAValue | Operation):
        super().__init__(operands=[result])

    @staticmethod
    @deprecated("use ReduceReturnOp() instead!")
    def get(
        result: SSAValue | Operation,
    ) -> ReduceReturnOp:
        return ReduceReturnOp(result)


@irdl_op_definition
class Condition(IRDLOperation):
    name = "scf.condition"
    cond: Operand = operand_def(IntegerType(1))
    arguments: VarOperand = var_operand_def(AnyAttr())

    traits = frozenset([HasParent(While), IsTerminator()])

    def __init__(
        self,
        cond: SSAValue | Operation,
        *output_ops: SSAValue | Operation,
    ):
        super().__init__(operands=[cond, [output for output in output_ops]])

    @staticmethod
    @deprecated("use __init__ constructor instead!")
    def get(cond: SSAValue | Operation, *output_ops: SSAValue | Operation) -> Condition:
        return Condition(cond, *output_ops)


Scf = Dialect(
    "scf",
    [
        If,
        For,
        Yield,
        Condition,
        ParallelOp,
        ReduceOp,
        ReduceReturnOp,
        While,
    ],
    [],
)<|MERGE_RESOLUTION|>--- conflicted
+++ resolved
@@ -5,12 +5,6 @@
 from typing_extensions import Self
 
 from xdsl.dialects.builtin import IndexType, IntegerType
-<<<<<<< HEAD
-from xdsl.ir import Attribute, Block, Dialect, Operation, Region, SSAValue, TerminatorOp
-from xdsl.irdl import (AnyAttr, AttrSizedOperandSegments, Operand,
-                       SingleBlockRegion, VarOperand, VarOpResult,
-                       irdl_op_definition)
-=======
 from xdsl.dialects.utils import (
     AbstractYieldOperation,
     parse_assignment,
@@ -40,7 +34,6 @@
     ensure_terminator,
 )
 from xdsl.utils.deprecation import deprecated
->>>>>>> 79341eff
 from xdsl.utils.exceptions import VerifyException
 
 
@@ -120,15 +113,6 @@
             regions=[true_region, false_region],
         )
 
-<<<<<<< HEAD
-
-@irdl_op_definition
-class Yield(TerminatorOp):
-    name: str = "scf.yield"
-    arguments: Annotated[VarOperand, AnyAttr()]
-
-=======
->>>>>>> 79341eff
     @staticmethod
     @deprecated("use If() instead!")
     def get(
