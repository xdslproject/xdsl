"""Dialect for unlimited precision integers with Python `int` semantics."""

import abc

from xdsl.dialects.builtin import f64, i1
from xdsl.ir import (
    Attribute,
    Dialect,
    Operation,
    ParametrizedAttribute,
    SSAValue,
    TypeAttribute,
)
from xdsl.irdl import (
    IRDLOperation,
    irdl_attr_definition,
    irdl_op_definition,
    operand_def,
    result_def,
    traits_def,
)
from xdsl.traits import Commutative, Pure, SameOperandsAndResultType


@irdl_attr_definition
class BigIntegerType(ParametrizedAttribute, TypeAttribute):
    """Type for unlimited precision integers, with Python `int` semantics."""

    name = "bigint.bigint"


bigint = BigIntegerType()


class BinaryOperation(IRDLOperation, abc.ABC):
<<<<<<< HEAD
=======
    """Binary operation where all operands and results are `bigint`s."""

>>>>>>> 9ef1e2a3
    lhs = operand_def(bigint)
    rhs = operand_def(bigint)
    result = result_def(bigint)

    assembly_format = "$lhs `,` $rhs attr-dict `:` type($result)"

    def __init__(
        self,
        operand1: Operation | SSAValue,
        operand2: Operation | SSAValue,
        result_type: Attribute | None = None,
    ):
        if result_type is None:
            result_type = SSAValue.get(operand1).type
        super().__init__(operands=[operand1, operand2], result_types=[result_type])


@irdl_op_definition
class AddOp(BinaryOperation):
<<<<<<< HEAD
=======
    """Add two `bigint`s."""

>>>>>>> 9ef1e2a3
    name = "bigint.add"

    traits = traits_def(
        Pure(),
        Commutative(),
        SameOperandsAndResultType(),
    )


@irdl_op_definition
class SubOp(BinaryOperation):
<<<<<<< HEAD
=======
    """Subtract two `bigint`s."""

>>>>>>> 9ef1e2a3
    name = "bigint.sub"

    traits = traits_def(
        Pure(),
        Commutative(),
        SameOperandsAndResultType(),
    )


@irdl_op_definition
class MulOp(BinaryOperation):
<<<<<<< HEAD
=======
    """Multiply two `bigint`s."""

>>>>>>> 9ef1e2a3
    name = "bigint.mul"

    traits = traits_def(
        Pure(),
        Commutative(),
        SameOperandsAndResultType(),
    )


@irdl_op_definition
class FloorDivOp(BinaryOperation):
<<<<<<< HEAD
=======
    """Floor divide two `bigint`s, rounding down to the nearest integer."""

>>>>>>> 9ef1e2a3
    name = "bigint.floordiv"

    traits = traits_def(
        Pure(),
        SameOperandsAndResultType(),
    )


@irdl_op_definition
class ModOp(BinaryOperation):
<<<<<<< HEAD
=======
    """Modulo two `bigint`s, taking the sign of the divisor."""

>>>>>>> 9ef1e2a3
    name = "bigint.mod"

    traits = traits_def(
        Pure(),
        SameOperandsAndResultType(),
    )


@irdl_op_definition
class PowOp(BinaryOperation):
<<<<<<< HEAD
=======
    """Exponentiate a `bigint` by another."""

>>>>>>> 9ef1e2a3
    name = "bigint.pow"

    traits = traits_def(
        Pure(),
        SameOperandsAndResultType(),
    )


@irdl_op_definition
class LShiftOp(BinaryOperation):
<<<<<<< HEAD
=======
    """Left shift a `bigint` by another."""

>>>>>>> 9ef1e2a3
    name = "bigint.lshift"

    traits = traits_def(
        Pure(),
        SameOperandsAndResultType(),
    )


@irdl_op_definition
class RShiftOp(BinaryOperation):
<<<<<<< HEAD
=======
    """Right shift a `bigint` by another."""

>>>>>>> 9ef1e2a3
    name = "bigint.rshift"

    traits = traits_def(
        Pure(),
        SameOperandsAndResultType(),
    )


@irdl_op_definition
class BitOrOp(BinaryOperation):
<<<<<<< HEAD
=======
    """Bitwise OR a `bigint` with another."""

>>>>>>> 9ef1e2a3
    name = "bigint.bitor"

    traits = traits_def(
        Pure(),
        Commutative(),
        SameOperandsAndResultType(),
    )


@irdl_op_definition
class BitXorOp(BinaryOperation):
<<<<<<< HEAD
=======
    """Bitwise XOR a `bigint` with another."""

>>>>>>> 9ef1e2a3
    name = "bigint.bitxor"

    traits = traits_def(
        Pure(),
        Commutative(),
        SameOperandsAndResultType(),
    )


@irdl_op_definition
class BitAndOp(BinaryOperation):
<<<<<<< HEAD
=======
    """Bitwise AND a `bigint` with another."""

>>>>>>> 9ef1e2a3
    name = "bigint.bitand"

    traits = traits_def(
        Pure(),
        Commutative(),
        SameOperandsAndResultType(),
    )


@irdl_op_definition
class DivOp(IRDLOperation):
<<<<<<< HEAD
=======
    """Divide two `bigint`s, yielding a 64-bit floating point type.

    Note that this operation follows Python semantics, for example by rounding
    to minus infinity.
    """

>>>>>>> 9ef1e2a3
    name = "bigint.div"

    lhs = operand_def(bigint)
    rhs = operand_def(bigint)
    result = result_def(f64)

    assembly_format = "$lhs `,` $rhs attr-dict `:` type($result)"

    traits = traits_def(
        Pure(),
    )

    def __init__(
        self,
        operand1: Operation | SSAValue,
        operand2: Operation | SSAValue,
        result_type: Attribute | None = None,
    ):
        if result_type is None:
            result_type = SSAValue.get(operand1).type
        super().__init__(operands=[operand1, operand2], result_types=[result_type])


class ComparisonOperation(IRDLOperation, abc.ABC):
<<<<<<< HEAD
=======
    """Binary operation comparing two `bigint`s and returning a boolean."""

>>>>>>> 9ef1e2a3
    lhs = operand_def(bigint)
    rhs = operand_def(bigint)
    result = result_def(i1)

    assembly_format = "$lhs `,` $rhs attr-dict `:` type($result)"

    def __init__(
        self,
        operand1: Operation | SSAValue,
        operand2: Operation | SSAValue,
        result_type: Attribute | None = None,
    ):
        if result_type is None:
            result_type = SSAValue.get(operand1).type
        super().__init__(operands=[operand1, operand2], result_types=[result_type])


@irdl_op_definition
class EqOp(ComparisonOperation):
<<<<<<< HEAD
=======
    """Check equality of two `bigint`s."""

>>>>>>> 9ef1e2a3
    name = "bigint.eq"

    traits = traits_def(
        Pure(),
        Commutative(),
    )


@irdl_op_definition
class NeqOp(ComparisonOperation):
<<<<<<< HEAD
=======
    """Check inequality of two `bigint`s."""

>>>>>>> 9ef1e2a3
    name = "bigint.neq"

    traits = traits_def(
        Pure(),
        Commutative(),
    )


@irdl_op_definition
class GtOp(ComparisonOperation):
<<<<<<< HEAD
=======
    """Check if one `bigint` is greater than another."""

>>>>>>> 9ef1e2a3
    name = "bigint.gt"

    traits = traits_def(
        Pure(),
    )


@irdl_op_definition
class GteOp(ComparisonOperation):
<<<<<<< HEAD
=======
    """Check if one `bigint` is greater than or equal to another."""

>>>>>>> 9ef1e2a3
    name = "bigint.gte"

    traits = traits_def(
        Pure(),
    )


@irdl_op_definition
class LtOp(ComparisonOperation):
<<<<<<< HEAD
=======
    """Check if one `bigint` is less than another."""

>>>>>>> 9ef1e2a3
    name = "bigint.lt"

    traits = traits_def(
        Pure(),
    )


@irdl_op_definition
class LteOp(ComparisonOperation):
<<<<<<< HEAD
=======
    """Check if one `bigint` is less than or equal to another."""

>>>>>>> 9ef1e2a3
    name = "bigint.lte"

    traits = traits_def(
        Pure(),
    )


BigInt = Dialect(
    "bigint",
    [
        AddOp,
        SubOp,
        MulOp,
        FloorDivOp,
        ModOp,
        PowOp,
        LShiftOp,
        RShiftOp,
        BitOrOp,
        BitXorOp,
        BitAndOp,
        DivOp,
        EqOp,
        NeqOp,
        GtOp,
        GteOp,
        LtOp,
        LteOp,
    ],
    [
        BigIntegerType,
    ],
)<|MERGE_RESOLUTION|>--- conflicted
+++ resolved
@@ -33,11 +33,8 @@
 
 
 class BinaryOperation(IRDLOperation, abc.ABC):
-<<<<<<< HEAD
-=======
     """Binary operation where all operands and results are `bigint`s."""
 
->>>>>>> 9ef1e2a3
     lhs = operand_def(bigint)
     rhs = operand_def(bigint)
     result = result_def(bigint)
@@ -57,11 +54,8 @@
 
 @irdl_op_definition
 class AddOp(BinaryOperation):
-<<<<<<< HEAD
-=======
     """Add two `bigint`s."""
 
->>>>>>> 9ef1e2a3
     name = "bigint.add"
 
     traits = traits_def(
@@ -73,11 +67,8 @@
 
 @irdl_op_definition
 class SubOp(BinaryOperation):
-<<<<<<< HEAD
-=======
     """Subtract two `bigint`s."""
 
->>>>>>> 9ef1e2a3
     name = "bigint.sub"
 
     traits = traits_def(
@@ -89,11 +80,8 @@
 
 @irdl_op_definition
 class MulOp(BinaryOperation):
-<<<<<<< HEAD
-=======
     """Multiply two `bigint`s."""
 
->>>>>>> 9ef1e2a3
     name = "bigint.mul"
 
     traits = traits_def(
@@ -105,11 +93,8 @@
 
 @irdl_op_definition
 class FloorDivOp(BinaryOperation):
-<<<<<<< HEAD
-=======
     """Floor divide two `bigint`s, rounding down to the nearest integer."""
 
->>>>>>> 9ef1e2a3
     name = "bigint.floordiv"
 
     traits = traits_def(
@@ -120,11 +105,8 @@
 
 @irdl_op_definition
 class ModOp(BinaryOperation):
-<<<<<<< HEAD
-=======
     """Modulo two `bigint`s, taking the sign of the divisor."""
 
->>>>>>> 9ef1e2a3
     name = "bigint.mod"
 
     traits = traits_def(
@@ -135,11 +117,8 @@
 
 @irdl_op_definition
 class PowOp(BinaryOperation):
-<<<<<<< HEAD
-=======
     """Exponentiate a `bigint` by another."""
 
->>>>>>> 9ef1e2a3
     name = "bigint.pow"
 
     traits = traits_def(
@@ -150,11 +129,8 @@
 
 @irdl_op_definition
 class LShiftOp(BinaryOperation):
-<<<<<<< HEAD
-=======
     """Left shift a `bigint` by another."""
 
->>>>>>> 9ef1e2a3
     name = "bigint.lshift"
 
     traits = traits_def(
@@ -165,11 +141,8 @@
 
 @irdl_op_definition
 class RShiftOp(BinaryOperation):
-<<<<<<< HEAD
-=======
     """Right shift a `bigint` by another."""
 
->>>>>>> 9ef1e2a3
     name = "bigint.rshift"
 
     traits = traits_def(
@@ -180,11 +153,8 @@
 
 @irdl_op_definition
 class BitOrOp(BinaryOperation):
-<<<<<<< HEAD
-=======
     """Bitwise OR a `bigint` with another."""
 
->>>>>>> 9ef1e2a3
     name = "bigint.bitor"
 
     traits = traits_def(
@@ -196,11 +166,8 @@
 
 @irdl_op_definition
 class BitXorOp(BinaryOperation):
-<<<<<<< HEAD
-=======
     """Bitwise XOR a `bigint` with another."""
 
->>>>>>> 9ef1e2a3
     name = "bigint.bitxor"
 
     traits = traits_def(
@@ -212,11 +179,8 @@
 
 @irdl_op_definition
 class BitAndOp(BinaryOperation):
-<<<<<<< HEAD
-=======
     """Bitwise AND a `bigint` with another."""
 
->>>>>>> 9ef1e2a3
     name = "bigint.bitand"
 
     traits = traits_def(
@@ -228,15 +192,12 @@
 
 @irdl_op_definition
 class DivOp(IRDLOperation):
-<<<<<<< HEAD
-=======
     """Divide two `bigint`s, yielding a 64-bit floating point type.
 
     Note that this operation follows Python semantics, for example by rounding
     to minus infinity.
     """
 
->>>>>>> 9ef1e2a3
     name = "bigint.div"
 
     lhs = operand_def(bigint)
@@ -261,11 +222,8 @@
 
 
 class ComparisonOperation(IRDLOperation, abc.ABC):
-<<<<<<< HEAD
-=======
     """Binary operation comparing two `bigint`s and returning a boolean."""
 
->>>>>>> 9ef1e2a3
     lhs = operand_def(bigint)
     rhs = operand_def(bigint)
     result = result_def(i1)
@@ -285,11 +243,8 @@
 
 @irdl_op_definition
 class EqOp(ComparisonOperation):
-<<<<<<< HEAD
-=======
     """Check equality of two `bigint`s."""
 
->>>>>>> 9ef1e2a3
     name = "bigint.eq"
 
     traits = traits_def(
@@ -300,11 +255,8 @@
 
 @irdl_op_definition
 class NeqOp(ComparisonOperation):
-<<<<<<< HEAD
-=======
     """Check inequality of two `bigint`s."""
 
->>>>>>> 9ef1e2a3
     name = "bigint.neq"
 
     traits = traits_def(
@@ -315,11 +267,8 @@
 
 @irdl_op_definition
 class GtOp(ComparisonOperation):
-<<<<<<< HEAD
-=======
     """Check if one `bigint` is greater than another."""
 
->>>>>>> 9ef1e2a3
     name = "bigint.gt"
 
     traits = traits_def(
@@ -329,11 +278,8 @@
 
 @irdl_op_definition
 class GteOp(ComparisonOperation):
-<<<<<<< HEAD
-=======
     """Check if one `bigint` is greater than or equal to another."""
 
->>>>>>> 9ef1e2a3
     name = "bigint.gte"
 
     traits = traits_def(
@@ -343,11 +289,8 @@
 
 @irdl_op_definition
 class LtOp(ComparisonOperation):
-<<<<<<< HEAD
-=======
     """Check if one `bigint` is less than another."""
 
->>>>>>> 9ef1e2a3
     name = "bigint.lt"
 
     traits = traits_def(
@@ -357,11 +300,8 @@
 
 @irdl_op_definition
 class LteOp(ComparisonOperation):
-<<<<<<< HEAD
-=======
     """Check if one `bigint` is less than or equal to another."""
 
->>>>>>> 9ef1e2a3
     name = "bigint.lte"
 
     traits = traits_def(
