"""
Test the definition of attributes and their constraints.
"""

from __future__ import annotations
from dataclasses import dataclass
from io import StringIO
from typing import Any, TypeVar, cast, Annotated, Generic, TypeAlias

import pytest
from xdsl.dialects.builtin import IndexType, IntegerAttr, IntegerType, Signedness

from xdsl.ir import Attribute, Data, ParametrizedAttribute
from xdsl.irdl import (
    AttrConstraint,
    ConstraintVar,
    GenericData,
    ParameterDef,
    irdl_attr_definition,
    irdl_to_attr_constraint,
    AnyAttr,
    BaseAttr,
    ParamAttrDef,
)
from xdsl.parser import Parser
from xdsl.printer import Printer
from xdsl.utils.exceptions import PyRDLAttrDefinitionError, VerifyException

################################################################################
# Data attributes
################################################################################


@irdl_attr_definition
class BoolData(Data[bool]):
    """An attribute holding a boolean value."""

    name = "bool"

    @staticmethod
    def parse_parameter(parser: Parser) -> bool:
        val = parser.tokenizer.next_token_of_pattern("(True|False)")
        if val is None or val.text not in ("True", "False"):
            parser.raise_error("Expected True or False literal")
        if val.text == "True":
            return True
        return False

    def print_parameter(self, printer: Printer):
        printer.print_string(str(self.data))


@irdl_attr_definition
class IntData(Data[int]):
    """An attribute holding an integer value."""

    name = "int"

    @staticmethod
    def parse_parameter(parser: Parser) -> int:
        return parser.parse_integer()

    def print_parameter(self, printer: Printer):
        printer.print_string(str(self.data))


@irdl_attr_definition
class StringData(Data[str]):
    """An attribute holding a string value."""

    name = "str"

    @staticmethod
    def parse_parameter(parser: Parser) -> str:
        return parser.parse_str_literal()

    def print_parameter(self, printer: Printer):
        printer.print_string(self.data)


def test_simple_data():
    """Test that the definition of a data with a class parameter."""
    b = BoolData(True)
    stream = StringIO()
    p = Printer(stream=stream)
    p.print_attribute(b)
    assert stream.getvalue() == "#bool<True>"


def test_simple_data_verifier_failure():
    """
    Test that the verifier of a data with a class parameter fails when given
    a parameter of the wrong type.
    """
    with pytest.raises(VerifyException) as e:
        BoolData(2)  # type: ignore
    assert e.value.args[0] == (
        "bool data attribute expected type " "<class 'bool'>, but <class 'int'> given."
    )


class IntListMissingVerifierData(Data[list[int]]):
    """
    An attribute holding a list of integers.
    The definition should fail, since no verifier is provided, and the Data
    type parameter is not a class.
    """

    name = "missing_verifier_data"

    @staticmethod
    def parse_parameter(parser: Parser) -> list[int]:
        raise NotImplementedError()

    def print_parameter(self, printer: Printer) -> None:
        raise NotImplementedError()


def test_data_with_non_class_param_missing_verifier_failure():
    """
    Test that a non-class Data parameter requires the definition of a verifier.
    """
    with pytest.raises(Exception) as e:
        irdl_attr_definition(IntListMissingVerifierData)

    # Python 3.10 and 3.11 have different error messages
    assert e.value.args[0] in [
        "In IntListMissingVerifierData definition: "
        'Cannot infer "verify" method. Type parameter of Data has type GenericAlias.',
        "In IntListMissingVerifierData definition: "
        'Cannot infer "verify" method. Type parameter of Data is not a class.',
    ]


@irdl_attr_definition
class IntListData(Data[list[int]]):
    """
    An attribute holding a list of integers.
    """

    name = "int_list"

    @staticmethod
    def parse_parameter(parser: Parser) -> list[int]:
        raise NotImplementedError()

    def print_parameter(self, printer: Printer) -> None:
        printer.print_string("[")
        printer.print_list(self.data, lambda x: printer.print_string(str(x)))
        printer.print_string("]")

    def verify(self) -> None:
        if not isinstance(self.data, list):
            raise VerifyException("int_list data should hold a list.")
        for elem in self.data:
            if not isinstance(elem, int):
                raise VerifyException("int_list list elements should be integers.")


def test_non_class_data():
    """Test the definition of a Data with a non-class parameter."""
    attr = IntListData([0, 1, 42])
    stream = StringIO()
    p = Printer(stream=stream)
    p.print_attribute(attr)
    assert stream.getvalue() == "#int_list<[0, 1, 42]>"


def test_simple_data_constructor_failure():
    """
    Test that the verifier of a Data with a non-class parameter fails when
    given wrong arguments.
    """
    with pytest.raises(VerifyException) as e:
        IntListData([0, 1, 42, ""])  # type: ignore
    assert e.value.args[0] == "int_list list elements should be integers."


################################################################################
# IntegerAttr
################################################################################


def test_signed_integer_attr():
    """Test the verification of a signed integer attribute."""
    with pytest.raises(VerifyException):
<<<<<<< HEAD
        attr = IntegerAttr(1 << 31, IntegerType(32, Signedness.SIGNED))
        attr.verify()

    with pytest.raises(VerifyException):
        attr = IntegerAttr(-(1 << 31) - 1, IntegerType(32, Signedness.SIGNED))
        attr.verify()

    attr = IntegerAttr((1 << 31) - 1, IntegerType(32, Signedness.SIGNED))
    attr.verify()

    attr = IntegerAttr(-(1 << 31), IntegerType(32, Signedness.SIGNED))
    attr.verify()
=======
        IntegerAttr(1 << 31, IntegerType(32, Signedness.SIGNED))

    with pytest.raises(VerifyException):
        IntegerAttr(-(1 << 31) - 1, IntegerType(32, Signedness.SIGNED))

    IntegerAttr((1 << 31) - 1, IntegerType(32, Signedness.SIGNED))
    IntegerAttr(-(1 << 31), IntegerType(32, Signedness.SIGNED))
>>>>>>> 90747e55


def test_unsigned_integer_attr():
    """Test the verification of a unsigned integer attribute."""
    with pytest.raises(VerifyException):
<<<<<<< HEAD
        attr = IntegerAttr(1 << 32, IntegerType(32, Signedness.UNSIGNED))
        attr.verify()

    with pytest.raises(VerifyException):
        attr = IntegerAttr(-1, IntegerType(32, Signedness.UNSIGNED))
        attr.verify()

    attr = IntegerAttr((1 << 32) - 1, IntegerType(32, Signedness.UNSIGNED))
    attr.verify()
=======
        IntegerAttr(1 << 32, IntegerType(32, Signedness.UNSIGNED))

    with pytest.raises(VerifyException):
        IntegerAttr(-1, IntegerType(32, Signedness.UNSIGNED))

    IntegerAttr((1 << 32) - 1, IntegerType(32, Signedness.UNSIGNED))
>>>>>>> 90747e55


def test_signless_integer_attr():
    """Test the verification of a signless integer attribute."""
    with pytest.raises(VerifyException):
<<<<<<< HEAD
        attr = IntegerAttr((1 << 32) + 1, IntegerType(32, Signedness.SIGNLESS))
        attr.verify()

    with pytest.raises(VerifyException):
        attr = IntegerAttr(-(1 << 32) - 1, IntegerType(32, Signedness.SIGNLESS))
        attr.verify()

    attr = IntegerAttr(1 << 32, IntegerType(32, Signedness.SIGNLESS))
    attr.verify()

    attr = IntegerAttr(-(1 << 32), IntegerType(32, Signedness.SIGNLESS))
    attr.verify()
=======
        IntegerAttr((1 << 32) + 1, IntegerType(32, Signedness.SIGNLESS))

    with pytest.raises(VerifyException):
        IntegerAttr(-(1 << 32) - 1, IntegerType(32, Signedness.SIGNLESS))

    IntegerAttr(1 << 32, IntegerType(32, Signedness.SIGNLESS))
    IntegerAttr(-(1 << 32), IntegerType(32, Signedness.SIGNLESS))
>>>>>>> 90747e55


################################################################################
# PyRDL Base constraints
################################################################################


@irdl_attr_definition
class BoolWrapperAttr(ParametrizedAttribute):
    name = "bool_wrapper"

    param: ParameterDef[BoolData]


def test_bose_constraint():
    """Test the verifier of a base attribute type constraint."""
    attr = BoolWrapperAttr([BoolData(True)])
    stream = StringIO()
    p = Printer(stream=stream)
    p.print_attribute(attr)
    assert stream.getvalue() == "#bool_wrapper<#bool<True>>"


def test_base_constraint_fail():
    """Test the verifier of a union constraint."""
    with pytest.raises(Exception) as e:
        BoolWrapperAttr([StringData("foo")])
    assert e.value.args[0] == "#str<foo> should be of base attribute bool"


################################################################################
# PyRDL union constraints
################################################################################


@irdl_attr_definition
class BoolOrIntParamAttr(ParametrizedAttribute):
    name = "bool_or_int"

    param: ParameterDef[BoolData | IntData]


def test_union_constraint_left():
    """Test the verifier of a union constraint."""
    attr = BoolOrIntParamAttr([BoolData(True)])
    stream = StringIO()
    p = Printer(stream=stream)
    p.print_attribute(attr)
    assert stream.getvalue() == "#bool_or_int<#bool<True>>"


def test_union_constraint_right():
    """Test the verifier of a union constraint."""
    attr = BoolOrIntParamAttr([IntData(42)])
    stream = StringIO()
    p = Printer(stream=stream)
    p.print_attribute(attr)
    assert stream.getvalue() == "#bool_or_int<#int<42>>"


def test_union_constraint_fail():
    """Test the verifier of a union constraint."""
    with pytest.raises(Exception) as e:
        BoolOrIntParamAttr([StringData("foo")])
    assert e.value.args[0] == "Unexpected attribute #str<foo>"


################################################################################
# PyRDL Annotated constraints
################################################################################


class PositiveIntConstr(AttrConstraint):
    def verify(self, attr: Attribute, constraint_vars: dict[str, Attribute]) -> None:
        if not isinstance(attr, IntData):
            raise VerifyException(
                f"Expected {IntData.name} attribute, but got {attr.name}."
            )
        if attr.data <= 0:
            raise VerifyException(f"Expected positive integer, got {attr.data}.")


@irdl_attr_definition
class PositiveIntAttr(ParametrizedAttribute):
    name = "positive_int"

    param: ParameterDef[Annotated[IntData, PositiveIntConstr()]]


def test_annotated_constraint():
    """Test the verifier of an annotated constraint."""
    attr = PositiveIntAttr([IntData(42)])
    stream = StringIO()
    p = Printer(stream=stream)
    p.print_attribute(attr)
    assert stream.getvalue() == "#positive_int<#int<42>>"


def test_annotated_constraint_fail():
    """Test that the verifier of an annotated constraint can fail."""
    with pytest.raises(Exception) as e:
        PositiveIntAttr([IntData(-42)])
    assert e.value.args[0] == "Expected positive integer, got -42."


################################################################################
# PyRDL Generic constraints
################################################################################

_T = TypeVar("_T", bound=BoolData | IntData)


@irdl_attr_definition
class ParamWrapperAttr(Generic[_T], ParametrizedAttribute):
    name = "int_or_bool_generic"

    param: ParameterDef[_T]


def test_typevar_attribute_int():
    """Test the verifier of a generic attribute."""
    attr = ParamWrapperAttr[IntData]([IntData(42)])
    stream = StringIO()
    p = Printer(stream=stream)
    p.print_attribute(attr)
    assert stream.getvalue() == "#int_or_bool_generic<#int<42>>"


def test_typevar_attribute_bool():
    """Test the verifier of a generic attribute."""
    attr = ParamWrapperAttr[BoolData]([BoolData(True)])
    stream = StringIO()
    p = Printer(stream=stream)
    p.print_attribute(attr)
    assert stream.getvalue() == "#int_or_bool_generic<#bool<True>>"


def test_typevar_attribute_fail():
    """Test that the verifier of an generic attribute can fail."""
    with pytest.raises(Exception) as e:
        ParamWrapperAttr([StringData("foo")])
    assert e.value.args[0] == "Unexpected attribute #str<foo>"


@irdl_attr_definition
class ParamConstrAttr(ParametrizedAttribute):
    name = "param_constr"

    param: ParameterDef[ParamWrapperAttr[IntData]]


def test_param_attr_constraint():
    """Test the verifier of an attribute with a parametric constraint."""
    attr = ParamConstrAttr([ParamWrapperAttr([IntData(42)])])
    stream = StringIO()
    p = Printer(stream=stream)
    p.print_attribute(attr)
    assert stream.getvalue() == "#param_constr<#int_or_bool_generic<#int<42>>>"


def test_param_attr_constraint_fail():
    """
    Test that the verifier of an attribute with
    a parametric constraint can fail.
    """
    with pytest.raises(Exception) as e:
        ParamConstrAttr([ParamWrapperAttr([BoolData(True)])])
    assert e.value.args[0] == "#bool<True> should be of base attribute int"


_U = TypeVar("_U", bound=IntData)


@irdl_attr_definition
class NestedParamWrapperAttr(Generic[_U], ParametrizedAttribute):
    name = "nested_param_wrapper"

    param: ParameterDef[ParamWrapperAttr[_U]]


def test_nested_generic_constraint():
    """
    Test the verifier of an attribute with a generic
    constraint used in a parametric constraint.
    """
    attr = NestedParamWrapperAttr[IntData]([ParamWrapperAttr([IntData(42)])])
    stream = StringIO()
    p = Printer(stream=stream)
    p.print_attribute(attr)
    assert stream.getvalue() == "#nested_param_wrapper<#int_or_bool_generic<#int<42>>>"


def test_nested_generic_constraint_fail():
    """
    Test that the verifier of an attribute with
    a parametric constraint can fail.
    """
    with pytest.raises(Exception) as e:
        NestedParamWrapperAttr([ParamWrapperAttr([BoolData(True)])])
    assert e.value.args[0] == "#bool<True> should be of base attribute int"


@irdl_attr_definition
class NestedParamConstrAttr(ParametrizedAttribute):
    name = "nested_param_constr"

    param: ParameterDef[NestedParamWrapperAttr[Annotated[IntData, PositiveIntConstr()]]]


def test_nested_param_attr_constraint():
    """
    Test the verifier of a nested parametric constraint.
    """
    attr = NestedParamConstrAttr(
        [NestedParamWrapperAttr([ParamWrapperAttr([IntData(42)])])]
    )
    stream = StringIO()
    p = Printer(stream=stream)
    p.print_attribute(attr)
    assert (
        stream.getvalue()
        == "#nested_param_constr<#nested_param_wrapper<#int_or_bool_generic<#int<42>>>>"
    )


def test_nested_param_attr_constraint_fail():
    """
    Test that the verifier of a nested parametric constraint can fail.
    """
    with pytest.raises(Exception) as e:
        NestedParamConstrAttr(
            [NestedParamWrapperAttr([ParamWrapperAttr([IntData(-42)])])]
        )
    assert e.value.args[0] == "Expected positive integer, got -42."


################################################################################
# GenericData definition
################################################################################

_MissingGenericDataData = TypeVar("_MissingGenericDataData")


@irdl_attr_definition
class MissingGenericDataData(Data[_MissingGenericDataData]):
    name = "missing_genericdata"

    @staticmethod
    def parse_parameter(parser: Parser) -> _MissingGenericDataData:
        raise NotImplementedError()

    def print_parameter(self, printer: Printer) -> None:
        raise NotImplementedError()

    def verify(self) -> None:
        return


class MissingGenericDataDataWrapper(ParametrizedAttribute):
    name = "missing_genericdata_wrapper"

    param: ParameterDef[MissingGenericDataData[int]]


def test_data_with_generic_missing_generic_data_failure():
    """
    Test error message when a generic data is used in constraints
    without implementing GenericData.
    """
    with pytest.raises(Exception) as e:
        irdl_attr_definition(MissingGenericDataDataWrapper)
    assert e.value.args[0] == (
        "Generic `Data` type 'missing_genericdata' cannot be converted to "
        "an attribute constraint. Consider making it inherit from "
        "`GenericData` instead of `Data`."
    )


A = TypeVar("A", bound=Attribute)


@dataclass
class DataListAttr(AttrConstraint):
    """
    A constraint that enforces that the elements of a ListData all respect
    a constraint.
    """

    elem_constr: AttrConstraint

    def verify(self, attr: Attribute, constraint_vars: dict[str, Attribute]) -> None:
        attr = cast(ListData[Any], attr)
        for e in attr.data:
            self.elem_constr.verify(e, constraint_vars)


@irdl_attr_definition
class ListData(GenericData[list[A]]):
    name = "list"

    @staticmethod
    def parse_parameter(parser: Parser) -> list[A]:
        raise NotImplementedError()

    def print_parameter(self, printer: Printer) -> None:
        printer.print_string("[")
        printer.print_list(self.data, printer.print_attribute)
        printer.print_string("]")

    @staticmethod
    def generic_constraint_coercion(args: tuple[Any]) -> AttrConstraint:
        assert len(args) == 1
        return DataListAttr(irdl_to_attr_constraint(args[0]))

    @staticmethod
    def from_list(data: list[A]) -> ListData[A]:
        return ListData(data)

    def verify(self) -> None:
        if not isinstance(self.data, list):
            raise VerifyException(
                f"Wrong type given to attribute {self.name}: got"
                f" {type(self.data)}, but expected list of"
                " attributes."
            )
        for idx, val in enumerate(self.data):
            if not isinstance(val, Attribute):
                raise VerifyException(
                    f"{self.name} data expects attribute list, but element "
                    f"{idx} is of type {type(val)}."
                )


AnyListData: TypeAlias = ListData[Attribute]


class Test_generic_data_verifier:
    def test_generic_data_verifier(self):
        """
        Test that a GenericData can be created.
        """
        attr = ListData([BoolData(True), ListData([BoolData(False)])])
        stream = StringIO()
        p = Printer(stream=stream)
        p.print_attribute(attr)
        assert stream.getvalue() == "#list<[#bool<True>, #list<[#bool<False>]>]>"

    def test_generic_data_verifier_fail(self):
        """
        Test that a GenericData verifier fails when given wrong parameters.
        """
        with pytest.raises(VerifyException) as e:
            ListData([0])  # type: ignore
        assert e.value.args[0] == (
            "list data expects attribute list, but"
            " element 0 is of type <class 'int'>."
        )

    def test_generic_data_verifier_fail_II(self):
        """
        Test that a GenericData verifier fails when given wrong parameters.
        """
        with pytest.raises(VerifyException) as e:
            ListData((0))  # type: ignore
        assert e.value.args[0] == (
            "Wrong type given to attribute list: "
            "got <class 'int'>, but expected list of attributes."
        )


@irdl_attr_definition
class ListDataWrapper(ParametrizedAttribute):
    name = "list_wrapper"

    val: ParameterDef[ListData[BoolData]]


def test_generic_data_wrapper_verifier():
    """
    Test that a GenericData used in constraints pass the verifier when correct.
    """
    attr = ListDataWrapper([ListData([BoolData(True), BoolData(False)])])
    stream = StringIO()
    p = Printer(stream=stream)
    p.print_attribute(attr)
    assert stream.getvalue() == "#list_wrapper<#list<[#bool<True>, #bool<False>]>>"


def test_generic_data_wrapper_verifier_failure():
    """
    Test that a GenericData used in constraints fails
    the verifier when constraints are not satisfied.
    """
    with pytest.raises(VerifyException) as e:
        ListDataWrapper([ListData([BoolData(True), ListData([BoolData(False)])])])
    assert e.value.args[0] == "#list<[#bool<False>]> should be of base attribute bool"


@irdl_attr_definition
class ListDataNoGenericsWrapper(ParametrizedAttribute):
    name = "list_no_generics_wrapper"

    val: ParameterDef[AnyListData]


def test_generic_data_no_generics_wrapper_verifier():
    """
    Test that GenericType can be used in constraints without a parameter.
    """
    attr = ListDataNoGenericsWrapper(
        [ListData([BoolData(True), ListData([BoolData(False)])])]
    )
    stream = StringIO()
    p = Printer(stream=stream)
    p.print_attribute(attr)
    assert (
        stream.getvalue()
        == "#list_no_generics_wrapper<#list<[#bool<True>, #list<[#bool<False>]>]>>"
    )


################################################################################
# Parametrized attribute definition
################################################################################


@irdl_attr_definition
class ParamAttrDefAttr(ParametrizedAttribute):
    name = "test.param_attr_def_attr"

    arg1: ParameterDef[Attribute]
    arg2: ParameterDef[BoolData]

    # Check that we can define methods in attribute definition
    def test(self):
        pass


def test_irdl_definition():
    """Test that we can get the IRDL definition of a parametrized attribute."""

    assert ParamAttrDefAttr.irdl_definition == ParamAttrDef(
        "test.param_attr_def_attr", [("arg1", AnyAttr()), ("arg2", BaseAttr(BoolData))]
    )


class InvalidTypedFieldTestAttr(ParametrizedAttribute):
    name = "test.invalid_typed_field"

    x: int


def test_invalid_typed_field():
    """Check that typed fields are not allowed."""
    with pytest.raises(PyRDLAttrDefinitionError):
        irdl_attr_definition(InvalidTypedFieldTestAttr)


class InvalidUntypedFieldTestAttr(ParametrizedAttribute):
    name = "test.invalid_untyped_field"

    x = 2


def test_invalid_field():
    """Check that untyped fields are not allowed."""
    with pytest.raises(PyRDLAttrDefinitionError):
        irdl_attr_definition(InvalidUntypedFieldTestAttr)


@irdl_attr_definition
class OveriddenInitAttr(ParametrizedAttribute):
    name = "test.overidden_init"

    param: ParameterDef[Attribute]

    def __init__(self, param: int | str):
        if isinstance(param, int):
            super().__init__([IntData(param)])
        elif isinstance(param, str):
            super().__init__([StringData(param)])
        else:
            raise TypeError(
                "Expected `int` or `str` type in " "OveriddenInitAttr constructor"
            )


def test_generic_constructor():
    """Test the generic constructor of a ParametrizedAttribute."""

    param = IntData(42)
    attr = OveriddenInitAttr.new([param])

    assert isinstance(attr, OveriddenInitAttr)
    assert attr.param == param


def test_custom_constructor():
    """Test the use of custom constructors in ParametrizedAttribute."""

    assert OveriddenInitAttr.new([IntData(42)]) == OveriddenInitAttr(42)
    assert OveriddenInitAttr.new([StringData("17")]) == OveriddenInitAttr("17")


################################################################################
# ConstraintVar
################################################################################


@irdl_attr_definition
class ConstraintVarAttr(ParametrizedAttribute):
    name = "test.constraint_var"

    T = Annotated[IntegerType, ConstraintVar("T")]

    param1: ParameterDef[IntegerAttr[T]]
    param2: ParameterDef[IntegerAttr[T]]


def test_constraint_var():
    """Test that ConstraintVar can be used in attributes."""
    ConstraintVarAttr.new([IntegerAttr(42, 32), IntegerAttr(17, 32)])
    ConstraintVarAttr.new([IntegerAttr(42, 64), IntegerAttr(17, 64)])


def test_constraint_var_fail_non_equal():
    """Test that constraint variables must be equal."""
    with pytest.raises(VerifyException):
        ConstraintVarAttr.new([IntegerAttr(42, 32), IntegerAttr(42, 64)])
    with pytest.raises(VerifyException):
        ConstraintVarAttr.new([IntegerAttr(42, 64), IntegerAttr(42, 32)])


def test_constraint_var_fail_not_satisfy_constraint():
    """Test that constraint variables must satisfy the underlying constraint."""
    with pytest.raises(VerifyException):
        ConstraintVarAttr.new(
            [IntegerAttr(42, IndexType()), IntegerAttr(17, IndexType())]
        )<|MERGE_RESOLUTION|>--- conflicted
+++ resolved
@@ -184,20 +184,6 @@
 def test_signed_integer_attr():
     """Test the verification of a signed integer attribute."""
     with pytest.raises(VerifyException):
-<<<<<<< HEAD
-        attr = IntegerAttr(1 << 31, IntegerType(32, Signedness.SIGNED))
-        attr.verify()
-
-    with pytest.raises(VerifyException):
-        attr = IntegerAttr(-(1 << 31) - 1, IntegerType(32, Signedness.SIGNED))
-        attr.verify()
-
-    attr = IntegerAttr((1 << 31) - 1, IntegerType(32, Signedness.SIGNED))
-    attr.verify()
-
-    attr = IntegerAttr(-(1 << 31), IntegerType(32, Signedness.SIGNED))
-    attr.verify()
-=======
         IntegerAttr(1 << 31, IntegerType(32, Signedness.SIGNED))
 
     with pytest.raises(VerifyException):
@@ -205,49 +191,22 @@
 
     IntegerAttr((1 << 31) - 1, IntegerType(32, Signedness.SIGNED))
     IntegerAttr(-(1 << 31), IntegerType(32, Signedness.SIGNED))
->>>>>>> 90747e55
 
 
 def test_unsigned_integer_attr():
     """Test the verification of a unsigned integer attribute."""
     with pytest.raises(VerifyException):
-<<<<<<< HEAD
-        attr = IntegerAttr(1 << 32, IntegerType(32, Signedness.UNSIGNED))
-        attr.verify()
-
-    with pytest.raises(VerifyException):
-        attr = IntegerAttr(-1, IntegerType(32, Signedness.UNSIGNED))
-        attr.verify()
-
-    attr = IntegerAttr((1 << 32) - 1, IntegerType(32, Signedness.UNSIGNED))
-    attr.verify()
-=======
         IntegerAttr(1 << 32, IntegerType(32, Signedness.UNSIGNED))
 
     with pytest.raises(VerifyException):
         IntegerAttr(-1, IntegerType(32, Signedness.UNSIGNED))
 
     IntegerAttr((1 << 32) - 1, IntegerType(32, Signedness.UNSIGNED))
->>>>>>> 90747e55
 
 
 def test_signless_integer_attr():
     """Test the verification of a signless integer attribute."""
     with pytest.raises(VerifyException):
-<<<<<<< HEAD
-        attr = IntegerAttr((1 << 32) + 1, IntegerType(32, Signedness.SIGNLESS))
-        attr.verify()
-
-    with pytest.raises(VerifyException):
-        attr = IntegerAttr(-(1 << 32) - 1, IntegerType(32, Signedness.SIGNLESS))
-        attr.verify()
-
-    attr = IntegerAttr(1 << 32, IntegerType(32, Signedness.SIGNLESS))
-    attr.verify()
-
-    attr = IntegerAttr(-(1 << 32), IntegerType(32, Signedness.SIGNLESS))
-    attr.verify()
-=======
         IntegerAttr((1 << 32) + 1, IntegerType(32, Signedness.SIGNLESS))
 
     with pytest.raises(VerifyException):
@@ -255,7 +214,6 @@
 
     IntegerAttr(1 << 32, IntegerType(32, Signedness.SIGNLESS))
     IntegerAttr(-(1 << 32), IntegerType(32, Signedness.SIGNLESS))
->>>>>>> 90747e55
 
 
 ################################################################################
