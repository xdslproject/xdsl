--- conflicted
+++ resolved
@@ -159,39 +159,20 @@
         )
 
         # Select two passes
-<<<<<<< HEAD
-        pass_one: tuple[type[ModulePass], PipelinePassSpec] = (
-            convert_func_to_riscv_func.ConvertFuncToRiscvFuncPass,
-            PipelinePassSpec(name="convert-func-to-riscv-func", args={}),
-        )
-        pass_two: tuple[type[ModulePass], PipelinePassSpec] = (
-            convert_arith_to_riscv.ConvertArithToRiscvPass,
-            PipelinePassSpec(name="convert-arith-to-riscv", args={}),
-        )
-
-        app.pass_pipeline = (
-            *app.pass_pipeline,
-            pass_one,
-=======
         app.pass_pipeline = (
             *app.pass_pipeline,
             (
                 convert_func_to_riscv_func.ConvertFuncToRiscvFuncPass,
                 PipelinePassSpec(name="convert-func-to-riscv-func", args={}),
             ),
->>>>>>> 4bbf66ee
         )
 
         app.pass_pipeline = (
             *app.pass_pipeline,
-<<<<<<< HEAD
-            pass_two,
-=======
             (
                 convert_arith_to_riscv.ConvertArithToRiscvPass,
                 PipelinePassSpec(name="convert-arith-to-riscv", args={}),
             ),
->>>>>>> 4bbf66ee
         )
 
         # assert that pass selection affected Output Text Area
