--- conflicted
+++ resolved
@@ -25,11 +25,7 @@
     var_operand_def,
     var_result_def,
 )
-<<<<<<< HEAD
-from xdsl.parser import Parser
-=======
 from xdsl.parser import Parser, UnresolvedOperand
->>>>>>> 7a75afdb
 from xdsl.printer import Printer
 from xdsl.traits import HasParent, IsTerminator, SingleBlockImplicitTerminator
 from xdsl.utils.exceptions import VerifyException
@@ -222,48 +218,30 @@
 
     @classmethod
     def parse(cls, parser: Parser) -> Self:
-<<<<<<< HEAD
-        index, lb = parse_assignment(parser)
-=======
         # Parse bounds
         index = parser.parse_argument(expect_type=False)
         parser.parse_characters("=")
         lb = parser.parse_operand()
->>>>>>> 7a75afdb
         parser.parse_characters("to")
         ub = parser.parse_operand()
         parser.parse_characters("step")
         step = parser.parse_operand()
-<<<<<<< HEAD
-        iter_args: list[Parser.Argument] = []
-        iter_arg_operands: list[SSAValue] = []
-=======
 
         # Parse iteration arguments
         pos = parser.pos
         iter_args: list[Parser.Argument] = []
         iter_arg_unresolved_operands: list[UnresolvedOperand] = []
         iter_arg_types: list[Attribute] = []
->>>>>>> 7a75afdb
         if parser.parse_optional_characters("iter_args"):
             for iter_arg, iter_arg_operand in parser.parse_comma_separated_list(
                 Parser.Delimiter.PAREN, lambda: parse_assignment(parser)
             ):
                 iter_args.append(iter_arg)
-<<<<<<< HEAD
-                iter_arg_operands.append(iter_arg_operand)
-=======
                 iter_arg_unresolved_operands.append(iter_arg_operand)
->>>>>>> 7a75afdb
             parser.parse_characters("->")
             iter_arg_types = parser.parse_comma_separated_list(
                 Parser.Delimiter.PAREN, parser.parse_attribute
             )
-<<<<<<< HEAD
-            # PR: am I doing this right? Seems like duplicated information
-            assert iter_arg_types == [arg.type for arg in iter_args]
-
-=======
 
         iter_arg_operands = parser.resolve_operands(
             iter_arg_unresolved_operands, iter_arg_types, pos
@@ -275,7 +253,6 @@
             iter_arg.type = iter_arg_type
 
         # Parse body
->>>>>>> 7a75afdb
         body = parser.parse_region((index, *iter_args))
         if not body.block.ops:
             assert not iter_args, "Cannot create implicit yield with arguments"
