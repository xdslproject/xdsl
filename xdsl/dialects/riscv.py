from __future__ import annotations

from abc import ABC, abstractmethod
from collections.abc import Sequence, Set
from io import StringIO
from itertools import chain
from typing import IO, Annotated, Generic, Literal, TypeAlias, TypeVar

from typing_extensions import Self, assert_never

from xdsl.backend.assembly_printer import AssemblyPrinter, OneLineAssemblyPrintable
from xdsl.backend.register_allocatable import (
    HasRegisterConstraints,
    RegisterConstraints,
)
from xdsl.backend.register_type import RegisterType
from xdsl.dialects.builtin import (
    IndexType,
    IntegerAttr,
    IntegerType,
    ModuleOp,
    Signedness,
    StringAttr,
    UnitAttr,
    i32,
)
from xdsl.dialects.utils import FastMathAttrBase, FastMathFlag
from xdsl.ir import (
    Attribute,
    Block,
    Data,
    Dialect,
    Operation,
    Region,
    SSAValue,
)
from xdsl.irdl import (
    IRDLOperation,
    OptSingleBlockRegion,
    attr_def,
    base,
    irdl_attr_definition,
    irdl_op_definition,
    operand_def,
    opt_attr_def,
    region_def,
    result_def,
    traits_def,
    var_operand_def,
    var_result_def,
)
from xdsl.parser import AttrParser, Parser, UnresolvedOperand
from xdsl.pattern_rewriter import RewritePattern
from xdsl.printer import Printer
from xdsl.traits import (
    ConstantLike,
    EffectInstance,
    HasCanonicalizationPatternsTrait,
    IsolatedFromAbove,
    IsTerminator,
    MemoryEffect,
    MemoryEffectKind,
    NoTerminator,
    Pure,
)
from xdsl.utils.exceptions import VerifyException
from xdsl.utils.hints import isa


@irdl_attr_definition
class FastMathFlagsAttr(FastMathAttrBase):
    """
    riscv.fastmath is a mirror of LLVMs fastmath flags.
    """

    name = "riscv.fastmath"

    def __init__(self, flags: None | Sequence[FastMathFlag] | Literal["none", "fast"]):
        # irdl_attr_definition defines an __init__ if none is defined, so we need to
        # explicitely define one here.
        super().__init__(flags)


class RISCVRegisterType(RegisterType):
    """
    A RISC-V register type.
    """

    def verify(self) -> None:
<<<<<<< HEAD
        name = self.register_name.data
        if not self.is_allocated or name.startswith("j") or name.startswith("fj"):
=======
        name = self.spelling.data
        if not self.is_allocated or name.startswith(self.infinite_register_prefix()):
>>>>>>> b58cfb8a
            return
        if name not in type(self).abi_index_by_name():
            raise VerifyException(f"{name} not in {self.instruction_set_name()}")

    @classmethod
    @abstractmethod
    def a_register(cls, index: int) -> Self:
        raise NotImplementedError()


RV32I_INDEX_BY_NAME = {
    "zero": 0,
    "ra": 1,
    "sp": 2,
    "gp": 3,
    "tp": 4,
    "t0": 5,
    "t1": 6,
    "t2": 7,
    "fp": 8,
    "s0": 8,
    "s1": 9,
    "a0": 10,
    "a1": 11,
    "a2": 12,
    "a3": 13,
    "a4": 14,
    "a5": 15,
    "a6": 16,
    "a7": 17,
    "s2": 18,
    "s3": 19,
    "s4": 20,
    "s5": 21,
    "s6": 22,
    "s7": 23,
    "s8": 24,
    "s9": 25,
    "s10": 26,
    "s11": 27,
    "t3": 28,
    "t4": 29,
    "t5": 30,
    "t6": 31,
}


@irdl_attr_definition
class IntRegisterType(RISCVRegisterType):
    """
    A RISC-V register type.
    """

    name = "riscv.reg"

    @classmethod
    def instruction_set_name(cls) -> str:
        return "RV32I"

    @classmethod
    def abi_index_by_name(cls) -> dict[str, int]:
        return RV32I_INDEX_BY_NAME

    @classmethod
    def a_register(cls, index: int) -> IntRegisterType:
        return Registers.A[index]

    @classmethod
    def infinite_register_prefix(cls):
        return "j_"


RV32F_INDEX_BY_NAME = {
    "ft0": 0,
    "ft1": 1,
    "ft2": 2,
    "ft3": 3,
    "ft4": 4,
    "ft5": 5,
    "ft6": 6,
    "ft7": 7,
    "fs0": 8,
    "fs1": 9,
    "fa0": 10,
    "fa1": 11,
    "fa2": 12,
    "fa3": 13,
    "fa4": 14,
    "fa5": 15,
    "fa6": 16,
    "fa7": 17,
    "fs2": 18,
    "fs3": 19,
    "fs4": 20,
    "fs5": 21,
    "fs6": 22,
    "fs7": 23,
    "fs8": 24,
    "fs9": 25,
    "fs10": 26,
    "fs11": 27,
    "ft8": 28,
    "ft9": 29,
    "ft10": 30,
    "ft11": 31,
}


@irdl_attr_definition
class FloatRegisterType(RISCVRegisterType):
    """
    A RISC-V register type.
    """

    name = "riscv.freg"

    @classmethod
    def instruction_set_name(cls) -> str:
        return "RV32F"

    @classmethod
    def abi_index_by_name(cls) -> dict[str, int]:
        return RV32F_INDEX_BY_NAME

    @classmethod
    def a_register(cls, index: int) -> FloatRegisterType:
        return Registers.FA[index]

    @classmethod
    def infinite_register_prefix(cls):
        return "fj_"


RDInvT = TypeVar("RDInvT", bound=RISCVRegisterType)
RSInvT = TypeVar("RSInvT", bound=RISCVRegisterType)
RS1InvT = TypeVar("RS1InvT", bound=RISCVRegisterType)
RS2InvT = TypeVar("RS2InvT", bound=RISCVRegisterType)


class Registers(ABC):
    """Namespace for named register constants."""

    UNALLOCATED_INT = IntRegisterType.unallocated()
    ZERO = IntRegisterType.from_name("zero")
    RA = IntRegisterType.from_name("ra")
    SP = IntRegisterType.from_name("sp")
    GP = IntRegisterType.from_name("gp")
    TP = IntRegisterType.from_name("tp")
    T0 = IntRegisterType.from_name("t0")
    T1 = IntRegisterType.from_name("t1")
    T2 = IntRegisterType.from_name("t2")
    FP = IntRegisterType.from_name("fp")
    S0 = IntRegisterType.from_name("s0")
    S1 = IntRegisterType.from_name("s1")
    A0 = IntRegisterType.from_name("a0")
    A1 = IntRegisterType.from_name("a1")
    A2 = IntRegisterType.from_name("a2")
    A3 = IntRegisterType.from_name("a3")
    A4 = IntRegisterType.from_name("a4")
    A5 = IntRegisterType.from_name("a5")
    A6 = IntRegisterType.from_name("a6")
    A7 = IntRegisterType.from_name("a7")
    S2 = IntRegisterType.from_name("s2")
    S3 = IntRegisterType.from_name("s3")
    S4 = IntRegisterType.from_name("s4")
    S5 = IntRegisterType.from_name("s5")
    S6 = IntRegisterType.from_name("s6")
    S7 = IntRegisterType.from_name("s7")
    S8 = IntRegisterType.from_name("s8")
    S9 = IntRegisterType.from_name("s9")
    S10 = IntRegisterType.from_name("s10")
    S11 = IntRegisterType.from_name("s11")
    T3 = IntRegisterType.from_name("t3")
    T4 = IntRegisterType.from_name("t4")
    T5 = IntRegisterType.from_name("t5")
    T6 = IntRegisterType.from_name("t6")

    UNALLOCATED_FLOAT = FloatRegisterType.unallocated()
    FT0 = FloatRegisterType.from_name("ft0")
    FT1 = FloatRegisterType.from_name("ft1")
    FT2 = FloatRegisterType.from_name("ft2")
    FT3 = FloatRegisterType.from_name("ft3")
    FT4 = FloatRegisterType.from_name("ft4")
    FT5 = FloatRegisterType.from_name("ft5")
    FT6 = FloatRegisterType.from_name("ft6")
    FT7 = FloatRegisterType.from_name("ft7")
    FS0 = FloatRegisterType.from_name("fs0")
    FS1 = FloatRegisterType.from_name("fs1")
    FA0 = FloatRegisterType.from_name("fa0")
    FA1 = FloatRegisterType.from_name("fa1")
    FA2 = FloatRegisterType.from_name("fa2")
    FA3 = FloatRegisterType.from_name("fa3")
    FA4 = FloatRegisterType.from_name("fa4")
    FA5 = FloatRegisterType.from_name("fa5")
    FA6 = FloatRegisterType.from_name("fa6")
    FA7 = FloatRegisterType.from_name("fa7")
    FS2 = FloatRegisterType.from_name("fs2")
    FS3 = FloatRegisterType.from_name("fs3")
    FS4 = FloatRegisterType.from_name("fs4")
    FS5 = FloatRegisterType.from_name("fs5")
    FS6 = FloatRegisterType.from_name("fs6")
    FS7 = FloatRegisterType.from_name("fs7")
    FS8 = FloatRegisterType.from_name("fs8")
    FS9 = FloatRegisterType.from_name("fs9")
    FS10 = FloatRegisterType.from_name("fs10")
    FS11 = FloatRegisterType.from_name("fs11")
    FT8 = FloatRegisterType.from_name("ft8")
    FT9 = FloatRegisterType.from_name("ft9")
    FT10 = FloatRegisterType.from_name("ft10")
    FT11 = FloatRegisterType.from_name("ft11")

    # register classes:

    A = (A0, A1, A2, A3, A4, A5, A6, A7)
    T = (T0, T1, T2, T3, T4, T5, T6)
    S = (S0, S1, S2, S3, S4, S5, S6, S7, S8, S9, S10, S11)

    FA = (FA0, FA1, FA2, FA3, FA4, FA5, FA6, FA7)
    FT = (FT0, FT1, FT2, FT3, FT4, FT5, FT6, FT7, FT8, FT9, FT10, FT11)
    FS = (FS0, FS1, FS2, FS3, FS4, FS5, FS6, FS7, FS8, FS9, FS10, FS11)


ui5 = IntegerType(5, Signedness.UNSIGNED)
si20 = IntegerType(20, Signedness.SIGNED)
si12 = IntegerType(12, Signedness.SIGNED)
i12 = IntegerType(12, Signedness.SIGNLESS)
i20 = IntegerType(20, Signedness.SIGNLESS)
UImm5Attr = IntegerAttr[Annotated[IntegerType, ui5]]
SImm12Attr = IntegerAttr[Annotated[IntegerType, si12]]
SImm20Attr = IntegerAttr[Annotated[IntegerType, si20]]
Imm12Attr = IntegerAttr[Annotated[IntegerType, i12]]
Imm20Attr = IntegerAttr[Annotated[IntegerType, i20]]
Imm32Attr = IntegerAttr[Annotated[IntegerType, i32]]


@irdl_attr_definition
class LabelAttr(Data[str]):
    name = "riscv.label"

    @classmethod
    def parse_parameter(cls, parser: AttrParser) -> str:
        with parser.in_angle_brackets():
            return parser.parse_str_literal()

    def print_parameter(self, printer: Printer) -> None:
        with printer.in_angle_brackets():
            printer.print_string_literal(self.data)


class RISCVAsmOperation(
    HasRegisterConstraints, IRDLOperation, OneLineAssemblyPrintable, ABC
):
    """
    Base class for operations that can be a part of RISC-V assembly printing.
    """

    def get_register_constraints(self) -> RegisterConstraints:
        return RegisterConstraints(self.operands, self.results, ())


class RISCVCustomFormatOperation(IRDLOperation, ABC):
    """
    Base class for RISC-V operations that specialize their custom format.
    """

    @classmethod
    def parse(cls, parser: Parser) -> Self:
        args = cls.parse_unresolved_operands(parser)
        custom_attributes = cls.custom_parse_attributes(parser)
        remaining_attributes = parser.parse_optional_attr_dict()
        # TODO ensure distinct keys for attributes
        attributes = custom_attributes | remaining_attributes
        regions = parser.parse_region_list()
        pos = parser.pos
        operand_types, result_types = cls.parse_op_type(parser)
        operands = parser.resolve_operands(args, operand_types, pos)
        return cls.create(
            operands=operands,
            result_types=result_types,
            attributes=attributes,
            regions=regions,
        )

    @classmethod
    def parse_unresolved_operands(cls, parser: Parser) -> list[UnresolvedOperand]:
        """
        Parse a list of comma separated unresolved operands.

        Notice that this method will consume trailing comma.
        """
        if operand := parser.parse_optional_unresolved_operand():
            operands = [operand]
            while parser.parse_optional_punctuation(",") and (
                operand := parser.parse_optional_unresolved_operand()
            ):
                operands.append(operand)
            return operands
        return []

    @classmethod
    def custom_parse_attributes(cls, parser: Parser) -> dict[str, Attribute]:
        """
        Parse attributes with custom syntax. Subclasses may override this method.
        """
        return parser.parse_optional_attr_dict()

    @classmethod
    def parse_op_type(
        cls, parser: Parser
    ) -> tuple[Sequence[Attribute], Sequence[Attribute]]:
        parser.parse_punctuation(":")
        func_type = parser.parse_function_type()
        return func_type.inputs.data, func_type.outputs.data

    def print(self, printer: Printer) -> None:
        if self.operands:
            printer.print(" ")
            printer.print_list(self.operands, printer.print_operand)
        printed_attributes = self.custom_print_attributes(printer)
        unprinted_attributes = {
            name: attr
            for name, attr in self.attributes.items()
            if name not in printed_attributes
        }
        printer.print_op_attributes(unprinted_attributes)
        printer.print_regions(self.regions)
        self.print_op_type(printer)

    def custom_print_attributes(self, printer: Printer) -> Set[str]:
        """
        Print attributes with custom syntax. Return the names of the attributes printed. Subclasses may override this method.
        """
        printer.print_op_attributes(self.attributes)
        return self.attributes.keys()

    def print_op_type(self, printer: Printer) -> None:
        printer.print(" : ")
        printer.print_operation_type(self)


AssemblyInstructionArg: TypeAlias = (
    IntegerAttr | LabelAttr | SSAValue | IntRegisterType | str | int
)


class RISCVInstruction(RISCVAsmOperation, ABC):
    """
    Base class for operations that can be a part of RISC-V assembly printing. Must
    represent an instruction in the RISC-V instruction set, and have the following format:

    name arg0, arg1, arg2           # comment

    The name of the operation will be used as the RISC-V assembly instruction name.
    """

    comment = opt_attr_def(StringAttr)
    """
    An optional comment that will be printed along with the instruction.
    """

    @abstractmethod
    def assembly_line_args(self) -> tuple[AssemblyInstructionArg | None, ...]:
        """
        The arguments to the instruction, in the order they should be printed in the
        assembly.
        """
        raise NotImplementedError()

    def assembly_instruction_name(self) -> str:
        """
        By default, the name of the instruction is the same as the name of the operation.
        """

        return Dialect.split_name(self.name)[1]

    def assembly_line(self) -> str | None:
        # default assembly code generator
        instruction_name = self.assembly_instruction_name()
        arg_str = ", ".join(
            _assembly_arg_str(arg)
            for arg in self.assembly_line_args()
            if arg is not None
        )
        return AssemblyPrinter.assembly_line(instruction_name, arg_str, self.comment)


# region Assembly printing


def _assembly_arg_str(arg: AssemblyInstructionArg) -> str:
    if isa(arg, IntegerAttr):
        return f"{arg.value.data}"
    elif isinstance(arg, int):
        return f"{arg}"
    elif isinstance(arg, LabelAttr):
        return arg.data
    elif isinstance(arg, str):
        return arg
    elif isinstance(arg, IntRegisterType):
        return arg.register_name.data
    elif isinstance(arg, FloatRegisterType):
        return arg.register_name.data
    else:
        if isinstance(arg.type, IntRegisterType):
            reg = arg.type.register_name.data
            return reg
        elif isinstance(arg.type, FloatRegisterType):
            reg = arg.type.register_name.data
            return reg
        else:
            raise ValueError(f"Unexpected register type {arg.type}")
    assert_never(arg)


def print_assembly(module: ModuleOp, output: IO[str]) -> None:
    printer = AssemblyPrinter(stream=output)
    printer.print_module(module)


def riscv_code(module: ModuleOp) -> str:
    stream = StringIO()
    print_assembly(module, stream)
    return stream.getvalue()


# endregion

# region Base Operation classes


class RdRsRsOperation(
    Generic[RDInvT, RS1InvT, RS2InvT], RISCVCustomFormatOperation, RISCVInstruction, ABC
):
    """
    A base class for RISC-V operations that have one destination register, and two source
    registers.

    This is called R-Type in the RISC-V specification.
    """

    rd = result_def(RDInvT)
    rs1 = operand_def(RS1InvT)
    rs2 = operand_def(RS2InvT)

    def __init__(
        self,
        rs1: Operation | SSAValue,
        rs2: Operation | SSAValue,
        *,
        rd: RDInvT = Registers.UNALLOCATED_INT,
        comment: str | StringAttr | None = None,
    ):
        if isinstance(comment, str):
            comment = StringAttr(comment)

        super().__init__(
            operands=[rs1, rs2],
            attributes={
                "comment": comment,
            },
            result_types=[rd],
        )

    def assembly_line_args(self) -> tuple[AssemblyInstructionArg, ...]:
        return self.rd, self.rs1, self.rs2


class RdRsRsIntegerOperation(
    Generic[RS1InvT, RS2InvT], RdRsRsOperation[IntRegisterType, RS1InvT, RS2InvT], ABC
):
    def __init__(
        self,
        rs1: Operation | SSAValue,
        rs2: Operation | SSAValue,
        *,
        rd: IntRegisterType = Registers.UNALLOCATED_INT,
        comment: str | StringAttr | None = None,
    ):
        super().__init__(rs1, rs2, rd=rd, comment=comment)


class RdRsRsFloatOperation(
    Generic[RS1InvT, RS2InvT], RdRsRsOperation[FloatRegisterType, RS1InvT, RS2InvT], ABC
):
    def __init__(
        self,
        rs1: Operation | SSAValue,
        rs2: Operation | SSAValue,
        *,
        rd: FloatRegisterType = Registers.UNALLOCATED_FLOAT,
        comment: str | StringAttr | None = None,
    ):
        super().__init__(rs1, rs2, rd=rd, comment=comment)


class RdRsRsFloatOperationWithFastMath(
    RISCVCustomFormatOperation, RISCVInstruction, ABC
):
    """
    A base class for RISC-V operations that have one destination floating-point register,
    and two source floating-point registers and can be annotated with fastmath flags.

    This is called R-Type in the RISC-V specification.
    """

    rd = result_def(FloatRegisterType)
    rs1 = operand_def(FloatRegisterType)
    rs2 = operand_def(FloatRegisterType)
    fastmath = opt_attr_def(FastMathFlagsAttr)

    def __init__(
        self,
        rs1: Operation | SSAValue,
        rs2: Operation | SSAValue,
        *,
        rd: FloatRegisterType = Registers.UNALLOCATED_FLOAT,
        fastmath: FastMathFlagsAttr | None = None,
        comment: str | StringAttr | None = None,
    ):
        if isinstance(comment, str):
            comment = StringAttr(comment)

        super().__init__(
            operands=[rs1, rs2],
            attributes={
                "fastmath": fastmath,
                "comment": comment,
            },
            result_types=[rd],
        )

    def assembly_line_args(self) -> tuple[AssemblyInstructionArg, ...]:
        return self.rd, self.rs1, self.rs2

    @classmethod
    def custom_parse_attributes(cls, parser: Parser) -> dict[str, Attribute]:
        attributes = dict[str, Attribute]()
        flags = FastMathFlagsAttr("none")
        if parser.parse_optional_keyword("fastmath") is not None:
            flags = FastMathFlagsAttr(FastMathFlagsAttr.parse_parameter(parser))
        attributes["fastmath"] = flags
        return attributes

    def custom_print_attributes(self, printer: Printer) -> Set[str]:
        if self.fastmath is not None and self.fastmath != FastMathFlagsAttr("none"):
            printer.print(" fastmath")
            self.fastmath.print_parameter(printer)
        return {"fastmath"}


class RdImmIntegerOperation(RISCVCustomFormatOperation, RISCVInstruction, ABC):
    """
    A base class for RISC-V operations that have one destination register, and one
    immediate operand (e.g. U-Type and J-Type instructions in the RISC-V spec).
    """

    rd = result_def(IntRegisterType)
    immediate = attr_def(base(Imm20Attr) | base(LabelAttr))

    def __init__(
        self,
        immediate: int | IntegerAttr | str | LabelAttr,
        *,
        rd: IntRegisterType = Registers.UNALLOCATED_INT,
        comment: str | StringAttr | None = None,
    ):
        if isinstance(immediate, int):
            immediate = IntegerAttr(immediate, i20)
        elif isinstance(immediate, str):
            immediate = LabelAttr(immediate)
        if isinstance(comment, str):
            comment = StringAttr(comment)

        super().__init__(
            result_types=[rd],
            attributes={
                "immediate": immediate,
                "comment": comment,
            },
        )

    def assembly_line_args(self) -> tuple[AssemblyInstructionArg, ...]:
        return self.rd, self.immediate

    @classmethod
    def custom_parse_attributes(cls, parser: Parser) -> dict[str, Attribute]:
        attributes = dict[str, Attribute]()
        attributes["immediate"] = parse_immediate_value(parser, i20)
        return attributes

    def custom_print_attributes(self, printer: Printer) -> Set[str]:
        printer.print(" ")
        print_immediate_value(printer, self.immediate)
        return {"immediate"}


class RdImmJumpOperation(RISCVCustomFormatOperation, RISCVInstruction, ABC):
    """
    In the RISC-V spec, this is the same as `RdImmOperation`. For jumps, the `rd` register
    is neither an operand, because the stored value is overwritten, nor a result value,
    because the value in `rd` is not defined after the jump back. So the `rd` makes the
    most sense as an attribute.
    """

    rd = opt_attr_def(IntRegisterType)
    """
    The rd register here is not a register storing the result, rather the register where
    the program counter is stored before jumping.
    """
    immediate = attr_def(base(SImm20Attr) | base(LabelAttr))

    def __init__(
        self,
        immediate: int | SImm20Attr | str | LabelAttr,
        *,
        rd: IntRegisterType | None = None,
        comment: str | StringAttr | None = None,
    ):
        if isinstance(immediate, int):
            immediate = IntegerAttr(immediate, si20)
        elif isinstance(immediate, str):
            immediate = LabelAttr(immediate)
        if isinstance(comment, str):
            comment = StringAttr(comment)
        super().__init__(
            attributes={
                "immediate": immediate,
                "rd": rd,
                "comment": comment,
            }
        )

    def assembly_line_args(self) -> tuple[AssemblyInstructionArg | None, ...]:
        return self.rd, self.immediate

    @classmethod
    def custom_parse_attributes(cls, parser: Parser) -> dict[str, Attribute]:
        attributes = dict[str, Attribute]()
        attributes["immediate"] = parse_immediate_value(parser, si20)
        if parser.parse_optional_punctuation(","):
            attributes["rd"] = parser.parse_attribute()
        return attributes

    def custom_print_attributes(self, printer: Printer) -> Set[str]:
        printer.print(" ")
        print_immediate_value(printer, self.immediate)
        if self.rd is not None:
            printer.print(", ")
            printer.print_attribute(self.rd)
        return {"immediate", "rd"}

    def print_op_type(self, printer: Printer) -> None:
        return

    @classmethod
    def parse_op_type(
        cls, parser: Parser
    ) -> tuple[Sequence[Attribute], Sequence[Attribute]]:
        return (), ()


class RdRsImmIntegerOperation(RISCVCustomFormatOperation, RISCVInstruction, ABC):
    """
    A base class for RISC-V operations that have one destination register, one source
    register and one immediate operand.

    This is called I-Type in the RISC-V specification.
    """

    rd = result_def(IntRegisterType)
    rs1 = operand_def(IntRegisterType)
    immediate = attr_def(base(SImm12Attr) | base(LabelAttr))

    def __init__(
        self,
        rs1: Operation | SSAValue,
        immediate: int | SImm12Attr | str | LabelAttr,
        *,
        rd: IntRegisterType = Registers.UNALLOCATED_INT,
        comment: str | StringAttr | None = None,
    ):
        if isinstance(immediate, int):
            immediate = IntegerAttr(immediate, si12)
        elif isinstance(immediate, str):
            immediate = LabelAttr(immediate)

        if isinstance(comment, str):
            comment = StringAttr(comment)
        super().__init__(
            operands=[rs1],
            result_types=[rd],
            attributes={
                "immediate": immediate,
                "comment": comment,
            },
        )

    def assembly_line_args(self) -> tuple[AssemblyInstructionArg, ...]:
        return self.rd, self.rs1, self.immediate

    @classmethod
    def custom_parse_attributes(cls, parser: Parser) -> dict[str, Attribute]:
        attributes = dict[str, Attribute]()
        attributes["immediate"] = parse_immediate_value(parser, si12)
        return attributes

    def custom_print_attributes(self, printer: Printer) -> Set[str]:
        printer.print(", ")
        print_immediate_value(printer, self.immediate)
        return {"immediate"}


class RdRsImmShiftOperation(RISCVCustomFormatOperation, RISCVInstruction, ABC):
    """
    A base class for RISC-V operations that have one destination register, one source
    register and one immediate operand.

    This is called I-Type in the RISC-V specification.

    Shifts by a constant are encoded as a specialization of the I-type format.
    The shift amount is encoded in the lower 5 bits of the I-immediate field for RV32

    For RV32I, SLLI, SRLI, and SRAI generate an illegal instruction exception if
    imm[5] 6 != 0 but the shift amount is encoded in the lower 6 bits of the I-immediate field for RV64I.
    """

    rd = result_def(IntRegisterType)
    rs1 = operand_def(IntRegisterType)
    immediate = attr_def(base(UImm5Attr) | base(LabelAttr))

    def __init__(
        self,
        rs1: Operation | SSAValue,
        immediate: int | UImm5Attr | str | LabelAttr,
        *,
        rd: IntRegisterType = Registers.UNALLOCATED_INT,
        comment: str | StringAttr | None = None,
    ):
        if isinstance(immediate, int):
            immediate = IntegerAttr(immediate, ui5)
        elif isinstance(immediate, str):
            immediate = LabelAttr(immediate)

        if isinstance(comment, str):
            comment = StringAttr(comment)
        super().__init__(
            operands=[rs1],
            result_types=[rd],
            attributes={
                "immediate": immediate,
                "comment": comment,
            },
        )

    def assembly_line_args(self) -> tuple[AssemblyInstructionArg, ...]:
        return self.rd, self.rs1, self.immediate

    @classmethod
    def custom_parse_attributes(cls, parser: Parser) -> dict[str, Attribute]:
        attributes = dict[str, Attribute]()
        attributes["immediate"] = parse_immediate_value(parser, ui5)
        return attributes

    def custom_print_attributes(self, printer: Printer) -> Set[str]:
        printer.print(", ")
        print_immediate_value(printer, self.immediate)
        return {"immediate"}


class RdRsImmJumpOperation(RISCVCustomFormatOperation, RISCVInstruction, ABC):
    """
    A base class for RISC-V operations that have one destination register, one source
    register and one immediate operand.

    This is called I-Type in the RISC-V specification.

    In the RISC-V spec, this is the same as `RdRsImmOperation`. For jumps, the `rd` register
    is neither an operand, because the stored value is overwritten, nor a result value,
    because the value in `rd` is not defined after the jump back. So the `rd` makes the
    most sense as an attribute.
    """

    rs1 = operand_def(IntRegisterType)
    rd = opt_attr_def(IntRegisterType)
    """
    The rd register here is not a register storing the result, rather the register where
    the program counter is stored before jumping.
    """
    immediate = attr_def(base(SImm12Attr) | base(LabelAttr))

    def __init__(
        self,
        rs1: Operation | SSAValue,
        immediate: int | SImm12Attr | str | LabelAttr,
        *,
        rd: IntRegisterType | None = None,
        comment: str | StringAttr | None = None,
    ):
        if isinstance(immediate, int):
            immediate = IntegerAttr(immediate, si12)
        elif isinstance(immediate, str):
            immediate = LabelAttr(immediate)

        if isinstance(comment, str):
            comment = StringAttr(comment)

        super().__init__(
            operands=[rs1],
            attributes={
                "immediate": immediate,
                "rd": rd,
                "comment": comment,
            },
        )

    def assembly_line_args(self) -> tuple[AssemblyInstructionArg | None, ...]:
        return self.rd, self.rs1, self.immediate

    @classmethod
    def custom_parse_attributes(cls, parser: Parser) -> dict[str, Attribute]:
        attributes = dict[str, Attribute]()
        attributes["immediate"] = parse_immediate_value(parser, si12)
        if parser.parse_optional_punctuation(","):
            attributes["rd"] = parser.parse_attribute()
        return attributes

    def custom_print_attributes(self, printer: Printer) -> Set[str]:
        printer.print(", ")
        print_immediate_value(printer, self.immediate)
        if self.rd is not None:
            printer.print(", ")
            printer.print_attribute(self.rd)
        return {"immediate", "rd"}


class RdRsOperation(
    Generic[RDInvT, RSInvT], RISCVCustomFormatOperation, RISCVInstruction, ABC
):
    """
    A base class for RISC-V pseudo-instructions that have one destination register and one
    source register.
    """

    rd = result_def(RDInvT)
    rs = operand_def(RSInvT)

    def __init__(
        self,
        rs: Operation | SSAValue,
        *,
        rd: RDInvT,
        comment: str | StringAttr | None = None,
    ):
        if isinstance(comment, str):
            comment = StringAttr(comment)
        super().__init__(
            operands=[rs],
            result_types=[rd],
            attributes={"comment": comment},
        )

    def assembly_line_args(self) -> tuple[AssemblyInstructionArg, ...]:
        return self.rd, self.rs


class RdRsIntegerOperation(
    Generic[RSInvT], RdRsOperation[IntRegisterType, RSInvT], ABC
):
    def __init__(
        self,
        rs: Operation | SSAValue,
        *,
        rd: IntRegisterType = Registers.UNALLOCATED_INT,
        comment: str | StringAttr | None = None,
    ):
        super().__init__(rs, rd=rd, comment=comment)


class RdRsFloatOperation(
    Generic[RSInvT], RdRsOperation[FloatRegisterType, RSInvT], ABC
):
    def __init__(
        self,
        rs: Operation | SSAValue,
        *,
        rd: FloatRegisterType = Registers.UNALLOCATED_FLOAT,
        comment: str | StringAttr | None = None,
    ):
        super().__init__(rs, rd=rd, comment=comment)


class RsRsOffIntegerOperation(RISCVCustomFormatOperation, RISCVInstruction, ABC):
    """
    A base class for RISC-V operations that have one source register and a destination
    register, and an offset.

    This is called B-Type in the RISC-V specification.
    """

    rs1 = operand_def(IntRegisterType)
    rs2 = operand_def(IntRegisterType)
    offset = attr_def(base(SImm12Attr) | base(LabelAttr))

    def __init__(
        self,
        rs1: Operation | SSAValue,
        rs2: Operation | SSAValue,
        offset: int | SImm12Attr | LabelAttr,
        *,
        comment: str | StringAttr | None = None,
    ):
        if isinstance(offset, int):
            offset = IntegerAttr(offset, si12)
        if isinstance(offset, str):
            offset = LabelAttr(offset)
        if isinstance(comment, str):
            comment = StringAttr(comment)

        super().__init__(
            operands=[rs1, rs2],
            attributes={
                "offset": offset,
                "comment": comment,
            },
        )

    def assembly_line_args(self) -> tuple[AssemblyInstructionArg, ...]:
        return self.rs1, self.rs2, self.offset

    @classmethod
    def custom_parse_attributes(cls, parser: Parser) -> dict[str, Attribute]:
        attributes = dict[str, Attribute]()
        attributes["offset"] = parse_immediate_value(parser, si12)
        return attributes

    def custom_print_attributes(self, printer: Printer) -> Set[str]:
        printer.print(", ")
        print_immediate_value(printer, self.offset)
        return {"offset"}


class RsRsImmIntegerOperation(RISCVCustomFormatOperation, RISCVInstruction, ABC):
    """
    A base class for RISC-V operations that have two source registers and an
    immediate.

    This is called S-Type in the RISC-V specification.
    """

    rs1 = operand_def(IntRegisterType)
    rs2 = operand_def(IntRegisterType)
    immediate = attr_def(SImm12Attr)

    def __init__(
        self,
        rs1: Operation | SSAValue,
        rs2: Operation | SSAValue,
        immediate: int | Imm12Attr | str | LabelAttr,
        *,
        comment: str | StringAttr | None = None,
    ):
        if isinstance(immediate, int):
            immediate = IntegerAttr(immediate, si12)
        elif isinstance(immediate, str):
            immediate = LabelAttr(immediate)
        if isinstance(comment, str):
            comment = StringAttr(comment)

        super().__init__(
            operands=[rs1, rs2],
            attributes={
                "immediate": immediate,
                "comment": comment,
            },
        )

    def assembly_line_args(self) -> tuple[AssemblyInstructionArg, ...]:
        return self.rs1, self.rs2, self.immediate

    @classmethod
    def custom_parse_attributes(cls, parser: Parser) -> dict[str, Attribute]:
        attributes = dict[str, Attribute]()
        attributes["immediate"] = parse_immediate_value(parser, si12)
        return attributes

    def custom_print_attributes(self, printer: Printer) -> Set[str]:
        printer.print(", ")
        print_immediate_value(printer, self.immediate)
        return {"immediate"}


class RsRsIntegerOperation(RISCVCustomFormatOperation, RISCVInstruction, ABC):
    """
    A base class for RISC-V operations that have two source
    registers.
    """

    rs1 = operand_def(IntRegisterType)
    rs2 = operand_def(IntRegisterType)

    def __init__(
        self,
        rs1: Operation | SSAValue,
        rs2: Operation | SSAValue,
        comment: str | StringAttr | None = None,
    ):
        if isinstance(comment, str):
            comment = StringAttr(comment)
        super().__init__(
            operands=[rs1, rs2],
            attributes={
                "comment": comment,
            },
        )

    def assembly_line_args(self) -> tuple[AssemblyInstructionArg, ...]:
        return self.rs1, self.rs2


class NullaryOperation(RISCVCustomFormatOperation, RISCVInstruction, ABC):
    """
    A base class for RISC-V operations that have neither sources nor destinations.
    """

    def __init__(
        self,
        *,
        comment: str | StringAttr | None = None,
    ):
        if isinstance(comment, str):
            comment = StringAttr(comment)

        super().__init__(
            attributes={
                "comment": comment,
            },
        )

    def assembly_line_args(self) -> tuple[AssemblyInstructionArg, ...]:
        return ()

    @classmethod
    def parse_unresolved_operands(cls, parser: Parser) -> list[UnresolvedOperand]:
        return []

    def print_op_type(self, printer: Printer) -> None:
        return

    @classmethod
    def parse_op_type(
        cls, parser: Parser
    ) -> tuple[Sequence[Attribute], Sequence[Attribute]]:
        return (), ()


class CsrReadWriteOperation(RISCVCustomFormatOperation, RISCVInstruction, ABC):
    """
    A base class for RISC-V operations performing a swap to/from a CSR.

    The 'writeonly' attribute controls the actual behaviour of the operation:
    * when True, the operation writes the rs value to the CSR but never reads it and
      in this case rd *must* be allocated to x0
    * when False, a proper atomic swap is performed and the previous CSR value is
      returned in rd
    """

    rd = result_def(IntRegisterType)
    rs1 = operand_def(IntRegisterType)
    csr = attr_def(IntegerAttr)
    writeonly = opt_attr_def(UnitAttr)

    def __init__(
        self,
        rs1: Operation | SSAValue,
        csr: IntegerAttr,
        *,
        writeonly: bool = False,
        rd: IntRegisterType = Registers.UNALLOCATED_INT,
        comment: str | StringAttr | None = None,
    ):
        if isinstance(comment, str):
            comment = StringAttr(comment)
        super().__init__(
            operands=[rs1],
            attributes={
                "csr": csr,
                "writeonly": UnitAttr() if writeonly else None,
                "comment": comment,
            },
            result_types=[rd],
        )

    def verify_(self) -> None:
        if not self.writeonly:
            return
        if not isinstance(self.rd.type, IntRegisterType):
            return
        if self.rd.type.is_allocated and self.rd.type != Registers.ZERO:
            raise VerifyException(
                "When in 'writeonly' mode, destination must be register x0 (a.k.a. 'zero'), "
                f"not '{self.rd.type.register_name.data}'"
            )

    def assembly_line_args(self) -> tuple[AssemblyInstructionArg, ...]:
        return self.rd, self.csr, self.rs1

    @classmethod
    def custom_parse_attributes(cls, parser: Parser) -> dict[str, Attribute]:
        attributes = dict[str, Attribute]()
        attributes["csr"] = IntegerAttr(
            parser.parse_integer(allow_boolean=False, context_msg="Expected csr"),
            IntegerType(32),
        )
        if parser.parse_optional_punctuation(",") is not None:
            if (flag := parser.parse_str_literal("Expected 'w' flag")) != "w":
                parser.raise_error(f"Expected 'w' flag, got '{flag}'")
            attributes["writeonly"] = UnitAttr()
        return attributes

    def custom_print_attributes(self, printer: Printer) -> Set[str]:
        printer.print(", ")
        printer.print(self.csr.value.data)
        if self.writeonly is not None:
            printer.print(', "w"')
        return {"csr", "writeonly"}


class CsrBitwiseOperation(RISCVCustomFormatOperation, RISCVInstruction, ABC):
    """
    A base class for RISC-V operations performing a masked bitwise operation on the
    CSR while returning the original value.

    The 'readonly' attribute controls the actual behaviour of the operation:
    * when True, the operation is guaranteed to have no side effects that can
      be potentially related to writing to a CSR; in this case rs *must be
      allocated to x0*
    * when False, the bitwise operations is performed and any side effect related
      to writing to a CSR takes place even if the mask in rs has no actual bits set.
    """

    rd = result_def(IntRegisterType)
    rs1 = operand_def(IntRegisterType)
    csr = attr_def(IntegerAttr)
    readonly = opt_attr_def(UnitAttr)

    def __init__(
        self,
        rs1: Operation | SSAValue,
        csr: IntegerAttr,
        *,
        readonly: bool = False,
        rd: IntRegisterType = Registers.UNALLOCATED_INT,
        comment: str | StringAttr | None = None,
    ):
        if isinstance(comment, str):
            comment = StringAttr(comment)
        super().__init__(
            operands=[rs1],
            attributes={
                "csr": csr,
                "readonly": UnitAttr() if readonly else None,
                "comment": comment,
            },
            result_types=[rd],
        )

    def verify_(self) -> None:
        if not self.readonly:
            return
        if not isinstance(self.rs1.type, IntRegisterType):
            return
        if self.rs1.type.is_allocated and self.rs1.type != Registers.ZERO:
            raise VerifyException(
                "When in 'readonly' mode, source must be register x0 (a.k.a. 'zero'), "
                f"not '{self.rs1.type.register_name.data}'"
            )

    def assembly_line_args(self) -> tuple[AssemblyInstructionArg, ...]:
        return self.rd, self.csr, self.rs1

    @classmethod
    def custom_parse_attributes(cls, parser: Parser) -> dict[str, Attribute]:
        attributes = dict[str, Attribute]()
        attributes["csr"] = IntegerAttr(
            parser.parse_integer(allow_boolean=False, context_msg="Expected csr"),
            IntegerType(32),
        )
        if parser.parse_optional_punctuation(",") is not None:
            if (flag := parser.parse_str_literal("Expected 'r' flag")) != "r":
                parser.raise_error(f"Expected 'r' flag, got '{flag}'")
            attributes["readonly"] = UnitAttr()
        return attributes

    def custom_print_attributes(self, printer: Printer) -> Set[str]:
        printer.print(", ")
        printer.print(self.csr.value.data)
        if self.readonly is not None:
            printer.print(', "r"')
        return {"csr", "readonly"}


class CsrReadWriteImmOperation(RISCVCustomFormatOperation, RISCVInstruction, ABC):
    """
    A base class for RISC-V operations performing a write immediate to/read from a CSR.

    The 'writeonly' attribute controls the actual behaviour of the operation:
    * when True, the operation writes the rs value to the CSR but never reads it and
      in this case rd *must* be allocated to x0
    * when False, a proper atomic swap is performed and the previous CSR value is
      returned in rd
    """

    rd = result_def(IntRegisterType)
    csr = attr_def(IntegerAttr)
    immediate = attr_def(IntegerAttr)
    writeonly = opt_attr_def(UnitAttr)

    def __init__(
        self,
        csr: IntegerAttr,
        immediate: IntegerAttr,
        *,
        writeonly: bool = False,
        rd: IntRegisterType = Registers.UNALLOCATED_INT,
        comment: str | StringAttr | None = None,
    ):
        if isinstance(comment, str):
            comment = StringAttr(comment)
        super().__init__(
            attributes={
                "csr": csr,
                "immediate": immediate,
                "writeonly": UnitAttr() if writeonly else None,
                "comment": comment,
            },
            result_types=[rd],
        )

    def verify_(self) -> None:
        if self.writeonly is None:
            return
        if not isinstance(self.rd.type, IntRegisterType):
            return
        if self.rd.type.is_allocated and self.rd.type != Registers.ZERO:
            raise VerifyException(
                "When in 'writeonly' mode, destination must be register x0 (a.k.a. 'zero'), "
                f"not '{self.rd.type.register_name.data}'"
            )

    def assembly_line_args(self) -> tuple[AssemblyInstructionArg | None, ...]:
        return self.rd, self.csr, self.immediate

    @classmethod
    def custom_parse_attributes(cls, parser: Parser) -> dict[str, Attribute]:
        attributes = dict[str, Attribute]()
        attributes["csr"] = IntegerAttr(
            parser.parse_integer(allow_boolean=False, context_msg="Expected csr"),
            IntegerType(32),
        )
        parser.parse_punctuation(",")
        attributes["immediate"] = parse_immediate_value(parser, IntegerType(32))
        if parser.parse_optional_punctuation(",") is not None:
            if (flag := parser.parse_str_literal("Expected 'w' flag")) != "w":
                parser.raise_error(f"Expected 'w' flag, got '{flag}'")
            attributes["writeonly"] = UnitAttr()
        return attributes

    def custom_print_attributes(self, printer: Printer) -> Set[str]:
        printer.print(" ")
        printer.print(self.csr.value.data)
        printer.print(", ")
        print_immediate_value(printer, self.immediate)
        if self.writeonly is not None:
            printer.print(', "w"')
        return {"csr", "immediate", "writeonly"}


class CsrBitwiseImmOperation(RISCVCustomFormatOperation, RISCVInstruction, ABC):
    """
    A base class for RISC-V operations performing a masked bitwise operation on the
    CSR while returning the original value. The bitmask is specified in the 'immediate'
    attribute.

    The 'immediate' attribute controls the actual behaviour of the operation:
    * when equals to zero, the operation is guaranteed to have no side effects
      that can be potentially related to writing to a CSR;
    * when not equal to zero, any side effect related to writing to a CSR takes
      place.
    """

    rd = result_def(IntRegisterType)
    csr = attr_def(IntegerAttr)
    immediate = attr_def(IntegerAttr)

    def __init__(
        self,
        csr: IntegerAttr,
        immediate: IntegerAttr,
        *,
        rd: IntRegisterType = Registers.UNALLOCATED_INT,
        comment: str | StringAttr | None = None,
    ):
        if isinstance(comment, str):
            comment = StringAttr(comment)
        super().__init__(
            attributes={
                "csr": csr,
                "immediate": immediate,
                "comment": comment,
            },
            result_types=[rd],
        )

    def assembly_line_args(self) -> tuple[AssemblyInstructionArg, ...]:
        return self.rd, self.csr, self.immediate

    @classmethod
    def custom_parse_attributes(cls, parser: Parser) -> dict[str, Attribute]:
        attributes = dict[str, Attribute]()
        attributes["csr"] = IntegerAttr(
            parser.parse_integer(allow_boolean=False, context_msg="Expected csr"),
            IntegerType(32),
        )
        parser.parse_punctuation(",")
        attributes["immediate"] = parse_immediate_value(parser, IntegerType(32))
        return attributes

    def custom_print_attributes(self, printer: Printer) -> Set[str]:
        printer.print(" ")
        printer.print(self.csr.value.data)
        printer.print(", ")
        print_immediate_value(printer, self.immediate)
        return {"csr", "immediate"}


# endregion

# region RV32I/RV64I: 2.4 Integer Computational Instructions

## Integer Register-Immediate Instructions


class AddiOpHasCanonicalizationPatternsTrait(HasCanonicalizationPatternsTrait):
    @classmethod
    def get_canonicalization_patterns(cls) -> tuple[RewritePattern, ...]:
        from xdsl.transforms.canonicalization_patterns.riscv import (
            AddImmediateConstant,
            AddImmediateZero,
        )

        return (
            AddImmediateZero(),
            AddImmediateConstant(),
        )


@irdl_op_definition
class AddiOp(RdRsImmIntegerOperation):
    """
    Adds the sign-extended 12-bit immediate to register rs1.
    Arithmetic overflow is ignored and the result is simply the low XLEN bits of the result.

    x[rd] = x[rs1] + sext(immediate)

    https://msyksphinz-self.github.io/riscv-isadoc/html/rvi.html#addi
    """

    name = "riscv.addi"

    traits = traits_def(Pure(), AddiOpHasCanonicalizationPatternsTrait())


@irdl_op_definition
class SltiOp(RdRsImmIntegerOperation):
    """
    Place the value 1 in register rd if register rs1 is less than the sign-extended
    immediate when both are treated as signed numbers, else 0 is written to rd.

    x[rd] = x[rs1] <s sext(immediate)

    https://msyksphinz-self.github.io/riscv-isadoc/html/rvi.html#slti
    """

    name = "riscv.slti"


@irdl_op_definition
class SltiuOp(RdRsImmIntegerOperation):
    """
    Place the value 1 in register rd if register rs1 is less than the immediate when
    both are treated as unsigned numbers, else 0 is written to rd.

    x[rd] = x[rs1] <u sext(immediate)

    https://msyksphinz-self.github.io/riscv-isadoc/html/rvi.html#sltiu
    """

    name = "riscv.sltiu"


@irdl_op_definition
class AndiOp(RdRsImmIntegerOperation):
    """
    Performs bitwise AND on register rs1 and the sign-extended 12-bit
    immediate and place the result in rd.

    x[rd] = x[rs1] & sext(immediate)

    https://msyksphinz-self.github.io/riscv-isadoc/html/rvi.html#andi
    """

    name = "riscv.andi"


@irdl_op_definition
class OriOp(RdRsImmIntegerOperation):
    """
    Performs bitwise OR on register rs1 and the sign-extended 12-bit immediate and place
    the result in rd.

    x[rd] = x[rs1] | sext(immediate)

    https://msyksphinz-self.github.io/riscv-isadoc/html/rvi.html#ori
    """

    name = "riscv.ori"


@irdl_op_definition
class XoriOp(RdRsImmIntegerOperation):
    """
    Performs bitwise XOR on register rs1 and the sign-extended 12-bit immediate and place
    the result in rd.

    x[rd] = x[rs1] ^ sext(immediate)

    https://msyksphinz-self.github.io/riscv-isadoc/html/rvi.html#xori
    """

    name = "riscv.xori"


class SlliOpHasCanonicalizationPatternsTrait(HasCanonicalizationPatternsTrait):
    @classmethod
    def get_canonicalization_patterns(cls) -> tuple[RewritePattern, ...]:
        from xdsl.transforms.canonicalization_patterns.riscv import ShiftLeftImmediate

        return (ShiftLeftImmediate(),)


@irdl_op_definition
class SlliOp(RdRsImmShiftOperation):
    """
    Performs logical left shift on the value in register rs1 by the shift amount
    held in the lower 5 bits of the immediate.

    x[rd] = x[rs1] << shamt

    https://msyksphinz-self.github.io/riscv-isadoc/html/rvi.html#slli
    """

    name = "riscv.slli"

    traits = traits_def(SlliOpHasCanonicalizationPatternsTrait())


@irdl_op_definition
class SrliOp(RdRsImmShiftOperation):
    """
    Performs logical right shift on the value in register rs1 by the shift amount held
    in the lower 5 bits of the immediate.

    x[rd] = x[rs1] >>u shamt

    https://msyksphinz-self.github.io/riscv-isadoc/html/rvi.html#srli
    """

    name = "riscv.srli"


@irdl_op_definition
class SraiOp(RdRsImmShiftOperation):
    """
    Performs arithmetic right shift on the value in register rs1 by the shift amount
    held in the lower 5 bits of the immediate.

    x[rd] = x[rs1] >>s shamt

    https://msyksphinz-self.github.io/riscv-isadoc/html/rvi.html#srai
    """

    name = "riscv.srai"


@irdl_op_definition
class LuiOp(RdImmIntegerOperation):
    """
    Build 32-bit constants and uses the U-type format. LUI places the U-immediate value
    in the top 20 bits of the destination register rd, filling in the lowest 12 bits with zeros.

    x[rd] = sext(immediate[31:12] << 12)

    https://msyksphinz-self.github.io/riscv-isadoc/html/rvi.html#lui
    """

    name = "riscv.lui"


@irdl_op_definition
class AuipcOp(RdImmIntegerOperation):
    """
    Build pc-relative addresses and uses the U-type format. AUIPC forms a 32-bit offset
    from the 20-bit U-immediate, filling in the lowest 12 bits with zeros, adds this
    offset to the pc, then places the result in register rd.

    x[rd] = pc + sext(immediate[31:12] << 12)

    https://msyksphinz-self.github.io/riscv-isadoc/html/rvi.html#auipc
    """

    name = "riscv.auipc"


class MVHasCanonicalizationPatternsTrait(HasCanonicalizationPatternsTrait):
    @classmethod
    def get_canonicalization_patterns(cls) -> tuple[RewritePattern, ...]:
        from xdsl.transforms.canonicalization_patterns.riscv import (
            RemoveRedundantMv,
        )

        return (RemoveRedundantMv(),)


@irdl_op_definition
class MVOp(RdRsIntegerOperation[IntRegisterType]):
    """
    A pseudo instruction to copy contents of one int register to another.

    Equivalent to `addi rd, rs, 0`
    """

    name = "riscv.mv"

    traits = traits_def(
        Pure(),
        MVHasCanonicalizationPatternsTrait(),
    )


class FMVHasCanonicalizationPatternsTrait(HasCanonicalizationPatternsTrait):
    @classmethod
    def get_canonicalization_patterns(cls) -> tuple[RewritePattern, ...]:
        from xdsl.transforms.canonicalization_patterns.riscv import RemoveRedundantFMv

        return (RemoveRedundantFMv(),)


@irdl_op_definition
class FMVOp(RdRsFloatOperation[FloatRegisterType]):
    """
    A pseudo instruction to copy contents of one float register to another.

    Equivalent to `fsgnj.s rd, rs, rs`.

    Both clang and gcc emit `fsw rs, 0(x); flw rd, 0(x)` to copy floats, possibly because
    storing and loading bits from memory is a lower overhead in practice than reasoning
    about floating-point values.
    """

    name = "riscv.fmv.s"

    traits = traits_def(
        Pure(),
        FMVHasCanonicalizationPatternsTrait(),
    )


## Integer Register-Register Operations


class AddOpHasCanonicalizationPatternsTrait(HasCanonicalizationPatternsTrait):
    @classmethod
    def get_canonicalization_patterns(cls) -> tuple[RewritePattern, ...]:
        from xdsl.transforms.canonicalization_patterns.riscv import (
            AddImmediates,
            AdditionOfSameVariablesToMultiplyByTwo,
        )

        return (AddImmediates(), AdditionOfSameVariablesToMultiplyByTwo())


@irdl_op_definition
class AddOp(RdRsRsIntegerOperation[IntRegisterType, IntRegisterType]):
    """
    Adds the registers rs1 and rs2 and stores the result in rd.
    Arithmetic overflow is ignored and the result is simply the low XLEN bits of the result.

    ```
    x[rd] = x[rs1] + x[rs2]
    ```

    https://msyksphinz-self.github.io/riscv-isadoc/html/rvi.html#add
    """

    name = "riscv.add"

    traits = traits_def(
        Pure(),
        AddOpHasCanonicalizationPatternsTrait(),
    )


@irdl_op_definition
class SltOp(RdRsRsIntegerOperation[IntRegisterType, IntRegisterType]):
    """
    Place the value 1 in register rd if register rs1 is less than register rs2 when both
    are treated as signed numbers, else 0 is written to rd.

    x[rd] = x[rs1] <s x[rs2]

    https://msyksphinz-self.github.io/riscv-isadoc/html/rvi.html#slt
    """

    name = "riscv.slt"


@irdl_op_definition
class SltuOp(RdRsRsIntegerOperation[IntRegisterType, IntRegisterType]):
    """
    Place the value 1 in register rd if register rs1 is less than register rs2 when both
    are treated as unsigned numbers, else 0 is written to rd.

    x[rd] = x[rs1] <u x[rs2]

    https://msyksphinz-self.github.io/riscv-isadoc/html/rvi.html#sltu
    """

    name = "riscv.sltu"


class BitwiseAndHasCanonicalizationPatternsTrait(HasCanonicalizationPatternsTrait):
    @classmethod
    def get_canonicalization_patterns(cls) -> tuple[RewritePattern, ...]:
        from xdsl.transforms.canonicalization_patterns.riscv import BitwiseAndByZero

        return (BitwiseAndByZero(),)


@irdl_op_definition
class AndOp(RdRsRsIntegerOperation[IntRegisterType, IntRegisterType]):
    """
    Performs bitwise AND on registers rs1 and rs2 and place the result in rd.

    x[rd] = x[rs1] & x[rs2]

    https://msyksphinz-self.github.io/riscv-isadoc/html/rvi.html#and
    """

    name = "riscv.and"

    traits = traits_def(BitwiseAndHasCanonicalizationPatternsTrait())


class BitwiseOrHasCanonicalizationPatternsTrait(HasCanonicalizationPatternsTrait):
    @classmethod
    def get_canonicalization_patterns(cls) -> tuple[RewritePattern, ...]:
        from xdsl.transforms.canonicalization_patterns.riscv import BitwiseOrByZero

        return (BitwiseOrByZero(),)


@irdl_op_definition
class OrOp(RdRsRsIntegerOperation[IntRegisterType, IntRegisterType]):
    """
    Performs bitwise OR on registers rs1 and rs2 and place the result in rd.

    x[rd] = x[rs1] | x[rs2]

    https://msyksphinz-self.github.io/riscv-isadoc/html/rvi.html#or
    """

    name = "riscv.or"

    traits = traits_def(BitwiseOrHasCanonicalizationPatternsTrait())


class BitwiseXorHasCanonicalizationPatternsTrait(HasCanonicalizationPatternsTrait):
    @classmethod
    def get_canonicalization_patterns(cls) -> tuple[RewritePattern, ...]:
        from xdsl.transforms.canonicalization_patterns.riscv import (
            BitwiseXorByZero,
            XorBySelf,
        )

        return (XorBySelf(), BitwiseXorByZero())


@irdl_op_definition
class XorOp(RdRsRsIntegerOperation[IntRegisterType, IntRegisterType]):
    """
    Performs bitwise XOR on registers rs1 and rs2 and place the result in rd.

    x[rd] = x[rs1] ^ x[rs2]

    https://msyksphinz-self.github.io/riscv-isadoc/html/rvi.html#xor
    """

    name = "riscv.xor"

    traits = traits_def(BitwiseXorHasCanonicalizationPatternsTrait())


@irdl_op_definition
class SllOp(RdRsRsIntegerOperation[IntRegisterType, IntRegisterType]):
    """
    Performs logical left shift on the value in register rs1 by the shift amount
    held in the lower 5 bits of register rs2.

    x[rd] = x[rs1] << x[rs2]

    https://msyksphinz-self.github.io/riscv-isadoc/html/rvi.html#sll
    """

    name = "riscv.sll"


@irdl_op_definition
class SrlOp(RdRsRsIntegerOperation[IntRegisterType, IntRegisterType]):
    """
    Logical right shift on the value in register rs1 by the shift amount held
    in the lower 5 bits of register rs2.

    x[rd] = x[rs1] >>u x[rs2]

    https://msyksphinz-self.github.io/riscv-isadoc/html/rvi.html#srl
    """

    name = "riscv.srl"


class SubOpHasCanonicalizationPatternsTrait(HasCanonicalizationPatternsTrait):
    @classmethod
    def get_canonicalization_patterns(cls) -> tuple[RewritePattern, ...]:
        from xdsl.transforms.canonicalization_patterns.riscv import (
            SubAddi,
            SubImmediates,
        )

        return (SubImmediates(), SubAddi())


@irdl_op_definition
class SubOp(RdRsRsIntegerOperation[IntRegisterType, IntRegisterType]):
    """
    Subtracts the registers rs1 and rs2 and stores the result in rd.
    Arithmetic overflow is ignored and the result is simply the low XLEN bits of the result.

    x[rd] = x[rs1] - x[rs2]

    https://msyksphinz-self.github.io/riscv-isadoc/html/rvi.html#sub
    """

    name = "riscv.sub"

    traits = traits_def(SubOpHasCanonicalizationPatternsTrait())


@irdl_op_definition
class SraOp(RdRsRsIntegerOperation[IntRegisterType, IntRegisterType]):
    """
    Performs arithmetic right shift on the value in register rs1 by the shift amount held
    in the lower 5 bits of register rs2.

    x[rd] = x[rs1] >>s x[rs2]

    https://msyksphinz-self.github.io/riscv-isadoc/html/rvi.html#sub
    """

    name = "riscv.sra"


@irdl_op_definition
class NopOp(NullaryOperation):
    """
    Does not change any user-visible state, except for advancing the pc register.
    Canonical nop is encoded as addi x0, x0, 0.
    """

    name = "riscv.nop"


# endregion

# region RV32I/RV64I: 2.5 Control Transfer Instructions

# Unconditional jumps


@irdl_op_definition
class JalOp(RdImmJumpOperation):
    """
    Jump to address and place return address in rd.

    jal mylabel is a pseudoinstruction for jal ra, mylabel

    x[rd] = pc+4; pc += sext(offset)

    https://msyksphinz-self.github.io/riscv-isadoc/html/rvi.html#jal
    """

    name = "riscv.jal"


@irdl_op_definition
class JOp(RdImmJumpOperation):
    """
    A pseudo-instruction, for unconditional jumps you don't expect to return from.
    Is equivalent to JalOp with `rd` = `x0`.
    Used to be a part of the spec, removed in 2.0.
    """

    name = "riscv.j"

    def __init__(
        self,
        immediate: int | SImm20Attr | str | LabelAttr,
        *,
        comment: str | StringAttr | None = None,
    ):
        super().__init__(immediate, rd=Registers.ZERO, comment=comment)

    def assembly_line_args(self) -> tuple[AssemblyInstructionArg, ...]:
        # J op is a special case of JalOp with zero return register
        return (self.immediate,)


@irdl_op_definition
class JalrOp(RdRsImmJumpOperation):
    """
    Jump to address and place return address in rd.

    ```C
    t = pc+4
    pc = (x[rs1] + sext(offset)) & ~1
    x[rd] = t
    ```

    https://msyksphinz-self.github.io/riscv-isadoc/html/rvi.html#jalr
    """

    name = "riscv.jalr"


@irdl_op_definition
class ReturnOp(NullaryOperation):
    """
    Pseudo-op for returning from subroutine.

    Equivalent to `jalr x0, x1, 0`
    """

    name = "riscv.ret"

    traits = traits_def(IsTerminator())


# Conditional Branches


@irdl_op_definition
class BeqOp(RsRsOffIntegerOperation):
    """
    Take the branch if registers rs1 and rs2 are equal.

    ```C
    if (x[rs1] == x[rs2]) pc += sext(offset)
    ```

    https://msyksphinz-self.github.io/riscv-isadoc/html/rvi.html#beq
    """

    name = "riscv.beq"


@irdl_op_definition
class BneOp(RsRsOffIntegerOperation):
    """
    Take the branch if registers rs1 and rs2 are not equal.

    ```C
    if (x[rs1] != x[rs2]) pc += sext(offset)
    ```

    https://msyksphinz-self.github.io/riscv-isadoc/html/rvi.html#bne
    """

    name = "riscv.bne"


@irdl_op_definition
class BltOp(RsRsOffIntegerOperation):
    """
    Take the branch if registers rs1 is less than rs2, using signed comparison.

    ```C
    if (x[rs1] <s x[rs2]) pc += sext(offset)
    ```

    https://msyksphinz-self.github.io/riscv-isadoc/html/rvi.html#blt
    """

    name = "riscv.blt"


@irdl_op_definition
class BgeOp(RsRsOffIntegerOperation):
    """
    Take the branch if registers rs1 is greater than or equal to rs2, using signed comparison.

    ```C
    if (x[rs1] >=s x[rs2]) pc += sext(offset)
    ```

    https://msyksphinz-self.github.io/riscv-isadoc/html/rvi.html#bge
    """

    name = "riscv.bge"


@irdl_op_definition
class BltuOp(RsRsOffIntegerOperation):
    """
    Take the branch if registers rs1 is less than rs2, using unsigned comparison.

    ```C
    if (x[rs1] <u x[rs2]) pc += sext(offset)
    ```

    https://msyksphinz-self.github.io/riscv-isadoc/html/rvi.html#bltu
    """

    name = "riscv.bltu"


@irdl_op_definition
class BgeuOp(RsRsOffIntegerOperation):
    """
    Take the branch if registers rs1 is greater than or equal to rs2, using unsigned comparison.

    ```C
    if (x[rs1] >=u x[rs2]) pc += sext(offset)
    ```

    https://msyksphinz-self.github.io/riscv-isadoc/html/rvi.html#bgeu
    """

    name = "riscv.bgeu"


# endregion

# region RV32I/RV64I: 2.6 Load and Store Instructions


@irdl_op_definition
class LbOp(RdRsImmIntegerOperation):
    """
    Loads a 8-bit value from memory and sign-extends this to XLEN bits before
    storing it in register rd.

    ```C
    x[rd] = sext(M[x[rs1] + sext(offset)][7:0])
    ```

    https://msyksphinz-self.github.io/riscv-isadoc/html/rvi.html#lb
    """

    name = "riscv.lb"


@irdl_op_definition
class LbuOp(RdRsImmIntegerOperation):
    """
    Loads a 8-bit value from memory and zero-extends this to XLEN bits before
    storing it in register rd.

    ```C
    x[rd] = M[x[rs1] + sext(offset)][7:0]
    ```

    https://msyksphinz-self.github.io/riscv-isadoc/html/rvi.html#lbu
    """

    name = "riscv.lbu"


@irdl_op_definition
class LhOp(RdRsImmIntegerOperation):
    """
    Loads a 16-bit value from memory and sign-extends this to XLEN bits before
    storing it in register rd.

    ```C
    x[rd] = sext(M[x[rs1] + sext(offset)][15:0])
    ```

    https://msyksphinz-self.github.io/riscv-isadoc/html/rvi.html#lh
    """

    name = "riscv.lh"


@irdl_op_definition
class LhuOp(RdRsImmIntegerOperation):
    """
    Loads a 16-bit value from memory and zero-extends this to XLEN bits before
    storing it in register rd.

    ```C
    x[rd] = M[x[rs1] + sext(offset)][15:0]
    ```

    https://msyksphinz-self.github.io/riscv-isadoc/html/rvi.html#lhu
    """

    name = "riscv.lhu"


class LwOpHasCanonicalizationPatternTrait(HasCanonicalizationPatternsTrait):
    @classmethod
    def get_canonicalization_patterns(cls) -> tuple[RewritePattern, ...]:
        from xdsl.transforms.canonicalization_patterns.riscv import (
            LoadWordWithKnownOffset,
        )

        return (LoadWordWithKnownOffset(),)


@irdl_op_definition
class LwOp(RdRsImmIntegerOperation):
    """
    Loads a 32-bit value from memory and sign-extends this to XLEN bits before
    storing it in register rd.

    ```C
    x[rd] = sext(M[x[rs1] + sext(offset)][31:0])
    ```

    https://msyksphinz-self.github.io/riscv-isadoc/html/rvi.html#lw
    """

    name = "riscv.lw"

    traits = traits_def(LwOpHasCanonicalizationPatternTrait())

    def assembly_line(self) -> str | None:
        instruction_name = self.assembly_instruction_name()
        value = _assembly_arg_str(self.rd)
        imm = _assembly_arg_str(self.immediate)
        offset = _assembly_arg_str(self.rs1)
        return AssemblyPrinter.assembly_line(
            instruction_name, f"{value}, {imm}({offset})", self.comment
        )


@irdl_op_definition
class SbOp(RsRsImmIntegerOperation):
    """
    Store 8-bit, values from the low bits of register rs2 to memory.

    ```C
    M[x[rs1] + sext(offset)] = x[rs2][7:0]
    ```

    https://msyksphinz-self.github.io/riscv-isadoc/html/rvi.html#sb
    """

    name = "riscv.sb"


@irdl_op_definition
class ShOp(RsRsImmIntegerOperation):
    """
    Store 16-bit, values from the low bits of register rs2 to memory.

    ```C
    M[x[rs1] + sext(offset)] = x[rs2][15:0]
    ```

    https://msyksphinz-self.github.io/riscv-isadoc/html/rvi.html#sh

    """

    name = "riscv.sh"


class SwOpHasCanonicalizationPatternTrait(HasCanonicalizationPatternsTrait):
    @classmethod
    def get_canonicalization_patterns(cls) -> tuple[RewritePattern, ...]:
        from xdsl.transforms.canonicalization_patterns.riscv import (
            StoreWordWithKnownOffset,
        )

        return (StoreWordWithKnownOffset(),)


@irdl_op_definition
class SwOp(RsRsImmIntegerOperation):
    """
    Store 32-bit, values from the low bits of register rs2 to memory.

    ```C
    M[x[rs1] + sext(offset)] = x[rs2][31:0]
    ```

    https://msyksphinz-self.github.io/riscv-isadoc/html/rvi.html#sw
    """

    name = "riscv.sw"

    traits = traits_def(SwOpHasCanonicalizationPatternTrait())

    def assembly_line(self) -> str | None:
        instruction_name = self.assembly_instruction_name()
        value = _assembly_arg_str(self.rs2)
        imm = _assembly_arg_str(self.immediate)
        offset = _assembly_arg_str(self.rs1)
        return AssemblyPrinter.assembly_line(
            instruction_name, f"{value}, {imm}({offset})", self.comment
        )


# endregion

# region RV32I/RV64I: 2.8 Control and Status Register Instructions


@irdl_op_definition
class CsrrwOp(CsrReadWriteOperation):
    """
    Atomically swaps values in the CSRs and integer registers.
    CSRRW reads the old value of the CSR, zero-extends the value to XLEN bits,
    then writes it to integer register rd. The initial value in rs1 is written
    to the CSR. If the 'writeonly' attribute evaluates to False, then the
    instruction shall not read the CSR and shall not cause any of the side effects
    that might occur on a CSR read; in this case rd *must be allocated to x0*.

    t = CSRs[csr]; CSRs[csr] = x[rs1]; x[rd] = t

    https://msyksphinz-self.github.io/riscv-isadoc/html/rvi.html#csrrw
    """

    name = "riscv.csrrw"


@irdl_op_definition
class CsrrsOp(CsrBitwiseOperation):
    """
    Reads the value of the CSR, zero-extends the value to XLEN bits, and writes
    it to integer register rd. The initial value in integer register rs1 is treated
    as a bit mask that specifies bit positions to be set in the CSR.
    Any bit that is high in rs1 will cause the corresponding bit to be set in the CSR,
    if that CSR bit is writable. Other bits in the CSR are unaffected (though CSRs might
    have side effects when written).

    If the 'readonly' attribute evaluates to True, then the instruction will not write
    to the CSR at all, and so shall not cause any of the side effects that might otherwise
    occur on a CSR write, such as raising illegal instruction exceptions on accesses to
    read-only CSRs. Note that if rs1 specifies a register holding a zero value other than x0,
    the instruction will still attempt to write the unmodified value back to the CSR and will
    cause any attendant side effects.

    t = CSRs[csr]; CSRs[csr] = t | x[rs1]; x[rd] = t

    https://msyksphinz-self.github.io/riscv-isadoc/html/rvi.html#csrrs
    """

    name = "riscv.csrrs"


@irdl_op_definition
class CsrrcOp(CsrBitwiseOperation):
    """
    Reads the value of the CSR, zero-extends the value to XLEN bits, and writes
    it to integer register rd. The initial value in integer register rs1 is treated
    as a bit mask that specifies bit positions to be cleared in the CSR.
    Any bit that is high in rs1 will cause the corresponding bit to be cleared in the CSR,
    if that CSR bit is writable. Other bits in the CSR are unaffected (though CSRs might
    have side effects when written).

    If the 'readonly' attribute evaluates to True, then the instruction will not write
    to the CSR at all, and so shall not cause any of the side effects that might otherwise
    occur on a CSR write, such as raising illegal instruction exceptions on accesses to
    read-only CSRs. Note that if rs1 specifies a register holding a zero value other than x0,
    the instruction will still attempt to write the unmodified value back to the CSR and will
    cause any attendant side effects.

    t = CSRs[csr]; CSRs[csr] = t &~x[rs1]; x[rd] = t

    https://msyksphinz-self.github.io/riscv-isadoc/html/rvi.html#csrrc
    """

    name = "riscv.csrrc"


@irdl_op_definition
class CsrrwiOp(CsrReadWriteImmOperation):
    """
    Update the CSR using an XLEN-bit value obtained by zero-extending the
    'immediate' attribute.
    If the 'writeonly' attribute evaluates to False, then the
    instruction shall not read the CSR and shall not cause any of the side effects
    that might occur on a CSR read; in this case rd *must be allocated to x0*.

    x[rd] = CSRs[csr]; CSRs[csr] = zimm

    https://msyksphinz-self.github.io/riscv-isadoc/html/rvi.html#csrrwi
    """

    name = "riscv.csrrwi"


@irdl_op_definition
class CsrrsiOp(CsrBitwiseImmOperation):
    """
    Reads the value of the CSR, zero-extends the value to XLEN bits, and writes
    it to integer register rd. The value in the 'immediate' attribute is treated
    as a bit mask that specifies bit positions to be set in the CSR.
    Any bit that is high in it will cause the corresponding bit to be set in the CSR,
    if that CSR bit is writable. Other bits in the CSR are unaffected (though CSRs might
    have side effects when written).

    If the 'immediate' attribute value is zero, then the instruction will not write
    to the CSR at all, and so shall not cause any of the side effects that might otherwise
    occur on a CSR write, such as raising illegal instruction exceptions on accesses to
    read-only CSRs.

    t = CSRs[csr]; CSRs[csr] = t | zimm; x[rd] = t

    https://msyksphinz-self.github.io/riscv-isadoc/html/rvi.html#csrrsi
    """

    name = "riscv.csrrsi"


@irdl_op_definition
class CsrrciOp(CsrBitwiseImmOperation):
    """
    Reads the value of the CSR, zero-extends the value to XLEN bits, and writes
    it to integer register rd.  The value in the 'immediate' attribute is treated
    as a bit mask that specifies bit positions to be cleared in the CSR.
    Any bit that is high in rs1 will cause the corresponding bit to be cleared in the CSR,
    if that CSR bit is writable. Other bits in the CSR are unaffected (though CSRs might
    have side effects when written).

    If the 'immediate' attribute value is zero, then the instruction will not write
    to the CSR at all, and so shall not cause any of the side effects that might otherwise
    occur on a CSR write, such as raising illegal instruction exceptions on accesses to
    read-only CSRs.

    t = CSRs[csr]; CSRs[csr] = t &~zimm; x[rd] = t

    https://msyksphinz-self.github.io/riscv-isadoc/html/rvi.html#csrrci
    """

    name = "riscv.csrrci"


# endregion

# region RV32M/RV64M: 7 “M” Standard Extension for Integer Multiplication and Division

## Multiplication Operations


class MulOpHasCanonicalizationPatternsTrait(HasCanonicalizationPatternsTrait):
    @classmethod
    def get_canonicalization_patterns(cls) -> tuple[RewritePattern, ...]:
        from xdsl.transforms.canonicalization_patterns.riscv import (
            MultiplyImmediates,
            MultiplyImmediateZero,
        )

        return (MultiplyImmediates(), MultiplyImmediateZero())


@irdl_op_definition
class MulOp(RdRsRsIntegerOperation[IntRegisterType, IntRegisterType]):
    """
    Performs an XLEN-bit × XLEN-bit multiplication of signed rs1 by signed rs2
    and places the lower XLEN bits in the destination register.
    x[rd] = x[rs1] * x[rs2]

    https://msyksphinz-self.github.io/riscv-isadoc/html/rvi.html#add
    """

    name = "riscv.mul"

    traits = traits_def(MulOpHasCanonicalizationPatternsTrait(), Pure())


@irdl_op_definition
class MulhOp(RdRsRsIntegerOperation[IntRegisterType, IntRegisterType]):
    """
    Performs an XLEN-bit × XLEN-bit multiplication of signed rs1 by signed rs2
    and places the upper XLEN bits in the destination register.
    x[rd] = (x[rs1] s×s x[rs2]) >>s XLEN

    https://msyksphinz-self.github.io/riscv-isadoc/html/rvm.html#mulh
    """

    name = "riscv.mulh"


@irdl_op_definition
class MulhsuOp(RdRsRsIntegerOperation[IntRegisterType, IntRegisterType]):
    """
    Performs an XLEN-bit × XLEN-bit multiplication of signed rs1 by unsigned rs2
    and places the upper XLEN bits in the destination register.
    x[rd] = (x[rs1] s × x[rs2]) >>s XLEN

    https://msyksphinz-self.github.io/riscv-isadoc/html/rvm.html#mulhsu
    """

    name = "riscv.mulhsu"


@irdl_op_definition
class MulhuOp(RdRsRsIntegerOperation[IntRegisterType, IntRegisterType]):
    """
    Performs an XLEN-bit × XLEN-bit multiplication of unsigned rs1 by unsigned rs2
    and places the upper XLEN bits in the destination register.
    x[rd] = (x[rs1] u × x[rs2]) >>u XLEN

    https://msyksphinz-self.github.io/riscv-isadoc/html/rvm.html#mulhu
    """

    name = "riscv.mulhu"


## Division Operations
@irdl_op_definition
class DivOp(RdRsRsIntegerOperation[IntRegisterType, IntRegisterType]):
    """
    Perform an XLEN bits by XLEN bits signed integer division of rs1 by rs2,
    rounding towards zero.
    x[rd] = x[rs1] /s x[rs2]

    https://msyksphinz-self.github.io/riscv-isadoc/html/rvm.html#div
    """

    name = "riscv.div"


@irdl_op_definition
class DivuOp(RdRsRsIntegerOperation[IntRegisterType, IntRegisterType]):
    """
    Perform an XLEN bits by XLEN bits unsigned integer division of rs1 by rs2,
    rounding towards zero.
    x[rd] = x[rs1] /u x[rs2]

    https://msyksphinz-self.github.io/riscv-isadoc/html/rvm.html#divu
    """

    name = "riscv.divu"


@irdl_op_definition
class RemOp(RdRsRsIntegerOperation[IntRegisterType, IntRegisterType]):
    """
    Perform an XLEN bits by XLEN bits signed integer reminder of rs1 by rs2.
    x[rd] = x[rs1] %s x[rs2]

    https://msyksphinz-self.github.io/riscv-isadoc/html/rvm.html#rem
    """

    name = "riscv.rem"


@irdl_op_definition
class RemuOp(RdRsRsIntegerOperation[IntRegisterType, IntRegisterType]):
    """
    Perform an XLEN bits by XLEN bits unsigned integer reminder of rs1 by rs2.
    x[rd] = x[rs1] %u x[rs2]

    https://msyksphinz-self.github.io/riscv-isadoc/html/rvm.html#remu
    """

    name = "riscv.remu"


# endregion

# region Assembler pseudo-instructions
# https://github.com/riscv-non-isa/riscv-asm-manual/blob/master/riscv-asm.md


class LiOpHasCanonicalizationPatternTrait(HasCanonicalizationPatternsTrait):
    @classmethod
    def get_canonicalization_patterns(cls) -> tuple[RewritePattern, ...]:
        from xdsl.transforms.canonicalization_patterns.riscv import (
            LoadImmediate0,
        )

        return (LoadImmediate0(),)


@irdl_op_definition
class LiOp(RISCVCustomFormatOperation, RISCVInstruction, ABC):
    """
    Loads a 32-bit immediate into rd.

    This is an assembler pseudo-instruction.

    https://github.com/riscv-non-isa/riscv-asm-manual/blob/master/riscv-asm.md#load-immediate
    """

    name = "riscv.li"

    rd = result_def(IntRegisterType)
    immediate = attr_def(base(Imm32Attr) | base(LabelAttr))

    traits = traits_def(Pure(), ConstantLike(), LiOpHasCanonicalizationPatternTrait())

    def __init__(
        self,
        immediate: int | Imm32Attr | str | LabelAttr,
        *,
        rd: IntRegisterType = Registers.UNALLOCATED_INT,
        comment: str | StringAttr | None = None,
    ):
        if isinstance(immediate, int):
            immediate = IntegerAttr(immediate, i32)
        elif isinstance(immediate, str):
            immediate = LabelAttr(immediate)
        if isinstance(comment, str):
            comment = StringAttr(comment)

        super().__init__(
            result_types=[rd],
            attributes={
                "immediate": immediate,
                "comment": comment,
            },
        )

    def assembly_line_args(self) -> tuple[AssemblyInstructionArg, ...]:
        return self.rd, self.immediate

    @classmethod
    def custom_parse_attributes(cls, parser: Parser) -> dict[str, Attribute]:
        attributes = dict[str, Attribute]()
        attributes["immediate"] = parse_immediate_value(parser, i32)
        return attributes

    def custom_print_attributes(self, printer: Printer) -> Set[str]:
        printer.print(" ")
        print_immediate_value(printer, self.immediate)
        return {"immediate", "fastmath"}

    @classmethod
    def parse_op_type(
        cls, parser: Parser
    ) -> tuple[Sequence[Attribute], Sequence[Attribute]]:
        parser.parse_punctuation(":")
        res_type = parser.parse_attribute()
        return (), (res_type,)

    def print_op_type(self, printer: Printer) -> None:
        printer.print(" : ")
        printer.print_attribute(self.rd.type)


@irdl_op_definition
class EcallOp(NullaryOperation):
    """
    The ECALL instruction is used to make a request to the supporting execution
    environment, which is usually an operating system.
    The ABI for the system will define how parameters for the environment
    request are passed, but usually these will be in defined locations in the
    integer register file.

    https://github.com/riscv/riscv-isa-manual/releases/download/Ratified-IMAFDQC/riscv-spec-20191213.pdf
    """

    name = "riscv.ecall"


@irdl_op_definition
class LabelOp(RISCVCustomFormatOperation, RISCVAsmOperation):
    """
    The label operation is used to emit text labels (e.g. loop:) that are used
    as branch, unconditional jump targets and symbol offsets.

    https://github.com/riscv-non-isa/riscv-asm-manual/blob/master/riscv-asm.md#labels
    """

    name = "riscv.label"
    label = attr_def(LabelAttr)
    comment = opt_attr_def(StringAttr)

    def __init__(
        self,
        label: str | LabelAttr,
        *,
        comment: str | StringAttr | None = None,
    ):
        if isinstance(label, str):
            label = LabelAttr(label)
        if isinstance(comment, str):
            comment = StringAttr(comment)

        super().__init__(
            attributes={
                "label": label,
                "comment": comment,
            },
        )

    def assembly_line(self) -> str | None:
        return AssemblyPrinter.append_comment(f"{self.label.data}:", self.comment)

    @classmethod
    def custom_parse_attributes(cls, parser: Parser) -> dict[str, Attribute]:
        attributes = dict[str, Attribute]()
        attributes["label"] = LabelAttr(parser.parse_str_literal("Expected label"))
        return attributes

    def custom_print_attributes(self, printer: Printer) -> Set[str]:
        printer.print(" ")
        printer.print_string_literal(self.label.data)
        return {"label"}

    def print_op_type(self, printer: Printer) -> None:
        return

    @classmethod
    def parse_op_type(
        cls, parser: Parser
    ) -> tuple[Sequence[Attribute], Sequence[Attribute]]:
        return (), ()


@irdl_op_definition
class DirectiveOp(RISCVCustomFormatOperation, RISCVAsmOperation):
    """
    The directive operation is used to emit assembler directives (e.g. .word; .equ; etc.)
    without any associated region of assembly code.
    A more complete list of directives can be found here:

    https://github.com/riscv-non-isa/riscv-asm-manual/blob/master/riscv-asm.md#pseudo-ops
    """

    name = "riscv.directive"
    directive = attr_def(StringAttr)
    value = opt_attr_def(StringAttr)

    def __init__(
        self,
        directive: str | StringAttr,
        value: str | StringAttr | None,
    ):
        if isinstance(directive, str):
            directive = StringAttr(directive)
        if isinstance(value, str):
            value = StringAttr(value)

        super().__init__(
            attributes={
                "directive": directive,
                "value": value,
            }
        )

    def assembly_line(self) -> str | None:
        if self.value is not None and self.value.data:
            arg_str = _assembly_arg_str(self.value.data)
        else:
            arg_str = ""

        return AssemblyPrinter.assembly_line(
            self.directive.data, arg_str, is_indented=False
        )

    @classmethod
    def custom_parse_attributes(cls, parser: Parser) -> dict[str, Attribute]:
        attributes = dict[str, Attribute]()
        attributes["directive"] = StringAttr(
            parser.parse_str_literal("Expected directive")
        )
        if (value := parser.parse_optional_str_literal()) is not None:
            attributes["value"] = StringAttr(value)
        return attributes

    def custom_print_attributes(self, printer: Printer) -> Set[str]:
        printer.print(" ")
        printer.print_string_literal(self.directive.data)
        if self.value is not None:
            printer.print(" ")
            printer.print_string_literal(self.value.data)
        return {"directive", "value"}

    def print_op_type(self, printer: Printer) -> None:
        return

    @classmethod
    def parse_op_type(
        cls, parser: Parser
    ) -> tuple[Sequence[Attribute], Sequence[Attribute]]:
        return (), ()


@irdl_op_definition
class AssemblySectionOp(RISCVAsmOperation):
    """
    The directive operation is used to emit assembler directives (e.g. .text; .data; etc.)
    with the scope of a section.

    A more complete list of directives can be found here:

    https://github.com/riscv-non-isa/riscv-asm-manual/blob/master/riscv-asm.md#pseudo-ops

    This operation can have nested operations, corresponding to a section of the assembly.
    """

    name = "riscv.assembly_section"
    directive = attr_def(StringAttr)
    data = region_def("single_block")

    traits = traits_def(NoTerminator(), IsolatedFromAbove())

    def __init__(
        self,
        directive: str | StringAttr,
        region: OptSingleBlockRegion = None,
    ):
        if isinstance(directive, str):
            directive = StringAttr(directive)
        if region is None:
            region = Region(Block())

        super().__init__(
            regions=[region],
            attributes={
                "directive": directive,
            },
        )

    @classmethod
    def parse(cls, parser: Parser) -> AssemblySectionOp:
        directive = parser.parse_str_literal()
        attr_dict = parser.parse_optional_attr_dict_with_keyword(("directive",))
        region = parser.parse_optional_region()

        if region is None:
            region = Region(Block())
        section = AssemblySectionOp(directive, region)
        if attr_dict is not None:
            section.attributes |= attr_dict.data

        return section

    def print(self, printer: Printer) -> None:
        printer.print_string(" ")
        printer.print_string_literal(self.directive.data)
        printer.print_op_attributes(
            self.attributes, reserved_attr_names=("directive",), print_keyword=True
        )
        printer.print_string(" ")
        if self.data.block.ops:
            printer.print_region(self.data)

    def assembly_line(self) -> str | None:
        return AssemblyPrinter.assembly_line(self.directive.data, "", is_indented=False)


@irdl_op_definition
class CustomAssemblyInstructionOp(RISCVCustomFormatOperation, RISCVInstruction):
    """
    An instruction with unspecified semantics, that can be printed during assembly
    emission.

    During assembly emission, the results are printed before the operands:

    ``` python
    s0 = riscv.GetRegisterOp(Registers.s0).res
    s1 = riscv.GetRegisterOp(Registers.s1).res
    rs2 = riscv.Registers.s2
    rs3 = riscv.Registers.s3
    op = CustomAssemblyInstructionOp("my_instr", (s0, s1), (rs2, rs3))

    op.assembly_line()   # "my_instr s2, s3, s0, s1"
    ```
    """

    name = "riscv.custom_assembly_instruction"
    inputs = var_operand_def()
    outputs = var_result_def()
    instruction_name = attr_def(StringAttr)
    comment = opt_attr_def(StringAttr)

    def __init__(
        self,
        instruction_name: str | StringAttr,
        inputs: Sequence[SSAValue],
        result_types: Sequence[Attribute],
        *,
        comment: str | StringAttr | None = None,
    ):
        if isinstance(instruction_name, str):
            instruction_name = StringAttr(instruction_name)
        if isinstance(comment, str):
            comment = StringAttr(comment)

        super().__init__(
            operands=[inputs],
            result_types=[result_types],
            attributes={
                "instruction_name": instruction_name,
                "comment": comment,
            },
        )

    def assembly_instruction_name(self) -> str:
        return self.instruction_name.data

    def assembly_line_args(self) -> tuple[AssemblyInstructionArg, ...]:
        return *self.results, *self.operands


@irdl_op_definition
class CommentOp(RISCVCustomFormatOperation, RISCVAsmOperation):
    name = "riscv.comment"
    comment = attr_def(StringAttr)

    def __init__(self, comment: str | StringAttr):
        if isinstance(comment, str):
            comment = StringAttr(comment)

        super().__init__(
            attributes={
                "comment": comment,
            },
        )

    def assembly_line(self) -> str | None:
        return f"    # {self.comment.data}"


@irdl_op_definition
class EbreakOp(NullaryOperation):
    """
    The EBREAK instruction is used by debuggers to cause control to be
    transferred back to a debugging environment.

    https://github.com/riscv/riscv-isa-manual/releases/download/Ratified-IMAFDQC/riscv-spec-20191213.pdf
    """

    name = "riscv.ebreak"


@irdl_op_definition
class WfiOp(NullaryOperation):
    """
    The Wait for Interrupt instruction (WFI) provides a hint to the
    implementation that the current hart can be stalled until an
    interrupt might need servicing.

    https://github.com/riscv/riscv-isa-manual/releases/download/Priv-v1.12/riscv-privileged-20211203.pdf
    """

    name = "riscv.wfi"


# endregion

# region RISC-V SSA Helpers


class RegisterAllocatedMemoryEffect(MemoryEffect):
    """
    An assembly operation that only has side-effect if some registers are allocated to
    it.
    """

    @classmethod
    def get_effects(cls, op: Operation) -> set[EffectInstance]:
        effects = set[EffectInstance]()
        if any(
            isinstance(r.type, RegisterType) and r.type.is_allocated
            for r in chain(op.results)
        ):
            effects.add(EffectInstance(MemoryEffectKind.WRITE))
        if any(
            isinstance(r.type, RegisterType) and r.type.is_allocated
            for r in chain(op.operands)
        ):
            effects.add(EffectInstance(MemoryEffectKind.READ))
        return effects


class GetAnyRegisterOperation(
    Generic[RDInvT], RISCVCustomFormatOperation, RISCVAsmOperation, ABC
):
    """
    This instruction allows us to create an SSAValue with for a given register name. This
    is useful for bridging the RISC-V convention that stores the result of function calls
    in `a0` and `a1` into SSA form.

    For example, to generate this assembly:
    ```
    jal my_func
    add a0 s0 a0
    ```

    One needs to do the following:

    ``` python
    rhs = riscv.GetRegisterOp(Registers.s0).res
    riscv.JalOp("my_func")
    lhs = riscv.GetRegisterOp(Registers.A0).res
    sum = riscv.AddOp(lhs, rhs, Registers.A0).rd
    ```
    """

    res = result_def(RDInvT)

    traits = traits_def(Pure())

    def __init__(
        self,
        register_type: RDInvT,
    ):
        super().__init__(result_types=[register_type])

    def assembly_line(self) -> str | None:
        # Don't print assembly for creating a SSA value representing register
        return None

    @classmethod
    def parse_op_type(
        cls, parser: Parser
    ) -> tuple[Sequence[Attribute], Sequence[Attribute]]:
        parser.parse_punctuation(":")
        res_type = parser.parse_attribute()
        return (), (res_type,)

    def print_op_type(self, printer: Printer) -> None:
        printer.print(" : ")
        printer.print_attribute(self.res.type)


@irdl_op_definition
class GetRegisterOp(GetAnyRegisterOperation[IntRegisterType]):
    name = "riscv.get_register"


@irdl_op_definition
class GetFloatRegisterOp(GetAnyRegisterOperation[FloatRegisterType]):
    name = "riscv.get_float_register"


# endregion

# region RV32F: 8 “F” Standard Extension for Single-Precision Floating-Point, Version 2.0


class RdRsRsRsFloatOperation(RISCVCustomFormatOperation, RISCVInstruction, ABC):
    """
    A base class for RV32F operations that take three
    floating-point input registers and a destination register,
    e.g: fused-multiply-add (FMA) instructions.
    """

    rd = result_def(FloatRegisterType)
    rs1 = operand_def(FloatRegisterType)
    rs2 = operand_def(FloatRegisterType)
    rs3 = operand_def(FloatRegisterType)

    traits = traits_def(RegisterAllocatedMemoryEffect())

    def __init__(
        self,
        rs1: Operation | SSAValue,
        rs2: Operation | SSAValue,
        rs3: Operation | SSAValue,
        *,
        rd: FloatRegisterType = Registers.UNALLOCATED_FLOAT,
        comment: str | StringAttr | None = None,
    ):
        if isinstance(comment, str):
            comment = StringAttr(comment)

        super().__init__(
            operands=[rs1, rs2, rs3],
            attributes={
                "comment": comment,
            },
            result_types=[rd],
        )

    def assembly_line_args(self) -> tuple[AssemblyInstructionArg, ...]:
        return self.rd, self.rs1, self.rs2, self.rs3


class RdRsRsFloatFloatIntegerOperationWithFastMath(
    RISCVCustomFormatOperation, RISCVInstruction, ABC
):
    """
    A base class for RISC-V operations that have two source floating-point
    registers with an integer destination register, and can be annotated with fastmath flags.

    This is called R-Type in the RISC-V specification.
    """

    rd = result_def(IntRegisterType)
    rs1 = operand_def(FloatRegisterType)
    rs2 = operand_def(FloatRegisterType)
    fastmath = attr_def(FastMathFlagsAttr)

    def __init__(
        self,
        rs1: Operation | SSAValue,
        rs2: Operation | SSAValue,
        *,
        rd: IntRegisterType = Registers.UNALLOCATED_INT,
        fastmath: FastMathFlagsAttr = FastMathFlagsAttr("none"),
        comment: str | StringAttr | None = None,
    ):
        if isinstance(comment, str):
            comment = StringAttr(comment)

        super().__init__(
            operands=[rs1, rs2],
            attributes={
                "comment": comment,
                "fastmath": fastmath,
            },
            result_types=[rd],
        )

    def assembly_line_args(self) -> tuple[AssemblyInstructionArg, ...]:
        return self.rd, self.rs1, self.rs2

    @classmethod
    def custom_parse_attributes(cls, parser: Parser) -> dict[str, Attribute]:
        attributes = dict[str, Attribute]()
        fast = FastMathFlagsAttr("none")
        if parser.parse_optional_keyword("fastmath") is not None:
            fast = FastMathFlagsAttr(FastMathFlagsAttr.parse_parameter(parser))
        attributes["fastmath"] = fast
        return attributes

    def custom_print_attributes(self, printer: Printer) -> Set[str]:
        if self.fastmath is not None and self.fastmath != FastMathFlagsAttr("none"):
            printer.print(" fastmath")
            self.fastmath.print_parameter(printer)
        return {"fastmath"}


class RsRsImmFloatOperation(RISCVCustomFormatOperation, RISCVInstruction, ABC):
    """
    A base class for RV32F operations that have two source registers
    (one integer and one floating-point) and an immediate.
    """

    rs1 = operand_def(IntRegisterType)
    rs2 = operand_def(FloatRegisterType)
    immediate = attr_def(Imm12Attr)

    def __init__(
        self,
        rs1: Operation | SSAValue,
        rs2: Operation | SSAValue,
        immediate: int | Imm12Attr | str | LabelAttr,
        *,
        comment: str | StringAttr | None = None,
    ):
        if isinstance(immediate, int):
            immediate = IntegerAttr(immediate, i12)
        elif isinstance(immediate, str):
            immediate = LabelAttr(immediate)
        if isinstance(comment, str):
            comment = StringAttr(comment)

        super().__init__(
            operands=[rs1, rs2],
            attributes={
                "immediate": immediate,
                "comment": comment,
            },
        )

    def assembly_line_args(self) -> tuple[AssemblyInstructionArg, ...]:
        return self.rs1, self.rs2, self.immediate

    @classmethod
    def custom_parse_attributes(cls, parser: Parser) -> dict[str, Attribute]:
        attributes = dict[str, Attribute]()
        attributes["immediate"] = parse_immediate_value(parser, i12)
        return attributes

    def custom_print_attributes(self, printer: Printer) -> Set[str]:
        printer.print(", ")
        print_immediate_value(printer, self.immediate)
        return {"immediate"}


class RdRsImmFloatOperation(RISCVCustomFormatOperation, RISCVInstruction, ABC):
    """
    A base class for RV32Foperations that have one floating-point
    destination register, one source register and
    one immediate operand.
    """

    rd = result_def(FloatRegisterType)
    rs1 = operand_def(IntRegisterType)
    immediate = attr_def(base(Imm12Attr) | base(LabelAttr))

    def __init__(
        self,
        rs1: Operation | SSAValue,
        immediate: int | Imm12Attr | str | LabelAttr,
        *,
        rd: FloatRegisterType = Registers.UNALLOCATED_FLOAT,
        comment: str | StringAttr | None = None,
    ):
        if isinstance(immediate, int):
            immediate = IntegerAttr(immediate, i12)
        elif isinstance(immediate, str):
            immediate = LabelAttr(immediate)

        if isinstance(comment, str):
            comment = StringAttr(comment)
        super().__init__(
            operands=[rs1],
            result_types=[rd],
            attributes={
                "immediate": immediate,
                "comment": comment,
            },
        )

    def assembly_line_args(self) -> tuple[AssemblyInstructionArg, ...]:
        return self.rd, self.rs1, self.immediate

    @classmethod
    def custom_parse_attributes(cls, parser: Parser) -> dict[str, Attribute]:
        attributes = dict[str, Attribute]()
        attributes["immediate"] = parse_immediate_value(parser, i12)
        return attributes

    def custom_print_attributes(self, printer: Printer) -> Set[str]:
        printer.print(", ")
        print_immediate_value(printer, self.immediate)
        return {"immediate"}


@irdl_op_definition
class FMAddSOp(RdRsRsRsFloatOperation):
    """
    Perform single-precision fused multiply addition.

    ```C
    f[rd] = f[rs1]×f[rs2]+f[rs3]
    ```

    https://msyksphinz-self.github.io/riscv-isadoc/html/rvfd.html#fmadd-s
    """

    name = "riscv.fmadd.s"


@irdl_op_definition
class FMSubSOp(RdRsRsRsFloatOperation):
    """
    Perform single-precision fused multiply substraction.

    ```C
    f[rd] = f[rs1]×f[rs2]+f[rs3]
    ```

    https://msyksphinz-self.github.io/riscv-isadoc/html/rvfd.html#fmsub-s
    """

    name = "riscv.fmsub.s"


@irdl_op_definition
class FNMSubSOp(RdRsRsRsFloatOperation):
    """
    Perform single-precision fused multiply substraction.

    ```C
    f[rd] = -f[rs1]×f[rs2]+f[rs3]
    ```

    https://msyksphinz-self.github.io/riscv-isadoc/html/rvfd.html#fnmsub-s
    """

    name = "riscv.fnmsub.s"


@irdl_op_definition
class FNMAddSOp(RdRsRsRsFloatOperation):
    """
    Perform single-precision fused multiply addition.

    ```C
    f[rd] = -f[rs1]×f[rs2]-f[rs3]
    ```

    https://msyksphinz-self.github.io/riscv-isadoc/html/rvfd.html#fnmadd-s
    """

    name = "riscv.fnmadd.s"


@irdl_op_definition
class FAddSOp(RdRsRsFloatOperationWithFastMath):
    """
    Perform single-precision floating-point addition.

    ```C
    f[rd] = f[rs1]+f[rs2]
    ```

    https://msyksphinz-self.github.io/riscv-isadoc/html/rvfd.html#fadd-s
    """

    name = "riscv.fadd.s"

    traits = traits_def(Pure())


@irdl_op_definition
class FSubSOp(RdRsRsFloatOperationWithFastMath):
    """
    Perform single-precision floating-point substraction.

    ```C
    f[rd] = f[rs1]-f[rs2]
    ```

    https://msyksphinz-self.github.io/riscv-isadoc/html/rvfd.html#fsub-s
    """

    name = "riscv.fsub.s"


@irdl_op_definition
class FMulSOp(RdRsRsFloatOperationWithFastMath):
    """
    Perform single-precision floating-point multiplication.

    ```C
    f[rd] = f[rs1]×f[rs2]
    ```

    https://msyksphinz-self.github.io/riscv-isadoc/html/rvfd.html#fmul-s
    """

    name = "riscv.fmul.s"


@irdl_op_definition
class FDivSOp(RdRsRsFloatOperationWithFastMath):
    """
    Perform single-precision floating-point division.

    ```C
    f[rd] = f[rs1] / f[rs2]
    ```

    https://msyksphinz-self.github.io/riscv-isadoc/html/rvfd.html#fdiv-s
    """

    name = "riscv.fdiv.s"


@irdl_op_definition
class FSqrtSOp(RdRsFloatOperation[FloatRegisterType]):
    """
    Perform single-precision floating-point square root.

    ```C
    f[rd] = sqrt(f[rs1])
    ```

    https://msyksphinz-self.github.io/riscv-isadoc/html/rvfd.html#fsqrt-s
    """

    name = "riscv.fsqrt.s"


@irdl_op_definition
class FSgnJSOp(RdRsRsFloatOperation[FloatRegisterType, FloatRegisterType]):
    """
    Produce a result that takes all bits except the sign bit from rs1.
    The result’s sign bit is rs2’s sign bit.

    ```C
    f[rd] = {f[rs2][31], f[rs1][30:0]}
    ```

    https://msyksphinz-self.github.io/riscv-isadoc/html/rvfd.html#fsgnj.s
    """

    name = "riscv.fsgnj.s"


@irdl_op_definition
class FSgnJNSOp(RdRsRsFloatOperation[FloatRegisterType, FloatRegisterType]):
    """
    Produce a result that takes all bits except the sign bit from rs1.
    The result’s sign bit is opposite of rs2’s sign bit.

    ```C
    f[rd] = {~f[rs2][31], f[rs1][30:0]}
    ```

    https://msyksphinz-self.github.io/riscv-isadoc/html/rvfd.html#fsgnjn.s
    """

    name = "riscv.fsgnjn.s"


@irdl_op_definition
class FSgnJXSOp(RdRsRsFloatOperation[FloatRegisterType, FloatRegisterType]):
    """
    Produce a result that takes all bits except the sign bit from rs1.
    The result’s sign bit is XOR of sign bit of rs1 and rs2.

    ```C
    f[rd] = {f[rs1][31] ^ f[rs2][31], f[rs1][30:0]}
    ```

    https://msyksphinz-self.github.io/riscv-isadoc/html/rvfd.html#fsgnjx.s
    """

    name = "riscv.fsgnjx.s"


@irdl_op_definition
class FMinSOp(RdRsRsFloatOperationWithFastMath):
    """
    Write the smaller of single precision data in rs1 and rs2 to rd.

    ```C
    f[rd] = min(f[rs1], f[rs2])
    ```

    https://msyksphinz-self.github.io/riscv-isadoc/html/rvfd.html#fmin-s
    """

    name = "riscv.fmin.s"


@irdl_op_definition
class FMaxSOp(RdRsRsFloatOperationWithFastMath):
    """
    Write the larger of single precision data in rs1 and rs2 to rd.

    ```C
    f[rd] = max(f[rs1], f[rs2])
    ```

    https://msyksphinz-self.github.io/riscv-isadoc/html/rvfd.html#fmax-s
    """

    name = "riscv.fmax.s"


@irdl_op_definition
class FCvtWSOp(RdRsIntegerOperation[FloatRegisterType]):
    """
    Convert a floating-point number in floating-point register rs1 to a signed 32-bit in integer register rd.

    ```C
    x[rd] = sext(s32_{f32}(f[rs1]))
    ```

    https://msyksphinz-self.github.io/riscv-isadoc/html/rvfd.html#fcvt.w.s
    """

    name = "riscv.fcvt.w.s"


@irdl_op_definition
class FCvtWuSOp(RdRsIntegerOperation[FloatRegisterType]):
    """
    Convert a floating-point number in floating-point register rs1 to a signed 32-bit in unsigned integer register rd.

    ```C
    x[rd] = sext(u32_{f32}(f[rs1]))
    ```

    https://msyksphinz-self.github.io/riscv-isadoc/html/rvfd.html#fcvt.wu.s
    """

    name = "riscv.fcvt.wu.s"


@irdl_op_definition
class FMvXWOp(RdRsIntegerOperation[FloatRegisterType]):
    """
    Move the single-precision value in floating-point register rs1 represented in IEEE
    754-2008 encoding to the lower 32 bits of integer register rd.

    ```C
    x[rd] = sext(f[rs1][31:0])
    ```

    https://msyksphinz-self.github.io/riscv-isadoc/html/rvfd.html#fmv.x.w
    """

    name = "riscv.fmv.x.w"


@irdl_op_definition
class FeqSOp(RdRsRsFloatFloatIntegerOperationWithFastMath):
    """
    Performs a quiet equal comparison between floating-point registers rs1 and rs2 and
    record the Boolean result in integer register rd.
    Only signaling NaN inputs cause an Invalid Operation exception.
    The result is 0 if either operand is NaN.

    x[rd] = f[rs1] == f[rs2]

    https://msyksphinz-self.github.io/riscv-isadoc/html/rvfd.html#feq.s
    """

    name = "riscv.feq.s"


@irdl_op_definition
class FltSOp(RdRsRsFloatFloatIntegerOperationWithFastMath):
    """
    Performs a quiet less comparison between floating-point registers rs1 and rs2 and
    record the Boolean result in integer register rd.
    Only signaling NaN inputs cause an Invalid Operation exception.
    The result is 0 if either operand is NaN.

    x[rd] = f[rs1] < f[rs2]

    https://msyksphinz-self.github.io/riscv-isadoc/html/rvfd.html#flt.s
    """

    name = "riscv.flt.s"


@irdl_op_definition
class FleSOp(RdRsRsFloatFloatIntegerOperationWithFastMath):
    """
    Performs a quiet less or equal comparison between floating-point registers rs1 and
    rs2 and record the Boolean result in integer register rd.
    Only signaling NaN inputs cause an Invalid Operation exception.
    The result is 0 if either operand is NaN.

    x[rd] = f[rs1] <= f[rs2]

    https://msyksphinz-self.github.io/riscv-isadoc/html/rvfd.html#fle.s
    """

    name = "riscv.fle.s"


@irdl_op_definition
class FClassSOp(RdRsIntegerOperation[FloatRegisterType]):
    """
    Examines the value in floating-point register rs1 and writes to integer register rd
    a 10-bit mask that indicates the class of the floating-point number.
    The format of the mask is described in [classify table]_.
    The corresponding bit in rd will be set if the property is true and clear otherwise.
    All other bits in rd are cleared. Note that exactly one bit in rd will be set.

    x[rd] = classifys(f[rs1])

    https://msyksphinz-self.github.io/riscv-isadoc/html/rvfd.html#fclass.s
    """

    name = "riscv.fclass.s"


@irdl_op_definition
class FCvtSWOp(RdRsFloatOperation[IntRegisterType]):
    """
    Converts a 32-bit signed integer, in integer register rs1 into a floating-point number in floating-point register rd.

    ```C
    f[rd] = f32_{s32}(x[rs1])
    ```

    https://msyksphinz-self.github.io/riscv-isadoc/html/rvfd.html#fcvt.s.w
    """

    name = "riscv.fcvt.s.w"


@irdl_op_definition
class FCvtSWuOp(RdRsFloatOperation[IntRegisterType]):
    """
    Converts a 32-bit unsigned integer, in integer register rs1 into a floating-point
    number in floating-point register rd.

    ```C
    f[rd] = f32_{u32}(x[rs1])
    ```

    https://msyksphinz-self.github.io/riscv-isadoc/html/rvfd.html#fcvt.s.wu
    """

    name = "riscv.fcvt.s.wu"


@irdl_op_definition
class FMvWXOp(RdRsFloatOperation[IntRegisterType]):
    """
    Move the single-precision value encoded in IEEE 754-2008 standard encoding from the
    lower 32 bits of integer register rs1 to the floating-point register rd.

    ```C
    f[rd] = x[rs1][31:0]
    ```


    https://msyksphinz-self.github.io/riscv-isadoc/html/rvfd.html#fmv.w.x
    """

    name = "riscv.fmv.w.x"


class FLwOpHasCanonicalizationPatternTrait(HasCanonicalizationPatternsTrait):
    @classmethod
    def get_canonicalization_patterns(cls) -> tuple[RewritePattern, ...]:
        from xdsl.transforms.canonicalization_patterns.riscv import (
            LoadFloatWordWithKnownOffset,
        )

        return (LoadFloatWordWithKnownOffset(),)


@irdl_op_definition
class FLwOp(RdRsImmFloatOperation):
    """
    Load a single-precision value from memory into floating-point register rd.

    ```C
    f[rd] = M[x[rs1] + sext(offset)][31:0]
    ```

    https://msyksphinz-self.github.io/riscv-isadoc/html/rvfd.html#flw
    """

    name = "riscv.flw"

    traits = traits_def(FLwOpHasCanonicalizationPatternTrait())

    def assembly_line(self) -> str | None:
        instruction_name = self.assembly_instruction_name()
        value = _assembly_arg_str(self.rd)
        imm = _assembly_arg_str(self.immediate)
        offset = _assembly_arg_str(self.rs1)
        return AssemblyPrinter.assembly_line(
            instruction_name, f"{value}, {imm}({offset})", self.comment
        )


class FSwOpHasCanonicalizationPatternTrait(HasCanonicalizationPatternsTrait):
    @classmethod
    def get_canonicalization_patterns(cls) -> tuple[RewritePattern, ...]:
        from xdsl.transforms.canonicalization_patterns.riscv import (
            StoreFloatWordWithKnownOffset,
        )

        return (StoreFloatWordWithKnownOffset(),)


@irdl_op_definition
class FSwOp(RsRsImmFloatOperation):
    """
    Store a single-precision value from floating-point register rs2 to memory.

    M[x[rs1] + offset] = f[rs2]

    https://msyksphinz-self.github.io/riscv-isadoc/html/rvfd.html#fsw
    """

    name = "riscv.fsw"

    traits = traits_def(FSwOpHasCanonicalizationPatternTrait())

    def assembly_line(self) -> str | None:
        instruction_name = self.assembly_instruction_name()
        value = _assembly_arg_str(self.rs2)
        imm = _assembly_arg_str(self.immediate)
        offset = _assembly_arg_str(self.rs1)
        return AssemblyPrinter.assembly_line(
            instruction_name, f"{value}, {imm}({offset})", self.comment
        )


# endregion

# region RV32F: 9 “D” Standard Extension for Double-Precision Floating-Point, Version 2.0


@irdl_op_definition
class FMAddDOp(RdRsRsRsFloatOperation):
    """
    Perform double-precision fused multiply addition.

    f[rd] = f[rs1]×f[rs2]+f[rs3]

    https://msyksphinz-self.github.io/riscv-isadoc/html/rvfd.html#fmadd-d
    """

    name = "riscv.fmadd.d"

    traits = traits_def(Pure())


@irdl_op_definition
class FMSubDOp(RdRsRsRsFloatOperation):
    """
    Perform double-precision fused multiply substraction.

    f[rd] = f[rs1]×f[rs2]+f[rs3]

    https://msyksphinz-self.github.io/riscv-isadoc/html/rvfd.html#fmsub-d
    """

    name = "riscv.fmsub.d"

    traits = traits_def(Pure())


class FuseMultiplyAddDCanonicalizationPatternTrait(HasCanonicalizationPatternsTrait):
    @classmethod
    def get_canonicalization_patterns(cls) -> tuple[RewritePattern, ...]:
        from xdsl.transforms.canonicalization_patterns.riscv import (
            FuseMultiplyAddD,
        )

        return (FuseMultiplyAddD(),)


@irdl_op_definition
class FAddDOp(RdRsRsFloatOperationWithFastMath):
    """
    Perform double-precision floating-point addition.

    f[rd] = f[rs1]+f[rs2]

    https://msyksphinz-self.github.io/riscv-isadoc/html/rvfd.html#fadd-d
    """

    name = "riscv.fadd.d"

    traits = traits_def(
        Pure(),
        FuseMultiplyAddDCanonicalizationPatternTrait(),
    )


@irdl_op_definition
class FSubDOp(RdRsRsFloatOperationWithFastMath):
    """
    Perform double-precision floating-point substraction.

    f[rd] = f[rs1]-f[rs2]

    https://msyksphinz-self.github.io/riscv-isadoc/html/rvfd.html#fsub-d
    """

    name = "riscv.fsub.d"

    traits = traits_def(Pure())


@irdl_op_definition
class FMulDOp(RdRsRsFloatOperationWithFastMath):
    """
    Perform double-precision floating-point multiplication.

    f[rd] = f[rs1]×f[rs2]

    https://msyksphinz-self.github.io/riscv-isadoc/html/rvfd.html#fmul-d
    """

    name = "riscv.fmul.d"

    traits = traits_def(Pure())


@irdl_op_definition
class FDivDOp(RdRsRsFloatOperationWithFastMath):
    """
    Perform double-precision floating-point division.

    f[rd] = f[rs1] / f[rs2]

    https://msyksphinz-self.github.io/riscv-isadoc/html/rvfd.html#fdiv-d
    """

    name = "riscv.fdiv.d"


class FLdOpHasCanonicalizationPatternTrait(HasCanonicalizationPatternsTrait):
    @classmethod
    def get_canonicalization_patterns(cls) -> tuple[RewritePattern, ...]:
        from xdsl.transforms.canonicalization_patterns.riscv import (
            LoadDoubleWithKnownOffset,
        )

        return (LoadDoubleWithKnownOffset(),)


@irdl_op_definition
class FMinDOp(RdRsRsFloatOperationWithFastMath):
    """
    Write the smaller of double precision data in rs1 and rs2 to rd.

    f[rd] = min(f[rs1], f[rs2])

    https://msyksphinz-self.github.io/riscv-isadoc/html/rvfd.html#fmin-d
    """

    name = "riscv.fmin.d"

    traits = traits_def(Pure())


@irdl_op_definition
class FMaxDOp(RdRsRsFloatOperationWithFastMath):
    """
    Write the larger of single precision data in rs1 and rs2 to rd.

    f[rd] = max(f[rs1], f[rs2])

    https://msyksphinz-self.github.io/riscv-isadoc/html/rvfd.html#fmax-d
    """

    name = "riscv.fmax.d"

    traits = traits_def(Pure())


@irdl_op_definition
class FCvtDWOp(RdRsFloatOperation[IntRegisterType]):
    """
    Converts a 32-bit signed integer, in integer register rs1 into a double-precision
    floating-point number in floating-point register rd.

    x[rd] = sext(s32_{f64}(f[rs1]))

    https://msyksphinz-self.github.io/riscv-isadoc/html/rvfd.html#fcvt-d-w
    """

    name = "riscv.fcvt.d.w"

    traits = traits_def(Pure())


@irdl_op_definition
class FCvtDWuOp(RdRsFloatOperation[IntRegisterType]):
    """
    Converts a 32-bit unsigned integer, in integer register rs1 into a double-precision
    floating-point number in floating-point register rd.

    f[rd] = f64_{u32}(x[rs1])

    https://msyksphinz-self.github.io/riscv-isadoc/html/rvfd.html#fcvt-d-wu
    """

    name = "riscv.fcvt.d.wu"

    traits = traits_def(Pure())


@irdl_op_definition
class FLdOp(RdRsImmFloatOperation):
    """
    Load a double-precision value from memory into floating-point register rd.

    ```C
    f[rd] = M[x[rs1] + sext(offset)][63:0]
    ```

    https://msyksphinz-self.github.io/riscv-isadoc/html/rvfd.html#fld
    """

    name = "riscv.fld"

    traits = traits_def(FLdOpHasCanonicalizationPatternTrait())

    def assembly_line(self) -> str | None:
        instruction_name = self.assembly_instruction_name()
        value = _assembly_arg_str(self.rd)
        imm = _assembly_arg_str(self.immediate)
        offset = _assembly_arg_str(self.rs1)
        if isinstance(self.immediate, LabelAttr):
            return AssemblyPrinter.assembly_line(
                instruction_name, f"{value}, {imm}, {offset}", self.comment
            )
        else:
            return AssemblyPrinter.assembly_line(
                instruction_name, f"{value}, {imm}({offset})", self.comment
            )


class FSdOpHasCanonicalizationPatternTrait(HasCanonicalizationPatternsTrait):
    @classmethod
    def get_canonicalization_patterns(cls) -> tuple[RewritePattern, ...]:
        from xdsl.transforms.canonicalization_patterns.riscv import (
            StoreDoubleWithKnownOffset,
        )

        return (StoreDoubleWithKnownOffset(),)


@irdl_op_definition
class FSdOp(RsRsImmFloatOperation):
    """
    Store a double-precision value from floating-point register rs2 to memory.

    M[x[rs1] + offset] = f[rs2]

    https://msyksphinz-self.github.io/riscv-isadoc/html/rvfd.html#fsw
    """

    name = "riscv.fsd"

    traits = traits_def(FSdOpHasCanonicalizationPatternTrait())

    def assembly_line(self) -> str | None:
        instruction_name = self.assembly_instruction_name()
        value = _assembly_arg_str(self.rs2)
        imm = _assembly_arg_str(self.immediate)
        offset = _assembly_arg_str(self.rs1)
        return AssemblyPrinter.assembly_line(
            instruction_name, f"{value}, {imm}({offset})", self.comment
        )


class FMvDHasCanonicalizationPatternsTrait(HasCanonicalizationPatternsTrait):
    @classmethod
    def get_canonicalization_patterns(cls) -> tuple[RewritePattern, ...]:
        from xdsl.transforms.canonicalization_patterns.riscv import RemoveRedundantFMvD

        return (RemoveRedundantFMvD(),)


@irdl_op_definition
class FMvDOp(RdRsFloatOperation[FloatRegisterType]):
    """
    A pseudo instruction to copy 64 bits of one float register to another.

    Equivalent to `fsgnj.d rd, rs, rs`.
    """

    name = "riscv.fmv.d"

    traits = traits_def(
        Pure(),
        FMvDHasCanonicalizationPatternsTrait(),
    )


# endregion

# region 17 "V" Standard Extension for Vector Operations

# https://riscv.org/wp-content/uploads/2018/05/15.20-15.55-18.05.06.VEXT-bcn-v1.pdf

# Vector operations that use standard RISC-V registers are using a non-standard Xfvec
# extension.
# All Xfvec instructions performing vectorial single precision operations require 64bit
# floating point registers (a.k.a.: FLEN==64).
# https://iis-git.ee.ethz.ch/smach/smallFloat-spec/-/raw/master/smallFloat_isa.pdf


@irdl_op_definition
class VFAddSOp(RdRsRsFloatOperation[FloatRegisterType, FloatRegisterType]):
    """
    Perform a pointwise single-precision floating-point addition over vectors.

    If the registers used are FloatRegisterType, they must be 64-bit wide, and contain two
    32-bit single-precision floating point values.
    """

    name = "riscv.vfadd.s"

    traits = traits_def(Pure())


@irdl_op_definition
class VFMulSOp(RdRsRsFloatOperation[FloatRegisterType, FloatRegisterType]):
    """
    Perform a pointwise single-precision floating-point multiplication over vectors.

    If the registers used are FloatRegisterType, they must be 64-bit wide, and contain two
    32-bit single-precision floating point values.
    """

    name = "riscv.vfmul.s"

    traits = traits_def(Pure())


# endregion


def _parse_optional_immediate_value(
    parser: Parser, integer_type: IntegerType | IndexType
) -> IntegerAttr[IntegerType | IndexType] | LabelAttr | None:
    """
    Parse an optional immediate value. If an integer is parsed, an integer attr with the specified type is created.
    """
    pos = parser.pos
    if (immediate := parser.parse_optional_integer()) is not None:
        try:
            return IntegerAttr(immediate, integer_type)
        except VerifyException as e:
            parser.raise_error(e.args[0], pos)
    if (immediate := parser.parse_optional_str_literal()) is not None:
        return LabelAttr(immediate)


def parse_immediate_value(
    parser: Parser, integer_type: IntegerType | IndexType
) -> IntegerAttr[IntegerType | IndexType] | LabelAttr:
    return parser.expect(
        lambda: _parse_optional_immediate_value(parser, integer_type),
        "Expected immediate",
    )


def print_immediate_value(printer: Printer, immediate: IntegerAttr | LabelAttr):
    match immediate:
        case IntegerAttr():
            printer.print(immediate.value.data)
        case LabelAttr():
            printer.print_string_literal(immediate.data)


RISCV = Dialect(
    "riscv",
    [
        AddiOp,
        SltiOp,
        SltiuOp,
        AndiOp,
        OriOp,
        XoriOp,
        SlliOp,
        SrliOp,
        SraiOp,
        LuiOp,
        AuipcOp,
        MVOp,
        AddOp,
        SltOp,
        SltuOp,
        AndOp,
        OrOp,
        XorOp,
        SllOp,
        SrlOp,
        SubOp,
        SraOp,
        NopOp,
        JalOp,
        JOp,
        JalrOp,
        ReturnOp,
        BeqOp,
        BneOp,
        BltOp,
        BgeOp,
        BltuOp,
        BgeuOp,
        LbOp,
        LbuOp,
        LhOp,
        LhuOp,
        LwOp,
        SbOp,
        ShOp,
        SwOp,
        CsrrwOp,
        CsrrsOp,
        CsrrcOp,
        CsrrwiOp,
        CsrrsiOp,
        CsrrciOp,
        MulOp,
        MulhOp,
        MulhsuOp,
        MulhuOp,
        DivOp,
        DivuOp,
        RemOp,
        RemuOp,
        LiOp,
        EcallOp,
        LabelOp,
        DirectiveOp,
        AssemblySectionOp,
        EbreakOp,
        WfiOp,
        CustomAssemblyInstructionOp,
        CommentOp,
        GetRegisterOp,
        GetFloatRegisterOp,
        # Floating point
        FMVOp,
        FMAddSOp,
        FMSubSOp,
        FNMSubSOp,
        FNMAddSOp,
        FAddSOp,
        FSubSOp,
        FMulSOp,
        FDivSOp,
        FSqrtSOp,
        FSgnJSOp,
        FSgnJNSOp,
        FSgnJXSOp,
        FMinSOp,
        FMaxSOp,
        FCvtWSOp,
        FCvtWuSOp,
        FMvXWOp,
        FeqSOp,
        FltSOp,
        FleSOp,
        FClassSOp,
        FCvtSWOp,
        FCvtSWuOp,
        FMvWXOp,
        FLwOp,
        FSwOp,
        FMAddDOp,
        FMSubDOp,
        FAddDOp,
        FSubDOp,
        FMulDOp,
        FDivDOp,
        FMinDOp,
        FMaxDOp,
        FCvtDWOp,
        FCvtDWuOp,
        FLdOp,
        FSdOp,
        FMvDOp,
        VFAddSOp,
        VFMulSOp,
    ],
    [
        IntRegisterType,
        FloatRegisterType,
        LabelAttr,
        FastMathFlagsAttr,
    ],
)<|MERGE_RESOLUTION|>--- conflicted
+++ resolved
@@ -87,13 +87,8 @@
     """
 
     def verify(self) -> None:
-<<<<<<< HEAD
         name = self.register_name.data
-        if not self.is_allocated or name.startswith("j") or name.startswith("fj"):
-=======
-        name = self.spelling.data
         if not self.is_allocated or name.startswith(self.infinite_register_prefix()):
->>>>>>> b58cfb8a
             return
         if name not in type(self).abi_index_by_name():
             raise VerifyException(f"{name} not in {self.instruction_set_name()}")
