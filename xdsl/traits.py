from __future__ import annotations

import abc
from collections.abc import Iterator
from dataclasses import dataclass, field
from enum import Enum, auto
from typing import TYPE_CHECKING, Any, TypeVar, final

from xdsl.utils.exceptions import VerifyException

if TYPE_CHECKING:
    from xdsl.dialects.builtin import StringAttr, SymbolRefAttr
    from xdsl.ir import Attribute, Operation, Region
    from xdsl.pattern_rewriter import RewritePattern


@dataclass(frozen=True)
class OpTrait:
    """
    A trait attached to an operation definition.
    Traits can be used to define operation invariants, additional semantic information,
    or to group operations that have similar properties.
    Traits have parameters, which by default is just the `None` value. Parameters should
    always be comparable and hashable.
    Note that traits are the merge of traits and interfaces in MLIR.
    """

    parameters: Any = field(default=None)

    def verify(self, op: Operation) -> None:
        """Check that the operation satisfies the trait requirements."""
        pass


OpTraitInvT = TypeVar("OpTraitInvT", bound=OpTrait)


class ConstantLike(OpTrait):
    """
    Operation known to be constant-like.

    https://mlir.llvm.org/doxygen/classmlir_1_1OpTrait_1_1ConstantLike.html
    """


@dataclass(frozen=True)
class HasParent(OpTrait):
    """Constraint the operation to have a specific parent operation."""

    parameters: tuple[type[Operation], ...]

    def __init__(self, *parameters: type[Operation]):
        if not parameters:
            raise ValueError("parameters must not be empty")
        super().__init__(parameters)

    def verify(self, op: Operation) -> None:
        parent = op.parent_op()
        if isinstance(parent, self.parameters):
            return
        if len(self.parameters) == 1:
            raise VerifyException(
                f"'{op.name}' expects parent op '{self.parameters[0].name}'"
            )
        names = ", ".join(f"'{p.name}'" for p in self.parameters)
        raise VerifyException(f"'{op.name}' expects parent op to be one of {names}")


@dataclass(frozen=True)
class HasAncestor(OpTrait):
    """
    Constraint the operation to have a specific operation as ancestor, i.e. transitive
    parent.
    """

    parameters: tuple[type[Operation], ...]

    def __init__(self, head_param: type[Operation], *tail_params: type[Operation]):
        super().__init__((head_param, *tail_params))

    def verify(self, op: Operation) -> None:
        if self.get_ancestor(op) is None:
            if len(self.parameters) == 1:
                raise VerifyException(
                    f"'{op.name}' expects ancestor op '{self.parameters[0].name}'"
                )
            names = ", ".join(f"'{p.name}'" for p in self.parameters)
            raise VerifyException(
                f"'{op.name}' expects ancestor op to be one of {names}"
            )

    def walk_ancestors(self, op: Operation) -> Iterator[Operation]:
        """Iterates over the ancestors of an operation, including the input"""
        curr = op
        yield curr
        while (curr := curr.parent_op()) is not None:
            yield curr

    def get_ancestor(self, op: Operation) -> Operation | None:
        ancestors = self.walk_ancestors(op)
        matching_ancestors = (a for a in ancestors if isinstance(a, self.parameters))
        return next(matching_ancestors, None)


class IsTerminator(OpTrait):
    """
    This trait provides verification and functionality for operations that are
    known to be terminators.

    https://mlir.llvm.org/docs/Traits/#terminator
    """

    def verify(self, op: Operation) -> None:
        """Check that the operation satisfies the IsTerminator trait requirements."""
        if op.parent is not None and op.parent.last_op != op:
            raise VerifyException(
                f"'{op.name}' must be the last operation in its parent block"
            )


class NoTerminator(OpTrait):
    """
    Allow an operation to have single block regions with no terminator.

    https://mlir.llvm.org/docs/Traits/#terminator
    """

    def verify(self, op: Operation) -> None:
        for region in op.regions:
            if len(region.blocks) > 1:
                raise VerifyException(
                    f"'{op.name}' does not contain single-block regions"
                )


class SingleBlockImplicitTerminator(OpTrait):
    """
    Checks the existence of the specified terminator to an operation which has
    single-block regions.
    The conditions for the implicit creation of the terminator depend on the operation
    and occur during its creation using the `ensure_terminator` method.

    This should be fully compatible with MLIR's Trait:
    https://mlir.llvm.org/docs/Traits/#single-block-with-implicit-terminator
    """

    parameters: type[Operation]

    def verify(self, op: Operation) -> None:
        for region in op.regions:
            if len(region.blocks) > 1:
                raise VerifyException(
                    f"'{op.name}' does not contain single-block regions"
                )
            for block in region.blocks:
                if (last_op := block.last_op) is None:
                    raise VerifyException(
                        f"'{op.name}' contains empty block instead of at least "
                        f"terminating with {self.parameters.name}"
                    )

                if not isinstance(last_op, self.parameters):
                    raise VerifyException(
                        f"'{op.name}' terminates with operation {last_op.name} "
                        f"instead of {self.parameters.name}"
                    )


def ensure_terminator(op: Operation, trait: SingleBlockImplicitTerminator) -> None:
    """
    Method that helps with the creation of an implicit terminator.
    This should be explicitly called during the creation of an operation that has the
    SingleBlockImplicitTerminator trait.
    """

    for region in op.regions:
        if len(region.blocks) > 1:
            raise VerifyException(f"'{op.name}' does not contain single-block regions")

        for block in region.blocks:
            if (
                (last_op := block.last_op) is not None
                and last_op.has_trait(IsTerminator)
                and not isinstance(last_op, trait.parameters)
            ):
                raise VerifyException(
                    f"'{op.name}' terminates with operation {last_op.name} "
                    f"instead of {trait.parameters.name}"
                )

    from xdsl.builder import ImplicitBuilder
    from xdsl.ir import Block

    for region in op.regions:
        if len(region.blocks) == 0:
            region.add_block(Block())

        for block in region.blocks:
            if (last_op := block.last_op) is None or not last_op.has_trait(
                IsTerminator
            ):
                with ImplicitBuilder(block):
                    trait.parameters.create()


class IsolatedFromAbove(OpTrait):
    """
    Constrains the contained operations to use only values defined inside this
    operation.

    This should be fully compatible with MLIR's Trait:
    https://mlir.llvm.org/docs/Traits/#isolatedfromabove
    """

    def verify(self, op: Operation) -> None:
        # Start by checking all the passed operation's regions
        regions: list[Region] = list(op.regions)

        # While regions are left to check
        while regions:
            # Pop the first one
            region = regions.pop()
            # Check every block of the region
            for block in region.blocks:
                # Check every operation of the block
                for child_op in block.ops:
                    # Check every operand of the operation
                    for operand in child_op.operands:
                        # The operand must not be defined out of the IsolatedFromAbove op.
                        if not op.is_ancestor(operand.owner):
                            raise VerifyException(
                                "Operation using value defined out of its "
                                f"IsolatedFromAbove parent: {child_op}"
                            )
                    # Check nested regions too; unless the operation is IsolatedFromAbove
                    # too; in which case it will check itself.
                    if not child_op.has_trait(IsolatedFromAbove):
                        regions += child_op.regions


class SymbolTable(OpTrait):
    """
    SymbolTable operations are containers for Symbol operations. They offer lookup
    functionality for Symbols, and enforce unique symbols amongst its children.

    A SymbolTable operation is constrained to have a single single-block region.
    """

    def verify(self, op: Operation):
        # import builtin here to avoid circular import
        from xdsl.dialects.builtin import StringAttr

        if len(op.regions) != 1:
            raise VerifyException(
                "Operations with a 'SymbolTable' must have exactly one region"
            )
        if len(op.regions[0].blocks) != 1:
            raise VerifyException(
                "Operations with a 'SymbolTable' must have exactly one block"
            )
        block = op.regions[0].blocks[0]
        met_names: set[StringAttr] = set()
        for o in block.ops:
            if (sym_name := o.get_attr_or_prop("sym_name")) is None:
                continue
            if not isinstance(sym_name, StringAttr):
                continue
            if sym_name in met_names:
                raise VerifyException(f'Redefinition of symbol "{sym_name.data}"')
            met_names.add(sym_name)

    @staticmethod
    def lookup_symbol(
        op: Operation, name: str | StringAttr | SymbolRefAttr
    ) -> Operation | None:
        """
        Lookup a symbol by reference, starting from a specific operation's closest
        SymbolTable parent.
        """
        # import builtin here to avoid circular import
        from xdsl.dialects.builtin import StringAttr, SymbolRefAttr

        anchor: Operation | None = op
        while anchor is not None and not anchor.has_trait(SymbolTable):
            anchor = anchor.parent_op()
        if anchor is None:
            raise ValueError(f"Operation {op} has no SymbolTable ancestor")
        if isinstance(name, str | StringAttr):
            name = SymbolRefAttr(name)
        for o in anchor.regions[0].block.ops:
            if (
                sym_interface := o.get_trait(SymbolOpInterface)
            ) is not None and sym_interface.get_sym_attr_name(o) == name.root_reference:
                if not name.nested_references:
                    return o
                nested_root, *nested_references = name.nested_references.data
                nested_name = SymbolRefAttr(nested_root, nested_references)
                return SymbolTable.lookup_symbol(o, nested_name)
        return None

    @staticmethod
    def insert_or_update(
        symbol_table_op: Operation, symbol_op: Operation
    ) -> Operation | None:
        """
        This takes a symbol_table_op and a symbol_op. It looks if another operation
        inside symbol_table_op already defines symbol_ops symbol. If another operation
        is found, it replaces that operation with symbol_op. Otherwise, symbol_op is
        inserted at the end of symbol_table_op.

        This method returns the operation that was replaced or None if no operation
        was replaced.
        """
        trait = symbol_op.get_trait(SymbolOpInterface)

        if trait is None:
            raise ValueError(
                "Passed symbol_op does not have the SymbolOpInterface trait"
            )

        symbol_name = trait.get_sym_attr_name(symbol_op)

        if symbol_name is None:
            raise ValueError("Passed symbol_op does not have a symbol attribute name")

        tbl_trait = symbol_table_op.get_trait(SymbolTable)

        if tbl_trait is None:
            raise ValueError("Passed symbol_table_op does not have a SymbolTable trait")

        defined_symbol = tbl_trait.lookup_symbol(symbol_table_op, symbol_name)

        if defined_symbol is None:
            symbol_table_op.regions[0].blocks[0].add_op(symbol_op)
            return None
        else:
            parent = defined_symbol.parent
            assert parent is not None
            parent.insert_op_after(symbol_op, defined_symbol)
            parent.detach_op(defined_symbol)
            return defined_symbol


class SymbolOpInterface(OpTrait):
    """
    A `Symbol` is a named operation that resides immediately within a region that defines
    a `SymbolTable` (TODO). A Symbol operation should use the SymbolOpInterface interface to
    provide the necessary verification and accessors.

    A Symbol operation may be optional or not. If - the default - it is not optional,
    a `sym_name` attribute of type StringAttr is required. If it is optional,
    the attribute is optional too.

    xDSL offers OptionalSymbolOpInterface as an always-optional SymbolOpInterface helper.

    More requirements are defined in MLIR; Please see MLIR documentation for Symbol and
    SymbolTable for the requirements that are upcoming in xDSL.

    https://mlir.llvm.org/docs/SymbolsAndSymbolTables/#symbol
    """

    def get_sym_attr_name(self, op: Operation) -> StringAttr | None:
        """
        Returns the symbol of the operation, if any
        """
        # import builtin here to avoid circular import
        from xdsl.dialects.builtin import StringAttr

        sym_name = op.get_attr_or_prop("sym_name")
        if sym_name is None and self.is_optional_symbol(op):
            return None
        if not isinstance(sym_name, StringAttr):
            raise VerifyException(
                f'Operation {op.name} must have a "sym_name" attribute of type '
                f"`StringAttr` to conform to {SymbolOpInterface.__name__}"
            )
        return sym_name

    def is_optional_symbol(self, op: Operation) -> bool:
        """
        Returns true if this operation optionally defines a symbol based on the
        presence of the symbol name.
        """
        return False

    def verify(self, op: Operation) -> None:
        # This helper has the same behaviour, so we reuse it as a verifier.That is, it
        # raises a VerifyException iff this operation is a non-optional symbol *and*
        # there is no "sym_name" attribute or property.
        self.get_sym_attr_name(op)


class OptionalSymbolOpInterface(SymbolOpInterface):
    """
    Helper interface specialization for an optional SymbolOpInterface.
    """

    def is_optional_symbol(self, op: Operation) -> bool:
        return True


class CallableOpInterface(OpTrait, abc.ABC):
    """
    Interface for function-like Operations that can be called in a generic way.

    Please see MLIR documentation for CallOpInterface and CallableOpInterface for more
    information.

    https://mlir.llvm.org/docs/Interfaces/#callinterfaces
    """

    @classmethod
    @abc.abstractmethod
    def get_callable_region(cls, op: Operation) -> Region:
        """
        Returns the body of the operation
        """
        raise NotImplementedError()

    @classmethod
    @abc.abstractmethod
    def get_argument_types(cls, op: Operation) -> tuple[Attribute, ...]:
        raise NotImplementedError()

    @classmethod
    @abc.abstractmethod
    def get_result_types(cls, op: Operation) -> tuple[Attribute, ...]:
        raise NotImplementedError()


@dataclass(frozen=True)
class HasCanonicalisationPatternsTrait(OpTrait):
    """
    Provides the rewrite passes to canonicalize an operation.

    Each rewrite pattern must have the trait's op as root.
    """

    def verify(self, op: Operation) -> None:
        return

    @classmethod
    @abc.abstractmethod
    def get_canonicalization_patterns(cls) -> tuple[RewritePattern, ...]:
        raise NotImplementedError()


class MemoryEffectKind(Enum):
    """
    The kind of side effect an operation can have.

    MLIR has a more detailed version of this, able to tie effects to specfic resources or
    values. Here, everything has its effect on the universe.
    """

    READ = auto()
    """
    Indicates that the operation reads from some resource. A 'read' effect implies only
    dereferencing of the resource, and not any visible mutation.
    """

    WRITE = auto()
    """
    Indicates that the operation writes to some resource. A 'write' effect implies only
    mutating a resource, and not any visible dereference or read.
    """
    ALLOC = auto()
    """
    Indicates that the operation allocates from some resource. An 'allocate' effect
    implies only allocation of the resource, and not any visible mutation or dereference.
    """
    FREE = auto()
    """
    Indicates that the operation frees some resource that has been allocated. A 'free'
    effect implies only de-allocation of the resource, and not any visible allocation,
    mutation or dereference.
    """


class MemoryEffect(OpTrait):
    """
    A trait that enables operations to expose their side-effects or absence thereof.
    """

    @classmethod
    @abc.abstractmethod
    def get_effects(cls, op: Operation) -> set[MemoryEffectKind]:
        """
        Returns the concrete side effects of the operation.
        """
        raise NotImplementedError()

    @final
    @classmethod
    def has_effects(cls, op: Operation) -> bool:
        """
        Returns if the operation has any side effects.
        """
        return len(cls.get_effects(op)) > 0

    @final
    @classmethod
    def only_has_effect(cls, op: Operation, effect: MemoryEffectKind) -> bool:
        """
        Returns if the operation has the given side effects and no others.
        """
        return cls.get_effects(op) == {effect}


def is_side_effect_free(op: Operation) -> bool:
    """
    Boilerplate helper to check if a generic operation is side effect free for sure.
    """
    if trait := op.get_trait(MemoryEffect):
        # If the op implements the trait and says it has effects, done
        if trait.has_effects(op):
            return False
        # If it said it has no effect, and does not have recursive effects, done
        if not op.get_trait(RecursiveMemoryEffect):
            return True
    # If it implements neither trait, play safe and assume it has effects
    elif not op.get_trait(RecursiveMemoryEffect):
        return False

    # If it only has recursive effects, well, recurse
    return all(
        is_side_effect_free(o) for r in op.regions for b in r.blocks for o in b.ops
    )


def get_side_effects_recursively(rootOp: Operation) -> set[MemoryEffectKind] | None:
    """
    Helper to get known side effects of an operation, including recursive effects.
    None means that the operation has unknown effects, for safety.
    """
    effects = set[MemoryEffectKind]()
    effecting_ops = {rootOp}
    while effecting_ops:
        op = effecting_ops.pop()

        recursive = op.get_trait(RecursiveMemoryEffect)

        if recursive:
            effecting_ops.update(o for r in op.regions for b in r.blocks for o in b.ops)

        if effect_interface := op.get_trait(MemoryEffect):
            effects.update(effect_interface.get_effects(op))

        elif not recursive:
            return None

    return effects


class NoMemoryEffect(MemoryEffect):
    """
    A trait that signals that an operation never has side effects.
    """

    @classmethod
    def get_effects(cls, op: Operation) -> set[MemoryEffectKind]:
        return set()


class MemoryReadEffect(MemoryEffect):
    """
    A trait that signals that an operation always and only have read side effects.
    """

    @classmethod
    def get_effects(cls, op: Operation) -> set[MemoryEffectKind]:
        return {MemoryEffectKind.READ}


class MemoryWriteEffect(MemoryEffect):
    """
    A trait that signals that an operation always and only have write side effects.
    """

    @classmethod
    def get_effects(cls, op: Operation) -> set[MemoryEffectKind]:
        return {MemoryEffectKind.WRITE}


class RecursiveMemoryEffect(OpTrait):
    """
    A trait that signals that an operation has the side effects of its contained
    operations.
    """


class Pure(NoMemoryEffect):
<<<<<<< HEAD
    """
    In MLIR, Pure is NoMemoryEffect + AlwaysSpeculatable, but the latter is nowhere to be
    found here.
    """
=======
    """A trait that signals that an operation has no side effects."""


class HasInsnRepresentation(OpTrait, abc.ABC):
    """
    A trait providing information on how to encode an operation using a .insn assember directive.

    The returned string contains python string.format placeholders where formatted operands are inserted during
    printing.

    See https://sourceware.org/binutils/docs/as/RISC_002dV_002dDirectives.html for more information.
    """

    @abc.abstractmethod
    def get_insn(self, op: Operation) -> str:
        """
        Return the insn representation of the operation for printing.
        """
        raise NotImplementedError()
>>>>>>> 772df114
<|MERGE_RESOLUTION|>--- conflicted
+++ resolved
@@ -590,13 +590,10 @@
 
 
 class Pure(NoMemoryEffect):
-<<<<<<< HEAD
     """
     In MLIR, Pure is NoMemoryEffect + AlwaysSpeculatable, but the latter is nowhere to be
     found here.
     """
-=======
-    """A trait that signals that an operation has no side effects."""
 
 
 class HasInsnRepresentation(OpTrait, abc.ABC):
@@ -614,5 +611,4 @@
         """
         Return the insn representation of the operation for printing.
         """
-        raise NotImplementedError()
->>>>>>> 772df114
+        raise NotImplementedError()