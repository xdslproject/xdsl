import abc

from xdsl.backend.riscv.register_queue import RegisterQueue
from xdsl.dialects import riscv_func, riscv_scf
from xdsl.dialects.riscv import (
    FloatRegisterType,
    IntRegisterType,
    RISCVOp,
    RISCVRegisterType,
)
<<<<<<< HEAD
from xdsl.ir import SSAValue
from xdsl.utils.exceptions import DiagnosticException
=======
from xdsl.ir import Operation, SSAValue
>>>>>>> 65a12d89


class RegisterAllocator(abc.ABC):
    """
    Base class for register allocation strategies.
    """

    @abc.abstractmethod
    def allocate_func(self, func: riscv_func.FuncOp) -> None:
        raise NotImplementedError()


class BaseBlockNaiveRegisterAllocator(RegisterAllocator, abc.ABC):
    available_registers: RegisterQueue

    def __init__(self) -> None:
        self.available_registers = RegisterQueue(
            available_int_registers=[
                IntRegisterType(reg)
                for reg in IntRegisterType.RV32I_INDEX_BY_NAME
                if IntRegisterType(reg) not in RegisterQueue.DEFAULT_RESERVED_REGISTERS
            ],
            available_float_registers=[
                FloatRegisterType(reg) for reg in FloatRegisterType.RV32F_INDEX_BY_NAME
            ],
        )

    def allocate(self, reg: SSAValue) -> bool:
        """
        Allocate a register if not already allocated.
        """
        if (
            isinstance(reg.type, IntRegisterType | FloatRegisterType)
            and not reg.type.is_allocated
        ):
            reg.type = self.available_registers.pop(type(reg.type))
            return True

        return False

    def process_operation(self, op: Operation) -> None:
        """
        Allocate registers for one operation.
        """
        match op:
            case riscv_scf.ForOp():
                self.allocate_for_loop(op)
            case RISCVOp():
                self.process_riscv_op(op)
            case _:
                # Ignore non-riscv operations
                return

    @abc.abstractmethod
    def process_riscv_op(self, op: RISCVOp) -> None:
        """
        Allocate registers for RISC-V Instruction.
        """
        raise NotImplementedError()

    @abc.abstractmethod
    def allocate_for_loop(self, loop: riscv_scf.ForOp) -> None:
        """
        Allocate registers for riscv_scf for loop, recursively calling process_operation
        for operations in the loop.
        """
        raise NotImplementedError()


class RegisterAllocatorLivenessBlockNaive(BaseBlockNaiveRegisterAllocator):
    """
    It traverses the use-def SSA chain backwards (i.e., from uses to defs) and:
      1. allocates registers for operands
      2. frees registers for results (since that will be the last time they appear when
      going backwards)
    It currently operates on blocks.

    This is a simplified version of the standard bottom-up local register allocation
    algorithm.

    A relevant reference in "Engineering a Compiler, Edition 3" ISBN: 9780128154120.

    ```
    for op in block.walk_reverse():
    for operand in op.operands:
        if operand is not allocated:
            allocate(operand)

    for result in op.results:
    if result is not allocated:
        allocate(result)
        free_before_next_instruction.append(result)
    else:
        free(result)
    ```
    """

    def _free(self, reg: SSAValue) -> None:
        if (
            isinstance(reg.type, IntRegisterType | FloatRegisterType)
            and reg.type.is_allocated
        ):
            self.available_registers.push(reg.type)

<<<<<<< HEAD
    def allocate_func(self, func: riscv_func.FuncOp) -> None:
        for region in func.regions:
            for block in region.blocks:
                for op in block.walk_reverse():
                    if isinstance(op, riscv_scf.ForOp):
                        raise DiagnosticException(
                            "Cannot allocate registers for code containing riscv_scf.for "
                            "ops"
                        )
                    # Do not allocate registers on non-RISCV-ops
                    if not isinstance(op, RISCVOp):
                        continue
=======
    def process_riscv_op(self, op: RISCVOp) -> None:
        for result in op.results:
            # Allocate registers to result if not already allocated
            self.allocate(result)
            # Free the register since the SSA value is created here
            self._free(result)

        # Allocate registers to operands since they are defined further up
        # in the use-def SSA chain
        for operand in op.operands:
            self.allocate(operand)
>>>>>>> 65a12d89

    def allocate_for_loop(self, loop: riscv_scf.ForOp) -> None:
        raise NotImplementedError(
            "Register allocation with liveness not implemented for riscv_scf.for"
        )

    def allocate_func(self, func: riscv_func.FuncOp) -> None:
        if len(func.body.blocks) != 1:
            raise NotImplementedError(
                f"Cannot register allocate func with {len(func.body.blocks)} blocks."
            )

        for op in func.body.block.ops_reverse:
            self.process_operation(op)


class RegisterAllocatorBlockNaive(BaseBlockNaiveRegisterAllocator):
    """
    Sets unallocated registers per block to a finite set of real available registers.
    When it runs out of real registers for a block, it allocates j registers.
    """

    def process_riscv_op(self, op: RISCVOp) -> None:
        for result in op.results:
            self.allocate(result)

    def allocate_for_loop(self, loop: riscv_scf.ForOp) -> None:
        yield_op = loop.body.block.last_op
        assert (
            yield_op is not None
        ), "last op of riscv_scf.ForOp is guaranteed to be riscv_scf.Yield"
        block_args = loop.body.block.args

        # Induction variable
        assert isinstance(block_args[0].type, IntRegisterType)
        self.allocate(block_args[0])

        # The loop-carried variables are trickier
        # The for op operand, block arg, and yield operand must have the same type
        for block_arg, operand, yield_operand, op_result in zip(
            block_args[1:], loop.iter_args, yield_op.operands, loop.results
        ):
            # If some allocated then assign all to that type, otherwise get new reg
            assert isinstance(block_arg.type, RISCVRegisterType)
            assert isinstance(operand.type, RISCVRegisterType)
            assert isinstance(yield_operand.type, RISCVRegisterType)
            assert isinstance(op_result.type, RISCVRegisterType)

            if not operand.type.is_allocated:
                # We only need to check one of the four since they're constrained to be
                # the same
                self.allocate(operand)

            shared_type = operand.type
            block_arg.type = shared_type
            yield_operand.type = shared_type
            op_result.type = shared_type

        for op in loop.body.ops:
            self.process_operation(op)

    def allocate_func(self, func: riscv_func.FuncOp) -> None:
        """
        Sets unallocated registers per block to a finite set of real available registers.
        When it runs out of real registers for a block, it allocates j registers.
        """

        for region in func.regions:
            for block in region.blocks:
                for op in block.ops:
                    self.process_operation(op)<|MERGE_RESOLUTION|>--- conflicted
+++ resolved
@@ -8,12 +8,9 @@
     RISCVOp,
     RISCVRegisterType,
 )
-<<<<<<< HEAD
-from xdsl.ir import SSAValue
+
+from xdsl.ir import Operation, SSAValue
 from xdsl.utils.exceptions import DiagnosticException
-=======
-from xdsl.ir import Operation, SSAValue
->>>>>>> 65a12d89
 
 
 class RegisterAllocator(abc.ABC):
@@ -118,20 +115,6 @@
         ):
             self.available_registers.push(reg.type)
 
-<<<<<<< HEAD
-    def allocate_func(self, func: riscv_func.FuncOp) -> None:
-        for region in func.regions:
-            for block in region.blocks:
-                for op in block.walk_reverse():
-                    if isinstance(op, riscv_scf.ForOp):
-                        raise DiagnosticException(
-                            "Cannot allocate registers for code containing riscv_scf.for "
-                            "ops"
-                        )
-                    # Do not allocate registers on non-RISCV-ops
-                    if not isinstance(op, RISCVOp):
-                        continue
-=======
     def process_riscv_op(self, op: RISCVOp) -> None:
         for result in op.results:
             # Allocate registers to result if not already allocated
@@ -143,11 +126,10 @@
         # in the use-def SSA chain
         for operand in op.operands:
             self.allocate(operand)
->>>>>>> 65a12d89
 
     def allocate_for_loop(self, loop: riscv_scf.ForOp) -> None:
-        raise NotImplementedError(
-            "Register allocation with liveness not implemented for riscv_scf.for"
+        raise DiagnosticException(
+            "Cannot allocate registers for code containing riscv_scf.for ops"
         )
 
     def allocate_func(self, func: riscv_func.FuncOp) -> None:
