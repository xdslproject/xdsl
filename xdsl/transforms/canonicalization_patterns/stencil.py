from typing import cast

from xdsl.dialects import stencil
from xdsl.ir import Attribute, Block, SSAValue
from xdsl.pattern_rewriter import (
    PatternRewriter,
    RewritePattern,
    op_type_rewrite_pattern,
)
from xdsl.transforms.common_subexpression_elimination import cse


class RedundantOperands(RewritePattern):

    @op_type_rewrite_pattern
    def match_and_rewrite(self, op: stencil.ApplyOp, rewriter: PatternRewriter) -> None:
        unique_operands = list[SSAValue]()
        rbargs = list[int]()

        found_duplicate: bool = False

        for i, o in enumerate(op.args):
            try:
                ui = unique_operands.index(o)
                rbargs.append(ui)
                found_duplicate = True
            except ValueError:
                unique_operands.append(o)
                rbargs.append(i)

        if not found_duplicate:
            return

        bbargs = op.region.block.args
        for i, a in enumerate(bbargs):
            if rbargs[i] == i:
                continue
            a.replace_by(bbargs[rbargs[i]])

        cse(op.region.block)


class UnusedOperands(RewritePattern):

    @op_type_rewrite_pattern
    def match_and_rewrite(self, op: stencil.ApplyOp, rewriter: PatternRewriter) -> None:
        op_args = op.region.block.args
        unused = {a for a in op_args if not a.uses}
        if not unused:
            return
        bbargs = [a for a in op_args if a not in unused]
        bbargs_type = [a.type for a in bbargs]
        operands = [a for i, a in enumerate(op.args) if op_args[i] not in unused]

        for arg in unused:
            op.region.block.erase_arg(arg)

        new = stencil.ApplyOp.get(
            operands,
<<<<<<< HEAD
            new_block := Block(arg_types=bbargs_type),
            [cast(stencil.TempType[Attribute], r.type) for r in op.res],
        )

        rewriter.inline_block_at_start(
            op.region.detach_block(0), new.region.block, new_block.args
        )
=======
            block := Block(arg_types=bbargs_type),
            [cast(stencil.TempType[Attribute], r.type) for r in op.res],
        )

        rewriter.inline_block_at_start(op.region.block, block, block.args)
>>>>>>> 97727dfa
        rewriter.replace_matched_op(new)


class UnusedResults(RewritePattern):

    @op_type_rewrite_pattern
    def match_and_rewrite(self, op: stencil.ApplyOp, rewriter: PatternRewriter) -> None:
        unused = [i for i, r in enumerate(op.res) if len(r.uses) == 0]

        if not unused:
            return

        block = op.region.block
        op.region.detach_block(block)
        old_return = cast(stencil.ReturnOp, block.last_op)

        results = list(op.res)
        return_args = list(old_return.arg)

        for i in reversed(unused):
            results.pop(i)
            return_args.pop(i)

        new = stencil.ApplyOp.get(
            op.args, block, [cast(stencil.TempType[Attribute], r.type) for r in results]
        )

        replace_results: list[SSAValue | None] = list(new.res)
        for i in unused:
            replace_results.insert(i, None)

        rewriter.replace_op(old_return, stencil.ReturnOp.get(return_args))
        rewriter.replace_matched_op(new, replace_results)<|MERGE_RESOLUTION|>--- conflicted
+++ resolved
@@ -57,21 +57,11 @@
 
         new = stencil.ApplyOp.get(
             operands,
-<<<<<<< HEAD
-            new_block := Block(arg_types=bbargs_type),
-            [cast(stencil.TempType[Attribute], r.type) for r in op.res],
-        )
-
-        rewriter.inline_block_at_start(
-            op.region.detach_block(0), new.region.block, new_block.args
-        )
-=======
             block := Block(arg_types=bbargs_type),
             [cast(stencil.TempType[Attribute], r.type) for r in op.res],
         )
 
         rewriter.inline_block_at_start(op.region.block, block, block.args)
->>>>>>> 97727dfa
         rewriter.replace_matched_op(new)
 
 
