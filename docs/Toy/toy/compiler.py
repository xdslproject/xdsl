--- conflicted
+++ resolved
@@ -15,7 +15,6 @@
 from .frontend.ir_gen import IRGen
 from .frontend.parser import Parser
 from .rewrites.inline_toy import InlineToyPass
-<<<<<<< HEAD
 from .rewrites.lower_arith_riscv import LowerArithRiscvPass
 from .rewrites.lower_func_riscv_func import LowerFuncToRiscvFunc
 from .rewrites.lower_memref_riscv import LowerMemrefToRiscv
@@ -28,9 +27,6 @@
 )
 from .rewrites.lower_toy_affine import LowerToAffinePass
 from .rewrites.mlir_opt import MLIROptPass
-=======
-from .rewrites.lower_toy_affine import LowerToAffinePass
->>>>>>> d9c82e37
 from .rewrites.optimise_toy import OptimiseToy
 from .rewrites.setup_riscv_pass import FinalizeRiscvPass, SetupRiscvPass
 from .rewrites.shape_inference import ShapeInferencePass
@@ -77,10 +73,6 @@
 
     ShapeInferencePass().apply(ctx, module_op)
 
-    if target == "toy-infer-shapes":
-        return
-
-<<<<<<< HEAD
     if target == "toy-infer-shapes":
         return
 
@@ -158,13 +150,4 @@
 
 
 def emulate_riscv(program: str):
-    run_riscv(program, extensions=[ToyAccelerator], unlimited_regs=True, verbosity=0)
-=======
-    LowerToAffinePass().apply(ctx, module_op)
-    module_op.verify()
-
-    if target == "affine":
-        return
-
-    raise ValueError(f"Unknown target option {target}")
->>>>>>> d9c82e37
+    run_riscv(program, extensions=[ToyAccelerator], unlimited_regs=True, verbosity=0)