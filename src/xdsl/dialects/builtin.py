--- conflicted
+++ resolved
@@ -348,7 +348,6 @@
 
 
 @irdl_op_definition
-<<<<<<< HEAD
 class FuncOp(Operation):
     name: str = "builtin.func"
 
@@ -387,8 +386,6 @@
 
 
 @irdl_op_definition
-=======
->>>>>>> 09bc5ec5
 class ModuleOp(Operation):
     name: str = "module"
 
