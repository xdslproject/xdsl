black
toml<0.11
pytest-cov
coverage<8.0.0
ipykernel
pytest<8.0
nbval<0.11
filecheck<0.0.24
lit<17.0.0
pre-commit==3.3.2
<<<<<<< HEAD
asv<0.6
=======
riscemu==2.1.0
>>>>>>> 17002ac9
# pyright has to be the last line and fixed with `==`. The CI parses this file
# in `.github/parse_pyright_version.py` and installs the according version for
# typechecking.
pyright==1.1.311<|MERGE_RESOLUTION|>--- conflicted
+++ resolved
@@ -8,11 +8,8 @@
 filecheck<0.0.24
 lit<17.0.0
 pre-commit==3.3.2
-<<<<<<< HEAD
+riscemu==2.1.0
 asv<0.6
-=======
-riscemu==2.1.0
->>>>>>> 17002ac9
 # pyright has to be the last line and fixed with `==`. The CI parses this file
 # in `.github/parse_pyright_version.py` and installs the according version for
 # typechecking.
