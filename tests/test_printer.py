from __future__ import annotations

from io import StringIO

import pytest
from conftest import assert_print_op

from xdsl.dialects import test
from xdsl.dialects.arith import Addi, Arith, Constant
from xdsl.dialects.builtin import (
    Builtin,
    FunctionType,
    IntAttr,
    IntegerType,
    SymbolRefAttr,
    UnitAttr,
    i32,
)
from xdsl.dialects.func import Func
from xdsl.ir import (
    Attribute,
    Block,
    MLContext,
    OpResult,
    ParametrizedAttribute,
    Region,
)
from xdsl.irdl import (
    IRDLOperation,
    Operand,
    ParameterDef,
    VarOperand,
    VarOpResult,
    irdl_attr_definition,
    irdl_op_definition,
    operand_def,
    opt_attr_def,
    result_def,
    var_operand_def,
    var_result_def,
)
from xdsl.parser import AttrParser, Parser
from xdsl.printer import Printer
from xdsl.utils.diagnostic import Diagnostic
from xdsl.utils.exceptions import DiagnosticException, ParseError
from xdsl.utils.test_value import TestSSAValue


def test_simple_forgotten_op():
    """Test that the parsing of an undefined operand gives it a name."""
    ctx = MLContext()
    ctx.load_dialect(Arith)

    lit = Constant.from_int_and_width(42, 32)
    add = Addi(lit, lit)

    add.verify()

    expected = """%0 = "arith.addi"(%1, %1) : (i32, i32) -> i32"""

    assert_print_op(add, expected, None)


def test_print_op_location():
    """Test that an op can be printed with its location."""
    ctx = MLContext()
    ctx.load_dialect(test.Test)

    add = test.TestOp(result_types=[i32])

    add.verify()

    expected = """%0 = "test.op"() : () -> i32 loc(unknown)"""

    assert_print_op(add, expected, None, print_debuginfo=True)


@irdl_op_definition
class UnitAttrOp(IRDLOperation):
    name = "unit_attr_op"

    parallelize: UnitAttr | None = opt_attr_def(UnitAttr)


def test_unit_attr():
    """Test that a UnitAttr can be defined and printed"""

    expected = """
"unit_attr_op"() {"parallelize"} : () -> ()
"""

    unit_op = UnitAttrOp.build(attributes={"parallelize": UnitAttr([])})

    assert_print_op(unit_op, expected, None)


def test_added_unit_attr():
    """Test that a UnitAttr can be added to an op, even if its not defined as a field."""

    expected = """
"unit_attr_op"() {"parallelize", "vectorize"} : () -> ()
"""
    unitop = UnitAttrOp.build(
        attributes={"parallelize": UnitAttr([]), "vectorize": UnitAttr([])}
    )

    assert_print_op(unitop, expected, None)


#  ____  _                             _   _
# |  _ \(_) __ _  __ _ _ __   ___  ___| |_(_) ___
# | | | | |/ _` |/ _` | '_ \ / _ \/ __| __| |/ __|
# | |_| | | (_| | (_| | | | | (_) \__ \ |_| | (__
# |____/|_|\__,_|\__, |_| |_|\___/|___/\__|_|\___|
#                |___/
#


def test_op_message():
    """Test that an operation message can be printed."""
    prog = """\
"builtin.module"() ({
  %0 = arith.constant 42 : i32
  %1 = "arith.addi"(%0, %0) : (i32, i32) -> i32
}) : () -> ()
"""

    expected = """\
"builtin.module"() ({
  %0 = "arith.constant"() <{"value" = 42 : i32}> : () -> i32
  ^^^^^^^^^^^^^^^^^^^^^
  | Test message
  ---------------------
  %1 = "arith.addi"(%0, %0) : (i32, i32) -> i32
}) : () -> ()
"""

    ctx = MLContext()
    ctx.load_dialect(Arith)
    ctx.load_dialect(Builtin)

    parser = Parser(ctx, prog)
    module = parser.parse_module()

    diagnostic = Diagnostic()
    first_op = module.ops.first
    assert first_op is not None
    diagnostic.add_message(first_op, "Test message")

    assert_print_op(module, expected, diagnostic)


def test_two_different_op_messages():
    """Test that an operation message can be printed."""
    prog = """\
"builtin.module"() ({
  %0 = arith.constant 42 : i32
  %1 = "arith.addi"(%0, %0) : (i32, i32) -> i32
}) : () -> ()"""

    expected = """\
"builtin.module"() ({
  %0 = "arith.constant"() <{"value" = 42 : i32}> : () -> i32
  ^^^^^^^^^^^^^^^^^^^^^
  | Test message 1
  ---------------------
  %1 = "arith.addi"(%0, %0) : (i32, i32) -> i32
  ^^^^^^^^^^^^^^^^^
  | Test message 2
  -----------------
}) : () -> ()"""

    ctx = MLContext()
    ctx.load_dialect(Arith)
    ctx.load_dialect(Builtin)

    parser = Parser(ctx, prog)
    module = parser.parse_module()

    diagnostic = Diagnostic()
    first_op, second_op = list(module.ops)
    diagnostic.add_message(first_op, "Test message 1")
    diagnostic.add_message(second_op, "Test message 2")

    assert_print_op(module, expected, diagnostic)


def test_two_same_op_messages():
    """Test that an operation message can be printed."""
    prog = """\
"builtin.module"() ({
  %0 = arith.constant 42 : i32
  %1 = "arith.addi"(%0, %0) : (i32, i32) -> i32
}) : () -> ()"""

    expected = """\
"builtin.module"() ({
  %0 = "arith.constant"() <{"value" = 42 : i32}> : () -> i32
  ^^^^^^^^^^^^^^^^^^^^^
  | Test message 1
  ---------------------
  ^^^^^^^^^^^^^^^^^^^^^
  | Test message 2
  ---------------------
  %1 = "arith.addi"(%0, %0) : (i32, i32) -> i32
}) : () -> ()"""

    ctx = MLContext()
    ctx.load_dialect(Arith)
    ctx.load_dialect(Builtin)

    parser = Parser(ctx, prog)
    module = parser.parse_module()

    diagnostic = Diagnostic()
    first_op, _second_op = list(module.ops)

    diagnostic.add_message(first_op, "Test message 1")
    diagnostic.add_message(first_op, "Test message 2")

    assert_print_op(module, expected, diagnostic)


def test_op_message_with_region():
    """Test that an operation message can be printed on an operation with a region."""
    prog = """\
"builtin.module"() ({
  %0 = arith.constant 42 : i32
  %1 = "arith.addi"(%0, %0) : (i32, i32) -> i32
}) : () -> ()"""

    expected = """\
"builtin.module"() ({
^^^^^^^^^^^^^^^^
| Test
----------------
  %0 = "arith.constant"() <{"value" = 42 : i32}> : () -> i32
  %1 = "arith.addi"(%0, %0) : (i32, i32) -> i32
}) : () -> ()"""

    ctx = MLContext()
    ctx.load_dialect(Arith)
    ctx.load_dialect(Builtin)

    parser = Parser(ctx, prog)
    module = parser.parse_op()

    diagnostic = Diagnostic()
    diagnostic.add_message(module, "Test")

    assert_print_op(module, expected, diagnostic)


def test_op_message_with_region_and_overflow():
    """
    Test that an operation message can be printed on an operation with a region,
    where the message is bigger than the operation.
    """
    prog = """\
"builtin.module"() ({
  %0 = arith.constant 42 : i32
  %1 = "arith.addi"(%0, %0) : (i32, i32) -> i32
}) : () -> ()"""

    expected = """\
"builtin.module"() ({
^^^^^^^^^^^^^^^^---
| Test long message
-------------------
  %0 = "arith.constant"() <{"value" = 42 : i32}> : () -> i32
  %1 = "arith.addi"(%0, %0) : (i32, i32) -> i32
}) : () -> ()"""

    ctx = MLContext()
    ctx.load_dialect(Arith)
    ctx.load_dialect(Builtin)

    parser = Parser(ctx, prog)
    module = parser.parse_op()

    diagnostic = Diagnostic()
    diagnostic.add_message(module, "Test long message")
    assert_print_op(module, expected, diagnostic)


def test_diagnostic():
    """
    Test that an operation message can be printed on an operation with a region,
    where the message is bigger than the operation.
    """
    prog = """\
"builtin.module"() ({
  %0 = arith.constant 42 : i32
  %1 = "arith.addi"(%0, %0) : (i32, i32) -> i32
}) : () -> ()"""

    ctx = MLContext()
    ctx.load_dialect(Arith)
    ctx.load_dialect(Builtin)

    parser = Parser(ctx, prog)
    module = parser.parse_op()

    diag = Diagnostic()
    diag.add_message(module, "Test")
    with pytest.raises(DiagnosticException):
        diag.raise_exception("test message", module)


#  ____ ____    _    _   _
# / ___/ ___|  / \  | \ | | __ _ _ __ ___   ___
# \___ \___ \ / _ \ |  \| |/ _` | '_ ` _ \ / _ \
#  ___) |__) / ___ \| |\  | (_| | | | | | |  __/
# |____/____/_/   \_\_| \_|\__,_|_| |_| |_|\___|
#


def test_print_custom_name():
    """
    Test that an SSAValue, that is a name and not a number, reserves that name
    """
    prog = """\
"builtin.module"() ({
  %i = arith.constant 42 : i32
  %213 = "arith.addi"(%i, %i) : (i32, i32) -> i32
}) : () -> ()
"""

    expected = """\
"builtin.module"() ({
  %i = "arith.constant"() <{"value" = 42 : i32}> : () -> i32
  %0 = "arith.addi"(%i, %i) : (i32, i32) -> i32
}) : () -> ()
"""

    ctx = MLContext()
    ctx.load_dialect(Arith)
    ctx.load_dialect(Builtin)

    parser = Parser(ctx, prog)
    module = parser.parse_op()

    assert_print_op(module, expected, None)


def test_print_custom_block_arg_name():
    block = Block(arg_types=[i32, i32])
    block.args[0].name_hint = "test"
    block.args[1].name_hint = "test"

    io = StringIO()
    p = Printer(stream=io)
    p.print_block(block)
    assert io.getvalue() == """\n^0(%test : i32, %test_1 : i32):"""


def test_print_block_argument():
    """Print a block argument."""
    block = Block(arg_types=[i32, i32])

    io = StringIO()
    p = Printer(stream=io)
    p.print_block_argument(block.args[0])
    p.print(", ")
    p.print_block_argument(block.args[1], print_type=False)
    assert io.getvalue() == """%0 : i32, %1"""


def test_print_block_argument_location():
    """Print a block argument with location."""
    block = Block(arg_types=[i32, i32])

    io = StringIO()
    p = Printer(stream=io, print_debuginfo=True)
    p.print_block_argument(block.args[0])
    p.print(", ")
    p.print_block_argument(block.args[1])
    assert io.getvalue() == """%0 : i32 loc(unknown), %1 : i32 loc(unknown)"""


def test_print_block():
    """Print a block."""
    block = Block(arg_types=[i32, i32])
    block.add_op(test.TestOp(operands=(block.args[1],)))

    # Print block arguments inside the block
    io = StringIO()
    p = Printer(stream=io)
    p.print_block(block)
    assert (
        io.getvalue() == """\n^0(%0 : i32, %1 : i32):\n  "test.op"(%1) : (i32) -> ()"""
    )


def test_print_block_without_arguments():
    """Print a block and its arguments separately."""
    block = Block(arg_types=[i32, i32])
    block.add_op(test.TestOp(operands=(block.args[1],)))

    # Print block arguments separately from the block
    io = StringIO()
    p = Printer(stream=io)
    p.print_block_argument(block.args[0])
    p.print(", ")
    p.print_block_argument(block.args[1])
    p.print_block(block, print_block_args=False)
    assert io.getvalue() == """%0 : i32, %1 : i32\n  "test.op"(%1) : (i32) -> ()"""


def test_print_block_with_terminator():
    """Print a block and with its terminator."""
    block = Block(ops=[test.TestOp.create(), test.TestTermOp.create()])

    # Print block ops including block terminator
    io = StringIO()
    p = Printer(stream=io)
    p.print_block(block, print_block_terminator=True)
    assert (
        io.getvalue()
        == """
^0:
  "test.op"() : () -> ()
  "test.termop"() : () -> ()"""
    )


def test_print_block_without_terminator():
    """Print a block and its terminator separately."""
    term_op = test.TestTermOp.create()
    block = Block(ops=[test.TestOp.create(), term_op])

    # Print block ops separately from the block terminator
    io = StringIO()
    p = Printer(stream=io)
    p.print_block(block, print_block_terminator=False)
    assert (
        io.getvalue()
        == """
^0:
  "test.op"() : () -> ()"""
    )


def test_print_region():
    """Print a region."""
    block = Block(arg_types=[i32, i32])
    block.add_op(test.TestOp(operands=(block.args[1],)))
    region = Region(block)

    io = StringIO()
    p = Printer(stream=io)
    p.print_region(region)
    assert (
        io.getvalue()
        == """{\n^0(%0 : i32, %1 : i32):\n  "test.op"(%1) : (i32) -> ()\n}"""
    )


def test_print_region_without_arguments():
    """Print a region and its arguments separately."""
    block = Block(arg_types=[i32, i32])
    block.add_op(test.TestOp(operands=(block.args[1],)))
    region = Region(block)

    io = StringIO()
    p = Printer(stream=io)
    p.print_block_argument(block.args[0])
    p.print(", ")
    p.print_block_argument(block.args[1])
    p.print(" ")
    p.print_region(region, print_entry_block_args=False)
    assert io.getvalue() == """%0 : i32, %1 : i32 {\n  "test.op"(%1) : (i32) -> ()\n}"""


def test_print_region_empty_block():
    """
    Print a region with an empty block, and specify that
    empty entry blocks shouldn't be printed.
    """
    block = Block()
    region = Region(block)

    io = StringIO()
    p = Printer(stream=io)
    p.print_region(region, print_empty_block=False)
    assert io.getvalue() == """{\n}"""


def test_print_region_empty_block_with_args():
    """
    Print a region with an empty block and arguments, and specify that
    empty entry blocks shouldn't be printed.
    """
    block = Block(arg_types=[i32, i32])
    region = Region(block)

    io = StringIO()
    p = Printer(stream=io)
    p.print_region(region, print_empty_block=False)
    assert io.getvalue() == """{\n^0(%0 : i32, %1 : i32):\n}"""


#   ____          _                  _____                          _
#  / ___|   _ ___| |_ ___  _ __ ___ |  ___|__  _ __ _ __ ___   __ _| |_
# | |  | | | / __| __/ _ \| '_ ` _ \| |_ / _ \| '__| '_ ` _ \ / _` | __|
# | |__| |_| \__ \ || (_) | | | | | |  _| (_) | |  | | | | | | (_| | |_
#  \____\__,_|___/\__\___/|_| |_| |_|_|  \___/|_|  |_| |_| |_|\__,_|\__|
#


@irdl_op_definition
class PlusCustomFormatOp(IRDLOperation):
    name = "test.add"
    lhs: Operand = operand_def(IntegerType)
    rhs: Operand = operand_def(IntegerType)
    res: OpResult = result_def(IntegerType)

    @classmethod
    def parse(cls, parser: Parser) -> PlusCustomFormatOp:
        lhs = parser.parse_operand("Expected SSA Value name here!")
        parser.parse_characters("+", "Malformed operation format, expected `+`!")
        rhs = parser.parse_operand("Expected SSA Value name here!")
        parser.parse_punctuation(":")
        type = parser.parse_type()

        return PlusCustomFormatOp.create(operands=[lhs, rhs], result_types=[type])

    def print(self, printer: Printer):
        printer.print(" ", self.lhs, " + ", self.rhs, " : ", self.res.type)


def test_generic_format():
    """
    Test that we can use generic formats in operations.
    """
    prog = """
"builtin.module"() ({
  %0 = arith.constant 42 : i32
  %1 = "test.add"(%0, %0) : (i32, i32) -> i32
}) : () -> ()"""

    expected = """\
builtin.module {
  %0 = arith.constant 42 : i32
  %1 = test.add %0 + %0 : i32
}
"""

    ctx = MLContext()
    ctx.load_dialect(Arith)
    ctx.load_dialect(Builtin)
    ctx.load_op(PlusCustomFormatOp)

    parser = Parser(ctx, prog)
    module = parser.parse_op()

    assert_print_op(module, expected, None, False)


def test_custom_format():
    """
    Test that we can use custom formats in operations.
    """
    prog = """\
builtin.module {
  %0 = "arith.constant"() <{"value" = 42 : i32}> : () -> i32
  %1 = test.add %0 + %0 : i32
}
"""

    expected = """\
builtin.module {
  %0 = arith.constant 42 : i32
  %1 = test.add %0 + %0 : i32
}
"""

    ctx = MLContext()
    ctx.load_dialect(Arith)
    ctx.load_dialect(Builtin)
    ctx.load_op(PlusCustomFormatOp)

    parser = Parser(ctx, prog)
    module = parser.parse_op()

    assert_print_op(module, expected, None, False)


def test_custom_format_II():
    """
    Test that we can print using generic formats.
    """
    prog = """\
"builtin.module"() ({
  %0 = arith.constant 42 : i32
  %1 = test.add %0 + %0 : i32
}) : () -> ()
"""

    expected = """\
"builtin.module"() ({
  %0 = "arith.constant"() <{"value" = 42 : i32}> : () -> i32
  %1 = "test.add"(%0, %0) : (i32, i32) -> i32
}) : () -> ()
"""

    ctx = MLContext()
    ctx.load_dialect(Arith)
    ctx.load_dialect(Builtin)
    ctx.load_op(PlusCustomFormatOp)

    parser = Parser(ctx, prog)
    module = parser.parse_op()

    assert_print_op(module, expected, None, print_generic_format=True)


@irdl_op_definition
class NoCustomFormatOp(IRDLOperation):
    name = "test.no_custom_format"

    ops: VarOperand = var_operand_def()
    res: VarOpResult = var_result_def()


def test_missing_custom_format():
    """
    Test that we can print using generic formats.
    """
    prog = """\
"builtin.module"() ({
  %0 = arith.constant 42 : i32
  %1 = test.no_custom_format(%0) : (i32) -> i32
}) : () -> ()
"""

    ctx = MLContext()
    ctx.load_dialect(Arith)
    ctx.load_dialect(Builtin)
    ctx.load_op(PlusCustomFormatOp)

    parser = Parser(ctx, prog)
    with pytest.raises(ParseError):
        parser.parse_op()


@irdl_attr_definition
class CustomFormatAttr(ParametrizedAttribute):
    name = "test.custom"

    attr: ParameterDef[IntAttr]

    @classmethod
    def parse_parameters(cls, parser: AttrParser) -> list[Attribute]:
        parser.parse_characters("<")
        if parser.parse_optional_keyword("zero") is not None:
            parser.parse_characters(">")
            return [IntAttr(0)]
        if parser.parse_optional_keyword("one") is not None:
            parser.parse_characters(">")
            return [IntAttr(1)]
        assert False

    def print_parameters(self, printer: Printer) -> None:
        assert 0 <= self.attr.data <= 1
        printer.print("<", "zero" if self.attr.data == 0 else "one", ">")


@irdl_op_definition
class AnyOp(IRDLOperation):
    name = "any"


def test_custom_format_attr():
    """
    Test that we can parse and print attributes using custom formats.
    """
    prog = """\
"builtin.module"() ({
  "any"() {"attr" = #test.custom<zero>} : () -> ()
}) : () -> ()
"""

    expected = """\
"builtin.module"() ({
  "any"() {"attr" = #test.custom<zero>} : () -> ()
}) : () -> ()"""

    ctx = MLContext()
    ctx.load_dialect(Builtin)
    ctx.load_op(AnyOp)
    ctx.load_attr(CustomFormatAttr)

    parser = Parser(ctx, prog)
    module = parser.parse_op()

    assert_print_op(module, expected, None)


def test_dictionary_attr():
    """Test that a DictionaryAttr can be parsed and then printed."""

    prog = """
"func.func"() <{"sym_name" = "test", "function_type" = i64, "sym_visibility" = "private", "unit_attr"}> {"arg_attrs" = {"key_one" = "value_one", "key_two" = "value_two", "key_three" = 72 : i64, "unit_attr"}} : () -> ()
    """

    ctx = MLContext()
    ctx.load_dialect(Builtin)
    ctx.load_dialect(Func)

    parser = Parser(ctx, prog)
    parsed = parser.parse_op()

    assert_print_op(parsed, prog, None)


def test_print_function_type():
    io = StringIO()
    printer = Printer(stream=io)
    printer.print_function_type((), ())

    assert io.getvalue() == "() -> ()"

    io = StringIO()
    printer.stream = io
    printer.print_function_type((i32,), ())

    assert io.getvalue() == "(i32) -> ()"

    io = StringIO()
    printer.stream = io
    printer.print_function_type((i32,), (i32,))

    assert io.getvalue() == "(i32) -> i32"

    io = StringIO()
    printer.stream = io
    printer.print_function_type((i32,), (i32, i32))

    assert io.getvalue() == "(i32) -> (i32, i32)"

    io = StringIO()
    printer.stream = io
    printer.print_function_type((i32,), (FunctionType.from_lists((i32,), (i32,)),))

    assert io.getvalue() == "(i32) -> ((i32) -> i32)"


def test_print_properties_as_attributes():
    """Test that properties can be printed as attributes."""

    prog = """
"func.func"() <{"sym_name" = "test", "function_type" = i64, "sym_visibility" = "private"}> {"extra_attr"} : () -> ()
    """

    retro_prog = """
"func.func"() {"extra_attr", "sym_name" = "test", "function_type" = i64, "sym_visibility" = "private"} : () -> ()
    """

    ctx = MLContext()
    ctx.load_dialect(Builtin)
    ctx.load_dialect(Func)

    parser = Parser(ctx, prog)
    parsed = parser.parse_op()

    assert_print_op(parsed, retro_prog, None, print_properties_as_attributes=True)


def test_print_properties_as_attributes_safeguard():
    """Test that properties can be printed as attributes."""

    prog = """
"func.func"() <{"sym_name" = "test", "function_type" = i64, "sym_visibility" = "private"}> {"extra_attr", "sym_name" = "this should be overriden by the property"} : () -> ()
    """

    retro_prog = """
"func.func"() {"extra_attr", "sym_name" = "test", "function_type" = i64, "sym_visibility" = "private"} : () -> ()
    """

    ctx = MLContext()
    ctx.load_dialect(Builtin)
    ctx.load_dialect(Func)

    parser = Parser(ctx, prog)
    parsed = parser.parse_op()
    with pytest.raises(
        ValueError,
        match="Properties sym_name would overwrite the attributes of the same names.",
    ):
        assert_print_op(parsed, retro_prog, None, print_properties_as_attributes=True)


<<<<<<< HEAD
@pytest.mark.parametrize(
    "attr,expected",
    [
        (SymbolRefAttr("foo"), "@foo"),
        (SymbolRefAttr("weird name!!"), '@"weird name!!"'),
        (
            SymbolRefAttr("weird nested", ["yes", "very nested"]),
            '@"weird nested"::@yes::@"very nested"',
        ),
    ],
)
def test_symbol_ref(attr: SymbolRefAttr, expected: str):
    ctx = MLContext()
    ctx.load_dialect(Builtin)

    printed = StringIO()
    Printer(printed).print_attribute(attr)
    assert printed.getvalue() == expected
=======
def test_get_printed_name():
    ctx = MLContext()
    ctx.load_dialect(Builtin)

    printer = Printer()
    val = TestSSAValue(i32)

    # Test printing without constraints
    printer.stream = StringIO()
    picked_name = printer.print_ssa_value(val)
    assert f"%{picked_name}" == printer.stream.getvalue()

    # Test printing when name has already been picked
    printer.stream = StringIO()
    picked_name = printer.print_ssa_value(val)
    assert f"%{picked_name}" == printer.stream.getvalue()

    # Test printing with name hint
    val = TestSSAValue(i32)
    val.name_hint = "foo"
    printed = StringIO()
    picked_name = Printer(printed).print_ssa_value(val)
    assert f"%{picked_name}" == printed.getvalue()
>>>>>>> d3809523
<|MERGE_RESOLUTION|>--- conflicted
+++ resolved
@@ -791,7 +791,6 @@
         assert_print_op(parsed, retro_prog, None, print_properties_as_attributes=True)
 
 
-<<<<<<< HEAD
 @pytest.mark.parametrize(
     "attr,expected",
     [
@@ -810,7 +809,8 @@
     printed = StringIO()
     Printer(printed).print_attribute(attr)
     assert printed.getvalue() == expected
-=======
+
+
 def test_get_printed_name():
     ctx = MLContext()
     ctx.load_dialect(Builtin)
@@ -833,5 +833,4 @@
     val.name_hint = "foo"
     printed = StringIO()
     picked_name = Printer(printed).print_ssa_value(val)
-    assert f"%{picked_name}" == printed.getvalue()
->>>>>>> d3809523
+    assert f"%{picked_name}" == printed.getvalue()