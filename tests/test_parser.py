--- conflicted
+++ resolved
@@ -203,11 +203,8 @@
         if expected[1] is not None:
             assert isinstance(res, Parser.Argument)
             assert res.type == expected[1]
-<<<<<<< HEAD
-=======
         else:
             assert isinstance(res, parser.UnresolvedArgument)
->>>>>>> fbc1a799
     else:
         assert res is None
 
@@ -220,11 +217,8 @@
         if expected[1] is not None:
             assert isinstance(res, Parser.Argument)
             assert res.type == expected[1]
-<<<<<<< HEAD
-=======
         else:
             assert isinstance(res, parser.UnresolvedArgument)
->>>>>>> fbc1a799
     else:
         with pytest.raises(ParseError):
             parser.parse_argument(expect_type=expect_type)
