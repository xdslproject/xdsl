#  ____        _
# |  _ \  __ _| |_ __ _
# | | | |/ _` | __/ _` |
# | |_| | (_| | || (_| |
# |____/ \__,_|\__\__,_|
#

from abc import ABC, abstractmethod
from collections.abc import Sequence
from dataclasses import dataclass
from inspect import isclass
from types import FunctionType, GenericAlias, UnionType
from typing import (
    TYPE_CHECKING,
    Annotated,
    Any,
    Generic,
    Literal,
    TypeAlias,
    TypeVar,
    Union,
    cast,
    get_args,
    get_origin,
    get_type_hints,
    overload,
)

if TYPE_CHECKING:
    from typing_extensions import TypeForm


from xdsl.ir import (
    Attribute,
    AttributeInvT,
    BuiltinAttribute,
    Data,
    ParametrizedAttribute,
    TypedAttribute,
)
from xdsl.utils.exceptions import PyRDLAttrDefinitionError
from xdsl.utils.hints import (
    PropertyType,
    get_type_var_from_generic_class,
)
from xdsl.utils.runtime_final import runtime_final

from .constraints import (  # noqa: TID251
    AllOf,
    AnyAttr,
    AnyOf,
    AttrConstraint,
    BaseAttr,
    ConstraintContext,
    ConstraintVar,
    EqAttrConstraint,
    GenericAttrConstraint,
    ParamAttrConstraint,
    TypeVarConstraint,
    VarConstraint,
)
from .error import IRDLAnnotations  # noqa: TID251

_DataElement = TypeVar("_DataElement", covariant=True)


@dataclass(frozen=True)
class GenericData(Data[_DataElement], ABC):
    """
    A Data with type parameters.
    """

    @staticmethod
    @abstractmethod
    def generic_constraint_coercion(args: tuple[Any]) -> AttrConstraint:
        """
        Given the generic parameters passed to the generic attribute type,
        return the corresponding attribute constraint.
        """


#  ____                              _   _   _
# |  _ \ __ _ _ __ __ _ _ __ ___    / \ | |_| |_ _ __
# | |_) / _` | '__/ _` | '_ ` _ \  / _ \| __| __| '__|
# |  __/ (_| | | | (_| | | | | | |/ ___ \ |_| |_| |
# |_|   \__,_|_|  \__,_|_| |_| |_/_/   \_\__|\__|_|
#

_A = TypeVar("_A", bound=Attribute)


# Will deprecate soon
ParameterDef = Annotated[_A, IRDLAnnotations.ParamDefAnnot]


<<<<<<< HEAD
# Field definition classes for `@irdl_param_attr_definition`
class _ParameterDef:
    param: AttrConstraint | Attribute | type[Attribute] | TypeVar | ConstraintVar

    def __init__(
        self,
        param: AttrConstraint | Attribute | type[Attribute] | TypeVar | ConstraintVar,
    ):
        self.param = param


@overload
def param_def(
    constraint: TypeVar,
    *,
    default: None = None,
    resolver: None = None,
    init: Literal[False] = False,
) -> Attribute: ...


@overload
def param_def(
    constraint: type[AttributeInvT] | GenericAttrConstraint[AttributeInvT],
    *,
    default: None = None,
    resolver: None = None,
    init: Literal[False] = False,
) -> AttributeInvT: ...


def param_def(
    constraint: type[AttributeInvT] | TypeVar | GenericAttrConstraint[AttributeInvT],
    *,
    default: None = None,
    resolver: None = None,
    init: Literal[False] = False,
) -> AttributeInvT:
    """Defines a property of an operation."""
    return cast(AttributeInvT, _ParameterDef(constraint))


def irdl_param_attr_get_param_type_hints(cls: type[_A]) -> dict[str, Any]:
=======
def check_attr_name(cls: type):
    """Check that the attribute class has a correct name."""
    name = None
    for base in cls.mro():
        if "name" in base.__dict__:
            name = base.__dict__["name"]
            break

    if not isinstance(name, str):
        raise PyRDLAttrDefinitionError(
            f"pyrdl attribute definition '{cls.__name__}' does not "
            "define the attribute name. The attribute name is defined by "
            "adding a 'name' field with a string value."
        )

    dialect_attr_name = name.split(".")
    if len(dialect_attr_name) >= 2:
        return

    if not issubclass(cls, BuiltinAttribute):
        raise PyRDLAttrDefinitionError(
            f"Name '{name}' is not a valid attribute name. It should be of the form "
            "'<dialect>.<name>'."
        )


def irdl_param_attr_get_param_type_hints(cls: type[_A]) -> list[tuple[str, Any]]:
>>>>>>> 77e09328
    """Get the type hints of an IRDL parameter definitions."""
    res: dict[str, Any] = {}
    for field_name, field_type in get_type_hints(cls, include_extras=True).items():
        if field_name == "name" or field_name == "parameters":
            continue

        origin: Any | None = cast(Any | None, get_origin(field_type))
        args = get_args(field_type)
        if origin != Annotated or IRDLAnnotations.ParamDefAnnot not in args:
            raise PyRDLAttrDefinitionError(
                f"In attribute {cls.__name__} definition: Parameter "
                + f"definition {field_name} should be defined with "
                + f"type `ParameterDef[<Constraint>]`, got type {field_type}."
            )

        res[field_name] = field_type
    return res


_PARAMETRIZED_ATTRIBUTE_DICT_KEYS = {
    key
    for dict_seq in (
        (cls.__dict__ for cls in ParametrizedAttribute.mro()[::-1]),
        (Generic.__dict__, GenericData.__dict__),
    )
    for dict in dict_seq
    for key in dict
}


@dataclass
class ParamAttrDef:
    """The IRDL definition of a parametrized attribute."""

    name: str
    parameters: list[tuple[str, AttrConstraint]]

    @staticmethod
    def from_pyrdl(
        pyrdl_def: type[ParametrizedAttribute],
    ) -> "ParamAttrDef":
        # Get the fields from the class and its parents
        clsdict = {
            key: value
            for parent_cls in pyrdl_def.mro()[::-1]
            for key, value in parent_cls.__dict__.items()
            if key not in _PARAMETRIZED_ATTRIBUTE_DICT_KEYS
        }
        # Fields of the class with type annotations
        param_hints = irdl_param_attr_get_param_type_hints(pyrdl_def)

        # The resulting parameters
        parameters = list[tuple[str, AttrConstraint]]()

        for field_name, value in clsdict.items():
            if field_name == "name":
                # Ignore name field
                continue
            if isinstance(
                value, FunctionType | PropertyType | classmethod | staticmethod
            ):
                # Ignore functions
                continue

            # Parameter def must be a field def
            if isinstance(value, _ParameterDef):
                constraint = irdl_to_attr_constraint(value.param, allow_type_var=True)
                parameters.append((field_name, constraint))
                continue

            # Constraint variables are allowed
            if get_origin(value) is Annotated:
                if any(isinstance(arg, ConstraintVar) for arg in get_args(value)):
                    continue
            raise PyRDLAttrDefinitionError(
                f"{field_name} is not a parameter definition."
            )

        if "name" not in clsdict:
            raise Exception(
                f"pyrdl attribute definition '{pyrdl_def.__name__}' does not "
                "define the attribute name. The attribute name is defined by "
                "adding a 'name' field."
            )

        name = clsdict["name"]

        if parameters and param_hints:
            raise ValueError(
                "ParametrizedAttribute definitions must not mix `param_def` and "
                "ParamDef declarations."
            )

        for param_name, param_type in param_hints.items():
            constraint = irdl_to_attr_constraint(param_type, allow_type_var=True)
            parameters.append((param_name, constraint))

        return ParamAttrDef(name, parameters)

    def verify(self, attr: ParametrizedAttribute):
        """Verify that `attr` satisfies the invariants."""

        constraint_context = ConstraintContext()
        for field, param_def in self.parameters:
            param_def.verify(getattr(attr, field), constraint_context)


_PAttrTT = TypeVar("_PAttrTT", bound=type[ParametrizedAttribute])


def get_accessors_from_param_attr_def(attr_def: ParamAttrDef) -> dict[str, Any]:
    @classmethod
    def get_irdl_definition(cls: type[ParametrizedAttribute]):
        return attr_def

    return {"get_irdl_definition": get_irdl_definition}


def irdl_param_attr_definition(cls: _PAttrTT) -> _PAttrTT:
    """Decorator used on classes to define a new attribute definition."""

    attr_def = ParamAttrDef.from_pyrdl(cls)
    new_fields = get_accessors_from_param_attr_def(attr_def)

    if issubclass(cls, TypedAttribute):
        type_indexes = tuple(
            i for i, (p, _) in enumerate(attr_def.parameters) if p == "type"
        )
        if not type_indexes:
            raise PyRDLAttrDefinitionError(
                f"TypedAttribute {cls.__name__} should have a 'type' parameter."
            )
        type_index = type_indexes[0]

        @classmethod
        def get_type_index(cls: Any) -> int:
            return type_index

        new_fields["get_type_index"] = get_type_index

    return runtime_final(
        dataclass(frozen=True, init=False)(
            type.__new__(
                type(cls),
                cls.__name__,
                (cls,),
                {**cls.__dict__, **new_fields},
            )
        )
    )


TypeAttributeInvT = TypeVar("TypeAttributeInvT", bound=type[Attribute])


def irdl_attr_definition(cls: TypeAttributeInvT) -> TypeAttributeInvT:
    check_attr_name(cls)
    if issubclass(cls, ParametrizedAttribute):
        return irdl_param_attr_definition(cls)
    if issubclass(cls, Data):
        # This used to be convoluted
        # But Data is already frozen itself, so any child Attribute still throws on
        # .data!
        return runtime_final(cast(TypeAttributeInvT, cls))
    raise TypeError(
        f"Class {cls.__name__} should either be a subclass of 'Data' or "
        "'ParametrizedAttribute'"
    )


IRDLGenericAttrConstraint: TypeAlias = (
    GenericAttrConstraint[AttributeInvT]
    | Attribute
    | type[AttributeInvT]
    | "TypeForm[AttributeInvT]"
    | ConstraintVar
    | TypeVar
)
"""
Attribute constraints represented using the IRDL python frontend. Attribute constraints
can either be:
- An instance of `AttrConstraint` representing a constraint on an attribute.
- An instance of `Attribute` representing an equality constraint on an attribute.
- A type representing a specific attribute class.
- A TypeForm that can represent both unions and generic attributes.
- A `ConstraintVar` representing a constraint variable.
"""

IRDLAttrConstraint = IRDLGenericAttrConstraint[Attribute]
"""See `IRDLGenericAttrConstraint`."""


def irdl_list_to_attr_constraint(
    pyrdl_constraints: Sequence[IRDLAttrConstraint],
    *,
    allow_type_var: bool = False,
) -> AttrConstraint:
    """
    Convert a list of PyRDL type annotations to an AttrConstraint.
    Each list element correspond to a constraint to satisfy.
    If there is a `ConstraintVar` annotation, we add the entire constraint to
    the constraint variable.
    """
    # Check for a constraint varibale first
    for idx, arg in enumerate(pyrdl_constraints):
        if isinstance(arg, ConstraintVar):
            constraint = irdl_list_to_attr_constraint(
                list(pyrdl_constraints[:idx]) + list(pyrdl_constraints[idx + 1 :]),
                allow_type_var=allow_type_var,
            )
            return VarConstraint(arg.name, constraint)

    constraints = tuple(
        irdl_to_attr_constraint(arg, allow_type_var=allow_type_var)
        for arg in pyrdl_constraints
        # We should not try to convert IRDL annotations, which do not correspond to
        # constraints
        if not isinstance(arg, IRDLAnnotations)
    )

    if len(constraints) > 1:
        return AllOf(constraints)

    if not constraints:
        return AnyAttr()

    return constraints[0]


def irdl_to_attr_constraint(
    irdl: IRDLAttrConstraint,
    *,
    allow_type_var: bool = False,
) -> AttrConstraint:
    if isinstance(irdl, GenericAttrConstraint):
        constr: GenericAttrConstraint[Attribute] = irdl
        return constr

    if isinstance(irdl, Attribute):
        return EqAttrConstraint(irdl)

    # Annotated case
    # Each argument of the Annotated type corresponds to a constraint to satisfy.
    # If there is a `ConstraintVar` annotation, we add the entire constraint to
    # the constraint variable.
    if get_origin(irdl) == Annotated:
        return irdl_list_to_attr_constraint(
            get_args(irdl),
            allow_type_var=allow_type_var,
        )

    # Attribute class case
    # This is an `AnyAttr`, which does not constrain the attribute.
    if irdl is Attribute:
        return AnyAttr()

    # Attribute class case
    # This is a coercion for an `BaseAttr`.
    if (
        isclass(irdl)
        and not isinstance(irdl, GenericAlias)
        and issubclass(irdl, Attribute)
    ):
        return BaseAttr(irdl)

    # Type variable case
    # We take the type variable bound constraint.
    if isinstance(irdl, TypeVar):
        if not allow_type_var:
            raise ValueError("TypeVar in unexpected context.")
        if irdl.__bound__ is None:
            raise ValueError("Type variables used in IRDL are expected to be bound.")
        # We do not allow nested type variables.
        constraint = irdl_to_attr_constraint(irdl.__bound__)
        return TypeVarConstraint(irdl, constraint)

    origin = get_origin(irdl)

    # GenericData case
    if isclass(origin) and issubclass(origin, GenericData):
        args = get_args(irdl)
        if len(args) != 1:
            raise Exception(f"GenericData args must have length 1, got {args}")
        cls: type[GenericData[Attribute]] = origin
        return AllOf((BaseAttr(cls), origin.generic_constraint_coercion(args)))

    # Generic ParametrizedAttributes case
    # We translate it to constraints over the attribute parameters.
    if (
        isclass(origin)
        and issubclass(origin, ParametrizedAttribute)
        and issubclass(origin, Generic)
    ):
        args = [
            irdl_to_attr_constraint(arg, allow_type_var=allow_type_var)
            for arg in get_args(irdl)
        ]
        generic_args = get_type_var_from_generic_class(origin)

        # Check that we have the right number of parameters
        if len(args) != len(generic_args):
            raise Exception(
                f"{origin.name} expects {len(generic_args)}"
                f" parameters, got {len(args)}."
            )

        type_var_mapping = dict(zip(generic_args, args))

        # Map the constraints in the attribute definition
        attr_def = origin.get_irdl_definition()
        origin_parameters = attr_def.parameters

        origin_constraints = [
            irdl_to_attr_constraint(param, allow_type_var=True).mapping_type_vars(
                type_var_mapping
            )
            for _, param in origin_parameters
        ]
        return ParamAttrConstraint(origin, origin_constraints)

    # Union case
    # This is a coercion for an `AnyOf` constraint.
    if origin == UnionType or origin == Union:
        constraints: list[AttrConstraint] = []
        for arg in get_args(irdl):
            # We should not try to convert IRDL annotations, which do not
            # correspond to constraints
            if isinstance(arg, IRDLAnnotations):
                continue
            constraints.append(
                irdl_to_attr_constraint(
                    arg,
                    allow_type_var=allow_type_var,
                )
            )
        if len(constraints) > 1:
            return AnyOf(constraints)
        return constraints[0]

    # Better error messages for missing GenericData in Data definitions
    if isclass(origin) and issubclass(origin, Data):
        raise ValueError(
            f"Generic `Data` type '{origin.name}' cannot be converted to "
            "an attribute constraint. Consider making it inherit from "
            "`GenericData` instead of `Data`."
        )

    raise ValueError(f"Unexpected irdl constraint: {irdl}")


def base(irdl: type[AttributeInvT]) -> GenericAttrConstraint[AttributeInvT]:
    """
    Converts an attribute type into the equivalent constraint, detecting generic
    parameters if present.
    """
    return cast(GenericAttrConstraint[AttributeInvT], irdl_to_attr_constraint(irdl))


def eq(irdl: AttributeInvT) -> GenericAttrConstraint[AttributeInvT]:
    """
    Converts an attribute instance into the equivalent constraint.
    """
    return cast(GenericAttrConstraint[AttributeInvT], irdl_to_attr_constraint(irdl))<|MERGE_RESOLUTION|>--- conflicted
+++ resolved
@@ -93,7 +93,6 @@
 ParameterDef = Annotated[_A, IRDLAnnotations.ParamDefAnnot]
 
 
-<<<<<<< HEAD
 # Field definition classes for `@irdl_param_attr_definition`
 class _ParameterDef:
     param: AttrConstraint | Attribute | type[Attribute] | TypeVar | ConstraintVar
@@ -136,8 +135,6 @@
     return cast(AttributeInvT, _ParameterDef(constraint))
 
 
-def irdl_param_attr_get_param_type_hints(cls: type[_A]) -> dict[str, Any]:
-=======
 def check_attr_name(cls: type):
     """Check that the attribute class has a correct name."""
     name = None
@@ -164,8 +161,7 @@
         )
 
 
-def irdl_param_attr_get_param_type_hints(cls: type[_A]) -> list[tuple[str, Any]]:
->>>>>>> 77e09328
+def irdl_param_attr_get_param_type_hints(cls: type[_A]) -> dict[str, Any]:
     """Get the type hints of an IRDL parameter definitions."""
     res: dict[str, Any] = {}
     for field_name, field_type in get_type_hints(cls, include_extras=True).items():
@@ -401,8 +397,7 @@
     allow_type_var: bool = False,
 ) -> AttrConstraint:
     if isinstance(irdl, GenericAttrConstraint):
-        constr: GenericAttrConstraint[Attribute] = irdl
-        return constr
+        return cast(AttrConstraint, irdl)
 
     if isinstance(irdl, Attribute):
         return EqAttrConstraint(irdl)
@@ -449,7 +444,7 @@
         args = get_args(irdl)
         if len(args) != 1:
             raise Exception(f"GenericData args must have length 1, got {args}")
-        cls: type[GenericData[Attribute]] = origin
+        cls = cast(type[GenericData[Attribute]], origin)
         return AllOf((BaseAttr(cls), origin.generic_constraint_coercion(args)))
 
     # Generic ParametrizedAttributes case
