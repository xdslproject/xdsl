black[jupyter]
toml<0.11
pytest-cov
coverage<8.0.0
ipykernel
pytest<8.0
nbval<0.11
filecheck<0.0.24
lit<17.0.0
pre-commit==3.3.3
ruff==0.0.278
riscemu==2.1.0
asv<0.6
isort==5.12.0
<<<<<<< HEAD
nbconvert>=7.7.2,<8.0.0
# pyright has to be the last line and fixed with `==`. The CI parses this file
# in `.github/parse_pyright_version.py` and installs the according version for
# typechecking.
=======
# pyright version has to be fixed with `==`. The CI parses this file
# and installs the according version for typechecking.
>>>>>>> 4c2777bb
pyright==1.1.317<|MERGE_RESOLUTION|>--- conflicted
+++ resolved
@@ -12,13 +12,7 @@
 riscemu==2.1.0
 asv<0.6
 isort==5.12.0
-<<<<<<< HEAD
 nbconvert>=7.7.2,<8.0.0
-# pyright has to be the last line and fixed with `==`. The CI parses this file
-# in `.github/parse_pyright_version.py` and installs the according version for
-# typechecking.
-=======
 # pyright version has to be fixed with `==`. The CI parses this file
 # and installs the according version for typechecking.
->>>>>>> 4c2777bb
 pyright==1.1.317