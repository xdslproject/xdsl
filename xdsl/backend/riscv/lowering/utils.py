from collections.abc import Iterable

from xdsl.dialects import builtin, riscv
from xdsl.ir import Attribute, Block, Operation, SSAValue
from xdsl.pattern_rewriter import PatternRewriter


def register_type_for_type(
    attr: Attribute,
) -> type[riscv.IntRegisterType] | type[riscv.FloatRegisterType]:
    """
    Returns the appropriate register fype for a given input type.
    """
    if isinstance(attr, riscv.IntRegisterType | riscv.FloatRegisterType):
        return type(attr)
    if isinstance(attr, builtin.AnyFloat):
        return riscv.FloatRegisterType
    return riscv.IntRegisterType


<<<<<<< HEAD
def cast_operands_to_regs(rewriter: PatternRewriter) -> list[SSAValue]:
=======
def cast_to_regs(values: Iterable[SSAValue]) -> tuple[list[Operation], list[SSAValue]]:
    """
    Return cast operations for operands that don't already have a register type, and
    the new list of values that are all guaranteed to have register types.
    """

    new_ops = list[Operation]()
    new_values = list[SSAValue]()

    for value in values:
        if not isinstance(value.type, riscv.RISCVRegisterType):
            register_type = register_type_for_type(value.type)
            cast_op = builtin.UnrealizedConversionCastOp.get(
                (value,), (register_type.unallocated(),)
            )
            new_ops.append(cast_op)
            value = cast_op.results[0]
        new_values.append(value)

    return new_ops, new_values


def move_ops_for_value(
    value: SSAValue, rd: riscv.RISCVRegisterType
) -> tuple[Operation, SSAValue]:
    """
    Returns the operation that moves the value from the input to a new register.
    """

    if isinstance(rd, riscv.IntRegisterType):
        mv_op = riscv.MVOp(value, rd=rd)
        return mv_op, mv_op.rd
    else:
        raise NotImplementedError("Moving float value not yet implemented")


def move_to_a_regs(
    values: Iterable[SSAValue],
) -> tuple[list[Operation], list[SSAValue]]:
    """
    Return move operations to `a` registers (a0, a1, ... | fa0, fa1, ...).
    """

    new_ops = list[Operation]()
    new_values = list[SSAValue]()

    for index, value in enumerate(values):
        register_type = register_type_for_type(value.type)
        move_op, new_value = move_ops_for_value(value, register_type.a_register(index))
        new_ops.append(move_op)
        new_values.append(new_value)

    return new_ops, new_values


def move_to_unallocated_regs(
    values: Iterable[SSAValue],
) -> tuple[list[Operation], list[SSAValue]]:
    """
    Return move operations to `a` registers (a0, a1, ... | fa0, fa1, ...).
    """

    new_ops = list[Operation]()
    new_values = list[SSAValue]()

    for value in values:
        register_type = register_type_for_type(value.type)
        move_op, new_value = move_ops_for_value(value, register_type.unallocated())
        new_ops.append(move_op)
        new_values.append(new_value)

    return new_ops, new_values


def cast_operands_to_int_regs(rewriter: PatternRewriter) -> list[SSAValue]:
>>>>>>> d68c211b
    """
    Add cast operations just before the targeted operation
    if the operands were not already int registers
    """

    new_ops = list[Operation]()
    new_operands = list[SSAValue]()

    for operand in rewriter.current_operation.operands:
        if not isinstance(
            operand.type, riscv.IntRegisterType | riscv.FloatRegisterType
        ):
            new_type = register_type_for_type(operand.type)
            cast_op = builtin.UnrealizedConversionCastOp.get(
                (operand,), (new_type.unallocated(),)
            )
            new_ops.append(cast_op)
            operand = cast_op.results[0]

        new_operands.append(operand)

    rewriter.insert_op_before_matched_op(new_ops)
    return new_operands


def move_ops_for_value(
    value: SSAValue,
) -> tuple[riscv.MVOp] | tuple[riscv.GetRegisterOp, riscv.FSwOp, riscv.FLwOp]:
    """
    Returns the operation that moves the value from the input to a new register.
    """

    if register_type_for_type(value.type) is riscv.IntRegisterType:
        return (riscv.MVOp(value),)
    else:
        sp = riscv.GetRegisterOp(riscv.Registers.SP)
        sw = riscv.FSwOp(sp, value, 0)
        lw = riscv.FLwOp(sp, 0)
        return (sp, sw, lw)


def cast_matched_op_results(rewriter: PatternRewriter) -> list[SSAValue]:
    """
    Add cast operations just after the matched operation, to preserve the type validity of
    arguments of uses of results.
    """

    results = [
        builtin.UnrealizedConversionCastOp.get((val,), (val.type,))
        for val in rewriter.current_operation.results
    ]

    for res, result in zip(rewriter.current_operation.results, results):
        for use in set(res.uses):
            # avoid recursion on the casts we just inserted
            if use.operation != result:
                use.operation.operands[use.index] = result.results[0]

    rewriter.insert_op_after_matched_op(results)
    return [result.results[0] for result in results]


<<<<<<< HEAD
def cast_block_args_to_regs(block: Block, rewriter: PatternRewriter):
=======
def cast_block_args_from_a_regs(block: Block, rewriter: PatternRewriter):
    """
    Change the type of the block arguments to `a` registers and add cast operations just
    after the block entry.
    """

    new_ops: list[Operation] = []

    for index, arg in enumerate(block.args):
        register_type = register_type_for_type(arg.type)
        move_op, new_value = move_ops_for_value(arg, register_type.unallocated())
        cast_op = builtin.UnrealizedConversionCastOp.get((new_value,), (arg.type,))
        new_ops.append(move_op)
        new_ops.append(cast_op)

        arg.type = register_type.a_register(index)
        arg.replace_by(cast_op.results[0])
        move_op.operands[0] = arg

    rewriter.insert_op_at_start(new_ops, block)


def cast_block_args_to_int_regs(block: Block, rewriter: PatternRewriter):
>>>>>>> d68c211b
    """
    Change the type of the block arguments to registers and add cast operations just after
    the block entry.
    """

    for arg in block.args:
        rewriter.insert_op_at_start(
            new_val := builtin.UnrealizedConversionCastOp([arg], [arg.type]), block
        )

        arg.type = register_type_for_type(arg.type).unallocated()
        arg.replace_by(new_val.results[0])
        new_val.operands[new_val.results[0].index] = arg<|MERGE_RESOLUTION|>--- conflicted
+++ resolved
@@ -18,9 +18,6 @@
     return riscv.IntRegisterType
 
 
-<<<<<<< HEAD
-def cast_operands_to_regs(rewriter: PatternRewriter) -> list[SSAValue]:
-=======
 def cast_to_regs(values: Iterable[SSAValue]) -> tuple[list[Operation], list[SSAValue]]:
     """
     Return cast operations for operands that don't already have a register type, and
@@ -95,8 +92,7 @@
     return new_ops, new_values
 
 
-def cast_operands_to_int_regs(rewriter: PatternRewriter) -> list[SSAValue]:
->>>>>>> d68c211b
+def cast_operands_to_regs(rewriter: PatternRewriter) -> list[SSAValue]:
     """
     Add cast operations just before the targeted operation
     if the operands were not already int registers
@@ -122,22 +118,6 @@
     return new_operands
 
 
-def move_ops_for_value(
-    value: SSAValue,
-) -> tuple[riscv.MVOp] | tuple[riscv.GetRegisterOp, riscv.FSwOp, riscv.FLwOp]:
-    """
-    Returns the operation that moves the value from the input to a new register.
-    """
-
-    if register_type_for_type(value.type) is riscv.IntRegisterType:
-        return (riscv.MVOp(value),)
-    else:
-        sp = riscv.GetRegisterOp(riscv.Registers.SP)
-        sw = riscv.FSwOp(sp, value, 0)
-        lw = riscv.FLwOp(sp, 0)
-        return (sp, sw, lw)
-
-
 def cast_matched_op_results(rewriter: PatternRewriter) -> list[SSAValue]:
     """
     Add cast operations just after the matched operation, to preserve the type validity of
@@ -159,9 +139,6 @@
     return [result.results[0] for result in results]
 
 
-<<<<<<< HEAD
-def cast_block_args_to_regs(block: Block, rewriter: PatternRewriter):
-=======
 def cast_block_args_from_a_regs(block: Block, rewriter: PatternRewriter):
     """
     Change the type of the block arguments to `a` registers and add cast operations just
@@ -184,8 +161,7 @@
     rewriter.insert_op_at_start(new_ops, block)
 
 
-def cast_block_args_to_int_regs(block: Block, rewriter: PatternRewriter):
->>>>>>> d68c211b
+def cast_block_args_to_regs(block: Block, rewriter: PatternRewriter):
     """
     Change the type of the block arguments to registers and add cast operations just after
     the block entry.
