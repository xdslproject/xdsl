from collections.abc import Sequence

import pytest
from conftest import assert_print_op

from xdsl.dialects import test
from xdsl.dialects.arith import Addi, Arith, Constant, Muli
from xdsl.dialects.builtin import (
    Builtin,
    IndexType,
    IntegerAttr,
    IntegerType,
    ModuleOp,
    StringAttr,
    i32,
    i64,
)
from xdsl.ir import Block, MLContext, Operation, SSAValue
from xdsl.parser import Parser
from xdsl.pattern_rewriter import (
    GreedyRewritePatternApplier,
    PatternRewriter,
    PatternRewriterListener,
    PatternRewriteWalker,
    RewritePattern,
    TypeConversionPattern,
    attr_type_rewrite_pattern,
    op_type_rewrite_pattern,
)
from xdsl.utils.hints import isa


def rewrite_and_compare(
    prog: str,
    expected_prog: str,
    walker: PatternRewriteWalker,
    *,
    op_inserted: int = 0,
    op_removed: int = 0,
    op_modified: int = 0,
    op_replaced: int = 0,
    block_created: int = 0,
    expect_rewrite: bool = True,
):
    ctx = MLContext(allow_unregistered=True)
    ctx.load_dialect(Builtin)
    ctx.load_dialect(Arith)
    ctx.load_dialect(test.Test)

    num_op_inserted = 0
    num_op_removed = 0
    num_op_modified = 0
    num_op_replaced = 0
    num_block_created = 0

    def op_inserted_handler(op: Operation):
        nonlocal num_op_inserted
        num_op_inserted += 1

    def op_removed_handler(op: Operation):
        nonlocal num_op_removed
        num_op_removed += 1

    def op_modified_handler(op: Operation):
        nonlocal num_op_modified
        num_op_modified += 1

    def op_replaced_handler(op: Operation, values: Sequence[SSAValue | None]):
        nonlocal num_op_replaced
        num_op_replaced += 1

    def block_created_handler(block: Block):
        nonlocal num_block_created
        num_block_created += 1

    listener = PatternRewriterListener()
    listener.operation_insertion_handler = [op_inserted_handler]
    listener.operation_removal_handler = [op_removed_handler]
    listener.operation_modification_handler = [op_modified_handler]
    listener.operation_replacement_handler = [op_replaced_handler]
    listener.block_creation_handler = [block_created_handler]

    parser = Parser(ctx, prog)
    module = parser.parse_module()

    walker.listener = listener
    did_rewrite = walker.rewrite_module(module)

    assert_print_op(module, expected_prog, None)

    assert num_op_inserted == op_inserted
    assert num_op_removed == op_removed
    assert num_op_modified == op_modified
    assert num_op_replaced == op_replaced
    assert num_block_created == block_created
    assert did_rewrite == expect_rewrite


def test_non_recursive_rewrite():
    """Test a simple non-recursive rewrite"""

    prog = """"builtin.module"() ({
  %0 = "arith.constant"() <{"value" = 42 : i32}> : () -> i32
  %1 = "arith.addi"(%0, %0) : (i32, i32) -> i32
}) : () -> ()"""

    expected = """"builtin.module"() ({
  %0 = "arith.constant"() <{"value" = 43 : i32}> : () -> i32
  %1 = "arith.addi"(%0, %0) : (i32, i32) -> i32
}) : () -> ()"""

    class RewriteConst(RewritePattern):
        def match_and_rewrite(self, op: Operation, rewriter: PatternRewriter):
            if isinstance(op, Constant):
                new_constant = Constant.from_int_and_width(43, i32)
                rewriter.replace_matched_op([new_constant])

    rewrite_and_compare(
        prog,
        expected,
        PatternRewriteWalker(RewriteConst(), apply_recursively=False),
        op_inserted=1,
        op_removed=1,
        op_replaced=1,
        op_modified=2,
    )


def test_non_recursive_rewrite_reversed():
    """Test a simple non-recursive rewrite with reverse walk order."""

    prog = """"builtin.module"() ({
  %0 = "arith.constant"() <{"value" = 42 : i32}> : () -> i32
  %1 = "arith.addi"(%0, %0) : (i32, i32) -> i32
}) : () -> ()"""

    expected = """"builtin.module"() ({
  %0 = "arith.constant"() <{"value" = 43 : i32}> : () -> i32
  %1 = "arith.addi"(%0, %0) : (i32, i32) -> i32
}) : () -> ()"""

    class RewriteConst(RewritePattern):
        def match_and_rewrite(self, op: Operation, rewriter: PatternRewriter):
            if isinstance(op, Constant):
                new_constant = Constant.from_int_and_width(43, i32)
                rewriter.replace_matched_op([new_constant])

    rewrite_and_compare(
        prog,
        expected,
        PatternRewriteWalker(
            RewriteConst(), apply_recursively=False, walk_reverse=True
        ),
        op_inserted=1,
        op_removed=1,
        op_replaced=1,
        op_modified=2,
    )


def test_op_type_rewrite_pattern_method_decorator():
    """Test op_type_rewrite_pattern decorator on methods."""

    prog = """"builtin.module"() ({
  %0 = "arith.constant"() <{"value" = 42 : i32}> : () -> i32
  %1 = "arith.addi"(%0, %0) : (i32, i32) -> i32
}) : () -> ()"""

    expected = """"builtin.module"() ({
  %0 = "arith.constant"() <{"value" = 43 : i32}> : () -> i32
  %1 = "arith.addi"(%0, %0) : (i32, i32) -> i32
}) : () -> ()"""

    class RewriteConst(RewritePattern):
        @op_type_rewrite_pattern
        def match_and_rewrite(self, __op__: Constant, rewriter: PatternRewriter):
            rewriter.replace_matched_op(Constant.from_int_and_width(43, i32))

    rewrite_and_compare(
        prog,
        expected,
        PatternRewriteWalker(RewriteConst(), apply_recursively=False),
        op_inserted=1,
        op_removed=1,
        op_replaced=1,
        op_modified=2,
    )


def test_op_type_rewrite_pattern_union_type():
    """Test op_type_rewrite_pattern decorator on static functions."""

    prog = """"builtin.module"() ({
  %0 = "arith.constant"() <{"value" = 42 : i32}> : () -> i32
  %1 = "arith.addi"(%0, %0) : (i32, i32) -> i32
  %2 = "test"(%0, %1) : (i32, i32) -> i32
}) : () -> ()"""

    expected = """"builtin.module"() ({
  %0 = "arith.constant"() <{"value" = 42 : i32}> : () -> i32
  %1 = "arith.constant"() <{"value" = 42 : i32}> : () -> i32
  %2 = "test"(%0, %1) : (i32, i32) -> i32
}) : () -> ()"""

    class Rewrite(RewritePattern):
        @op_type_rewrite_pattern
        def match_and_rewrite(self, __op__: Constant | Addi, rewriter: PatternRewriter):
            rewriter.replace_matched_op(Constant.from_int_and_width(42, i32))

    rewrite_and_compare(
        prog,
        expected,
        PatternRewriteWalker(Rewrite(), apply_recursively=False),
        op_inserted=2,
        op_removed=2,
        op_replaced=2,
        op_modified=4,
    )


def test_recursive_rewriter():
    """Test recursive walks on operations created by rewrites."""

    prog = """"builtin.module"() ({
  %0 = "arith.constant"() <{"value" = 5 : i32}> : () -> i32
}) : () -> ()"""

    expected = """"builtin.module"() ({
  %0 = "arith.constant"() <{"value" = 1 : i32}> : () -> i32
  %1 = "arith.constant"() <{"value" = 1 : i32}> : () -> i32
  %2 = "arith.addi"(%0, %1) : (i32, i32) -> i32
  %3 = "arith.constant"() <{"value" = 1 : i32}> : () -> i32
  %4 = "arith.addi"(%2, %3) : (i32, i32) -> i32
  %5 = "arith.constant"() <{"value" = 1 : i32}> : () -> i32
  %6 = "arith.addi"(%4, %5) : (i32, i32) -> i32
  %7 = "arith.constant"() <{"value" = 1 : i32}> : () -> i32
  %8 = "arith.addi"(%6, %7) : (i32, i32) -> i32
}) : () -> ()"""

    class Rewrite(RewritePattern):
        @op_type_rewrite_pattern
        def match_and_rewrite(self, op: Constant, rewriter: PatternRewriter):
            if not isa(op_val := op.value, IntegerAttr):
                return
            val = op_val.value.data
            if val == 0 or val == 1:
                return
            constant_op = Constant(IntegerAttr.from_int_and_width(val - 1, 32), i32)
            constant_one = Constant(IntegerAttr.from_int_and_width(1, 32), i32)
            add_op = Addi(constant_op, constant_one)
            rewriter.replace_matched_op([constant_op, constant_one, add_op])

    rewrite_and_compare(
        prog,
        expected,
        PatternRewriteWalker(Rewrite(), apply_recursively=True),
        op_inserted=12,
        op_removed=4,
        op_replaced=4,
        op_modified=3,
    )


def test_recursive_rewriter_reversed():
    """Test recursive walks on operations created by rewrites, in reverse walk order."""

    prog = """"builtin.module"() ({
  %0 = "arith.constant"() <{"value" = 5 : i32}> : () -> i32
}) : () -> ()"""

    expected = """"builtin.module"() ({
  %0 = "arith.constant"() <{"value" = 1 : i32}> : () -> i32
  %1 = "arith.constant"() <{"value" = 1 : i32}> : () -> i32
  %2 = "arith.addi"(%0, %1) : (i32, i32) -> i32
  %3 = "arith.constant"() <{"value" = 1 : i32}> : () -> i32
  %4 = "arith.addi"(%2, %3) : (i32, i32) -> i32
  %5 = "arith.constant"() <{"value" = 1 : i32}> : () -> i32
  %6 = "arith.addi"(%4, %5) : (i32, i32) -> i32
  %7 = "arith.constant"() <{"value" = 1 : i32}> : () -> i32
  %8 = "arith.addi"(%6, %7) : (i32, i32) -> i32
}) : () -> ()"""

    class Rewrite(RewritePattern):
        @op_type_rewrite_pattern
        def match_and_rewrite(self, op: Constant, rewriter: PatternRewriter):
            if not isa(op_val := op.value, IntegerAttr):
                return
            val = op_val.value.data
            if val == 0 or val == 1:
                return
            constant_op = Constant(IntegerAttr.from_int_and_width(val - 1, 32), i32)
            constant_one = Constant(IntegerAttr.from_int_and_width(1, 32), i32)
            add_op = Addi(constant_op, constant_one)
            rewriter.replace_matched_op([constant_op, constant_one, add_op])

    rewrite_and_compare(
        prog,
        expected,
        PatternRewriteWalker(Rewrite(), apply_recursively=True, walk_reverse=True),
        op_inserted=12,
        op_removed=4,
        op_replaced=4,
        op_modified=3,
    )


def test_greedy_rewrite_pattern_applier():
    """Test GreedyRewritePatternApplier."""

    prog = """"builtin.module"() ({
  %0 = "arith.constant"() <{"value" = 42 : i32}> : () -> i32
  %1 = "arith.addi"(%0, %0) : (i32, i32) -> i32
}) : () -> ()"""

    expected = """"builtin.module"() ({
  %0 = "arith.constant"() <{"value" = 43 : i32}> : () -> i32
  %1 = "arith.muli"(%0, %0) : (i32, i32) -> i32
}) : () -> ()"""

    class ConstantRewrite(RewritePattern):
        @op_type_rewrite_pattern
        def match_and_rewrite(self, __op__: Constant, rewriter: PatternRewriter):
            rewriter.replace_matched_op([Constant.from_int_and_width(43, i32)])

    class AddiRewrite(RewritePattern):
        @op_type_rewrite_pattern
        def match_and_rewrite(self, op: Addi, rewriter: PatternRewriter):
            rewriter.replace_matched_op([Muli(op.lhs, op.rhs)])

    rewrite_and_compare(
        prog,
        expected,
        PatternRewriteWalker(
            GreedyRewritePatternApplier([ConstantRewrite(), AddiRewrite()]),
            apply_recursively=False,
        ),
        op_inserted=2,
        op_removed=2,
        op_replaced=2,
        op_modified=2,
    )


def test_insert_op_before_matched_op():
    """Test rewrites where operations are inserted before the matched operation."""

    prog = """"builtin.module"() ({
  %0 = "arith.constant"() <{"value" = 5 : i32}> : () -> i32
}) : () -> ()"""

    expected = """"builtin.module"() ({
  %0 = "arith.constant"() <{"value" = 42 : i32}> : () -> i32
  %1 = "arith.constant"() <{"value" = 5 : i32}> : () -> i32
}) : () -> ()"""

    class Rewrite(RewritePattern):
        @op_type_rewrite_pattern
        def match_and_rewrite(self, __cst__: Constant, rewriter: PatternRewriter):
            new_cst = Constant.from_int_and_width(42, i32)

            rewriter.insert_op_before_matched_op(new_cst)

    rewrite_and_compare(
        prog,
        expected,
        PatternRewriteWalker(Rewrite(), apply_recursively=False),
        op_inserted=1,
    )


def test_insert_op_at_start():
    """Test rewrites where operations are inserted with a given position."""

    prog = """"builtin.module"() ({
  %0 = "arith.constant"() <{"value" = 5 : i32}> : () -> i32
}) : () -> ()"""

    expected = """"builtin.module"() ({
  %0 = "arith.constant"() <{"value" = 42 : i32}> : () -> i32
  %1 = "arith.constant"() <{"value" = 5 : i32}> : () -> i32
}) : () -> ()"""

    class Rewrite(RewritePattern):
        @op_type_rewrite_pattern
        def match_and_rewrite(self, mod: ModuleOp, rewriter: PatternRewriter):
            new_cst = Constant.from_int_and_width(42, i32)

            rewriter.insert_op_at_start(new_cst, mod.regions[0].blocks[0])

    rewrite_and_compare(
        prog,
        expected,
        PatternRewriteWalker(Rewrite(), apply_recursively=False),
        op_inserted=1,
    )


def test_insert_op_before():
    """Test rewrites where operations are inserted before a given operation."""

    prog = """"builtin.module"() ({
  %0 = "arith.constant"() <{"value" = 5 : i32}> : () -> i32
}) : () -> ()"""

    expected = """"builtin.module"() ({
  %0 = "arith.constant"() <{"value" = 42 : i32}> : () -> i32
  %1 = "arith.constant"() <{"value" = 5 : i32}> : () -> i32
}) : () -> ()"""

    class Rewrite(RewritePattern):
        @op_type_rewrite_pattern
        def match_and_rewrite(self, mod: ModuleOp, rewriter: PatternRewriter):
            new_cst = Constant.from_int_and_width(42, i32)

            first_op = mod.ops.first
            assert first_op is not None
            rewriter.insert_op_before(new_cst, first_op)

    rewrite_and_compare(
        prog,
        expected,
        PatternRewriteWalker(Rewrite(), apply_recursively=False),
        op_inserted=1,
    )


def test_insert_op_after():
    """Test rewrites where operations are inserted after a given operation."""

    prog = """"builtin.module"() ({
  %0 = "arith.constant"() <{"value" = 5 : i32}> : () -> i32
}) : () -> ()"""

    expected = """"builtin.module"() ({
  %0 = "arith.constant"() <{"value" = 5 : i32}> : () -> i32
  %1 = "arith.constant"() <{"value" = 42 : i32}> : () -> i32
}) : () -> ()"""

    class Rewrite(RewritePattern):
        @op_type_rewrite_pattern
        def match_and_rewrite(self, mod: ModuleOp, rewriter: PatternRewriter):
            new_cst = Constant.from_int_and_width(42, i32)

            first_op = mod.ops.first
            assert first_op is not None
            rewriter.insert_op_after(new_cst, first_op)

    rewrite_and_compare(
        prog,
        expected,
        PatternRewriteWalker(Rewrite(), apply_recursively=False),
        op_inserted=1,
    )


def test_insert_op_after_matched_op():
    """Test rewrites where operations are inserted after a given operation."""

    prog = """"builtin.module"() ({
  %0 = "arith.constant"() <{"value" = 5 : i32}> : () -> i32
}) : () -> ()"""

    expected = """"builtin.module"() ({
  %0 = "arith.constant"() <{"value" = 5 : i32}> : () -> i32
  %1 = "arith.constant"() <{"value" = 42 : i32}> : () -> i32
}) : () -> ()"""

    class Rewrite(RewritePattern):
        @op_type_rewrite_pattern
        def match_and_rewrite(self, __cst__: Constant, rewriter: PatternRewriter):
            new_cst = Constant.from_int_and_width(42, i32)

            rewriter.insert_op_after_matched_op(new_cst)

    rewrite_and_compare(
        prog,
        expected,
        PatternRewriteWalker(Rewrite(), apply_recursively=False),
        op_inserted=1,
    )


def test_insert_op_after_matched_op_reversed():
    """Test rewrites where operations are inserted after a given operation."""

    prog = """"builtin.module"() ({
  %0 = "arith.constant"() <{"value" = 5 : i32}> : () -> i32
}) : () -> ()"""

    expected = """"builtin.module"() ({
  %0 = "arith.constant"() <{"value" = 5 : i32}> : () -> i32
  %1 = "arith.constant"() <{"value" = 42 : i32}> : () -> i32
}) : () -> ()"""

    class Rewrite(RewritePattern):
        @op_type_rewrite_pattern
        def match_and_rewrite(self, __cst__: Constant, rewriter: PatternRewriter):
            new_cst = Constant.from_int_and_width(42, i32)

            rewriter.insert_op_after_matched_op(new_cst)

    rewrite_and_compare(
        prog,
        expected,
        PatternRewriteWalker(Rewrite(), apply_recursively=False, walk_reverse=True),
        op_inserted=1,
    )


def test_operation_deletion():
    """Test rewrites where SSA values are deleted."""

    prog = """"builtin.module"() ({
  %0 = "arith.constant"() <{"value" = 5 : i32}> : () -> i32
}) : () -> ()"""

    expected = """"builtin.module"() ({
^0:
}) : () -> ()"""

    class Rewrite(RewritePattern):
        @op_type_rewrite_pattern
        def match_and_rewrite(self, __op__: Constant, rewriter: PatternRewriter):
            rewriter.erase_matched_op()

    rewrite_and_compare(prog, expected, PatternRewriteWalker(Rewrite()), op_removed=1)


def test_operation_deletion_reversed():
    """
    Test rewrites where SSA values are deleted.
    They have to be deleted in order for the rewrite to not fail.
    """

    prog = """"builtin.module"() ({
  %0 = "arith.constant"() <{"value" = 5 : i32}> : () -> i32
  %1 = "arith.addi"(%0, %0) : (i32, i32) -> i32
}) : () -> ()"""

    expected = """"builtin.module"() ({
^0:
}) : () -> ()"""

    class EraseAll(RewritePattern):
        def match_and_rewrite(self, op: Operation, rewriter: PatternRewriter):
            if not isinstance(op, ModuleOp):
                rewriter.erase_matched_op()

    rewrite_and_compare(
        prog,
        expected,
        PatternRewriteWalker(EraseAll(), walk_reverse=True),
        op_removed=2,
    )


def test_operation_deletion_failure():
    """Test rewrites where SSA values are deleted with still uses."""

    ctx = MLContext()
    ctx.load_dialect(Builtin)
    ctx.load_dialect(Arith)

    prog = """"builtin.module"() ({
  %0 = "arith.constant"() <{"value" = 5 : i32}> : () -> i32
  %1 = "arith.addi"(%0, %0) : (i32, i32) -> i32
}) : () -> ()"""

    class Rewrite(RewritePattern):
        @op_type_rewrite_pattern
        def match_and_rewrite(self, __op__: Constant, rewriter: PatternRewriter):
            rewriter.erase_matched_op()

    parser = Parser(ctx, prog)
    module = parser.parse_module()
    walker = PatternRewriteWalker(Rewrite())

    # Check that the rewrite fails
    with pytest.raises(
        Exception,
        match="Attempting to delete SSA value that still has uses of result of operation",
    ):
        walker.rewrite_module(module)


def test_delete_inner_op():
    """Test rewrites where an operation inside a region of the matched op is deleted."""

    prog = """"builtin.module"() ({
  %0 = "arith.constant"() <{"value" = 5 : i32}> : () -> i32
}) : () -> ()"""

    expected = """"builtin.module"() ({
^0:
}) : () -> ()"""

    class Rewrite(RewritePattern):
        @op_type_rewrite_pattern
        def match_and_rewrite(self, op: ModuleOp, rewriter: PatternRewriter):
            first_op = op.ops.first

            assert first_op is not None
            rewriter.erase_op(first_op)

    rewrite_and_compare(
        prog,
        expected,
        PatternRewriteWalker(Rewrite(), apply_recursively=False),
        op_removed=1,
    )


def test_replace_inner_op():
    """Test rewrites where an operation inside a region of the matched op is deleted."""

    prog = """"builtin.module"() ({
  %0 = "arith.constant"() <{"value" = 5 : i32}> : () -> i32
}) : () -> ()"""

    expected = """"builtin.module"() ({
  %0 = "arith.constant"() <{"value" = 42 : i32}> : () -> i32
}) : () -> ()"""

    class Rewrite(RewritePattern):
        @op_type_rewrite_pattern
        def match_and_rewrite(self, op: ModuleOp, rewriter: PatternRewriter):
            first_op = op.ops.first

            assert first_op is not None
            rewriter.replace_op(first_op, [Constant.from_int_and_width(42, i32)])

    rewrite_and_compare(
        prog,
        expected,
        PatternRewriteWalker(Rewrite(), apply_recursively=False),
        op_inserted=1,
        op_removed=1,
        op_replaced=1,
    )


def test_block_argument_type_change():
    """Test the modification of a block argument type."""

    prog = """\
"builtin.module"() ({
  %0 = "test.op"() ({
  ^0(%1 : !test.type<"int">):
    %2 = "test.op"() : () -> !test.type<"int">
  }) : () -> !test.type<"int">
}) : () -> ()
"""

    expected = """\
"builtin.module"() ({
  %0 = "test.op"() ({
  ^0(%1 : i64):
    %2 = "test.op"() : () -> !test.type<"int">
  }) : () -> !test.type<"int">
}) : () -> ()
"""

    class Rewrite(RewritePattern):
        @op_type_rewrite_pattern
        def match_and_rewrite(self, matched_op: test.TestOp, rewriter: PatternRewriter):
            if matched_op.regs and matched_op.regs[0].blocks:
                rewriter.modify_block_argument_type(
                    matched_op.regs[0].blocks[0].args[0], i64
                )

    rewrite_and_compare(
        prog,
        expected,
        PatternRewriteWalker(Rewrite(), apply_recursively=False),
    )


def test_block_argument_erasure():
    """Test the erasure of a block argument."""

    prog = """\
"builtin.module"() ({
  %0 = "test.op"() ({
  ^0(%1 : !test.type<"int">):
    %2 = "test.op"() : () -> !test.type<"int">
  }, {
  ^0:
  }) : () -> !test.type<"int">
}) : () -> ()
"""

    expected = """\
"builtin.module"() ({
  %0 = "test.op"() ({
    %1 = "test.op"() : () -> !test.type<"int">
  }, {
  ^0:
  }) : () -> !test.type<"int">
}) : () -> ()
"""

    class Rewrite(RewritePattern):
        @op_type_rewrite_pattern
        def match_and_rewrite(self, matched_op: test.TestOp, rewriter: PatternRewriter):
            if matched_op.regs and matched_op.regs[0].blocks:
                rewriter.erase_block_argument(matched_op.regs[0].blocks[0].args[0])

    rewrite_and_compare(
        prog, expected, PatternRewriteWalker(Rewrite(), apply_recursively=False)
    )


def test_block_argument_insertion():
    """Test the insertion of a block argument."""

    prog = """\
"builtin.module"() ({
  %0 = "test.op"() ({
    %1 = "test.op"() : () -> !test.type<"int">
  }, {
  ^0:
  }) : () -> !test.type<"int">
}) : () -> ()
"""

    expected = """\
"builtin.module"() ({
  %0 = "test.op"() ({
  ^0(%1 : !test.type<"int">):
    %2 = "test.op"() : () -> !test.type<"int">
  }, {
  ^1:
  }) : () -> !test.type<"int">
}) : () -> ()
"""

    class Rewrite(RewritePattern):
        @op_type_rewrite_pattern
        def match_and_rewrite(self, matched_op: test.TestOp, rewriter: PatternRewriter):
            if matched_op.regs and matched_op.regs[0].blocks:
                rewriter.insert_block_argument(
                    matched_op.regs[0].blocks[0], 0, test.TestType("int")
                )

    rewrite_and_compare(
        prog,
        expected,
        PatternRewriteWalker(Rewrite(), apply_recursively=False),
    )


def test_inline_block_before_matched_op():
    """Test the inlining of a block before the matched operation."""

    prog = """\
"builtin.module"() ({
  %0 = "test.op"() : () -> !test.type<"int">
  %1 = "test.op"() ({
  ^0:
    %2 = "test.op"() : () -> !test.type<"int">
  }, {
  ^1:
  }) : () -> !test.type<"int">
}) : () -> ()
"""

    expected = """\
"builtin.module"() ({
  %0 = "test.op"() : () -> !test.type<"int">
  %1 = "test.op"() : () -> !test.type<"int">
  %2 = "test.op"() ({
  }, {
  ^0:
  }) : () -> !test.type<"int">
}) : () -> ()
"""

    class Rewrite(RewritePattern):
        @op_type_rewrite_pattern
        def match_and_rewrite(self, matched_op: test.TestOp, rewriter: PatternRewriter):
            if matched_op.regs and matched_op.regs[0].blocks:
                rewriter.inline_block_before_matched_op(matched_op.regs[0].blocks[0])

    rewrite_and_compare(
        prog,
        expected,
        PatternRewriteWalker(Rewrite(), apply_recursively=False),
    )


def test_inline_block_before():
    """Test the inlining of a block before an operation."""

    prog = """\
"builtin.module"() ({
  %0 = "test.op"() : () -> !test.type<"int">
  %1 = "test.op"() ({
    %1 = "test.op"() ({
      %1 = "test.op"() : () -> !test.type<"int">
    }, {
    ^1:
    }) : () -> !test.type<"int">
  }, {
  ^2:
  }) : () -> !test.type<"int">
}) : () -> ()
"""

    expected = """\
"builtin.module"() ({
  %0 = "test.op"() : () -> !test.type<"int">
  %1 = "test.op"() ({
    %2 = "test.op"() : () -> !test.type<"int">
    %3 = "test.op"() ({
    }, {
    ^0:
    }) : () -> !test.type<"int">
  }, {
  ^1:
  }) : () -> !test.type<"int">
}) : () -> ()
"""

    class Rewrite(RewritePattern):
        @op_type_rewrite_pattern
        def match_and_rewrite(self, matched_op: test.TestOp, rewriter: PatternRewriter):
            if matched_op.regs and matched_op.regs[0].blocks:
                first_op = matched_op.regs[0].blocks[0].first_op

                if isinstance(first_op, test.TestOp):
                    inner_block = first_op.regs[0].blocks[0]
                    rewriter.inline_block_before(inner_block, first_op)

    rewrite_and_compare(
        prog,
        expected,
        PatternRewriteWalker(Rewrite(), apply_recursively=False),
    )


def test_inline_block_at_before_when_op_is_matched_op():
    """Test the inlining of a block before an operation, being the matched one."""

    prog = """\
"builtin.module"() ({
  %0 = "test.op"() : () -> !test.type<"int">
  %1 = "test.op"() ({
  ^0:
    %2 = "test.op"() : () -> !test.type<"int">
  }, {
  ^1:
  }) : () -> !test.type<"int">
}) : () -> ()
"""

    expected = """\
"builtin.module"() ({
  %0 = "test.op"() : () -> !test.type<"int">
  %1 = "test.op"() : () -> !test.type<"int">
  %2 = "test.op"() ({
  }, {
  ^0:
  }) : () -> !test.type<"int">
}) : () -> ()
"""

    class Rewrite(RewritePattern):
        @op_type_rewrite_pattern
        def match_and_rewrite(self, matched_op: test.TestOp, rewriter: PatternRewriter):
            if matched_op.regs and matched_op.regs[0].blocks:
                rewriter.inline_block_before(matched_op.regs[0].blocks[0], matched_op)

    rewrite_and_compare(
        prog,
        expected,
        PatternRewriteWalker(Rewrite(), apply_recursively=False),
    )


def test_inline_block_before_with_args():
    """Test the inlining of a block before an operation."""

    prog = """\
"builtin.module"() ({
  %0 = "test.op"() : () -> !test.type<"int">
  %1 = "test.op"() ({
  ^0(%arg0 : !test.type<"int">):
    %1 = "test.op"() ({
    ^1(%arg1 : !test.type<"int">):
      %1 = "test.op"(%arg1) : (!test.type<"int">) -> !test.type<"int">
    }, {
    ^2:
    }) : () -> !test.type<"int">
  }, {
  ^3:
  }) : () -> !test.type<"int">
}) : () -> ()
"""

    expected = """\
"builtin.module"() ({
  %0 = "test.op"() : () -> !test.type<"int">
  %1 = "test.op"() ({
  ^0(%arg0 : !test.type<"int">):
    %2 = "test.op"(%arg0) : (!test.type<"int">) -> !test.type<"int">
    %3 = "test.op"() ({
    }, {
    ^1:
    }) : () -> !test.type<"int">
  }, {
  ^2:
  }) : () -> !test.type<"int">
}) : () -> ()
"""

    class Rewrite(RewritePattern):
        @op_type_rewrite_pattern
        def match_and_rewrite(self, matched_op: test.TestOp, rewriter: PatternRewriter):
            if matched_op.regs and matched_op.regs[0].blocks:
                outer_block = matched_op.regs[0].blocks[0]
                first_op = outer_block.first_op

                if isinstance(first_op, test.TestOp):
                    inner_block = first_op.regs[0].blocks[0]
                    rewriter.inline_block_before(
                        inner_block, first_op, outer_block.args
                    )

    rewrite_and_compare(
        prog,
        expected,
        PatternRewriteWalker(Rewrite(), apply_recursively=False),
    )


def test_inline_block_after():
    """Test the inlining of a block after an operation."""

    prog = """\
"builtin.module"() ({
  %0 = "test.op"() : () -> !test.type<"int">
  %1 = "test.op"() ({
    %1 = "test.op"() ({
      %1 = "test.op"() : () -> !test.type<"int">
    }, {
      ^1:
    }) : () -> !test.type<"int">
  }, {
  ^2:
  }) : () -> !test.type<"int">
}) : () -> ()
"""

    expected = """\
"builtin.module"() ({
  %0 = "test.op"() : () -> !test.type<"int">
  %1 = "test.op"() ({
    %2 = "test.op"() ({
    ^0:
    }, {
    ^1:
    }) : () -> !test.type<"int">
    %3 = "test.op"() : () -> !test.type<"int">
  }, {
  ^2:
  }) : () -> !test.type<"int">
}) : () -> ()
"""

    class Rewrite(RewritePattern):
        @op_type_rewrite_pattern
        def match_and_rewrite(self, matched_op: test.TestOp, rewriter: PatternRewriter):
            if matched_op.regs and matched_op.regs[0].blocks:
                first_op = matched_op.regs[0].blocks[0].first_op

                if first_op is not None and isinstance(first_op, test.TestOp):
                    if first_op.regs and first_op.regs[0].blocks:
                        inner_block = first_op.regs[0].blocks[0]
                        rewriter.inline_block_after(inner_block, first_op)

    rewrite_and_compare(
        prog,
        expected,
        PatternRewriteWalker(Rewrite(), apply_recursively=False),
    )


def test_inline_block_after_matched():
    """Test the inlining of a block after an operation."""

    prog = """\
"builtin.module"() ({
  %0 = "test.op"() : () -> !test.type<"int">
  %1 = "test.op"() ({
    %1 = "test.op"() ({
      %1 = "test.op"() : () -> !test.type<"int">
    }, {
    ^1:
    }) : () -> !test.type<"int">
  }, {
  ^2:
  }) : () -> !test.type<"int">
}) : () -> ()
"""

    expected = """\
"builtin.module"() ({
  %0 = "test.op"() : () -> !test.type<"int">
  %1 = "test.op"() ({
    %2 = "test.op"() ({
    ^0:
    }, {
    ^1:
    }) : () -> !test.type<"int">
  }, {
  ^2:
  }) : () -> !test.type<"int">
  %3 = "test.op"() : () -> !test.type<"int">
}) : () -> ()
"""

    class Rewrite(RewritePattern):
        @op_type_rewrite_pattern
        def match_and_rewrite(self, matched_op: test.TestOp, rewriter: PatternRewriter):
            if matched_op.regs and matched_op.regs[0].blocks:
                first_op = matched_op.regs[0].block.first_op

                if first_op is not None and isinstance(first_op, test.TestOp):
                    if first_op.regs and first_op.regs[0].blocks:
                        inner_block = first_op.regs[0].blocks[0]
                        rewriter.inline_block_after(inner_block, matched_op)

    rewrite_and_compare(
        prog,
        expected,
        PatternRewriteWalker(Rewrite(), apply_recursively=False),
    )


def test_move_region_contents_to_new_regions():
    """Test moving a region outside of a region."""

    prog = """\
"builtin.module"() ({
  %0 = "test.op"() : () -> !test.type<"int">
  %1 = "test.op"() ({
  ^0:
    %2 = "test.op"() : () -> !test.type<"int">
  }) : () -> !test.type<"int">
}) : () -> ()
"""

    expected = """\
"builtin.module"() ({
  %0 = "test.op"() : () -> !test.type<"int">
  %1 = "test.op"() ({
  }) : () -> !test.type<"int">
  %2 = "test.op"() ({
    %3 = "test.op"() : () -> !test.type<"int">
  }) : () -> !test.type<"int">
}) : () -> ()
"""

    class Rewrite(RewritePattern):
        @op_type_rewrite_pattern
        def match_and_rewrite(self, op: ModuleOp, rewriter: PatternRewriter):
            ops_iter = iter(op.ops)

            _ = next(ops_iter)  # skip first op
            old_op = next(ops_iter)
            assert isinstance(old_op, test.TestOp)
            new_region = rewriter.move_region_contents_to_new_regions(old_op.regions[0])
            res_types = [r.type for r in old_op.results]
            new_op = test.TestOp.create(result_types=res_types, regions=[new_region])
            rewriter.insert_op_after(new_op, old_op)

    rewrite_and_compare(
        prog,
        expected,
        PatternRewriteWalker(Rewrite(), apply_recursively=False),
        op_inserted=1,
    )


def test_insert_same_block():
    """Test rewriter on ops without results"""
    prog = """\
"builtin.module"() ({
  %0 = "test.op"() {"label" = "a"} : () -> i32
  %1 = "test.op"() {"label" = "b"} : () -> i32
  %2 = "test.op"() {"label" = "c"} : () -> i32
  "func.return"() : () -> ()
}) : () -> ()
"""

    expected = """\
"builtin.module"() ({
  %0 = "test.op"() {"label" = "alloc"} : () -> i32
  %1 = "test.op"() {"label" = "a"} : () -> i32
  "test.op"(%0) {"label" = "init"} : (i32) -> ()
  %2 = "test.op"() {"label" = "c"} : () -> i32
  "test.op"(%0) {"label" = "dealloc"} : (i32) -> ()
  "func.return"() : () -> ()
}) : () -> ()
"""

    class Rewrite(RewritePattern):
        @op_type_rewrite_pattern
        def match_and_rewrite(self, op: test.TestOp, rewriter: PatternRewriter):
            if op.attributes["label"] != StringAttr("b"):
                return

            block = op.parent

            if block is None:
                return

            last_op = block.last_op
            assert last_op is not None

            alloc = test.TestOp.build(
                operands=((),),
                attributes={"label": StringAttr("alloc")},
                regions=((),),
                result_types=((i32,),),
            )
            init = test.TestOp.build(
                operands=(alloc.res,),
                attributes={"label": StringAttr("init")},
                regions=((),),
                result_types=((),),
            )
            dealloc = test.TestOp.build(
                operands=(alloc.res,),
                attributes={"label": StringAttr("dealloc")},
                regions=((),),
                result_types=((),),
            )

            # Allocate before first use
            rewriter.insert_op_at_start(alloc, block)
            # Deallocate after last use
            rewriter.insert_op_before(dealloc, last_op)
            # Init instead of creating, and replace result with allocated value
            rewriter.replace_matched_op(init, alloc.res)

    rewrite_and_compare(
        prog,
        expected,
        PatternRewriteWalker(Rewrite(), apply_recursively=False),
        op_inserted=3,
        op_removed=1,
        op_replaced=1,
    )


def test_inline_region_before():
    prog = """\
"builtin.module"() ({
  %0 = "test.op"() : () -> i32
^0:
  "test.op"() ({
    ^1:
    %1 = "test.op"() : () -> f32
    ^2:
    %2 = "test.op"() : () -> f64
  }) {"label" = "а"} : () -> ()
  %2 = "test.op"() : () -> i64
}) : () -> ()
"""

    expected = """\
"builtin.module"() ({
  %0 = "test.op"() : () -> i32
^0:
  %1 = "test.op"() : () -> f32
^1:
  %2 = "test.op"() : () -> f64
^2:
  %3 = "test.op"() : () -> i64
}) : () -> ()
"""

    class Rewrite(RewritePattern):
        @op_type_rewrite_pattern
        def match_and_rewrite(self, op: test.TestOp, rewriter: PatternRewriter):
            if op.attributes.get("label") != StringAttr("а"):
                return
            if op.parent is None:
                return

            rewriter.inline_region_before(op.regions[0], op.parent)
            rewriter.erase_matched_op()

    rewrite_and_compare(
        prog,
        expected,
        PatternRewriteWalker(Rewrite(), apply_recursively=False),
        op_inserted=0,
        op_removed=1,
    )


def test_inline_region_after():
    prog = """\
"builtin.module"() ({
  %0 = "test.op"() : () -> i32
  "test.op"() ({
    ^1:
    %1 = "test.op"() : () -> f32
    ^2:
    %2 = "test.op"() : () -> f64
  }) {"label" = "а"} : () -> ()
^0:
  %2 = "test.op"() : () -> i64
}) : () -> ()
"""

    expected = """\
"builtin.module"() ({
  %0 = "test.op"() : () -> i32
^0:
  %1 = "test.op"() : () -> f32
^1:
  %2 = "test.op"() : () -> f64
^2:
  %3 = "test.op"() : () -> i64
}) : () -> ()
"""

    class Rewrite(RewritePattern):
        @op_type_rewrite_pattern
        def match_and_rewrite(self, op: test.TestOp, rewriter: PatternRewriter):
            if op.attributes.get("label") != StringAttr("а"):
                return
            if op.parent is None:
                return

            rewriter.inline_region_after(op.regions[0], op.parent)
            rewriter.erase_matched_op()

    rewrite_and_compare(
        prog,
        expected,
        PatternRewriteWalker(Rewrite(), apply_recursively=False),
        op_inserted=0,
        op_removed=1,
    )


def test_inline_region_at_start():
    prog = """\
"builtin.module"() ({
  %0 = "test.op"() : () -> i32
^0:
  "test.op"() ({
    ^1:
    %1 = "test.op"() : () -> f32
    ^2:
    %2 = "test.op"() : () -> f64
  }) {"label" = "а"} : () -> ()
  %2 = "test.op"() : () -> i64
}) : () -> ()
"""

    expected = """\
"builtin.module"() ({
  %0 = "test.op"() : () -> f32
^0:
  %1 = "test.op"() : () -> f64
^1:
  %2 = "test.op"() : () -> i32
^2:
  %3 = "test.op"() : () -> i64
}) : () -> ()
"""

    class Rewrite(RewritePattern):
        @op_type_rewrite_pattern
        def match_and_rewrite(self, op: test.TestOp, rewriter: PatternRewriter):
            if op.attributes.get("label") != StringAttr("а"):
                return
            parent_region = op.parent_region()
            if parent_region is None:
                return

            rewriter.inline_region_at_start(op.regions[0], parent_region)
            rewriter.erase_matched_op()

    rewrite_and_compare(
        prog,
        expected,
        PatternRewriteWalker(Rewrite(), apply_recursively=False),
        op_inserted=0,
        op_removed=1,
    )


def test_inline_region_at_end():
    prog = """\
"builtin.module"() ({
  %0 = "test.op"() : () -> i32
^0:
  "test.op"() ({
    ^1:
    %1 = "test.op"() : () -> f32
    ^2:
    %2 = "test.op"() : () -> f64
  }) {"label" = "а"} : () -> ()
  %2 = "test.op"() : () -> i64
}) : () -> ()
"""

    expected = """\
"builtin.module"() ({
  %0 = "test.op"() : () -> i32
^0:
  %1 = "test.op"() : () -> i64
^1:
  %2 = "test.op"() : () -> f32
^2:
  %3 = "test.op"() : () -> f64
}) : () -> ()
"""

    class Rewrite(RewritePattern):
        @op_type_rewrite_pattern
        def match_and_rewrite(self, op: test.TestOp, rewriter: PatternRewriter):
            if op.attributes.get("label") != StringAttr("а"):
                return
            parent_region = op.parent_region()
            if parent_region is None:
                return

            rewriter.inline_region_at_end(op.regions[0], parent_region)
            rewriter.erase_matched_op()

    rewrite_and_compare(
        prog,
        expected,
        PatternRewriteWalker(Rewrite(), apply_recursively=False),
        op_inserted=0,
        op_removed=1,
    )


def test_type_conversion():
    """Test rewriter on ops without results"""
    prog = """\
"builtin.module"() ({
  "func.func"() ({
  ^0(%arg : i32):
  }) : () -> ()
  %0 = "test.op"() {"nested" = memref<*xi32>} : () -> i32
  %1 = "test.op"() {"type" = () -> memref<*xi32>} : () -> f32
  %2 = "test.op"() <{"prop" = memref<*xi32>}> : () -> f32
  %3 = "test.op"(%0, %1) : (i32, f32) -> memref<*xi32>
  %4 = "arith.addi"(%0, %0) : (i32, i32) -> i32
  "func.return"() : () -> ()
}) : () -> ()
"""

    expected = """\
"builtin.module"() ({
  "func.func"() ({
  ^0(%arg : index):
  }) : () -> ()
  %0 = "test.op"() {"nested" = memref<*xindex>} : () -> index
  %1 = "test.op"() {"type" = () -> memref<*xindex>} : () -> f32
  %2 = "test.op"() <{"prop" = memref<*xindex>}> : () -> f32
  %3 = "test.op"(%0, %1) : (index, f32) -> memref<*xindex>
  %4 = "arith.addi"(%0, %0) : (index, index) -> index
  "func.return"() : () -> ()
}) : () -> ()
"""

    class Rewrite(TypeConversionPattern):
        @attr_type_rewrite_pattern
        def convert_type(self, typ: IntegerType) -> IndexType:
            return IndexType()

    rewrite_and_compare(
        prog,
        expected,
        PatternRewriteWalker(Rewrite(recursive=True), apply_recursively=False),
        op_inserted=5,
        op_removed=5,
        op_replaced=5,
        op_modified=4,
    )
    rewrite_and_compare(
        prog,
        expected,
        PatternRewriteWalker(Rewrite(recursive=True), apply_recursively=True),
        op_inserted=5,
        op_removed=5,
        op_replaced=5,
        op_modified=4,
    )
    rewrite_and_compare(
        prog,
        expected,
        PatternRewriteWalker(
            Rewrite(recursive=True), apply_recursively=False, walk_reverse=True
        ),
        op_inserted=5,
        op_removed=5,
        op_replaced=5,
        op_modified=4,
    )

    non_rec_expected = """\
"builtin.module"() ({
  "func.func"() ({
  ^0(%arg : index):
  }) : () -> ()
  %0 = "test.op"() {"nested" = memref<*xi32>} : () -> index
  %1 = "test.op"() {"type" = () -> memref<*xi32>} : () -> f32
  %2 = "test.op"() <{"prop" = memref<*xi32>}> : () -> f32
  %3 = "test.op"(%0, %1) : (index, f32) -> memref<*xi32>
  %4 = "arith.addi"(%0, %0) : (index, index) -> index
  "func.return"() : () -> ()
}) : () -> ()
"""

    rewrite_and_compare(
        prog,
        non_rec_expected,
        PatternRewriteWalker(Rewrite(), apply_recursively=False),
        op_inserted=2,
        op_removed=2,
        op_replaced=2,
        op_modified=3,
    )
    rewrite_and_compare(
        prog,
        non_rec_expected,
        PatternRewriteWalker(Rewrite(), apply_recursively=True),
        op_inserted=2,
        op_removed=2,
        op_replaced=2,
        op_modified=3,
    )
    rewrite_and_compare(
        prog,
        non_rec_expected,
        PatternRewriteWalker(Rewrite(), apply_recursively=False, walk_reverse=True),
        op_inserted=2,
        op_removed=2,
        op_replaced=2,
        op_modified=3,
    )

    expected = """\
"builtin.module"() ({
  "func.func"() ({
  ^0(%arg : i32):
  }) : () -> ()
  %0 = "test.op"() {"nested" = memref<*xindex>} : () -> index
  %1 = "test.op"() {"type" = () -> memref<*xindex>} : () -> f32
  %2 = "test.op"() <{"prop" = memref<*xindex>}> : () -> f32
  %3 = "test.op"(%0, %1) : (index, f32) -> memref<*xindex>
  %4 = "arith.addi"(%0, %0) : (index, index) -> i32
  "func.return"() : () -> ()
}) : () -> ()
"""

    rewrite_and_compare(
        prog,
        expected,
        PatternRewriteWalker(
            Rewrite(ops=(test.TestOp,), recursive=True), apply_recursively=False
        ),
        op_inserted=4,
        op_removed=4,
        op_replaced=4,
        op_modified=4,
    )
    rewrite_and_compare(
        prog,
        expected,
        PatternRewriteWalker(
            Rewrite(ops=(test.TestOp,), recursive=True), apply_recursively=True
        ),
        op_inserted=4,
        op_removed=4,
        op_replaced=4,
        op_modified=4,
    )
    rewrite_and_compare(
        prog,
        expected,
        PatternRewriteWalker(
            Rewrite(ops=(test.TestOp,), recursive=True),
            apply_recursively=False,
            walk_reverse=True,
        ),
        op_inserted=4,
        op_removed=4,
        op_replaced=4,
        op_modified=4,
    )

<<<<<<< HEAD

def test_no_change():
    """Test that doing nothing successfully does not report doing something."""

    prog = """\
"builtin.module"() ({
=======
    class RewriteMaybe(TypeConversionPattern):
        @attr_type_rewrite_pattern
        def convert_type(self, typ: IntegerType) -> IndexType | None:
            return IndexType() if typ.width.data >= 8 else None

    prog = """\
"builtin.module"() ({
  "func.func"() ({
  ^0(%arg : i6):
  }) : () -> ()
  %0 = "test.op"() {"nested" = memref<*xi4>} : () -> i6
  %1 = "test.op"() {"type" = () -> memref<*xi32>} : () -> f32
  %2 = "test.op"() <{"prop" = memref<*xi4>}> : () -> i32
  %3 = "test.op"(%0, %1) : (i6, f32) -> memref<*xi32>
  %4 = "arith.addi"(%0, %0) : (i6, i6) -> i6
  "func.return"() : () -> ()
>>>>>>> f8db528a
}) : () -> ()
"""

    expected = """\
"builtin.module"() ({
<<<<<<< HEAD
}) : () -> ()
"""

    class Rewrite(RewritePattern):
        @op_type_rewrite_pattern
        def match_and_rewrite(self, matched_op: test.TestOp, rewriter: PatternRewriter):
            return

    rewrite_and_compare(
        prog,
        expected,
        PatternRewriteWalker(Rewrite(), apply_recursively=False),
        expect_rewrite=False,
=======
  "func.func"() ({
  ^0(%arg : i6):
  }) : () -> ()
  %0 = "test.op"() {"nested" = memref<*xi4>} : () -> i6
  %1 = "test.op"() {"type" = () -> memref<*xindex>} : () -> f32
  %2 = "test.op"() <{"prop" = memref<*xi4>}> : () -> index
  %3 = "test.op"(%0, %1) : (i6, f32) -> memref<*xindex>
  %4 = "arith.addi"(%0, %0) : (i6, i6) -> i6
  "func.return"() : () -> ()
}) : () -> ()
"""

    rewrite_and_compare(
        prog,
        expected,
        PatternRewriteWalker(RewriteMaybe(recursive=True), apply_recursively=True),
        op_inserted=3,
        op_removed=3,
        op_replaced=3,
        op_modified=1,
>>>>>>> f8db528a
    )<|MERGE_RESOLUTION|>--- conflicted
+++ resolved
@@ -1501,14 +1501,6 @@
         op_modified=4,
     )
 
-<<<<<<< HEAD
-
-def test_no_change():
-    """Test that doing nothing successfully does not report doing something."""
-
-    prog = """\
-"builtin.module"() ({
-=======
     class RewriteMaybe(TypeConversionPattern):
         @attr_type_rewrite_pattern
         def convert_type(self, typ: IntegerType) -> IndexType | None:
@@ -1525,27 +1517,11 @@
   %3 = "test.op"(%0, %1) : (i6, f32) -> memref<*xi32>
   %4 = "arith.addi"(%0, %0) : (i6, i6) -> i6
   "func.return"() : () -> ()
->>>>>>> f8db528a
-}) : () -> ()
-"""
-
-    expected = """\
-"builtin.module"() ({
-<<<<<<< HEAD
-}) : () -> ()
-"""
-
-    class Rewrite(RewritePattern):
-        @op_type_rewrite_pattern
-        def match_and_rewrite(self, matched_op: test.TestOp, rewriter: PatternRewriter):
-            return
-
-    rewrite_and_compare(
-        prog,
-        expected,
-        PatternRewriteWalker(Rewrite(), apply_recursively=False),
-        expect_rewrite=False,
-=======
+}) : () -> ()
+"""
+
+    expected = """\
+"builtin.module"() ({
   "func.func"() ({
   ^0(%arg : i6):
   }) : () -> ()
@@ -1566,5 +1542,30 @@
         op_removed=3,
         op_replaced=3,
         op_modified=1,
->>>>>>> f8db528a
+    )
+
+
+def test_no_change():
+    """Test that doing nothing successfully does not report doing something."""
+
+    prog = """\
+"builtin.module"() ({
+}) : () -> ()
+"""
+
+    expected = """\
+"builtin.module"() ({
+}) : () -> ()
+"""
+
+    class Rewrite(RewritePattern):
+        @op_type_rewrite_pattern
+        def match_and_rewrite(self, matched_op: test.TestOp, rewriter: PatternRewriter):
+            return
+
+    rewrite_and_compare(
+        prog,
+        expected,
+        PatternRewriteWalker(Rewrite(), apply_recursively=False),
+        expect_rewrite=False,
     )