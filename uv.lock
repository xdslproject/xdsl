version = 1
revision = 1
requires-python = ">=3.10"
resolution-markers = [
    "python_full_version >= '3.13'",
    "python_full_version == '3.12.*'",
    "python_full_version == '3.11.*'",
    "python_full_version < '3.11'",
]

[[package]]
name = "aiohappyeyeballs"
version = "2.6.1"
source = { registry = "https://pypi.org/simple" }
sdist = { url = "https://files.pythonhosted.org/packages/26/30/f84a107a9c4331c14b2b586036f40965c128aa4fee4dda5d3d51cb14ad54/aiohappyeyeballs-2.6.1.tar.gz", hash = "sha256:c3f9d0113123803ccadfdf3f0faa505bc78e6a72d1cc4806cbd719826e943558", size = 22760 }
wheels = [
    { url = "https://files.pythonhosted.org/packages/0f/15/5bf3b99495fb160b63f95972b81750f18f7f4e02ad051373b669d17d44f2/aiohappyeyeballs-2.6.1-py3-none-any.whl", hash = "sha256:f349ba8f4b75cb25c99c5c2d84e997e485204d2902a9597802b0371f09331fb8", size = 15265 },
]

[[package]]
name = "aiohttp"
version = "3.11.14"
source = { registry = "https://pypi.org/simple" }
dependencies = [
    { name = "aiohappyeyeballs" },
    { name = "aiosignal" },
    { name = "async-timeout", marker = "python_full_version < '3.11'" },
    { name = "attrs" },
    { name = "frozenlist" },
    { name = "multidict" },
    { name = "propcache" },
    { name = "yarl" },
]
sdist = { url = "https://files.pythonhosted.org/packages/6c/96/91e93ae5fd04d428c101cdbabce6c820d284d61d2614d00518f4fa52ea24/aiohttp-3.11.14.tar.gz", hash = "sha256:d6edc538c7480fa0a3b2bdd705f8010062d74700198da55d16498e1b49549b9c", size = 7676994 }
wheels = [
    { url = "https://files.pythonhosted.org/packages/6a/e1/f1ccc6cf29a31fb33e4eaa07a9d8e4dff00e23b32423b679cdb89536fe71/aiohttp-3.11.14-cp310-cp310-macosx_10_9_universal2.whl", hash = "sha256:e2bc827c01f75803de77b134afdbf74fa74b62970eafdf190f3244931d7a5c0d", size = 709390 },
    { url = "https://files.pythonhosted.org/packages/80/7d/195965f183a724d0470560b097543e96dc4a672fc2714012d1be87d6775c/aiohttp-3.11.14-cp310-cp310-macosx_10_9_x86_64.whl", hash = "sha256:e365034c5cf6cf74f57420b57682ea79e19eb29033399dd3f40de4d0171998fa", size = 469246 },
    { url = "https://files.pythonhosted.org/packages/46/02/3a4f05e966c2edeace5103f40d296ba0159cee633ab0f162fbea579653e3/aiohttp-3.11.14-cp310-cp310-macosx_11_0_arm64.whl", hash = "sha256:c32593ead1a8c6aabd58f9d7ee706e48beac796bb0cb71d6b60f2c1056f0a65f", size = 456384 },
    { url = "https://files.pythonhosted.org/packages/68/a6/c96cd5452af267fdda1cf46accc356d1295fb14da4a7a0e081567ea297af/aiohttp-3.11.14-cp310-cp310-manylinux_2_17_aarch64.manylinux2014_aarch64.whl", hash = "sha256:b4e7c7ec4146a94a307ca4f112802a8e26d969018fabed526efc340d21d3e7d0", size = 1589803 },
    { url = "https://files.pythonhosted.org/packages/7f/f4/e50ef78483485bcdae9cf29c9144af2b42457e18175a6ace7c560d89325e/aiohttp-3.11.14-cp310-cp310-manylinux_2_17_ppc64le.manylinux2014_ppc64le.whl", hash = "sha256:c8b2df9feac55043759aa89f722a967d977d80f8b5865a4153fc41c93b957efc", size = 1632525 },
    { url = "https://files.pythonhosted.org/packages/8b/92/b6bd4b89304eee827cf07a40b98af171342cddfa1f8b02b55cd0485b9d4f/aiohttp-3.11.14-cp310-cp310-manylinux_2_17_s390x.manylinux2014_s390x.whl", hash = "sha256:c7571f99525c76a6280f5fe8e194eeb8cb4da55586c3c61c59c33a33f10cfce7", size = 1666839 },
    { url = "https://files.pythonhosted.org/packages/c7/21/f3230a9f78bb4a4c4462040bf8425ebb673e3773dd17fd9d06d1af43a955/aiohttp-3.11.14-cp310-cp310-manylinux_2_17_x86_64.manylinux2014_x86_64.whl", hash = "sha256:b59d096b5537ec7c85954cb97d821aae35cfccce3357a2cafe85660cc6295628", size = 1590572 },
    { url = "https://files.pythonhosted.org/packages/8e/12/e4fd2616950a39425b739476c3eccc820061ea5f892815566d27282e7825/aiohttp-3.11.14-cp310-cp310-manylinux_2_5_i686.manylinux1_i686.manylinux_2_17_i686.manylinux2014_i686.whl", hash = "sha256:b42dbd097abb44b3f1156b4bf978ec5853840802d6eee2784857be11ee82c6a0", size = 1543380 },
    { url = "https://files.pythonhosted.org/packages/6a/7c/3f82c2fdcca53cc8732fa342abbe0372bbbd8af3162d6629ac0a7dc8b281/aiohttp-3.11.14-cp310-cp310-musllinux_1_2_aarch64.whl", hash = "sha256:b05774864c87210c531b48dfeb2f7659407c2dda8643104fb4ae5e2c311d12d9", size = 1530160 },
    { url = "https://files.pythonhosted.org/packages/aa/3e/60af2d40f78612062788c2bf6be38738f9525750d3a7678d31f950047536/aiohttp-3.11.14-cp310-cp310-musllinux_1_2_armv7l.whl", hash = "sha256:4e2e8ef37d4bc110917d038807ee3af82700a93ab2ba5687afae5271b8bc50ff", size = 1558543 },
    { url = "https://files.pythonhosted.org/packages/08/71/93e11c4ef9a72f5f26d7e9f92294707437fae8de49c2019ed713dea7625b/aiohttp-3.11.14-cp310-cp310-musllinux_1_2_i686.whl", hash = "sha256:e9faafa74dbb906b2b6f3eb9942352e9e9db8d583ffed4be618a89bd71a4e914", size = 1536286 },
    { url = "https://files.pythonhosted.org/packages/da/4b/77b170ae7eb9859d80b9648a7439991425663f66422f3ef0b27f29bde9d0/aiohttp-3.11.14-cp310-cp310-musllinux_1_2_ppc64le.whl", hash = "sha256:7e7abe865504f41b10777ac162c727af14e9f4db9262e3ed8254179053f63e6d", size = 1608387 },
    { url = "https://files.pythonhosted.org/packages/02/0b/5fcad20243799e9a3f326140d3d767884449e293fb5d8fca10f83001787c/aiohttp-3.11.14-cp310-cp310-musllinux_1_2_s390x.whl", hash = "sha256:4848ae31ad44330b30f16c71e4f586cd5402a846b11264c412de99fa768f00f3", size = 1629633 },
    { url = "https://files.pythonhosted.org/packages/3f/e3/bb454add253f939c7331794b2619c156ef5a108403000221ff2dc01f9072/aiohttp-3.11.14-cp310-cp310-musllinux_1_2_x86_64.whl", hash = "sha256:2d0b46abee5b5737cb479cc9139b29f010a37b1875ee56d142aefc10686a390b", size = 1565329 },
    { url = "https://files.pythonhosted.org/packages/6f/08/6b061de352a614461a4a19e60a87e578fe28e1d3fca38315484a17ff484f/aiohttp-3.11.14-cp310-cp310-win32.whl", hash = "sha256:a0d2c04a623ab83963576548ce098baf711a18e2c32c542b62322a0b4584b990", size = 417394 },
    { url = "https://files.pythonhosted.org/packages/91/f7/533384607d35a8c7a9dbe4497cee7899aa7c3b29c14cd83373c0f415bdcf/aiohttp-3.11.14-cp310-cp310-win_amd64.whl", hash = "sha256:5409a59d5057f2386bb8b8f8bbcfb6e15505cedd8b2445db510563b5d7ea1186", size = 442856 },
    { url = "https://files.pythonhosted.org/packages/b3/f5/5e2ae82822b1781f828bb9285fb585a4ac028cfd329788caf073bde45706/aiohttp-3.11.14-cp311-cp311-macosx_10_9_universal2.whl", hash = "sha256:f296d637a50bb15fb6a229fbb0eb053080e703b53dbfe55b1e4bb1c5ed25d325", size = 709382 },
    { url = "https://files.pythonhosted.org/packages/2f/eb/a0e118c54eb9f897e13e7a357b2ef9b8d0ca438060a9db8ad4af4561aab4/aiohttp-3.11.14-cp311-cp311-macosx_10_9_x86_64.whl", hash = "sha256:ec6cd1954ca2bbf0970f531a628da1b1338f594bf5da7e361e19ba163ecc4f3b", size = 469254 },
    { url = "https://files.pythonhosted.org/packages/ea/3f/03c2f177536ad6ab4d3052e21fb67ce430d0257b3c61a0ef6b91b7b12cb4/aiohttp-3.11.14-cp311-cp311-macosx_11_0_arm64.whl", hash = "sha256:572def4aad0a4775af66d5a2b5923c7de0820ecaeeb7987dcbccda2a735a993f", size = 456342 },
    { url = "https://files.pythonhosted.org/packages/d8/fe/849c000be857f60e36d2ce0a8c3d1ad34f8ea64b0ff119ecdafbc94cddfb/aiohttp-3.11.14-cp311-cp311-manylinux_2_17_aarch64.manylinux2014_aarch64.whl", hash = "sha256:1c68e41c4d576cd6aa6c6d2eddfb32b2acfb07ebfbb4f9da991da26633a3db1a", size = 1686573 },
    { url = "https://files.pythonhosted.org/packages/a8/e9/737aef162bf618f3b3e0f4a6ed03b5baca5e2a9ffabdab4be1b756ca1061/aiohttp-3.11.14-cp311-cp311-manylinux_2_17_ppc64le.manylinux2014_ppc64le.whl", hash = "sha256:99b8bbfc8111826aa8363442c0fc1f5751456b008737ff053570f06a151650b3", size = 1747903 },
    { url = "https://files.pythonhosted.org/packages/15/19/a510c51e5a383ad804e51040819898d074106dc297adf0e2c78dccc8ab47/aiohttp-3.11.14-cp311-cp311-manylinux_2_17_s390x.manylinux2014_s390x.whl", hash = "sha256:4b0a200e85da5c966277a402736a96457b882360aa15416bf104ca81e6f5807b", size = 1788922 },
    { url = "https://files.pythonhosted.org/packages/51/66/30b217d0de5584650340025a285f1d0abf2039e5a683342891e84f250da9/aiohttp-3.11.14-cp311-cp311-manylinux_2_17_x86_64.manylinux2014_x86_64.whl", hash = "sha256:d173c0ac508a2175f7c9a115a50db5fd3e35190d96fdd1a17f9cb10a6ab09aa1", size = 1676062 },
    { url = "https://files.pythonhosted.org/packages/27/90/9f61d0c7b185e5a413ae7a3e206e7759ea1b208fff420b380ab205ab82b5/aiohttp-3.11.14-cp311-cp311-manylinux_2_5_i686.manylinux1_i686.manylinux_2_17_i686.manylinux2014_i686.whl", hash = "sha256:413fe39fd929329f697f41ad67936f379cba06fcd4c462b62e5b0f8061ee4a77", size = 1620750 },
    { url = "https://files.pythonhosted.org/packages/c9/5a/455a6b8aea18ec8590f0a5642caf6d0494152de09579a4fd4f9530a4a111/aiohttp-3.11.14-cp311-cp311-musllinux_1_2_aarch64.whl", hash = "sha256:65c75b14ee74e8eeff2886321e76188cbe938d18c85cff349d948430179ad02c", size = 1655093 },
    { url = "https://files.pythonhosted.org/packages/f5/4b/b369e5e809bdb46a306df7b22e611dc8622ebb5313498c11f6e1cb986408/aiohttp-3.11.14-cp311-cp311-musllinux_1_2_armv7l.whl", hash = "sha256:321238a42ed463848f06e291c4bbfb3d15ba5a79221a82c502da3e23d7525d06", size = 1661318 },
    { url = "https://files.pythonhosted.org/packages/25/ac/a211dd149485e7c518481b08d7c13e7acd32090daf1e396aaea6b9f2eea9/aiohttp-3.11.14-cp311-cp311-musllinux_1_2_i686.whl", hash = "sha256:59a05cdc636431f7ce843c7c2f04772437dd816a5289f16440b19441be6511f1", size = 1650991 },
    { url = "https://files.pythonhosted.org/packages/74/c4/8b1d41853f1ccd4cb66edc909ccc2a95b332081661f04324f7064cc200d8/aiohttp-3.11.14-cp311-cp311-musllinux_1_2_ppc64le.whl", hash = "sha256:daf20d9c3b12ae0fdf15ed92235e190f8284945563c4b8ad95b2d7a31f331cd3", size = 1734371 },
    { url = "https://files.pythonhosted.org/packages/d9/e2/e244684266722d819f41d7e798ce8bbee3b72420eb684193a076ea1bf18f/aiohttp-3.11.14-cp311-cp311-musllinux_1_2_s390x.whl", hash = "sha256:05582cb2d156ac7506e68b5eac83179faedad74522ed88f88e5861b78740dc0e", size = 1756128 },
    { url = "https://files.pythonhosted.org/packages/e9/59/79d37f2badafbe229c7654dbf631b38419fcaa979a45c04941397ad7251c/aiohttp-3.11.14-cp311-cp311-musllinux_1_2_x86_64.whl", hash = "sha256:12c5869e7ddf6b4b1f2109702b3cd7515667b437da90a5a4a50ba1354fe41881", size = 1694370 },
    { url = "https://files.pythonhosted.org/packages/04/0f/aaaf3fc8533f65eba4572a79a935b9033e663f67f763b10db16f1c40a067/aiohttp-3.11.14-cp311-cp311-win32.whl", hash = "sha256:92868f6512714efd4a6d6cb2bfc4903b997b36b97baea85f744229f18d12755e", size = 417192 },
    { url = "https://files.pythonhosted.org/packages/07/3c/aa468550b7fcd0c634d4aa8192f33ce32a179ecba08b908a0ed272194f87/aiohttp-3.11.14-cp311-cp311-win_amd64.whl", hash = "sha256:bccd2cb7aa5a3bfada72681bdb91637094d81639e116eac368f8b3874620a654", size = 443590 },
    { url = "https://files.pythonhosted.org/packages/9c/ca/e4acb3b41f9e176f50960f7162d656e79bed151b1f911173b2c4a6c0a9d2/aiohttp-3.11.14-cp312-cp312-macosx_10_13_universal2.whl", hash = "sha256:70ab0f61c1a73d3e0342cedd9a7321425c27a7067bebeeacd509f96695b875fc", size = 705489 },
    { url = "https://files.pythonhosted.org/packages/84/d5/dcf870e0b11f0c1e3065b7f17673485afa1ddb3d630ccd8f328bccfb459f/aiohttp-3.11.14-cp312-cp312-macosx_10_13_x86_64.whl", hash = "sha256:602d4db80daf4497de93cb1ce00b8fc79969c0a7cf5b67bec96fa939268d806a", size = 464807 },
    { url = "https://files.pythonhosted.org/packages/7c/f0/dc417d819ae26be6abcd72c28af99d285887fddbf76d4bbe46346f201870/aiohttp-3.11.14-cp312-cp312-macosx_11_0_arm64.whl", hash = "sha256:3a8a0d127c10b8d89e69bbd3430da0f73946d839e65fec00ae48ca7916a31948", size = 456819 },
    { url = "https://files.pythonhosted.org/packages/28/db/f7deb0862ebb821aa3829db20081a122ba67ffd149303f2d5202e30f20cd/aiohttp-3.11.14-cp312-cp312-manylinux_2_17_aarch64.manylinux2014_aarch64.whl", hash = "sha256:ca9f835cdfedcb3f5947304e85b8ca3ace31eef6346d8027a97f4de5fb687534", size = 1683536 },
    { url = "https://files.pythonhosted.org/packages/5e/0d/8bf0619e21c6714902c44ab53e275deb543d4d2e68ab2b7b8fe5ba267506/aiohttp-3.11.14-cp312-cp312-manylinux_2_17_ppc64le.manylinux2014_ppc64le.whl", hash = "sha256:8aa5c68e1e68fff7cd3142288101deb4316b51f03d50c92de6ea5ce646e6c71f", size = 1738111 },
    { url = "https://files.pythonhosted.org/packages/f5/10/204b3700bb57b30b9e759d453fcfb3ad79a3eb18ece4e298aaf7917757dd/aiohttp-3.11.14-cp312-cp312-manylinux_2_17_s390x.manylinux2014_s390x.whl", hash = "sha256:3b512f1de1c688f88dbe1b8bb1283f7fbeb7a2b2b26e743bb2193cbadfa6f307", size = 1794508 },
    { url = "https://files.pythonhosted.org/packages/cc/39/3f65072614c62a315a951fda737e4d9e6e2703f1da0cd2f2d8f629e6092e/aiohttp-3.11.14-cp312-cp312-manylinux_2_17_x86_64.manylinux2014_x86_64.whl", hash = "sha256:cc9253069158d57e27d47a8453d8a2c5a370dc461374111b5184cf2f147a3cc3", size = 1692006 },
    { url = "https://files.pythonhosted.org/packages/73/77/cc06ecea173f9bee2f20c8e32e2cf4c8e03909a707183cdf95434db4993e/aiohttp-3.11.14-cp312-cp312-manylinux_2_5_i686.manylinux1_i686.manylinux_2_17_i686.manylinux2014_i686.whl", hash = "sha256:0b2501f1b981e70932b4a552fc9b3c942991c7ae429ea117e8fba57718cdeed0", size = 1620369 },
    { url = "https://files.pythonhosted.org/packages/87/75/5bd424bcd90c7eb2f50fd752d013db4cefb447deeecfc5bc4e8e0b1c74dd/aiohttp-3.11.14-cp312-cp312-musllinux_1_2_aarch64.whl", hash = "sha256:28a3d083819741592685762d51d789e6155411277050d08066537c5edc4066e6", size = 1642508 },
    { url = "https://files.pythonhosted.org/packages/81/f0/ce936ec575e0569f91e5c8374086a6f7760926f16c3b95428fb55d6bfe91/aiohttp-3.11.14-cp312-cp312-musllinux_1_2_armv7l.whl", hash = "sha256:0df3788187559c262922846087e36228b75987f3ae31dd0a1e5ee1034090d42f", size = 1685771 },
    { url = "https://files.pythonhosted.org/packages/68/b7/5216590b99b5b1f18989221c25ac9d9a14a7b0c3c4ae1ff728e906c36430/aiohttp-3.11.14-cp312-cp312-musllinux_1_2_i686.whl", hash = "sha256:9e73fa341d8b308bb799cf0ab6f55fc0461d27a9fa3e4582755a3d81a6af8c09", size = 1648318 },
    { url = "https://files.pythonhosted.org/packages/a5/c2/c27061c4ab93fa25f925c7ebddc10c20d992dbbc329e89d493811299dc93/aiohttp-3.11.14-cp312-cp312-musllinux_1_2_ppc64le.whl", hash = "sha256:51ba80d473eb780a329d73ac8afa44aa71dfb521693ccea1dea8b9b5c4df45ce", size = 1704545 },
    { url = "https://files.pythonhosted.org/packages/09/f5/11b2da82f2c52365a5b760a4e944ae50a89cf5fb207024b7853615254584/aiohttp-3.11.14-cp312-cp312-musllinux_1_2_s390x.whl", hash = "sha256:8d1dd75aa4d855c7debaf1ef830ff2dfcc33f893c7db0af2423ee761ebffd22b", size = 1737839 },
    { url = "https://files.pythonhosted.org/packages/03/7f/145e23fe0a4c45b256f14c3268ada5497d487786334721ae8a0c818ee516/aiohttp-3.11.14-cp312-cp312-musllinux_1_2_x86_64.whl", hash = "sha256:41cf0cefd9e7b5c646c2ef529c8335e7eafd326f444cc1cdb0c47b6bc836f9be", size = 1695833 },
    { url = "https://files.pythonhosted.org/packages/1c/78/627dba6ee9fb9439e2e29b521adb1135877a9c7b54811fec5c46e59f2fc8/aiohttp-3.11.14-cp312-cp312-win32.whl", hash = "sha256:948abc8952aff63de7b2c83bfe3f211c727da3a33c3a5866a0e2cf1ee1aa950f", size = 412185 },
    { url = "https://files.pythonhosted.org/packages/3f/5f/1737cf6fcf0524693a4aeff8746530b65422236761e7bfdd79c6d2ce2e1c/aiohttp-3.11.14-cp312-cp312-win_amd64.whl", hash = "sha256:3b420d076a46f41ea48e5fcccb996f517af0d406267e31e6716f480a3d50d65c", size = 438526 },
    { url = "https://files.pythonhosted.org/packages/c5/8e/d7f353c5aaf9f868ab382c3d3320dc6efaa639b6b30d5a686bed83196115/aiohttp-3.11.14-cp313-cp313-macosx_10_13_universal2.whl", hash = "sha256:8d14e274828561db91e4178f0057a915f3af1757b94c2ca283cb34cbb6e00b50", size = 698774 },
    { url = "https://files.pythonhosted.org/packages/d5/52/097b98d50f8550883f7d360c6cd4e77668c7442038671bb4b349ced95066/aiohttp-3.11.14-cp313-cp313-macosx_10_13_x86_64.whl", hash = "sha256:f30fc72daf85486cdcdfc3f5e0aea9255493ef499e31582b34abadbfaafb0965", size = 461443 },
    { url = "https://files.pythonhosted.org/packages/2b/5c/19c84bb5796be6ca4fd1432012cfd5f88ec02c8b9e0357cdecc48ff2c4fd/aiohttp-3.11.14-cp313-cp313-macosx_11_0_arm64.whl", hash = "sha256:4edcbe34e6dba0136e4cabf7568f5a434d89cc9de5d5155371acda275353d228", size = 453717 },
    { url = "https://files.pythonhosted.org/packages/6d/08/61c2b6f04a4e1329c82ffda53dd0ac4b434681dc003578a1237d318be885/aiohttp-3.11.14-cp313-cp313-manylinux_2_17_aarch64.manylinux2014_aarch64.whl", hash = "sha256:1a7169ded15505f55a87f8f0812c94c9412623c744227b9e51083a72a48b68a5", size = 1666559 },
    { url = "https://files.pythonhosted.org/packages/7c/22/913ad5b4b979ecf69300869551c210b2eb8c22ca4cd472824a1425479775/aiohttp-3.11.14-cp313-cp313-manylinux_2_17_ppc64le.manylinux2014_ppc64le.whl", hash = "sha256:ad1f2fb9fe9b585ea4b436d6e998e71b50d2b087b694ab277b30e060c434e5db", size = 1721701 },
    { url = "https://files.pythonhosted.org/packages/5b/ea/0ee73ea764b2e1f769c1caf59f299ac017b50632ceaa809960385b68e735/aiohttp-3.11.14-cp313-cp313-manylinux_2_17_s390x.manylinux2014_s390x.whl", hash = "sha256:20412c7cc3720e47a47e63c0005f78c0c2370020f9f4770d7fc0075f397a9fb0", size = 1779094 },
    { url = "https://files.pythonhosted.org/packages/e6/ca/6ce3da7c3295e0655b3404a309c7002099ca3619aeb04d305cedc77a0a14/aiohttp-3.11.14-cp313-cp313-manylinux_2_17_x86_64.manylinux2014_x86_64.whl", hash = "sha256:6dd9766da617855f7e85f27d2bf9a565ace04ba7c387323cd3e651ac4329db91", size = 1678406 },
    { url = "https://files.pythonhosted.org/packages/b1/b1/3a13ed54dc6bb57057cc94fec2a742f24a89885cfa84b71930826af40f5f/aiohttp-3.11.14-cp313-cp313-manylinux_2_5_i686.manylinux1_i686.manylinux_2_17_i686.manylinux2014_i686.whl", hash = "sha256:599b66582f7276ebefbaa38adf37585e636b6a7a73382eb412f7bc0fc55fb73d", size = 1604446 },
    { url = "https://files.pythonhosted.org/packages/00/21/fc9f327a121ff0be32ed4ec3ccca65f420549bf3a646b02f8534ba5fe86d/aiohttp-3.11.14-cp313-cp313-musllinux_1_2_aarch64.whl", hash = "sha256:b41693b7388324b80f9acfabd479bd1c84f0bc7e8f17bab4ecd9675e9ff9c734", size = 1619129 },
    { url = "https://files.pythonhosted.org/packages/56/5b/1a4a45b1f6f95b998c49d3d1e7763a75eeff29f2f5ec7e06d94a359e7d97/aiohttp-3.11.14-cp313-cp313-musllinux_1_2_armv7l.whl", hash = "sha256:86135c32d06927339c8c5e64f96e4eee8825d928374b9b71a3c42379d7437058", size = 1657924 },
    { url = "https://files.pythonhosted.org/packages/2f/2d/b6211aa0664b87c93fda2f2f60d5211be514a2d5b4935e1286d54b8aa28d/aiohttp-3.11.14-cp313-cp313-musllinux_1_2_i686.whl", hash = "sha256:04eb541ce1e03edc1e3be1917a0f45ac703e913c21a940111df73a2c2db11d73", size = 1617501 },
    { url = "https://files.pythonhosted.org/packages/fa/3d/d46ccb1f361a1275a078bfc1509bcd6dc6873e22306d10baa61bc77a0dfc/aiohttp-3.11.14-cp313-cp313-musllinux_1_2_ppc64le.whl", hash = "sha256:dc311634f6f28661a76cbc1c28ecf3b3a70a8edd67b69288ab7ca91058eb5a33", size = 1684211 },
    { url = "https://files.pythonhosted.org/packages/2d/e2/71d12ee6268ad3bf4ee82a4f2fc7f0b943f480296cb6f61af1afe05b8d24/aiohttp-3.11.14-cp313-cp313-musllinux_1_2_s390x.whl", hash = "sha256:69bb252bfdca385ccabfd55f4cd740d421dd8c8ad438ded9637d81c228d0da49", size = 1715797 },
    { url = "https://files.pythonhosted.org/packages/8d/a7/d0de521dc5ca6e8c766f8d1f373c859925f10b2a96455b16107c1e9b2d60/aiohttp-3.11.14-cp313-cp313-musllinux_1_2_x86_64.whl", hash = "sha256:2b86efe23684b58a88e530c4ab5b20145f102916bbb2d82942cafec7bd36a647", size = 1673682 },
    { url = "https://files.pythonhosted.org/packages/f0/86/5c075ebeca7063a49a0da65a4e0aa9e49d741aca9a2fe9552d86906e159b/aiohttp-3.11.14-cp313-cp313-win32.whl", hash = "sha256:b9c60d1de973ca94af02053d9b5111c4fbf97158e139b14f1be68337be267be6", size = 411014 },
    { url = "https://files.pythonhosted.org/packages/4a/e0/2f9e77ef2d4a1dbf05f40b7edf1e1ce9be72bdbe6037cf1db1712b455e3e/aiohttp-3.11.14-cp313-cp313-win_amd64.whl", hash = "sha256:0a29be28e60e5610d2437b5b2fed61d6f3dcde898b57fb048aa5079271e7f6f3", size = 436964 },
]

[[package]]
name = "aiohttp-jinja2"
version = "1.6"
source = { registry = "https://pypi.org/simple" }
dependencies = [
    { name = "aiohttp" },
    { name = "jinja2" },
]
sdist = { url = "https://files.pythonhosted.org/packages/e6/39/da5a94dd89b1af7241fb7fc99ae4e73505b5f898b540b6aba6dc7afe600e/aiohttp-jinja2-1.6.tar.gz", hash = "sha256:a3a7ff5264e5bca52e8ae547bbfd0761b72495230d438d05b6c0915be619b0e2", size = 53057 }
wheels = [
    { url = "https://files.pythonhosted.org/packages/eb/90/65238d4246307195411b87a07d03539049819b022c01bcc773826f600138/aiohttp_jinja2-1.6-py3-none-any.whl", hash = "sha256:0df405ee6ad1b58e5a068a105407dc7dcc1704544c559f1938babde954f945c7", size = 11736 },
]

[[package]]
name = "aiosignal"
version = "1.3.2"
source = { registry = "https://pypi.org/simple" }
dependencies = [
    { name = "frozenlist" },
]
sdist = { url = "https://files.pythonhosted.org/packages/ba/b5/6d55e80f6d8a08ce22b982eafa278d823b541c925f11ee774b0b9c43473d/aiosignal-1.3.2.tar.gz", hash = "sha256:a8c255c66fafb1e499c9351d0bf32ff2d8a0321595ebac3b93713656d2436f54", size = 19424 }
wheels = [
    { url = "https://files.pythonhosted.org/packages/ec/6a/bc7e17a3e87a2985d3e8f4da4cd0f481060eb78fb08596c42be62c90a4d9/aiosignal-1.3.2-py2.py3-none-any.whl", hash = "sha256:45cde58e409a301715980c2b01d0c28bdde3770d8290b5eb2173759d9acb31a5", size = 7597 },
]

[[package]]
name = "anyio"
version = "4.9.0"
source = { registry = "https://pypi.org/simple" }
dependencies = [
    { name = "exceptiongroup", marker = "python_full_version < '3.11'" },
    { name = "idna" },
    { name = "sniffio" },
    { name = "typing-extensions", marker = "python_full_version < '3.13'" },
]
sdist = { url = "https://files.pythonhosted.org/packages/95/7d/4c1bd541d4dffa1b52bd83fb8527089e097a106fc90b467a7313b105f840/anyio-4.9.0.tar.gz", hash = "sha256:673c0c244e15788651a4ff38710fea9675823028a6f08a5eda409e0c9840a028", size = 190949 }
wheels = [
    { url = "https://files.pythonhosted.org/packages/a1/ee/48ca1a7c89ffec8b6a0c5d02b89c305671d5ffd8d3c94acf8b8c408575bb/anyio-4.9.0-py3-none-any.whl", hash = "sha256:9f76d541cad6e36af7beb62e978876f3b41e3e04f2c1fbf0884604c0a9c4d93c", size = 100916 },
]

[[package]]
name = "appnope"
version = "0.1.4"
source = { registry = "https://pypi.org/simple" }
sdist = { url = "https://files.pythonhosted.org/packages/35/5d/752690df9ef5b76e169e68d6a129fa6d08a7100ca7f754c89495db3c6019/appnope-0.1.4.tar.gz", hash = "sha256:1de3860566df9caf38f01f86f65e0e13e379af54f9e4bee1e66b48f2efffd1ee", size = 4170 }
wheels = [
    { url = "https://files.pythonhosted.org/packages/81/29/5ecc3a15d5a33e31b26c11426c45c501e439cb865d0bff96315d86443b78/appnope-0.1.4-py2.py3-none-any.whl", hash = "sha256:502575ee11cd7a28c0205f379b525beefebab9d161b7c964670864014ed7213c", size = 4321 },
]

[[package]]
name = "asttokens"
version = "3.0.0"
source = { registry = "https://pypi.org/simple" }
sdist = { url = "https://files.pythonhosted.org/packages/4a/e7/82da0a03e7ba5141f05cce0d302e6eed121ae055e0456ca228bf693984bc/asttokens-3.0.0.tar.gz", hash = "sha256:0dcd8baa8d62b0c1d118b399b2ddba3c4aff271d0d7a9e0d4c1681c79035bbc7", size = 61978 }
wheels = [
    { url = "https://files.pythonhosted.org/packages/25/8a/c46dcc25341b5bce5472c718902eb3d38600a903b14fa6aeecef3f21a46f/asttokens-3.0.0-py3-none-any.whl", hash = "sha256:e3078351a059199dd5138cb1c706e6430c05eff2ff136af5eb4790f9d28932e2", size = 26918 },
]

[[package]]
name = "asv"
version = "0.6.4"
source = { registry = "https://pypi.org/simple" }
dependencies = [
    { name = "asv-runner" },
    { name = "build" },
    { name = "colorama", marker = "sys_platform == 'win32'" },
    { name = "json5" },
    { name = "pympler", marker = "platform_python_implementation != 'PyPy'" },
    { name = "pyyaml", marker = "platform_python_implementation != 'PyPy'" },
    { name = "tabulate" },
    { name = "tomli", marker = "python_full_version < '3.11'" },
    { name = "virtualenv" },
]
sdist = { url = "https://files.pythonhosted.org/packages/75/0c/31fe4135b378ee17131a804b11380a1ec1406c3925cb24ecdff5b86e673c/asv-0.6.4.tar.gz", hash = "sha256:1d124184171cfe106e3e57ac04e3221b8d4571c9bd6ca2c6498a8c7407339df1", size = 389611 }
wheels = [
    { url = "https://files.pythonhosted.org/packages/85/54/de33292ea7ce15613bdd9a6e51fac47878ce80f293157c9116c23387a1e5/asv-0.6.4-cp310-cp310-macosx_10_9_x86_64.whl", hash = "sha256:e32b4cc435bdb6f2ef83d8092e977962f6fa20471542d6341e596324d350cbea", size = 185448 },
    { url = "https://files.pythonhosted.org/packages/a9/14/fc30a590333a1021b28f9f2aaab009d3bb7c277cc1decadfcc86b74108de/asv-0.6.4-cp310-cp310-macosx_11_0_arm64.whl", hash = "sha256:fdfb9090623fc45cbeb77ab40b394779794083c155128e3d320fa06af2e0fdf5", size = 185245 },
    { url = "https://files.pythonhosted.org/packages/c3/72/87296f54fbf876fd8e0ad744e0c9322dee6f6f631a8d9f14b9b48008b51c/asv-0.6.4-cp310-cp310-manylinux_2_17_x86_64.manylinux2014_x86_64.whl", hash = "sha256:5dfee8a415f4b5da0be4bedf4c9cb3b041c2148d28d2327cf3b54f9cb565cefd", size = 259330 },
    { url = "https://files.pythonhosted.org/packages/bf/77/26cb95b1f1751706352e9924388732dc9fe4cc9e60153098407974d72b89/asv-0.6.4-cp310-cp310-manylinux_2_5_i686.manylinux1_i686.manylinux_2_17_i686.manylinux2014_i686.whl", hash = "sha256:abc13331bb8bb1880dbc33e75175ae90bca439038a1f7e246528481ecebd15dd", size = 261036 },
    { url = "https://files.pythonhosted.org/packages/ca/c6/c6f40902933b87f41e1ded3065eae526d29a40fbb84a69e2e61e151b217e/asv-0.6.4-cp310-cp310-musllinux_1_1_i686.whl", hash = "sha256:b67eec004f8218bba25dcdbdda2e6676dd6c4ac3e97a80b691b27dcfbfbda38d", size = 866515 },
    { url = "https://files.pythonhosted.org/packages/ae/00/7fa5a7c695ee49e11765956123407f868cefbf481b7c4177feba6e0646e9/asv-0.6.4-cp310-cp310-musllinux_1_1_x86_64.whl", hash = "sha256:aef14496a34552308d054db71181bfb1ca45d7ef29028747d388be9f00a5b45c", size = 812157 },
    { url = "https://files.pythonhosted.org/packages/4f/97/f09925683128f9bce9a7bfbcecb22334cec988fdb139a9959c2d22f39f19/asv-0.6.4-cp310-cp310-win_amd64.whl", hash = "sha256:0c8931e7a8aeda75f90b3ac422cbb7c46a5ce50d8c0a8e821cdf3e4d0705dd76", size = 188022 },
    { url = "https://files.pythonhosted.org/packages/b0/39/8532a88cde13dca8d9dcfeb2ba48d92beaef8919fbfc2d428cbfa5a1bbb9/asv-0.6.4-cp311-cp311-macosx_10_9_x86_64.whl", hash = "sha256:74666c5896b4aec92b4a12cf9aa7494dec3398bb9ea602a9f8dc1656b53e8e10", size = 185462 },
    { url = "https://files.pythonhosted.org/packages/9b/a6/b0133d083ac4c979f16e9bd887427c141306e3779505941ccf25341c0384/asv-0.6.4-cp311-cp311-macosx_11_0_arm64.whl", hash = "sha256:26166a7bd7fe05b5a8507247d1a7ab1dfc4256414b0505d124a7b9d46a618a1c", size = 185242 },
    { url = "https://files.pythonhosted.org/packages/ba/5c/0726b4925163c12e842e306267c0e702fb694b85f34b62240f687208091c/asv-0.6.4-cp311-cp311-manylinux_2_17_x86_64.manylinux2014_x86_64.whl", hash = "sha256:fe6161c5616f5aed936947866b6376e09c937d628aa81115b3c72e90a151c1f9", size = 259959 },
    { url = "https://files.pythonhosted.org/packages/e0/6d/944b4fc935b6c6874a17413159aa19701b80052d29c80efe6a9afbcec3b5/asv-0.6.4-cp311-cp311-manylinux_2_5_i686.manylinux1_i686.manylinux_2_17_i686.manylinux2014_i686.whl", hash = "sha256:4d6122b5e86bf9071b9ff7136672d50da0d460dfc958f43429843f7a3cd3e86a", size = 261620 },
    { url = "https://files.pythonhosted.org/packages/eb/24/b6169229108e1a1d6506fbd2bfad5ecede34df5e03020b16c627e44411b8/asv-0.6.4-cp311-cp311-musllinux_1_1_i686.whl", hash = "sha256:79554f125033ecbcb599cd704b4b5b525d254e5e05b1dd24bab3bbd83ae5502e", size = 867864 },
    { url = "https://files.pythonhosted.org/packages/4a/a2/b9e5be144fd0c7072637f50c98bdf615d83165244849473e2b9f262ea24b/asv-0.6.4-cp311-cp311-musllinux_1_1_x86_64.whl", hash = "sha256:2e80f39501628fd4cac972f08fa4c9b8e211a86fc43dd6e58c95d106cbaf54e7", size = 813539 },
    { url = "https://files.pythonhosted.org/packages/2a/d7/ea92fc7155a5cd7aa1903dd74096a91a8851355423bf8f09d6e3a96ccc21/asv-0.6.4-cp311-cp311-win_amd64.whl", hash = "sha256:363dfdee98cc072e6a1468137eed640985e48ccbb11c175d04ee420f05459872", size = 188025 },
    { url = "https://files.pythonhosted.org/packages/42/5f/f6ac7c787cde901d694b9355d9cd9227b907b313b3f1ed2b006668104e5f/asv-0.6.4-cp312-cp312-macosx_10_9_x86_64.whl", hash = "sha256:244b71778f91aa6672e1f16feb9eecac78ef7cee95228ef8f0315a2e2deecfed", size = 185442 },
    { url = "https://files.pythonhosted.org/packages/b2/c0/339bf20ad132b85376aa4ddc6d17e0ee704846a856a84eb59609df6ca4ef/asv-0.6.4-cp312-cp312-macosx_11_0_arm64.whl", hash = "sha256:3e798b275de2889748d43d42305bfce68c015a3e38ae935d231835cb836fef73", size = 185225 },
    { url = "https://files.pythonhosted.org/packages/3d/3e/1019cb8cb54bc6cf28799c49b86a67b4713082d1e857eac8ec9e34d8ed83/asv-0.6.4-cp312-cp312-manylinux_2_17_x86_64.manylinux2014_x86_64.whl", hash = "sha256:d064c5ac1ab18efc62467f65ed4989a2e2ac1a4d21886119fa0ef0f91d548438", size = 260431 },
    { url = "https://files.pythonhosted.org/packages/a5/80/fd70dba7f524a95a2d9e8f976cfc891d570f3ccdd9201c1f0c3bc2dfea74/asv-0.6.4-cp312-cp312-manylinux_2_5_i686.manylinux1_i686.manylinux_2_17_i686.manylinux2014_i686.whl", hash = "sha256:c51e5862bdac0f1fe11886bdd40b30a9691a65cb7feac40f0676fe9206d5bb43", size = 261970 },
    { url = "https://files.pythonhosted.org/packages/6a/bf/5af517bef47eb92eca0016b33334f77760a4f4f7acd3022b1d00dfe576fa/asv-0.6.4-cp312-cp312-musllinux_1_1_i686.whl", hash = "sha256:46a7ca838e8c49109c43b1cda0eb64abc5e0a045538da718abe981d115ed47aa", size = 867717 },
    { url = "https://files.pythonhosted.org/packages/98/71/f205a3122f8aa7889a4691384c6b01bea4805b5982d47ccdaa189296d53a/asv-0.6.4-cp312-cp312-musllinux_1_1_x86_64.whl", hash = "sha256:f5f722178c7e36b797f764c837fc03c462f68c8f2cba5145b2e64119e46231ff", size = 813322 },
    { url = "https://files.pythonhosted.org/packages/1f/7b/a2001b35bc1fbaa7cbf763f8cff4ad64af849fd59ef26a3f4e32ee211e63/asv-0.6.4-cp312-cp312-win_amd64.whl", hash = "sha256:f972ca71316d46a0242eb69e53dadfeab1e4d0546773b0f722462f97b3e5fbd9", size = 188022 },
    { url = "https://files.pythonhosted.org/packages/67/c2/0808a237f90189f8fcfd6be4b77a8e1f19d0b8813d947a816f2bf9514809/asv-0.6.4-pp310-pypy310_pp73-macosx_10_9_x86_64.whl", hash = "sha256:0305e9eee21f71c3d3f8b046beb35e571f6dd7ed2fcd0e8405f8a208bcd3228a", size = 184577 },
    { url = "https://files.pythonhosted.org/packages/7b/c7/171341cc046f570b32fc4da70e80f800470301df3d67301e71b9c6f68a43/asv-0.6.4-pp310-pypy310_pp73-manylinux_2_17_x86_64.manylinux2014_x86_64.whl", hash = "sha256:e6cd23fa20edf8cb30354fda3388a8835a15158e21559c86f0d997e5d30dbf91", size = 185004 },
    { url = "https://files.pythonhosted.org/packages/8f/c6/df037423144a902cd2cbcdb9cbcdee567f7ba35be4f470f2a09ffba1e2fd/asv-0.6.4-pp310-pypy310_pp73-manylinux_2_5_i686.manylinux1_i686.manylinux_2_17_i686.manylinux2014_i686.whl", hash = "sha256:b7424d2dbfcb98aa3c099311100ceb9aabfd83fed0b41420f70f142852ed392a", size = 185767 },
    { url = "https://files.pythonhosted.org/packages/36/09/8ec4eb06432ccd13a346fb4db1e9ee67589c65731bc7a5c59c347eab5581/asv-0.6.4-pp310-pypy310_pp73-win_amd64.whl", hash = "sha256:e7f4b95583cf379015d35b747a1bb4df99c05dd4107d6081b2cf4a577f4caeca", size = 188103 },
]

[[package]]
name = "asv-runner"
version = "0.2.1"
source = { registry = "https://pypi.org/simple" }
dependencies = [
    { name = "importlib-metadata" },
]
sdist = { url = "https://files.pythonhosted.org/packages/32/4b/da5ae9c35e0b9f793d07d4939ad99e1d2ba7c9c502fd6074af5ff4554b03/asv_runner-0.2.1.tar.gz", hash = "sha256:945dd301a06fa9102f221b1e9ddd048f5ecd863796d4c8cd487f5577fe0db66d", size = 39518 }
wheels = [
    { url = "https://files.pythonhosted.org/packages/54/9a/6872af94fc8e8072723946651e65f66e16a0ca0efec7806bce8c2e2483d1/asv_runner-0.2.1-py3-none-any.whl", hash = "sha256:655d466208ce311768071f5003a61611481b24b3ad5ac41fb8a6374197e647e9", size = 47660 },
]

[[package]]
name = "async-timeout"
version = "5.0.1"
source = { registry = "https://pypi.org/simple" }
sdist = { url = "https://files.pythonhosted.org/packages/a5/ae/136395dfbfe00dfc94da3f3e136d0b13f394cba8f4841120e34226265780/async_timeout-5.0.1.tar.gz", hash = "sha256:d9321a7a3d5a6a5e187e824d2fa0793ce379a202935782d555d6e9d2735677d3", size = 9274 }
wheels = [
    { url = "https://files.pythonhosted.org/packages/fe/ba/e2081de779ca30d473f21f5b30e0e737c438205440784c7dfc81efc2b029/async_timeout-5.0.1-py3-none-any.whl", hash = "sha256:39e3809566ff85354557ec2398b55e096c8364bacac9405a7a1fa429e77fe76c", size = 6233 },
]

[[package]]
name = "attrs"
version = "25.3.0"
source = { registry = "https://pypi.org/simple" }
sdist = { url = "https://files.pythonhosted.org/packages/5a/b0/1367933a8532ee6ff8d63537de4f1177af4bff9f3e829baf7331f595bb24/attrs-25.3.0.tar.gz", hash = "sha256:75d7cefc7fb576747b2c81b4442d4d4a1ce0900973527c011d1030fd3bf4af1b", size = 812032 }
wheels = [
    { url = "https://files.pythonhosted.org/packages/77/06/bb80f5f86020c4551da315d78b3ab75e8228f89f0162f2c3a819e407941a/attrs-25.3.0-py3-none-any.whl", hash = "sha256:427318ce031701fea540783410126f03899a97ffc6f61596ad581ac2e40e3bc3", size = 63815 },
]

[[package]]
name = "babel"
version = "2.17.0"
source = { registry = "https://pypi.org/simple" }
sdist = { url = "https://files.pythonhosted.org/packages/7d/6b/d52e42361e1aa00709585ecc30b3f9684b3ab62530771402248b1b1d6240/babel-2.17.0.tar.gz", hash = "sha256:0c54cffb19f690cdcc52a3b50bcbf71e07a808d1c80d549f2459b9d2cf0afb9d", size = 9951852 }
wheels = [
    { url = "https://files.pythonhosted.org/packages/b7/b8/3fe70c75fe32afc4bb507f75563d39bc5642255d1d94f1f23604725780bf/babel-2.17.0-py3-none-any.whl", hash = "sha256:4d0b53093fdfb4b21c92b5213dba5a1b23885afa8383709427046b21c366e5f2", size = 10182537 },
]

[[package]]
name = "backrefs"
version = "5.8"
source = { registry = "https://pypi.org/simple" }
sdist = { url = "https://files.pythonhosted.org/packages/6c/46/caba1eb32fa5784428ab401a5487f73db4104590ecd939ed9daaf18b47e0/backrefs-5.8.tar.gz", hash = "sha256:2cab642a205ce966af3dd4b38ee36009b31fa9502a35fd61d59ccc116e40a6bd", size = 6773994 }
wheels = [
    { url = "https://files.pythonhosted.org/packages/bf/cb/d019ab87fe70e0fe3946196d50d6a4428623dc0c38a6669c8cae0320fbf3/backrefs-5.8-py310-none-any.whl", hash = "sha256:c67f6638a34a5b8730812f5101376f9d41dc38c43f1fdc35cb54700f6ed4465d", size = 380337 },
    { url = "https://files.pythonhosted.org/packages/a9/86/abd17f50ee21b2248075cb6924c6e7f9d23b4925ca64ec660e869c2633f1/backrefs-5.8-py311-none-any.whl", hash = "sha256:2e1c15e4af0e12e45c8701bd5da0902d326b2e200cafcd25e49d9f06d44bb61b", size = 392142 },
    { url = "https://files.pythonhosted.org/packages/b3/04/7b415bd75c8ab3268cc138c76fa648c19495fcc7d155508a0e62f3f82308/backrefs-5.8-py312-none-any.whl", hash = "sha256:bbef7169a33811080d67cdf1538c8289f76f0942ff971222a16034da88a73486", size = 398021 },
    { url = "https://files.pythonhosted.org/packages/04/b8/60dcfb90eb03a06e883a92abbc2ab95c71f0d8c9dd0af76ab1d5ce0b1402/backrefs-5.8-py313-none-any.whl", hash = "sha256:e3a63b073867dbefd0536425f43db618578528e3896fb77be7141328642a1585", size = 399915 },
    { url = "https://files.pythonhosted.org/packages/0c/37/fb6973edeb700f6e3d6ff222400602ab1830446c25c7b4676d8de93e65b8/backrefs-5.8-py39-none-any.whl", hash = "sha256:a66851e4533fb5b371aa0628e1fee1af05135616b86140c9d787a2ffdf4b8fdc", size = 380336 },
]

[[package]]
name = "beautifulsoup4"
version = "4.13.3"
source = { registry = "https://pypi.org/simple" }
dependencies = [
    { name = "soupsieve" },
    { name = "typing-extensions" },
]
sdist = { url = "https://files.pythonhosted.org/packages/f0/3c/adaf39ce1fb4afdd21b611e3d530b183bb7759c9b673d60db0e347fd4439/beautifulsoup4-4.13.3.tar.gz", hash = "sha256:1bd32405dacc920b42b83ba01644747ed77456a65760e285fbc47633ceddaf8b", size = 619516 }
wheels = [
    { url = "https://files.pythonhosted.org/packages/f9/49/6abb616eb3cbab6a7cca303dc02fdf3836de2e0b834bf966a7f5271a34d8/beautifulsoup4-4.13.3-py3-none-any.whl", hash = "sha256:99045d7d3f08f91f0d656bc9b7efbae189426cd913d830294a15eefa0ea4df16", size = 186015 },
]

[[package]]
name = "bleach"
version = "6.2.0"
source = { registry = "https://pypi.org/simple" }
dependencies = [
    { name = "webencodings" },
]
sdist = { url = "https://files.pythonhosted.org/packages/76/9a/0e33f5054c54d349ea62c277191c020c2d6ef1d65ab2cb1993f91ec846d1/bleach-6.2.0.tar.gz", hash = "sha256:123e894118b8a599fd80d3ec1a6d4cc7ce4e5882b1317a7e1ba69b56e95f991f", size = 203083 }
wheels = [
    { url = "https://files.pythonhosted.org/packages/fc/55/96142937f66150805c25c4d0f31ee4132fd33497753400734f9dfdcbdc66/bleach-6.2.0-py3-none-any.whl", hash = "sha256:117d9c6097a7c3d22fd578fcd8d35ff1e125df6736f554da4e432fdd63f31e5e", size = 163406 },
]

[package.optional-dependencies]
css = [
    { name = "tinycss2" },
]

[[package]]
name = "build"
version = "1.2.2.post1"
source = { registry = "https://pypi.org/simple" }
dependencies = [
    { name = "colorama", marker = "os_name == 'nt'" },
    { name = "importlib-metadata", marker = "python_full_version < '3.10.2'" },
    { name = "packaging" },
    { name = "pyproject-hooks" },
    { name = "tomli", marker = "python_full_version < '3.11'" },
]
sdist = { url = "https://files.pythonhosted.org/packages/7d/46/aeab111f8e06793e4f0e421fcad593d547fb8313b50990f31681ee2fb1ad/build-1.2.2.post1.tar.gz", hash = "sha256:b36993e92ca9375a219c99e606a122ff365a760a2d4bba0caa09bd5278b608b7", size = 46701 }
wheels = [
    { url = "https://files.pythonhosted.org/packages/84/c2/80633736cd183ee4a62107413def345f7e6e3c01563dbca1417363cf957e/build-1.2.2.post1-py3-none-any.whl", hash = "sha256:1d61c0887fa860c01971625baae8bdd338e517b836a2f70dd1f7aa3a6b2fc5b5", size = 22950 },
]

[[package]]
name = "certifi"
version = "2025.1.31"
source = { registry = "https://pypi.org/simple" }
sdist = { url = "https://files.pythonhosted.org/packages/1c/ab/c9f1e32b7b1bf505bf26f0ef697775960db7932abeb7b516de930ba2705f/certifi-2025.1.31.tar.gz", hash = "sha256:3d5da6925056f6f18f119200434a4780a94263f10d1c21d032a6f6b2baa20651", size = 167577 }
wheels = [
    { url = "https://files.pythonhosted.org/packages/38/fc/bce832fd4fd99766c04d1ee0eead6b0ec6486fb100ae5e74c1d91292b982/certifi-2025.1.31-py3-none-any.whl", hash = "sha256:ca78db4565a652026a4db2bcdf68f2fb589ea80d0be70e03929ed730746b84fe", size = 166393 },
]

[[package]]
name = "cffi"
version = "1.17.1"
source = { registry = "https://pypi.org/simple" }
dependencies = [
    { name = "pycparser" },
]
sdist = { url = "https://files.pythonhosted.org/packages/fc/97/c783634659c2920c3fc70419e3af40972dbaf758daa229a7d6ea6135c90d/cffi-1.17.1.tar.gz", hash = "sha256:1c39c6016c32bc48dd54561950ebd6836e1670f2ae46128f67cf49e789c52824", size = 516621 }
wheels = [
    { url = "https://files.pythonhosted.org/packages/90/07/f44ca684db4e4f08a3fdc6eeb9a0d15dc6883efc7b8c90357fdbf74e186c/cffi-1.17.1-cp310-cp310-macosx_10_9_x86_64.whl", hash = "sha256:df8b1c11f177bc2313ec4b2d46baec87a5f3e71fc8b45dab2ee7cae86d9aba14", size = 182191 },
    { url = "https://files.pythonhosted.org/packages/08/fd/cc2fedbd887223f9f5d170c96e57cbf655df9831a6546c1727ae13fa977a/cffi-1.17.1-cp310-cp310-macosx_11_0_arm64.whl", hash = "sha256:8f2cdc858323644ab277e9bb925ad72ae0e67f69e804f4898c070998d50b1a67", size = 178592 },
    { url = "https://files.pythonhosted.org/packages/de/cc/4635c320081c78d6ffc2cab0a76025b691a91204f4aa317d568ff9280a2d/cffi-1.17.1-cp310-cp310-manylinux_2_12_i686.manylinux2010_i686.manylinux_2_17_i686.manylinux2014_i686.whl", hash = "sha256:edae79245293e15384b51f88b00613ba9f7198016a5948b5dddf4917d4d26382", size = 426024 },
    { url = "https://files.pythonhosted.org/packages/b6/7b/3b2b250f3aab91abe5f8a51ada1b717935fdaec53f790ad4100fe2ec64d1/cffi-1.17.1-cp310-cp310-manylinux_2_17_aarch64.manylinux2014_aarch64.whl", hash = "sha256:45398b671ac6d70e67da8e4224a065cec6a93541bb7aebe1b198a61b58c7b702", size = 448188 },
    { url = "https://files.pythonhosted.org/packages/d3/48/1b9283ebbf0ec065148d8de05d647a986c5f22586b18120020452fff8f5d/cffi-1.17.1-cp310-cp310-manylinux_2_17_ppc64le.manylinux2014_ppc64le.whl", hash = "sha256:ad9413ccdeda48c5afdae7e4fa2192157e991ff761e7ab8fdd8926f40b160cc3", size = 455571 },
    { url = "https://files.pythonhosted.org/packages/40/87/3b8452525437b40f39ca7ff70276679772ee7e8b394934ff60e63b7b090c/cffi-1.17.1-cp310-cp310-manylinux_2_17_s390x.manylinux2014_s390x.whl", hash = "sha256:5da5719280082ac6bd9aa7becb3938dc9f9cbd57fac7d2871717b1feb0902ab6", size = 436687 },
    { url = "https://files.pythonhosted.org/packages/8d/fb/4da72871d177d63649ac449aec2e8a29efe0274035880c7af59101ca2232/cffi-1.17.1-cp310-cp310-manylinux_2_17_x86_64.manylinux2014_x86_64.whl", hash = "sha256:2bb1a08b8008b281856e5971307cc386a8e9c5b625ac297e853d36da6efe9c17", size = 446211 },
    { url = "https://files.pythonhosted.org/packages/ab/a0/62f00bcb411332106c02b663b26f3545a9ef136f80d5df746c05878f8c4b/cffi-1.17.1-cp310-cp310-musllinux_1_1_aarch64.whl", hash = "sha256:045d61c734659cc045141be4bae381a41d89b741f795af1dd018bfb532fd0df8", size = 461325 },
    { url = "https://files.pythonhosted.org/packages/36/83/76127035ed2e7e27b0787604d99da630ac3123bfb02d8e80c633f218a11d/cffi-1.17.1-cp310-cp310-musllinux_1_1_i686.whl", hash = "sha256:6883e737d7d9e4899a8a695e00ec36bd4e5e4f18fabe0aca0efe0a4b44cdb13e", size = 438784 },
    { url = "https://files.pythonhosted.org/packages/21/81/a6cd025db2f08ac88b901b745c163d884641909641f9b826e8cb87645942/cffi-1.17.1-cp310-cp310-musllinux_1_1_x86_64.whl", hash = "sha256:6b8b4a92e1c65048ff98cfe1f735ef8f1ceb72e3d5f0c25fdb12087a23da22be", size = 461564 },
    { url = "https://files.pythonhosted.org/packages/f8/fe/4d41c2f200c4a457933dbd98d3cf4e911870877bd94d9656cc0fcb390681/cffi-1.17.1-cp310-cp310-win32.whl", hash = "sha256:c9c3d058ebabb74db66e431095118094d06abf53284d9c81f27300d0e0d8bc7c", size = 171804 },
    { url = "https://files.pythonhosted.org/packages/d1/b6/0b0f5ab93b0df4acc49cae758c81fe4e5ef26c3ae2e10cc69249dfd8b3ab/cffi-1.17.1-cp310-cp310-win_amd64.whl", hash = "sha256:0f048dcf80db46f0098ccac01132761580d28e28bc0f78ae0d58048063317e15", size = 181299 },
    { url = "https://files.pythonhosted.org/packages/6b/f4/927e3a8899e52a27fa57a48607ff7dc91a9ebe97399b357b85a0c7892e00/cffi-1.17.1-cp311-cp311-macosx_10_9_x86_64.whl", hash = "sha256:a45e3c6913c5b87b3ff120dcdc03f6131fa0065027d0ed7ee6190736a74cd401", size = 182264 },
    { url = "https://files.pythonhosted.org/packages/6c/f5/6c3a8efe5f503175aaddcbea6ad0d2c96dad6f5abb205750d1b3df44ef29/cffi-1.17.1-cp311-cp311-macosx_11_0_arm64.whl", hash = "sha256:30c5e0cb5ae493c04c8b42916e52ca38079f1b235c2f8ae5f4527b963c401caf", size = 178651 },
    { url = "https://files.pythonhosted.org/packages/94/dd/a3f0118e688d1b1a57553da23b16bdade96d2f9bcda4d32e7d2838047ff7/cffi-1.17.1-cp311-cp311-manylinux_2_12_i686.manylinux2010_i686.manylinux_2_17_i686.manylinux2014_i686.whl", hash = "sha256:f75c7ab1f9e4aca5414ed4d8e5c0e303a34f4421f8a0d47a4d019ceff0ab6af4", size = 445259 },
    { url = "https://files.pythonhosted.org/packages/2e/ea/70ce63780f096e16ce8588efe039d3c4f91deb1dc01e9c73a287939c79a6/cffi-1.17.1-cp311-cp311-manylinux_2_17_aarch64.manylinux2014_aarch64.whl", hash = "sha256:a1ed2dd2972641495a3ec98445e09766f077aee98a1c896dcb4ad0d303628e41", size = 469200 },
    { url = "https://files.pythonhosted.org/packages/1c/a0/a4fa9f4f781bda074c3ddd57a572b060fa0df7655d2a4247bbe277200146/cffi-1.17.1-cp311-cp311-manylinux_2_17_ppc64le.manylinux2014_ppc64le.whl", hash = "sha256:46bf43160c1a35f7ec506d254e5c890f3c03648a4dbac12d624e4490a7046cd1", size = 477235 },
    { url = "https://files.pythonhosted.org/packages/62/12/ce8710b5b8affbcdd5c6e367217c242524ad17a02fe5beec3ee339f69f85/cffi-1.17.1-cp311-cp311-manylinux_2_17_s390x.manylinux2014_s390x.whl", hash = "sha256:a24ed04c8ffd54b0729c07cee15a81d964e6fee0e3d4d342a27b020d22959dc6", size = 459721 },
    { url = "https://files.pythonhosted.org/packages/ff/6b/d45873c5e0242196f042d555526f92aa9e0c32355a1be1ff8c27f077fd37/cffi-1.17.1-cp311-cp311-manylinux_2_17_x86_64.manylinux2014_x86_64.whl", hash = "sha256:610faea79c43e44c71e1ec53a554553fa22321b65fae24889706c0a84d4ad86d", size = 467242 },
    { url = "https://files.pythonhosted.org/packages/1a/52/d9a0e523a572fbccf2955f5abe883cfa8bcc570d7faeee06336fbd50c9fc/cffi-1.17.1-cp311-cp311-musllinux_1_1_aarch64.whl", hash = "sha256:a9b15d491f3ad5d692e11f6b71f7857e7835eb677955c00cc0aefcd0669adaf6", size = 477999 },
    { url = "https://files.pythonhosted.org/packages/44/74/f2a2460684a1a2d00ca799ad880d54652841a780c4c97b87754f660c7603/cffi-1.17.1-cp311-cp311-musllinux_1_1_i686.whl", hash = "sha256:de2ea4b5833625383e464549fec1bc395c1bdeeb5f25c4a3a82b5a8c756ec22f", size = 454242 },
    { url = "https://files.pythonhosted.org/packages/f8/4a/34599cac7dfcd888ff54e801afe06a19c17787dfd94495ab0c8d35fe99fb/cffi-1.17.1-cp311-cp311-musllinux_1_1_x86_64.whl", hash = "sha256:fc48c783f9c87e60831201f2cce7f3b2e4846bf4d8728eabe54d60700b318a0b", size = 478604 },
    { url = "https://files.pythonhosted.org/packages/34/33/e1b8a1ba29025adbdcda5fb3a36f94c03d771c1b7b12f726ff7fef2ebe36/cffi-1.17.1-cp311-cp311-win32.whl", hash = "sha256:85a950a4ac9c359340d5963966e3e0a94a676bd6245a4b55bc43949eee26a655", size = 171727 },
    { url = "https://files.pythonhosted.org/packages/3d/97/50228be003bb2802627d28ec0627837ac0bf35c90cf769812056f235b2d1/cffi-1.17.1-cp311-cp311-win_amd64.whl", hash = "sha256:caaf0640ef5f5517f49bc275eca1406b0ffa6aa184892812030f04c2abf589a0", size = 181400 },
    { url = "https://files.pythonhosted.org/packages/5a/84/e94227139ee5fb4d600a7a4927f322e1d4aea6fdc50bd3fca8493caba23f/cffi-1.17.1-cp312-cp312-macosx_10_9_x86_64.whl", hash = "sha256:805b4371bf7197c329fcb3ead37e710d1bca9da5d583f5073b799d5c5bd1eee4", size = 183178 },
    { url = "https://files.pythonhosted.org/packages/da/ee/fb72c2b48656111c4ef27f0f91da355e130a923473bf5ee75c5643d00cca/cffi-1.17.1-cp312-cp312-macosx_11_0_arm64.whl", hash = "sha256:733e99bc2df47476e3848417c5a4540522f234dfd4ef3ab7fafdf555b082ec0c", size = 178840 },
    { url = "https://files.pythonhosted.org/packages/cc/b6/db007700f67d151abadf508cbfd6a1884f57eab90b1bb985c4c8c02b0f28/cffi-1.17.1-cp312-cp312-manylinux_2_12_i686.manylinux2010_i686.manylinux_2_17_i686.manylinux2014_i686.whl", hash = "sha256:1257bdabf294dceb59f5e70c64a3e2f462c30c7ad68092d01bbbfb1c16b1ba36", size = 454803 },
    { url = "https://files.pythonhosted.org/packages/1a/df/f8d151540d8c200eb1c6fba8cd0dfd40904f1b0682ea705c36e6c2e97ab3/cffi-1.17.1-cp312-cp312-manylinux_2_17_aarch64.manylinux2014_aarch64.whl", hash = "sha256:da95af8214998d77a98cc14e3a3bd00aa191526343078b530ceb0bd710fb48a5", size = 478850 },
    { url = "https://files.pythonhosted.org/packages/28/c0/b31116332a547fd2677ae5b78a2ef662dfc8023d67f41b2a83f7c2aa78b1/cffi-1.17.1-cp312-cp312-manylinux_2_17_ppc64le.manylinux2014_ppc64le.whl", hash = "sha256:d63afe322132c194cf832bfec0dc69a99fb9bb6bbd550f161a49e9e855cc78ff", size = 485729 },
    { url = "https://files.pythonhosted.org/packages/91/2b/9a1ddfa5c7f13cab007a2c9cc295b70fbbda7cb10a286aa6810338e60ea1/cffi-1.17.1-cp312-cp312-manylinux_2_17_s390x.manylinux2014_s390x.whl", hash = "sha256:f79fc4fc25f1c8698ff97788206bb3c2598949bfe0fef03d299eb1b5356ada99", size = 471256 },
    { url = "https://files.pythonhosted.org/packages/b2/d5/da47df7004cb17e4955df6a43d14b3b4ae77737dff8bf7f8f333196717bf/cffi-1.17.1-cp312-cp312-manylinux_2_17_x86_64.manylinux2014_x86_64.whl", hash = "sha256:b62ce867176a75d03a665bad002af8e6d54644fad99a3c70905c543130e39d93", size = 479424 },
    { url = "https://files.pythonhosted.org/packages/0b/ac/2a28bcf513e93a219c8a4e8e125534f4f6db03e3179ba1c45e949b76212c/cffi-1.17.1-cp312-cp312-musllinux_1_1_aarch64.whl", hash = "sha256:386c8bf53c502fff58903061338ce4f4950cbdcb23e2902d86c0f722b786bbe3", size = 484568 },
    { url = "https://files.pythonhosted.org/packages/d4/38/ca8a4f639065f14ae0f1d9751e70447a261f1a30fa7547a828ae08142465/cffi-1.17.1-cp312-cp312-musllinux_1_1_x86_64.whl", hash = "sha256:4ceb10419a9adf4460ea14cfd6bc43d08701f0835e979bf821052f1805850fe8", size = 488736 },
    { url = "https://files.pythonhosted.org/packages/86/c5/28b2d6f799ec0bdecf44dced2ec5ed43e0eb63097b0f58c293583b406582/cffi-1.17.1-cp312-cp312-win32.whl", hash = "sha256:a08d7e755f8ed21095a310a693525137cfe756ce62d066e53f502a83dc550f65", size = 172448 },
    { url = "https://files.pythonhosted.org/packages/50/b9/db34c4755a7bd1cb2d1603ac3863f22bcecbd1ba29e5ee841a4bc510b294/cffi-1.17.1-cp312-cp312-win_amd64.whl", hash = "sha256:51392eae71afec0d0c8fb1a53b204dbb3bcabcb3c9b807eedf3e1e6ccf2de903", size = 181976 },
    { url = "https://files.pythonhosted.org/packages/8d/f8/dd6c246b148639254dad4d6803eb6a54e8c85c6e11ec9df2cffa87571dbe/cffi-1.17.1-cp313-cp313-macosx_10_13_x86_64.whl", hash = "sha256:f3a2b4222ce6b60e2e8b337bb9596923045681d71e5a082783484d845390938e", size = 182989 },
    { url = "https://files.pythonhosted.org/packages/8b/f1/672d303ddf17c24fc83afd712316fda78dc6fce1cd53011b839483e1ecc8/cffi-1.17.1-cp313-cp313-macosx_11_0_arm64.whl", hash = "sha256:0984a4925a435b1da406122d4d7968dd861c1385afe3b45ba82b750f229811e2", size = 178802 },
    { url = "https://files.pythonhosted.org/packages/0e/2d/eab2e858a91fdff70533cab61dcff4a1f55ec60425832ddfdc9cd36bc8af/cffi-1.17.1-cp313-cp313-manylinux_2_12_i686.manylinux2010_i686.manylinux_2_17_i686.manylinux2014_i686.whl", hash = "sha256:d01b12eeeb4427d3110de311e1774046ad344f5b1a7403101878976ecd7a10f3", size = 454792 },
    { url = "https://files.pythonhosted.org/packages/75/b2/fbaec7c4455c604e29388d55599b99ebcc250a60050610fadde58932b7ee/cffi-1.17.1-cp313-cp313-manylinux_2_17_aarch64.manylinux2014_aarch64.whl", hash = "sha256:706510fe141c86a69c8ddc029c7910003a17353970cff3b904ff0686a5927683", size = 478893 },
    { url = "https://files.pythonhosted.org/packages/4f/b7/6e4a2162178bf1935c336d4da8a9352cccab4d3a5d7914065490f08c0690/cffi-1.17.1-cp313-cp313-manylinux_2_17_ppc64le.manylinux2014_ppc64le.whl", hash = "sha256:de55b766c7aa2e2a3092c51e0483d700341182f08e67c63630d5b6f200bb28e5", size = 485810 },
    { url = "https://files.pythonhosted.org/packages/c7/8a/1d0e4a9c26e54746dc08c2c6c037889124d4f59dffd853a659fa545f1b40/cffi-1.17.1-cp313-cp313-manylinux_2_17_s390x.manylinux2014_s390x.whl", hash = "sha256:c59d6e989d07460165cc5ad3c61f9fd8f1b4796eacbd81cee78957842b834af4", size = 471200 },
    { url = "https://files.pythonhosted.org/packages/26/9f/1aab65a6c0db35f43c4d1b4f580e8df53914310afc10ae0397d29d697af4/cffi-1.17.1-cp313-cp313-manylinux_2_17_x86_64.manylinux2014_x86_64.whl", hash = "sha256:dd398dbc6773384a17fe0d3e7eeb8d1a21c2200473ee6806bb5e6a8e62bb73dd", size = 479447 },
    { url = "https://files.pythonhosted.org/packages/5f/e4/fb8b3dd8dc0e98edf1135ff067ae070bb32ef9d509d6cb0f538cd6f7483f/cffi-1.17.1-cp313-cp313-musllinux_1_1_aarch64.whl", hash = "sha256:3edc8d958eb099c634dace3c7e16560ae474aa3803a5df240542b305d14e14ed", size = 484358 },
    { url = "https://files.pythonhosted.org/packages/f1/47/d7145bf2dc04684935d57d67dff9d6d795b2ba2796806bb109864be3a151/cffi-1.17.1-cp313-cp313-musllinux_1_1_x86_64.whl", hash = "sha256:72e72408cad3d5419375fc87d289076ee319835bdfa2caad331e377589aebba9", size = 488469 },
    { url = "https://files.pythonhosted.org/packages/bf/ee/f94057fa6426481d663b88637a9a10e859e492c73d0384514a17d78ee205/cffi-1.17.1-cp313-cp313-win32.whl", hash = "sha256:e03eab0a8677fa80d646b5ddece1cbeaf556c313dcfac435ba11f107ba117b5d", size = 172475 },
    { url = "https://files.pythonhosted.org/packages/7c/fc/6a8cb64e5f0324877d503c854da15d76c1e50eb722e320b15345c4d0c6de/cffi-1.17.1-cp313-cp313-win_amd64.whl", hash = "sha256:f6a16c31041f09ead72d69f583767292f750d24913dadacf5756b966aacb3f1a", size = 182009 },
]

[[package]]
name = "cfgv"
version = "3.4.0"
source = { registry = "https://pypi.org/simple" }
sdist = { url = "https://files.pythonhosted.org/packages/11/74/539e56497d9bd1d484fd863dd69cbbfa653cd2aa27abfe35653494d85e94/cfgv-3.4.0.tar.gz", hash = "sha256:e52591d4c5f5dead8e0f673fb16db7949d2cfb3f7da4582893288f0ded8fe560", size = 7114 }
wheels = [
    { url = "https://files.pythonhosted.org/packages/c5/55/51844dd50c4fc7a33b653bfaba4c2456f06955289ca770a5dbd5fd267374/cfgv-3.4.0-py2.py3-none-any.whl", hash = "sha256:b7265b1f29fd3316bfcd2b330d63d024f2bfd8bcb8b0272f8e19a504856c48f9", size = 7249 },
]

[[package]]
name = "charset-normalizer"
version = "3.4.1"
source = { registry = "https://pypi.org/simple" }
sdist = { url = "https://files.pythonhosted.org/packages/16/b0/572805e227f01586461c80e0fd25d65a2115599cc9dad142fee4b747c357/charset_normalizer-3.4.1.tar.gz", hash = "sha256:44251f18cd68a75b56585dd00dae26183e102cd5e0f9f1466e6df5da2ed64ea3", size = 123188 }
wheels = [
    { url = "https://files.pythonhosted.org/packages/0d/58/5580c1716040bc89206c77d8f74418caf82ce519aae06450393ca73475d1/charset_normalizer-3.4.1-cp310-cp310-macosx_10_9_universal2.whl", hash = "sha256:91b36a978b5ae0ee86c394f5a54d6ef44db1de0815eb43de826d41d21e4af3de", size = 198013 },
    { url = "https://files.pythonhosted.org/packages/d0/11/00341177ae71c6f5159a08168bcb98c6e6d196d372c94511f9f6c9afe0c6/charset_normalizer-3.4.1-cp310-cp310-manylinux_2_17_aarch64.manylinux2014_aarch64.whl", hash = "sha256:7461baadb4dc00fd9e0acbe254e3d7d2112e7f92ced2adc96e54ef6501c5f176", size = 141285 },
    { url = "https://files.pythonhosted.org/packages/01/09/11d684ea5819e5a8f5100fb0b38cf8d02b514746607934134d31233e02c8/charset_normalizer-3.4.1-cp310-cp310-manylinux_2_17_ppc64le.manylinux2014_ppc64le.whl", hash = "sha256:e218488cd232553829be0664c2292d3af2eeeb94b32bea483cf79ac6a694e037", size = 151449 },
    { url = "https://files.pythonhosted.org/packages/08/06/9f5a12939db324d905dc1f70591ae7d7898d030d7662f0d426e2286f68c9/charset_normalizer-3.4.1-cp310-cp310-manylinux_2_17_s390x.manylinux2014_s390x.whl", hash = "sha256:80ed5e856eb7f30115aaf94e4a08114ccc8813e6ed1b5efa74f9f82e8509858f", size = 143892 },
    { url = "https://files.pythonhosted.org/packages/93/62/5e89cdfe04584cb7f4d36003ffa2936681b03ecc0754f8e969c2becb7e24/charset_normalizer-3.4.1-cp310-cp310-manylinux_2_17_x86_64.manylinux2014_x86_64.whl", hash = "sha256:b010a7a4fd316c3c484d482922d13044979e78d1861f0e0650423144c616a46a", size = 146123 },
    { url = "https://files.pythonhosted.org/packages/a9/ac/ab729a15c516da2ab70a05f8722ecfccc3f04ed7a18e45c75bbbaa347d61/charset_normalizer-3.4.1-cp310-cp310-manylinux_2_5_i686.manylinux1_i686.manylinux_2_17_i686.manylinux2014_i686.whl", hash = "sha256:4532bff1b8421fd0a320463030c7520f56a79c9024a4e88f01c537316019005a", size = 147943 },
    { url = "https://files.pythonhosted.org/packages/03/d2/3f392f23f042615689456e9a274640c1d2e5dd1d52de36ab8f7955f8f050/charset_normalizer-3.4.1-cp310-cp310-musllinux_1_2_aarch64.whl", hash = "sha256:d973f03c0cb71c5ed99037b870f2be986c3c05e63622c017ea9816881d2dd247", size = 142063 },
    { url = "https://files.pythonhosted.org/packages/f2/e3/e20aae5e1039a2cd9b08d9205f52142329f887f8cf70da3650326670bddf/charset_normalizer-3.4.1-cp310-cp310-musllinux_1_2_i686.whl", hash = "sha256:3a3bd0dcd373514dcec91c411ddb9632c0d7d92aed7093b8c3bbb6d69ca74408", size = 150578 },
    { url = "https://files.pythonhosted.org/packages/8d/af/779ad72a4da0aed925e1139d458adc486e61076d7ecdcc09e610ea8678db/charset_normalizer-3.4.1-cp310-cp310-musllinux_1_2_ppc64le.whl", hash = "sha256:d9c3cdf5390dcd29aa8056d13e8e99526cda0305acc038b96b30352aff5ff2bb", size = 153629 },
    { url = "https://files.pythonhosted.org/packages/c2/b6/7aa450b278e7aa92cf7732140bfd8be21f5f29d5bf334ae987c945276639/charset_normalizer-3.4.1-cp310-cp310-musllinux_1_2_s390x.whl", hash = "sha256:2bdfe3ac2e1bbe5b59a1a63721eb3b95fc9b6817ae4a46debbb4e11f6232428d", size = 150778 },
    { url = "https://files.pythonhosted.org/packages/39/f4/d9f4f712d0951dcbfd42920d3db81b00dd23b6ab520419626f4023334056/charset_normalizer-3.4.1-cp310-cp310-musllinux_1_2_x86_64.whl", hash = "sha256:eab677309cdb30d047996b36d34caeda1dc91149e4fdca0b1a039b3f79d9a807", size = 146453 },
    { url = "https://files.pythonhosted.org/packages/49/2b/999d0314e4ee0cff3cb83e6bc9aeddd397eeed693edb4facb901eb8fbb69/charset_normalizer-3.4.1-cp310-cp310-win32.whl", hash = "sha256:c0429126cf75e16c4f0ad00ee0eae4242dc652290f940152ca8c75c3a4b6ee8f", size = 95479 },
    { url = "https://files.pythonhosted.org/packages/2d/ce/3cbed41cff67e455a386fb5e5dd8906cdda2ed92fbc6297921f2e4419309/charset_normalizer-3.4.1-cp310-cp310-win_amd64.whl", hash = "sha256:9f0b8b1c6d84c8034a44893aba5e767bf9c7a211e313a9605d9c617d7083829f", size = 102790 },
    { url = "https://files.pythonhosted.org/packages/72/80/41ef5d5a7935d2d3a773e3eaebf0a9350542f2cab4eac59a7a4741fbbbbe/charset_normalizer-3.4.1-cp311-cp311-macosx_10_9_universal2.whl", hash = "sha256:8bfa33f4f2672964266e940dd22a195989ba31669bd84629f05fab3ef4e2d125", size = 194995 },
    { url = "https://files.pythonhosted.org/packages/7a/28/0b9fefa7b8b080ec492110af6d88aa3dea91c464b17d53474b6e9ba5d2c5/charset_normalizer-3.4.1-cp311-cp311-manylinux_2_17_aarch64.manylinux2014_aarch64.whl", hash = "sha256:28bf57629c75e810b6ae989f03c0828d64d6b26a5e205535585f96093e405ed1", size = 139471 },
    { url = "https://files.pythonhosted.org/packages/71/64/d24ab1a997efb06402e3fc07317e94da358e2585165930d9d59ad45fcae2/charset_normalizer-3.4.1-cp311-cp311-manylinux_2_17_ppc64le.manylinux2014_ppc64le.whl", hash = "sha256:f08ff5e948271dc7e18a35641d2f11a4cd8dfd5634f55228b691e62b37125eb3", size = 149831 },
    { url = "https://files.pythonhosted.org/packages/37/ed/be39e5258e198655240db5e19e0b11379163ad7070962d6b0c87ed2c4d39/charset_normalizer-3.4.1-cp311-cp311-manylinux_2_17_s390x.manylinux2014_s390x.whl", hash = "sha256:234ac59ea147c59ee4da87a0c0f098e9c8d169f4dc2a159ef720f1a61bbe27cd", size = 142335 },
    { url = "https://files.pythonhosted.org/packages/88/83/489e9504711fa05d8dde1574996408026bdbdbd938f23be67deebb5eca92/charset_normalizer-3.4.1-cp311-cp311-manylinux_2_17_x86_64.manylinux2014_x86_64.whl", hash = "sha256:fd4ec41f914fa74ad1b8304bbc634b3de73d2a0889bd32076342a573e0779e00", size = 143862 },
    { url = "https://files.pythonhosted.org/packages/c6/c7/32da20821cf387b759ad24627a9aca289d2822de929b8a41b6241767b461/charset_normalizer-3.4.1-cp311-cp311-manylinux_2_5_i686.manylinux1_i686.manylinux_2_17_i686.manylinux2014_i686.whl", hash = "sha256:eea6ee1db730b3483adf394ea72f808b6e18cf3cb6454b4d86e04fa8c4327a12", size = 145673 },
    { url = "https://files.pythonhosted.org/packages/68/85/f4288e96039abdd5aeb5c546fa20a37b50da71b5cf01e75e87f16cd43304/charset_normalizer-3.4.1-cp311-cp311-musllinux_1_2_aarch64.whl", hash = "sha256:c96836c97b1238e9c9e3fe90844c947d5afbf4f4c92762679acfe19927d81d77", size = 140211 },
    { url = "https://files.pythonhosted.org/packages/28/a3/a42e70d03cbdabc18997baf4f0227c73591a08041c149e710045c281f97b/charset_normalizer-3.4.1-cp311-cp311-musllinux_1_2_i686.whl", hash = "sha256:4d86f7aff21ee58f26dcf5ae81a9addbd914115cdebcbb2217e4f0ed8982e146", size = 148039 },
    { url = "https://files.pythonhosted.org/packages/85/e4/65699e8ab3014ecbe6f5c71d1a55d810fb716bbfd74f6283d5c2aa87febf/charset_normalizer-3.4.1-cp311-cp311-musllinux_1_2_ppc64le.whl", hash = "sha256:09b5e6733cbd160dcc09589227187e242a30a49ca5cefa5a7edd3f9d19ed53fd", size = 151939 },
    { url = "https://files.pythonhosted.org/packages/b1/82/8e9fe624cc5374193de6860aba3ea8070f584c8565ee77c168ec13274bd2/charset_normalizer-3.4.1-cp311-cp311-musllinux_1_2_s390x.whl", hash = "sha256:5777ee0881f9499ed0f71cc82cf873d9a0ca8af166dfa0af8ec4e675b7df48e6", size = 149075 },
    { url = "https://files.pythonhosted.org/packages/3d/7b/82865ba54c765560c8433f65e8acb9217cb839a9e32b42af4aa8e945870f/charset_normalizer-3.4.1-cp311-cp311-musllinux_1_2_x86_64.whl", hash = "sha256:237bdbe6159cff53b4f24f397d43c6336c6b0b42affbe857970cefbb620911c8", size = 144340 },
    { url = "https://files.pythonhosted.org/packages/b5/b6/9674a4b7d4d99a0d2df9b215da766ee682718f88055751e1e5e753c82db0/charset_normalizer-3.4.1-cp311-cp311-win32.whl", hash = "sha256:8417cb1f36cc0bc7eaba8ccb0e04d55f0ee52df06df3ad55259b9a323555fc8b", size = 95205 },
    { url = "https://files.pythonhosted.org/packages/1e/ab/45b180e175de4402dcf7547e4fb617283bae54ce35c27930a6f35b6bef15/charset_normalizer-3.4.1-cp311-cp311-win_amd64.whl", hash = "sha256:d7f50a1f8c450f3925cb367d011448c39239bb3eb4117c36a6d354794de4ce76", size = 102441 },
    { url = "https://files.pythonhosted.org/packages/0a/9a/dd1e1cdceb841925b7798369a09279bd1cf183cef0f9ddf15a3a6502ee45/charset_normalizer-3.4.1-cp312-cp312-macosx_10_13_universal2.whl", hash = "sha256:73d94b58ec7fecbc7366247d3b0b10a21681004153238750bb67bd9012414545", size = 196105 },
    { url = "https://files.pythonhosted.org/packages/d3/8c/90bfabf8c4809ecb648f39794cf2a84ff2e7d2a6cf159fe68d9a26160467/charset_normalizer-3.4.1-cp312-cp312-manylinux_2_17_aarch64.manylinux2014_aarch64.whl", hash = "sha256:dad3e487649f498dd991eeb901125411559b22e8d7ab25d3aeb1af367df5efd7", size = 140404 },
    { url = "https://files.pythonhosted.org/packages/ad/8f/e410d57c721945ea3b4f1a04b74f70ce8fa800d393d72899f0a40526401f/charset_normalizer-3.4.1-cp312-cp312-manylinux_2_17_ppc64le.manylinux2014_ppc64le.whl", hash = "sha256:c30197aa96e8eed02200a83fba2657b4c3acd0f0aa4bdc9f6c1af8e8962e0757", size = 150423 },
    { url = "https://files.pythonhosted.org/packages/f0/b8/e6825e25deb691ff98cf5c9072ee0605dc2acfca98af70c2d1b1bc75190d/charset_normalizer-3.4.1-cp312-cp312-manylinux_2_17_s390x.manylinux2014_s390x.whl", hash = "sha256:2369eea1ee4a7610a860d88f268eb39b95cb588acd7235e02fd5a5601773d4fa", size = 143184 },
    { url = "https://files.pythonhosted.org/packages/3e/a2/513f6cbe752421f16d969e32f3583762bfd583848b763913ddab8d9bfd4f/charset_normalizer-3.4.1-cp312-cp312-manylinux_2_17_x86_64.manylinux2014_x86_64.whl", hash = "sha256:bc2722592d8998c870fa4e290c2eec2c1569b87fe58618e67d38b4665dfa680d", size = 145268 },
    { url = "https://files.pythonhosted.org/packages/74/94/8a5277664f27c3c438546f3eb53b33f5b19568eb7424736bdc440a88a31f/charset_normalizer-3.4.1-cp312-cp312-manylinux_2_5_i686.manylinux1_i686.manylinux_2_17_i686.manylinux2014_i686.whl", hash = "sha256:ffc9202a29ab3920fa812879e95a9e78b2465fd10be7fcbd042899695d75e616", size = 147601 },
    { url = "https://files.pythonhosted.org/packages/7c/5f/6d352c51ee763623a98e31194823518e09bfa48be2a7e8383cf691bbb3d0/charset_normalizer-3.4.1-cp312-cp312-musllinux_1_2_aarch64.whl", hash = "sha256:804a4d582ba6e5b747c625bf1255e6b1507465494a40a2130978bda7b932c90b", size = 141098 },
    { url = "https://files.pythonhosted.org/packages/78/d4/f5704cb629ba5ab16d1d3d741396aec6dc3ca2b67757c45b0599bb010478/charset_normalizer-3.4.1-cp312-cp312-musllinux_1_2_i686.whl", hash = "sha256:0f55e69f030f7163dffe9fd0752b32f070566451afe180f99dbeeb81f511ad8d", size = 149520 },
    { url = "https://files.pythonhosted.org/packages/c5/96/64120b1d02b81785f222b976c0fb79a35875457fa9bb40827678e54d1bc8/charset_normalizer-3.4.1-cp312-cp312-musllinux_1_2_ppc64le.whl", hash = "sha256:c4c3e6da02df6fa1410a7680bd3f63d4f710232d3139089536310d027950696a", size = 152852 },
    { url = "https://files.pythonhosted.org/packages/84/c9/98e3732278a99f47d487fd3468bc60b882920cef29d1fa6ca460a1fdf4e6/charset_normalizer-3.4.1-cp312-cp312-musllinux_1_2_s390x.whl", hash = "sha256:5df196eb874dae23dcfb968c83d4f8fdccb333330fe1fc278ac5ceeb101003a9", size = 150488 },
    { url = "https://files.pythonhosted.org/packages/13/0e/9c8d4cb99c98c1007cc11eda969ebfe837bbbd0acdb4736d228ccaabcd22/charset_normalizer-3.4.1-cp312-cp312-musllinux_1_2_x86_64.whl", hash = "sha256:e358e64305fe12299a08e08978f51fc21fac060dcfcddd95453eabe5b93ed0e1", size = 146192 },
    { url = "https://files.pythonhosted.org/packages/b2/21/2b6b5b860781a0b49427309cb8670785aa543fb2178de875b87b9cc97746/charset_normalizer-3.4.1-cp312-cp312-win32.whl", hash = "sha256:9b23ca7ef998bc739bf6ffc077c2116917eabcc901f88da1b9856b210ef63f35", size = 95550 },
    { url = "https://files.pythonhosted.org/packages/21/5b/1b390b03b1d16c7e382b561c5329f83cc06623916aab983e8ab9239c7d5c/charset_normalizer-3.4.1-cp312-cp312-win_amd64.whl", hash = "sha256:6ff8a4a60c227ad87030d76e99cd1698345d4491638dfa6673027c48b3cd395f", size = 102785 },
    { url = "https://files.pythonhosted.org/packages/38/94/ce8e6f63d18049672c76d07d119304e1e2d7c6098f0841b51c666e9f44a0/charset_normalizer-3.4.1-cp313-cp313-macosx_10_13_universal2.whl", hash = "sha256:aabfa34badd18f1da5ec1bc2715cadc8dca465868a4e73a0173466b688f29dda", size = 195698 },
    { url = "https://files.pythonhosted.org/packages/24/2e/dfdd9770664aae179a96561cc6952ff08f9a8cd09a908f259a9dfa063568/charset_normalizer-3.4.1-cp313-cp313-manylinux_2_17_aarch64.manylinux2014_aarch64.whl", hash = "sha256:22e14b5d70560b8dd51ec22863f370d1e595ac3d024cb8ad7d308b4cd95f8313", size = 140162 },
    { url = "https://files.pythonhosted.org/packages/24/4e/f646b9093cff8fc86f2d60af2de4dc17c759de9d554f130b140ea4738ca6/charset_normalizer-3.4.1-cp313-cp313-manylinux_2_17_ppc64le.manylinux2014_ppc64le.whl", hash = "sha256:8436c508b408b82d87dc5f62496973a1805cd46727c34440b0d29d8a2f50a6c9", size = 150263 },
    { url = "https://files.pythonhosted.org/packages/5e/67/2937f8d548c3ef6e2f9aab0f6e21001056f692d43282b165e7c56023e6dd/charset_normalizer-3.4.1-cp313-cp313-manylinux_2_17_s390x.manylinux2014_s390x.whl", hash = "sha256:2d074908e1aecee37a7635990b2c6d504cd4766c7bc9fc86d63f9c09af3fa11b", size = 142966 },
    { url = "https://files.pythonhosted.org/packages/52/ed/b7f4f07de100bdb95c1756d3a4d17b90c1a3c53715c1a476f8738058e0fa/charset_normalizer-3.4.1-cp313-cp313-manylinux_2_17_x86_64.manylinux2014_x86_64.whl", hash = "sha256:955f8851919303c92343d2f66165294848d57e9bba6cf6e3625485a70a038d11", size = 144992 },
    { url = "https://files.pythonhosted.org/packages/96/2c/d49710a6dbcd3776265f4c923bb73ebe83933dfbaa841c5da850fe0fd20b/charset_normalizer-3.4.1-cp313-cp313-manylinux_2_5_i686.manylinux1_i686.manylinux_2_17_i686.manylinux2014_i686.whl", hash = "sha256:44ecbf16649486d4aebafeaa7ec4c9fed8b88101f4dd612dcaf65d5e815f837f", size = 147162 },
    { url = "https://files.pythonhosted.org/packages/b4/41/35ff1f9a6bd380303dea55e44c4933b4cc3c4850988927d4082ada230273/charset_normalizer-3.4.1-cp313-cp313-musllinux_1_2_aarch64.whl", hash = "sha256:0924e81d3d5e70f8126529951dac65c1010cdf117bb75eb02dd12339b57749dd", size = 140972 },
    { url = "https://files.pythonhosted.org/packages/fb/43/c6a0b685fe6910d08ba971f62cd9c3e862a85770395ba5d9cad4fede33ab/charset_normalizer-3.4.1-cp313-cp313-musllinux_1_2_i686.whl", hash = "sha256:2967f74ad52c3b98de4c3b32e1a44e32975e008a9cd2a8cc8966d6a5218c5cb2", size = 149095 },
    { url = "https://files.pythonhosted.org/packages/4c/ff/a9a504662452e2d2878512115638966e75633519ec11f25fca3d2049a94a/charset_normalizer-3.4.1-cp313-cp313-musllinux_1_2_ppc64le.whl", hash = "sha256:c75cb2a3e389853835e84a2d8fb2b81a10645b503eca9bcb98df6b5a43eb8886", size = 152668 },
    { url = "https://files.pythonhosted.org/packages/6c/71/189996b6d9a4b932564701628af5cee6716733e9165af1d5e1b285c530ed/charset_normalizer-3.4.1-cp313-cp313-musllinux_1_2_s390x.whl", hash = "sha256:09b26ae6b1abf0d27570633b2b078a2a20419c99d66fb2823173d73f188ce601", size = 150073 },
    { url = "https://files.pythonhosted.org/packages/e4/93/946a86ce20790e11312c87c75ba68d5f6ad2208cfb52b2d6a2c32840d922/charset_normalizer-3.4.1-cp313-cp313-musllinux_1_2_x86_64.whl", hash = "sha256:fa88b843d6e211393a37219e6a1c1df99d35e8fd90446f1118f4216e307e48cd", size = 145732 },
    { url = "https://files.pythonhosted.org/packages/cd/e5/131d2fb1b0dddafc37be4f3a2fa79aa4c037368be9423061dccadfd90091/charset_normalizer-3.4.1-cp313-cp313-win32.whl", hash = "sha256:eb8178fe3dba6450a3e024e95ac49ed3400e506fd4e9e5c32d30adda88cbd407", size = 95391 },
    { url = "https://files.pythonhosted.org/packages/27/f2/4f9a69cc7712b9b5ad8fdb87039fd89abba997ad5cbe690d1835d40405b0/charset_normalizer-3.4.1-cp313-cp313-win_amd64.whl", hash = "sha256:b1ac5992a838106edb89654e0aebfc24f5848ae2547d22c2c3f66454daa11971", size = 102702 },
    { url = "https://files.pythonhosted.org/packages/0e/f6/65ecc6878a89bb1c23a086ea335ad4bf21a588990c3f535a227b9eea9108/charset_normalizer-3.4.1-py3-none-any.whl", hash = "sha256:d98b1668f06378c6dbefec3b92299716b931cd4e6061f3c875a71ced1780ab85", size = 49767 },
]

[[package]]
name = "click"
version = "8.1.8"
source = { registry = "https://pypi.org/simple" }
dependencies = [
    { name = "colorama", marker = "sys_platform == 'win32'" },
]
sdist = { url = "https://files.pythonhosted.org/packages/b9/2e/0090cbf739cee7d23781ad4b89a9894a41538e4fcf4c31dcdd705b78eb8b/click-8.1.8.tar.gz", hash = "sha256:ed53c9d8990d83c2a27deae68e4ee337473f6330c040a31d4225c9574d16096a", size = 226593 }
wheels = [
    { url = "https://files.pythonhosted.org/packages/7e/d4/7ebdbd03970677812aac39c869717059dbb71a4cfc033ca6e5221787892c/click-8.1.8-py3-none-any.whl", hash = "sha256:63c132bbbed01578a06712a2d1f497bb62d9c1c0d329b7903a866228027263b2", size = 98188 },
]

[[package]]
name = "colorama"
version = "0.4.6"
source = { registry = "https://pypi.org/simple" }
sdist = { url = "https://files.pythonhosted.org/packages/d8/53/6f443c9a4a8358a93a6792e2acffb9d9d5cb0a5cfd8802644b7b1c9a02e4/colorama-0.4.6.tar.gz", hash = "sha256:08695f5cb7ed6e0531a20572697297273c47b8cae5a63ffc6d6ed5c201be6e44", size = 27697 }
wheels = [
    { url = "https://files.pythonhosted.org/packages/d1/d6/3965ed04c63042e047cb6a3e6ed1a63a35087b6a609aa3a15ed8ac56c221/colorama-0.4.6-py2.py3-none-any.whl", hash = "sha256:4f1d9991f5acc0ca119f9d443620b77f9d6b33703e51011c16baf57afb285fc6", size = 25335 },
]

[[package]]
name = "comm"
version = "0.2.2"
source = { registry = "https://pypi.org/simple" }
dependencies = [
    { name = "traitlets" },
]
sdist = { url = "https://files.pythonhosted.org/packages/e9/a8/fb783cb0abe2b5fded9f55e5703015cdf1c9c85b3669087c538dd15a6a86/comm-0.2.2.tar.gz", hash = "sha256:3fd7a84065306e07bea1773df6eb8282de51ba82f77c72f9c85716ab11fe980e", size = 6210 }
wheels = [
    { url = "https://files.pythonhosted.org/packages/e6/75/49e5bfe642f71f272236b5b2d2691cf915a7283cc0ceda56357b61daa538/comm-0.2.2-py3-none-any.whl", hash = "sha256:e6fb86cb70ff661ee8c9c14e7d36d6de3b4066f1441be4063df9c5009f0a64d3", size = 7180 },
]

[[package]]
name = "coverage"
version = "7.7.1"
source = { registry = "https://pypi.org/simple" }
sdist = { url = "https://files.pythonhosted.org/packages/6b/bf/3effb7453498de9c14a81ca21e1f92e6723ce7ebdc5402ae30e4dcc490ac/coverage-7.7.1.tar.gz", hash = "sha256:199a1272e642266b90c9f40dec7fd3d307b51bf639fa0d15980dc0b3246c1393", size = 810332 }
wheels = [
    { url = "https://files.pythonhosted.org/packages/66/b3/b3d86d8e534747e817f63bbb0ebf696fd44f37ae07e52dd0cc74c95a0542/coverage-7.7.1-cp310-cp310-macosx_10_9_x86_64.whl", hash = "sha256:553ba93f8e3c70e1b0031e4dfea36aba4e2b51fe5770db35e99af8dc5c5a9dfe", size = 210948 },
    { url = "https://files.pythonhosted.org/packages/12/1d/844f3bf5b7bced37acbae50f463788f4d7c5977a27563214d89ebfe90941/coverage-7.7.1-cp310-cp310-macosx_11_0_arm64.whl", hash = "sha256:44683f2556a56c9a6e673b583763096b8efbd2df022b02995609cf8e64fc8ae0", size = 211385 },
    { url = "https://files.pythonhosted.org/packages/d4/b5/0866a89d0818d471437d73b66a3aff73890a09246a97b7dc273189fffa75/coverage-7.7.1-cp310-cp310-manylinux_2_17_aarch64.manylinux2014_aarch64.whl", hash = "sha256:02fad4f8faa4153db76f9246bc95c1d99f054f4e0a884175bff9155cf4f856cb", size = 240510 },
    { url = "https://files.pythonhosted.org/packages/14/d0/7a1f41d04081a8e0b95e6db2f9a598c94b3dfe60c5e8b2ffb3ac74347420/coverage-7.7.1-cp310-cp310-manylinux_2_5_i686.manylinux1_i686.manylinux_2_17_i686.manylinux2014_i686.whl", hash = "sha256:4c181ceba2e6808ede1e964f7bdc77bd8c7eb62f202c63a48cc541e5ffffccb6", size = 238420 },
    { url = "https://files.pythonhosted.org/packages/72/4e/aa470597ceaee2ab0ec973ee2760f177a728144d1dca3c866a35a04b3798/coverage-7.7.1-cp310-cp310-manylinux_2_5_x86_64.manylinux1_x86_64.manylinux_2_17_x86_64.manylinux2014_x86_64.whl", hash = "sha256:80b5b207a8b08c6a934b214e364cab2fa82663d4af18981a6c0a9e95f8df7602", size = 239557 },
    { url = "https://files.pythonhosted.org/packages/49/7b/0267bd6465dbfe97f55de1f57f1bd54c7b2ed796a0db68ac6ea6f39c51b4/coverage-7.7.1-cp310-cp310-musllinux_1_2_aarch64.whl", hash = "sha256:25fe40967717bad0ce628a0223f08a10d54c9d739e88c9cbb0f77b5959367542", size = 239466 },
    { url = "https://files.pythonhosted.org/packages/65/e3/898fe437b7bc37f70b3742010cc0faf2f00c5abbe79961c54c6c5cda903c/coverage-7.7.1-cp310-cp310-musllinux_1_2_i686.whl", hash = "sha256:881cae0f9cbd928c9c001487bb3dcbfd0b0af3ef53ae92180878591053be0cb3", size = 238184 },
    { url = "https://files.pythonhosted.org/packages/cf/92/84ea2e213b7ac09ea4f04038863775a080aec06812d39da8c21ce612af2b/coverage-7.7.1-cp310-cp310-musllinux_1_2_x86_64.whl", hash = "sha256:c90e9141e9221dd6fbc16a2727a5703c19443a8d9bf7d634c792fa0287cee1ab", size = 238479 },
    { url = "https://files.pythonhosted.org/packages/70/d4/1acf676058541b00cf7b64a8422cf871cebd4c718e067db18d84018a4e0b/coverage-7.7.1-cp310-cp310-win32.whl", hash = "sha256:ae13ed5bf5542d7d4a0a42ff5160e07e84adc44eda65ddaa635c484ff8e55917", size = 213521 },
    { url = "https://files.pythonhosted.org/packages/ba/36/9a490e442961d3af01c420498c078fa2ac1abf4a248c80b0ac7199f31f98/coverage-7.7.1-cp310-cp310-win_amd64.whl", hash = "sha256:171e9977c6a5d2b2be9efc7df1126fd525ce7cad0eb9904fe692da007ba90d81", size = 214418 },
    { url = "https://files.pythonhosted.org/packages/c2/4c/5118ca60ed4141ec940c8cbaf1b2ebe8911be0f03bfc028c99f63de82c44/coverage-7.7.1-cp311-cp311-macosx_10_9_x86_64.whl", hash = "sha256:1165490be0069e34e4f99d08e9c5209c463de11b471709dfae31e2a98cbd49fd", size = 211064 },
    { url = "https://files.pythonhosted.org/packages/e8/6c/0e9aac4cf5dba49feede79109fdfd2fafca3bdbc02992bcf9b25d58351dd/coverage-7.7.1-cp311-cp311-macosx_11_0_arm64.whl", hash = "sha256:44af11c00fd3b19b8809487630f8a0039130d32363239dfd15238e6d37e41a48", size = 211501 },
    { url = "https://files.pythonhosted.org/packages/23/1a/570666f276815722f0a94f92b61e7123d66b166238e0f9f224f1a38f17cf/coverage-7.7.1-cp311-cp311-manylinux_2_17_aarch64.manylinux2014_aarch64.whl", hash = "sha256:fbba59022e7c20124d2f520842b75904c7b9f16c854233fa46575c69949fb5b9", size = 244128 },
    { url = "https://files.pythonhosted.org/packages/e8/0d/cb23f89eb8c7018429c6cf8cc436b4eb917f43e81354d99c86c435ab1813/coverage-7.7.1-cp311-cp311-manylinux_2_5_i686.manylinux1_i686.manylinux_2_17_i686.manylinux2014_i686.whl", hash = "sha256:af94fb80e4f159f4d93fb411800448ad87b6039b0500849a403b73a0d36bb5ae", size = 241818 },
    { url = "https://files.pythonhosted.org/packages/54/fd/584a5d099bba4e79ac3893d57e0bd53034f7187c30f940e6a581bfd38c8f/coverage-7.7.1-cp311-cp311-manylinux_2_5_x86_64.manylinux1_x86_64.manylinux_2_17_x86_64.manylinux2014_x86_64.whl", hash = "sha256:eae79f8e3501133aa0e220bbc29573910d096795882a70e6f6e6637b09522133", size = 243602 },
    { url = "https://files.pythonhosted.org/packages/78/d7/a28b6a5ee64ff1e4a66fbd8cd7b9372471c951c3a0c4ec9d1d0f47819f53/coverage-7.7.1-cp311-cp311-musllinux_1_2_aarch64.whl", hash = "sha256:e33426a5e1dc7743dd54dfd11d3a6c02c5d127abfaa2edd80a6e352b58347d1a", size = 243247 },
    { url = "https://files.pythonhosted.org/packages/b2/9e/210814fae81ea7796f166529a32b443dead622a8c1ad315d0779520635c6/coverage-7.7.1-cp311-cp311-musllinux_1_2_i686.whl", hash = "sha256:b559adc22486937786731dac69e57296cb9aede7e2687dfc0d2696dbd3b1eb6b", size = 241422 },
    { url = "https://files.pythonhosted.org/packages/99/5e/80ed1955fa8529bdb72dc11c0a3f02a838285250c0e14952e39844993102/coverage-7.7.1-cp311-cp311-musllinux_1_2_x86_64.whl", hash = "sha256:b838a91e84e1773c3436f6cc6996e000ed3ca5721799e7789be18830fad009a2", size = 241958 },
    { url = "https://files.pythonhosted.org/packages/7e/26/f0bafc8103284febc4e3a3cd947b49ff36c50711daf3d03b3e11b23bc73a/coverage-7.7.1-cp311-cp311-win32.whl", hash = "sha256:2c492401bdb3a85824669d6a03f57b3dfadef0941b8541f035f83bbfc39d4282", size = 213571 },
    { url = "https://files.pythonhosted.org/packages/c1/fe/fef0a0201af72422fb9634b5c6079786bb405ac09cce5661fdd54a66e773/coverage-7.7.1-cp311-cp311-win_amd64.whl", hash = "sha256:1e6f867379fd033a0eeabb1be0cffa2bd660582b8b0c9478895c509d875a9d9e", size = 214488 },
    { url = "https://files.pythonhosted.org/packages/cf/b0/4eaba302a86ec3528231d7cfc954ae1929ec5d42b032eb6f5b5f5a9155d2/coverage-7.7.1-cp312-cp312-macosx_10_13_x86_64.whl", hash = "sha256:eff187177d8016ff6addf789dcc421c3db0d014e4946c1cc3fbf697f7852459d", size = 211253 },
    { url = "https://files.pythonhosted.org/packages/fd/68/21b973e6780a3f2457e31ede1aca6c2f84bda4359457b40da3ae805dcf30/coverage-7.7.1-cp312-cp312-macosx_11_0_arm64.whl", hash = "sha256:2444fbe1ba1889e0b29eb4d11931afa88f92dc507b7248f45be372775b3cef4f", size = 211504 },
    { url = "https://files.pythonhosted.org/packages/d1/b4/c19e9c565407664390254252496292f1e3076c31c5c01701ffacc060e745/coverage-7.7.1-cp312-cp312-manylinux_2_17_aarch64.manylinux2014_aarch64.whl", hash = "sha256:177d837339883c541f8524683e227adcaea581eca6bb33823a2a1fdae4c988e1", size = 245566 },
    { url = "https://files.pythonhosted.org/packages/7b/0e/f9829cdd25e5083638559c8c267ff0577c6bab19dacb1a4fcfc1e70e41c0/coverage-7.7.1-cp312-cp312-manylinux_2_5_i686.manylinux1_i686.manylinux_2_17_i686.manylinux2014_i686.whl", hash = "sha256:15d54ecef1582b1d3ec6049b20d3c1a07d5e7f85335d8a3b617c9960b4f807e0", size = 242455 },
    { url = "https://files.pythonhosted.org/packages/29/57/a3ada2e50a665bf6d9851b5eb3a9a07d7e38f970bdd4d39895f311331d56/coverage-7.7.1-cp312-cp312-manylinux_2_5_x86_64.manylinux1_x86_64.manylinux_2_17_x86_64.manylinux2014_x86_64.whl", hash = "sha256:75c82b27c56478d5e1391f2e7b2e7f588d093157fa40d53fd9453a471b1191f2", size = 244713 },
    { url = "https://files.pythonhosted.org/packages/0f/d3/f15c7d45682a73eca0611427896016bad4c8f635b0fc13aae13a01f8ed9d/coverage-7.7.1-cp312-cp312-musllinux_1_2_aarch64.whl", hash = "sha256:315ff74b585110ac3b7ab631e89e769d294f303c6d21302a816b3554ed4c81af", size = 244476 },
    { url = "https://files.pythonhosted.org/packages/19/3b/64540074e256082b220e8810fd72543eff03286c59dc91976281dc0a559c/coverage-7.7.1-cp312-cp312-musllinux_1_2_i686.whl", hash = "sha256:4dd532dac197d68c478480edde74fd4476c6823355987fd31d01ad9aa1e5fb59", size = 242695 },
    { url = "https://files.pythonhosted.org/packages/8a/c1/9cad25372ead7f9395a91bb42d8ae63e6cefe7408eb79fd38797e2b763eb/coverage-7.7.1-cp312-cp312-musllinux_1_2_x86_64.whl", hash = "sha256:385618003e3d608001676bb35dc67ae3ad44c75c0395d8de5780af7bb35be6b2", size = 243888 },
    { url = "https://files.pythonhosted.org/packages/66/c6/c3e6c895bc5b95ccfe4cb5838669dbe5226ee4ad10604c46b778c304d6f9/coverage-7.7.1-cp312-cp312-win32.whl", hash = "sha256:63306486fcb5a827449464f6211d2991f01dfa2965976018c9bab9d5e45a35c8", size = 213744 },
    { url = "https://files.pythonhosted.org/packages/cc/8a/6df2fcb4c3e38ec6cd7e211ca8391405ada4e3b1295695d00aa07c6ee736/coverage-7.7.1-cp312-cp312-win_amd64.whl", hash = "sha256:37351dc8123c154fa05b7579fdb126b9f8b1cf42fd6f79ddf19121b7bdd4aa04", size = 214546 },
    { url = "https://files.pythonhosted.org/packages/ec/2a/1a254eaadb01c163b29d6ce742aa380fc5cfe74a82138ce6eb944c42effa/coverage-7.7.1-cp313-cp313-macosx_10_13_x86_64.whl", hash = "sha256:eebd927b86761a7068a06d3699fd6c20129becf15bb44282db085921ea0f1585", size = 211277 },
    { url = "https://files.pythonhosted.org/packages/cf/00/9636028365efd4eb6db71cdd01d99e59f25cf0d47a59943dbee32dd1573b/coverage-7.7.1-cp313-cp313-macosx_11_0_arm64.whl", hash = "sha256:2a79c4a09765d18311c35975ad2eb1ac613c0401afdd9cb1ca4110aeb5dd3c4c", size = 211551 },
    { url = "https://files.pythonhosted.org/packages/6f/c8/14aed97f80363f055b6cd91e62986492d9fe3b55e06b4b5c82627ae18744/coverage-7.7.1-cp313-cp313-manylinux_2_17_aarch64.manylinux2014_aarch64.whl", hash = "sha256:8b1c65a739447c5ddce5b96c0a388fd82e4bbdff7251396a70182b1d83631019", size = 245068 },
    { url = "https://files.pythonhosted.org/packages/d6/76/9c5fe3f900e01d7995b0cda08fc8bf9773b4b1be58bdd626f319c7d4ec11/coverage-7.7.1-cp313-cp313-manylinux_2_5_i686.manylinux1_i686.manylinux_2_17_i686.manylinux2014_i686.whl", hash = "sha256:392cc8fd2b1b010ca36840735e2a526fcbd76795a5d44006065e79868cc76ccf", size = 242109 },
    { url = "https://files.pythonhosted.org/packages/c0/81/760993bb536fb674d3a059f718145dcd409ed6d00ae4e3cbf380019fdfd0/coverage-7.7.1-cp313-cp313-manylinux_2_5_x86_64.manylinux1_x86_64.manylinux_2_17_x86_64.manylinux2014_x86_64.whl", hash = "sha256:9bb47cc9f07a59a451361a850cb06d20633e77a9118d05fd0f77b1864439461b", size = 244129 },
    { url = "https://files.pythonhosted.org/packages/00/be/1114a19f93eae0b6cd955dabb5bee80397bd420d846e63cd0ebffc134e3d/coverage-7.7.1-cp313-cp313-musllinux_1_2_aarch64.whl", hash = "sha256:b4c144c129343416a49378e05c9451c34aae5ccf00221e4fa4f487db0816ee2f", size = 244201 },
    { url = "https://files.pythonhosted.org/packages/06/8d/9128fd283c660474c7dc2b1ea5c66761bc776b970c1724989ed70e9d6eee/coverage-7.7.1-cp313-cp313-musllinux_1_2_i686.whl", hash = "sha256:bc96441c9d9ca12a790b5ae17d2fa6654da4b3962ea15e0eabb1b1caed094777", size = 242282 },
    { url = "https://files.pythonhosted.org/packages/d4/2a/6d7dbfe9c1f82e2cdc28d48f4a0c93190cf58f057fa91ba2391b92437fe6/coverage-7.7.1-cp313-cp313-musllinux_1_2_x86_64.whl", hash = "sha256:3d03287eb03186256999539d98818c425c33546ab4901028c8fa933b62c35c3a", size = 243570 },
    { url = "https://files.pythonhosted.org/packages/cf/3e/29f1e4ce3bb951bcf74b2037a82d94c5064b3334304a3809a95805628838/coverage-7.7.1-cp313-cp313-win32.whl", hash = "sha256:8fed429c26b99641dc1f3a79179860122b22745dd9af36f29b141e178925070a", size = 213772 },
    { url = "https://files.pythonhosted.org/packages/bc/3a/cf029bf34aefd22ad34f0e808eba8d5830f297a1acb483a2124f097ff769/coverage-7.7.1-cp313-cp313-win_amd64.whl", hash = "sha256:092b134129a8bb940c08b2d9ceb4459af5fb3faea77888af63182e17d89e1cf1", size = 214575 },
    { url = "https://files.pythonhosted.org/packages/92/4c/fb8b35f186a2519126209dce91ab8644c9a901cf04f8dfa65576ca2dd9e8/coverage-7.7.1-cp313-cp313t-macosx_10_13_x86_64.whl", hash = "sha256:d3154b369141c3169b8133973ac00f63fcf8d6dbcc297d788d36afbb7811e511", size = 212113 },
    { url = "https://files.pythonhosted.org/packages/59/90/e834ffc86fd811c5b570a64ee1895b20404a247ec18a896b9ba543b12097/coverage-7.7.1-cp313-cp313t-macosx_11_0_arm64.whl", hash = "sha256:264ff2bcce27a7f455b64ac0dfe097680b65d9a1a293ef902675fa8158d20b24", size = 212333 },
    { url = "https://files.pythonhosted.org/packages/a5/a1/27f0ad39569b3b02410b881c42e58ab403df13fcd465b475db514b83d3d3/coverage-7.7.1-cp313-cp313t-manylinux_2_17_aarch64.manylinux2014_aarch64.whl", hash = "sha256:ba8480ebe401c2f094d10a8c4209b800a9b77215b6c796d16b6ecdf665048950", size = 256566 },
    { url = "https://files.pythonhosted.org/packages/9f/3b/21fa66a1db1b90a0633e771a32754f7c02d60236a251afb1b86d7e15d83a/coverage-7.7.1-cp313-cp313t-manylinux_2_5_i686.manylinux1_i686.manylinux_2_17_i686.manylinux2014_i686.whl", hash = "sha256:520af84febb6bb54453e7fbb730afa58c7178fd018c398a8fcd8e269a79bf96d", size = 252276 },
    { url = "https://files.pythonhosted.org/packages/d6/e5/4ab83a59b0f8ac4f0029018559fc4c7d042e1b4552a722e2bfb04f652296/coverage-7.7.1-cp313-cp313t-manylinux_2_5_x86_64.manylinux1_x86_64.manylinux_2_17_x86_64.manylinux2014_x86_64.whl", hash = "sha256:88d96127ae01ff571d465d4b0be25c123789cef88ba0879194d673fdea52f54e", size = 254616 },
    { url = "https://files.pythonhosted.org/packages/db/7a/4224417c0ccdb16a5ba4d8d1fcfaa18439be1624c29435bb9bc88ccabdfb/coverage-7.7.1-cp313-cp313t-musllinux_1_2_aarch64.whl", hash = "sha256:0ce92c5a9d7007d838456f4b77ea159cb628187a137e1895331e530973dcf862", size = 255707 },
    { url = "https://files.pythonhosted.org/packages/51/20/ff18a329ccaa3d035e2134ecf3a2e92a52d3be6704c76e74ca5589ece260/coverage-7.7.1-cp313-cp313t-musllinux_1_2_i686.whl", hash = "sha256:0dab4ef76d7b14f432057fdb7a0477e8bffca0ad39ace308be6e74864e632271", size = 253876 },
    { url = "https://files.pythonhosted.org/packages/e4/e8/1d6f1a6651672c64f45ffad05306dad9c4c189bec694270822508049b2cb/coverage-7.7.1-cp313-cp313t-musllinux_1_2_x86_64.whl", hash = "sha256:7e688010581dbac9cab72800e9076e16f7cccd0d89af5785b70daa11174e94de", size = 254687 },
    { url = "https://files.pythonhosted.org/packages/6b/ea/1b9a14cf3e2bc3fd9de23a336a8082091711c5f480b500782d59e84a8fe5/coverage-7.7.1-cp313-cp313t-win32.whl", hash = "sha256:e52eb31ae3afacdacfe50705a15b75ded67935770c460d88c215a9c0c40d0e9c", size = 214486 },
    { url = "https://files.pythonhosted.org/packages/cc/bb/faa6bcf769cb7b3b660532a30d77c440289b40636c7f80e498b961295d07/coverage-7.7.1-cp313-cp313t-win_amd64.whl", hash = "sha256:a6b6b3bd121ee2ec4bd35039319f3423d0be282b9752a5ae9f18724bc93ebe7c", size = 215647 },
    { url = "https://files.pythonhosted.org/packages/f9/4e/a501ec475ed455c1ee1570063527afe2c06ab1039f8ff18eefecfbdac8fd/coverage-7.7.1-pp39.pp310.pp311-none-any.whl", hash = "sha256:5b7b02e50d54be6114cc4f6a3222fec83164f7c42772ba03b520138859b5fde1", size = 203014 },
    { url = "https://files.pythonhosted.org/packages/52/26/9f53293ff4cc1d47d98367ce045ca2e62746d6be74a5c6851a474eabf59b/coverage-7.7.1-py3-none-any.whl", hash = "sha256:822fa99dd1ac686061e1219b67868e25d9757989cf2259f735a4802497d6da31", size = 203006 },
]

[package.optional-dependencies]
toml = [
    { name = "tomli", marker = "python_full_version <= '3.11'" },
]

[[package]]
name = "debugpy"
version = "1.8.13"
source = { registry = "https://pypi.org/simple" }
sdist = { url = "https://files.pythonhosted.org/packages/51/d4/f35f539e11c9344652f362c22413ec5078f677ac71229dc9b4f6f85ccaa3/debugpy-1.8.13.tar.gz", hash = "sha256:837e7bef95bdefba426ae38b9a94821ebdc5bea55627879cd48165c90b9e50ce", size = 1641193 }
wheels = [
    { url = "https://files.pythonhosted.org/packages/3f/32/901c7204cceb3262fdf38f4c25c9a46372c11661e8490e9ea702bc4ff448/debugpy-1.8.13-cp310-cp310-macosx_14_0_x86_64.whl", hash = "sha256:06859f68e817966723ffe046b896b1bd75c665996a77313370336ee9e1de3e90", size = 2076250 },
    { url = "https://files.pythonhosted.org/packages/95/10/77fe746851c8d84838a807da60c7bd0ac8627a6107d6917dd3293bf8628c/debugpy-1.8.13-cp310-cp310-manylinux_2_5_x86_64.manylinux1_x86_64.manylinux_2_17_x86_64.manylinux2014_x86_64.whl", hash = "sha256:cb56c2db69fb8df3168bc857d7b7d2494fed295dfdbde9a45f27b4b152f37520", size = 3560883 },
    { url = "https://files.pythonhosted.org/packages/a1/ef/28f8db2070e453dda0e49b356e339d0b4e1d38058d4c4ea9e88cdc8ee8e7/debugpy-1.8.13-cp310-cp310-win32.whl", hash = "sha256:46abe0b821cad751fc1fb9f860fb2e68d75e2c5d360986d0136cd1db8cad4428", size = 5180149 },
    { url = "https://files.pythonhosted.org/packages/89/16/1d53a80caf5862627d3eaffb217d4079d7e4a1df6729a2d5153733661efd/debugpy-1.8.13-cp310-cp310-win_amd64.whl", hash = "sha256:dc7b77f5d32674686a5f06955e4b18c0e41fb5a605f5b33cf225790f114cfeec", size = 5212540 },
    { url = "https://files.pythonhosted.org/packages/31/90/dd2fcad8364f0964f476537481985198ce6e879760281ad1cec289f1aa71/debugpy-1.8.13-cp311-cp311-macosx_14_0_universal2.whl", hash = "sha256:eee02b2ed52a563126c97bf04194af48f2fe1f68bb522a312b05935798e922ff", size = 2174802 },
    { url = "https://files.pythonhosted.org/packages/5c/c9/06ff65f15eb30dbdafd45d1575770b842ce3869ad5580a77f4e5590f1be7/debugpy-1.8.13-cp311-cp311-manylinux_2_5_x86_64.manylinux1_x86_64.manylinux_2_17_x86_64.manylinux2014_x86_64.whl", hash = "sha256:4caca674206e97c85c034c1efab4483f33971d4e02e73081265ecb612af65377", size = 3133620 },
    { url = "https://files.pythonhosted.org/packages/3b/49/798a4092bde16a4650f17ac5f2301d4d37e1972d65462fb25c80a83b4790/debugpy-1.8.13-cp311-cp311-win32.whl", hash = "sha256:7d9a05efc6973b5aaf076d779cf3a6bbb1199e059a17738a2aa9d27a53bcc888", size = 5104764 },
    { url = "https://files.pythonhosted.org/packages/cd/d5/3684d7561c8ba2797305cf8259619acccb8d6ebe2117bb33a6897c235eee/debugpy-1.8.13-cp311-cp311-win_amd64.whl", hash = "sha256:62f9b4a861c256f37e163ada8cf5a81f4c8d5148fc17ee31fb46813bd658cdcc", size = 5129670 },
    { url = "https://files.pythonhosted.org/packages/79/ad/dff929b6b5403feaab0af0e5bb460fd723f9c62538b718a9af819b8fff20/debugpy-1.8.13-cp312-cp312-macosx_14_0_universal2.whl", hash = "sha256:2b8de94c5c78aa0d0ed79023eb27c7c56a64c68217d881bee2ffbcb13951d0c1", size = 2501004 },
    { url = "https://files.pythonhosted.org/packages/d6/4f/b7d42e6679f0bb525888c278b0c0d2b6dff26ed42795230bb46eaae4f9b3/debugpy-1.8.13-cp312-cp312-manylinux_2_5_x86_64.manylinux1_x86_64.manylinux_2_17_x86_64.manylinux2014_x86_64.whl", hash = "sha256:887d54276cefbe7290a754424b077e41efa405a3e07122d8897de54709dbe522", size = 4222346 },
    { url = "https://files.pythonhosted.org/packages/ec/18/d9b3e88e85d41f68f77235112adc31012a784e45a3fcdbb039777d570a0f/debugpy-1.8.13-cp312-cp312-win32.whl", hash = "sha256:3872ce5453b17837ef47fb9f3edc25085ff998ce63543f45ba7af41e7f7d370f", size = 5226639 },
    { url = "https://files.pythonhosted.org/packages/c9/f7/0df18a4f530ed3cc06f0060f548efe9e3316102101e311739d906f5650be/debugpy-1.8.13-cp312-cp312-win_amd64.whl", hash = "sha256:63ca7670563c320503fea26ac688988d9d6b9c6a12abc8a8cf2e7dd8e5f6b6ea", size = 5268735 },
    { url = "https://files.pythonhosted.org/packages/b1/db/ae7cd645c1826aae557cebccbc448f0cc9a818d364efb88f8d80e7a03f41/debugpy-1.8.13-cp313-cp313-macosx_14_0_universal2.whl", hash = "sha256:31abc9618be4edad0b3e3a85277bc9ab51a2d9f708ead0d99ffb5bb750e18503", size = 2485416 },
    { url = "https://files.pythonhosted.org/packages/ec/ed/db4b10ff3b5bb30fe41d9e86444a08bb6448e4d8265e7768450b8408dd36/debugpy-1.8.13-cp313-cp313-manylinux_2_5_x86_64.manylinux1_x86_64.manylinux_2_17_x86_64.manylinux2014_x86_64.whl", hash = "sha256:a0bd87557f97bced5513a74088af0b84982b6ccb2e254b9312e29e8a5c4270eb", size = 4218784 },
    { url = "https://files.pythonhosted.org/packages/82/82/ed81852a8d94086f51664d032d83c7f87cd2b087c6ea70dabec7c1ba813d/debugpy-1.8.13-cp313-cp313-win32.whl", hash = "sha256:5268ae7fdca75f526d04465931cb0bd24577477ff50e8bb03dab90983f4ebd02", size = 5226270 },
    { url = "https://files.pythonhosted.org/packages/15/63/aa92fb341a78ec40f1c414ec7a7885c2ee17032eee00d12cee0cdc502af4/debugpy-1.8.13-cp313-cp313-win_amd64.whl", hash = "sha256:79ce4ed40966c4c1631d0131606b055a5a2f8e430e3f7bf8fd3744b09943e8e8", size = 5268621 },
    { url = "https://files.pythonhosted.org/packages/37/4f/0b65410a08b6452bfd3f7ed6f3610f1a31fb127f46836e82d31797065dcb/debugpy-1.8.13-py2.py3-none-any.whl", hash = "sha256:d4ba115cdd0e3a70942bd562adba9ec8c651fe69ddde2298a1be296fc331906f", size = 5229306 },
]

[[package]]
name = "decorator"
version = "5.2.1"
source = { registry = "https://pypi.org/simple" }
sdist = { url = "https://files.pythonhosted.org/packages/43/fa/6d96a0978d19e17b68d634497769987b16c8f4cd0a7a05048bec693caa6b/decorator-5.2.1.tar.gz", hash = "sha256:65f266143752f734b0a7cc83c46f4618af75b8c5911b00ccb61d0ac9b6da0360", size = 56711 }
wheels = [
    { url = "https://files.pythonhosted.org/packages/4e/8c/f3147f5c4b73e7550fe5f9352eaa956ae838d5c51eb58e7a25b9f3e2643b/decorator-5.2.1-py3-none-any.whl", hash = "sha256:d316bb415a2d9e2d2b3abcc4084c6502fc09240e292cd76a76afc106a1c8e04a", size = 9190 },
]

[[package]]
name = "defusedxml"
version = "0.7.1"
source = { registry = "https://pypi.org/simple" }
sdist = { url = "https://files.pythonhosted.org/packages/0f/d5/c66da9b79e5bdb124974bfe172b4daf3c984ebd9c2a06e2b8a4dc7331c72/defusedxml-0.7.1.tar.gz", hash = "sha256:1bb3032db185915b62d7c6209c5a8792be6a32ab2fedacc84e01b52c51aa3e69", size = 75520 }
wheels = [
    { url = "https://files.pythonhosted.org/packages/07/6c/aa3f2f849e01cb6a001cd8554a88d4c77c5c1a31c95bdf1cf9301e6d9ef4/defusedxml-0.7.1-py2.py3-none-any.whl", hash = "sha256:a352e7e428770286cc899e2542b6cdaedb2b4953ff269a210103ec58f6198a61", size = 25604 },
]

[[package]]
name = "distlib"
version = "0.3.9"
source = { registry = "https://pypi.org/simple" }
sdist = { url = "https://files.pythonhosted.org/packages/0d/dd/1bec4c5ddb504ca60fc29472f3d27e8d4da1257a854e1d96742f15c1d02d/distlib-0.3.9.tar.gz", hash = "sha256:a60f20dea646b8a33f3e7772f74dc0b2d0772d2837ee1342a00645c81edf9403", size = 613923 }
wheels = [
    { url = "https://files.pythonhosted.org/packages/91/a1/cf2472db20f7ce4a6be1253a81cfdf85ad9c7885ffbed7047fb72c24cf87/distlib-0.3.9-py2.py3-none-any.whl", hash = "sha256:47f8c22fd27c27e25a65601af709b38e4f0a45ea4fc2e710f65755fa8caaaf87", size = 468973 },
]

[[package]]
name = "docutils"
version = "0.21.2"
source = { registry = "https://pypi.org/simple" }
sdist = { url = "https://files.pythonhosted.org/packages/ae/ed/aefcc8cd0ba62a0560c3c18c33925362d46c6075480bfa4df87b28e169a9/docutils-0.21.2.tar.gz", hash = "sha256:3a6b18732edf182daa3cd12775bbb338cf5691468f91eeeb109deff6ebfa986f", size = 2204444 }
wheels = [
    { url = "https://files.pythonhosted.org/packages/8f/d7/9322c609343d929e75e7e5e6255e614fcc67572cfd083959cdef3b7aad79/docutils-0.21.2-py3-none-any.whl", hash = "sha256:dafca5b9e384f0e419294eb4d2ff9fa826435bf15f15b7bd45723e8ad76811b2", size = 587408 },
]

[[package]]
name = "exceptiongroup"
version = "1.2.2"
source = { registry = "https://pypi.org/simple" }
sdist = { url = "https://files.pythonhosted.org/packages/09/35/2495c4ac46b980e4ca1f6ad6db102322ef3ad2410b79fdde159a4b0f3b92/exceptiongroup-1.2.2.tar.gz", hash = "sha256:47c2edf7c6738fafb49fd34290706d1a1a2f4d1c6df275526b62cbb4aa5393cc", size = 28883 }
wheels = [
    { url = "https://files.pythonhosted.org/packages/02/cc/b7e31358aac6ed1ef2bb790a9746ac2c69bcb3c8588b41616914eb106eaf/exceptiongroup-1.2.2-py3-none-any.whl", hash = "sha256:3111b9d131c238bec2f8f516e123e14ba243563fb135d3fe885990585aa7795b", size = 16453 },
]

[[package]]
name = "executing"
version = "2.2.0"
source = { registry = "https://pypi.org/simple" }
sdist = { url = "https://files.pythonhosted.org/packages/91/50/a9d80c47ff289c611ff12e63f7c5d13942c65d68125160cefd768c73e6e4/executing-2.2.0.tar.gz", hash = "sha256:5d108c028108fe2551d1a7b2e8b713341e2cb4fc0aa7dcf966fa4327a5226755", size = 978693 }
wheels = [
    { url = "https://files.pythonhosted.org/packages/7b/8f/c4d9bafc34ad7ad5d8dc16dd1347ee0e507a52c3adb6bfa8887e1c6a26ba/executing-2.2.0-py2.py3-none-any.whl", hash = "sha256:11387150cad388d62750327a53d3339fad4888b39a6fe233c3afbb54ecffd3aa", size = 26702 },
]

[[package]]
name = "fastjsonschema"
version = "2.21.1"
source = { registry = "https://pypi.org/simple" }
sdist = { url = "https://files.pythonhosted.org/packages/8b/50/4b769ce1ac4071a1ef6d86b1a3fb56cdc3a37615e8c5519e1af96cdac366/fastjsonschema-2.21.1.tar.gz", hash = "sha256:794d4f0a58f848961ba16af7b9c85a3e88cd360df008c59aac6fc5ae9323b5d4", size = 373939 }
wheels = [
    { url = "https://files.pythonhosted.org/packages/90/2b/0817a2b257fe88725c25589d89aec060581aabf668707a8d03b2e9e0cb2a/fastjsonschema-2.21.1-py3-none-any.whl", hash = "sha256:c9e5b7e908310918cf494a434eeb31384dd84a98b57a30bcb1f535015b554667", size = 23924 },
]

[[package]]
name = "filecheck"
version = "1.0.1"
source = { registry = "https://pypi.org/simple" }
sdist = { url = "https://files.pythonhosted.org/packages/93/d2/7e8bf9acf2ccb522fef4845d940b7db14782e6a36929da0ca5a4791bc2b6/filecheck-1.0.1.tar.gz", hash = "sha256:bbc3c49c190bd3af2445426a193ff0b54e1fad5a81ea7c2116c4dc36f36614f2", size = 20480 }
wheels = [
    { url = "https://files.pythonhosted.org/packages/c7/29/827b9f240e03c2cc6a2fd534ac980a12b3c7e8d8aa71c2f1039a5f91e932/filecheck-1.0.1-py3-none-any.whl", hash = "sha256:2d1a0e8784b723a4b04a655cff3af09dd159a31f4e39d477186f5547553124ab", size = 23702 },
]

[[package]]
name = "filelock"
version = "3.18.0"
source = { registry = "https://pypi.org/simple" }
sdist = { url = "https://files.pythonhosted.org/packages/0a/10/c23352565a6544bdc5353e0b15fc1c563352101f30e24bf500207a54df9a/filelock-3.18.0.tar.gz", hash = "sha256:adbc88eabb99d2fec8c9c1b229b171f18afa655400173ddc653d5d01501fb9f2", size = 18075 }
wheels = [
    { url = "https://files.pythonhosted.org/packages/4d/36/2a115987e2d8c300a974597416d9de88f2444426de9571f4b59b2cca3acc/filelock-3.18.0-py3-none-any.whl", hash = "sha256:c401f4f8377c4464e6db25fff06205fd89bdd83b65eb0488ed1b160f780e21de", size = 16215 },
]

[[package]]
name = "flameprof"
version = "0.4"
source = { registry = "https://pypi.org/simple" }
sdist = { url = "https://files.pythonhosted.org/packages/c0/e7/114f6710d31854b694598f577f9eac49d7f38b7fb8a55e86e2d3f848fd1c/flameprof-0.4.tar.gz", hash = "sha256:dbc86d4190cbbba624f1e0a40f44d9db96138e27534d83c8ef42d420857875a3", size = 7865 }

[[package]]
name = "frozenlist"
version = "1.5.0"
source = { registry = "https://pypi.org/simple" }
sdist = { url = "https://files.pythonhosted.org/packages/8f/ed/0f4cec13a93c02c47ec32d81d11c0c1efbadf4a471e3f3ce7cad366cbbd3/frozenlist-1.5.0.tar.gz", hash = "sha256:81d5af29e61b9c8348e876d442253723928dce6433e0e76cd925cd83f1b4b817", size = 39930 }
wheels = [
    { url = "https://files.pythonhosted.org/packages/54/79/29d44c4af36b2b240725dce566b20f63f9b36ef267aaaa64ee7466f4f2f8/frozenlist-1.5.0-cp310-cp310-macosx_10_9_universal2.whl", hash = "sha256:5b6a66c18b5b9dd261ca98dffcb826a525334b2f29e7caa54e182255c5f6a65a", size = 94451 },
    { url = "https://files.pythonhosted.org/packages/47/47/0c999aeace6ead8a44441b4f4173e2261b18219e4ad1fe9a479871ca02fc/frozenlist-1.5.0-cp310-cp310-macosx_10_9_x86_64.whl", hash = "sha256:d1b3eb7b05ea246510b43a7e53ed1653e55c2121019a97e60cad7efb881a97bb", size = 54301 },
    { url = "https://files.pythonhosted.org/packages/8d/60/107a38c1e54176d12e06e9d4b5d755b677d71d1219217cee063911b1384f/frozenlist-1.5.0-cp310-cp310-macosx_11_0_arm64.whl", hash = "sha256:15538c0cbf0e4fa11d1e3a71f823524b0c46299aed6e10ebb4c2089abd8c3bec", size = 52213 },
    { url = "https://files.pythonhosted.org/packages/17/62/594a6829ac5679c25755362a9dc93486a8a45241394564309641425d3ff6/frozenlist-1.5.0-cp310-cp310-manylinux_2_17_aarch64.manylinux2014_aarch64.whl", hash = "sha256:e79225373c317ff1e35f210dd5f1344ff31066ba8067c307ab60254cd3a78ad5", size = 240946 },
    { url = "https://files.pythonhosted.org/packages/7e/75/6c8419d8f92c80dd0ee3f63bdde2702ce6398b0ac8410ff459f9b6f2f9cb/frozenlist-1.5.0-cp310-cp310-manylinux_2_17_ppc64le.manylinux2014_ppc64le.whl", hash = "sha256:9272fa73ca71266702c4c3e2d4a28553ea03418e591e377a03b8e3659d94fa76", size = 264608 },
    { url = "https://files.pythonhosted.org/packages/88/3e/82a6f0b84bc6fb7e0be240e52863c6d4ab6098cd62e4f5b972cd31e002e8/frozenlist-1.5.0-cp310-cp310-manylinux_2_17_s390x.manylinux2014_s390x.whl", hash = "sha256:498524025a5b8ba81695761d78c8dd7382ac0b052f34e66939c42df860b8ff17", size = 261361 },
    { url = "https://files.pythonhosted.org/packages/fd/85/14e5f9ccac1b64ff2f10c927b3ffdf88772aea875882406f9ba0cec8ad84/frozenlist-1.5.0-cp310-cp310-manylinux_2_5_i686.manylinux1_i686.manylinux_2_17_i686.manylinux2014_i686.whl", hash = "sha256:92b5278ed9d50fe610185ecd23c55d8b307d75ca18e94c0e7de328089ac5dcba", size = 231649 },
    { url = "https://files.pythonhosted.org/packages/ee/59/928322800306f6529d1852323014ee9008551e9bb027cc38d276cbc0b0e7/frozenlist-1.5.0-cp310-cp310-manylinux_2_5_x86_64.manylinux1_x86_64.manylinux_2_17_x86_64.manylinux2014_x86_64.whl", hash = "sha256:7f3c8c1dacd037df16e85227bac13cca58c30da836c6f936ba1df0c05d046d8d", size = 241853 },
    { url = "https://files.pythonhosted.org/packages/7d/bd/e01fa4f146a6f6c18c5d34cab8abdc4013774a26c4ff851128cd1bd3008e/frozenlist-1.5.0-cp310-cp310-musllinux_1_2_aarch64.whl", hash = "sha256:f2ac49a9bedb996086057b75bf93538240538c6d9b38e57c82d51f75a73409d2", size = 243652 },
    { url = "https://files.pythonhosted.org/packages/a5/bd/e4771fd18a8ec6757033f0fa903e447aecc3fbba54e3630397b61596acf0/frozenlist-1.5.0-cp310-cp310-musllinux_1_2_i686.whl", hash = "sha256:e66cc454f97053b79c2ab09c17fbe3c825ea6b4de20baf1be28919460dd7877f", size = 241734 },
    { url = "https://files.pythonhosted.org/packages/21/13/c83821fa5544af4f60c5d3a65d054af3213c26b14d3f5f48e43e5fb48556/frozenlist-1.5.0-cp310-cp310-musllinux_1_2_ppc64le.whl", hash = "sha256:5a3ba5f9a0dfed20337d3e966dc359784c9f96503674c2faf015f7fe8e96798c", size = 260959 },
    { url = "https://files.pythonhosted.org/packages/71/f3/1f91c9a9bf7ed0e8edcf52698d23f3c211d8d00291a53c9f115ceb977ab1/frozenlist-1.5.0-cp310-cp310-musllinux_1_2_s390x.whl", hash = "sha256:6321899477db90bdeb9299ac3627a6a53c7399c8cd58d25da094007402b039ab", size = 262706 },
    { url = "https://files.pythonhosted.org/packages/4c/22/4a256fdf5d9bcb3ae32622c796ee5ff9451b3a13a68cfe3f68e2c95588ce/frozenlist-1.5.0-cp310-cp310-musllinux_1_2_x86_64.whl", hash = "sha256:76e4753701248476e6286f2ef492af900ea67d9706a0155335a40ea21bf3b2f5", size = 250401 },
    { url = "https://files.pythonhosted.org/packages/af/89/c48ebe1f7991bd2be6d5f4ed202d94960c01b3017a03d6954dd5fa9ea1e8/frozenlist-1.5.0-cp310-cp310-win32.whl", hash = "sha256:977701c081c0241d0955c9586ffdd9ce44f7a7795df39b9151cd9a6fd0ce4cfb", size = 45498 },
    { url = "https://files.pythonhosted.org/packages/28/2f/cc27d5f43e023d21fe5c19538e08894db3d7e081cbf582ad5ed366c24446/frozenlist-1.5.0-cp310-cp310-win_amd64.whl", hash = "sha256:189f03b53e64144f90990d29a27ec4f7997d91ed3d01b51fa39d2dbe77540fd4", size = 51622 },
    { url = "https://files.pythonhosted.org/packages/79/43/0bed28bf5eb1c9e4301003b74453b8e7aa85fb293b31dde352aac528dafc/frozenlist-1.5.0-cp311-cp311-macosx_10_9_universal2.whl", hash = "sha256:fd74520371c3c4175142d02a976aee0b4cb4a7cc912a60586ffd8d5929979b30", size = 94987 },
    { url = "https://files.pythonhosted.org/packages/bb/bf/b74e38f09a246e8abbe1e90eb65787ed745ccab6eaa58b9c9308e052323d/frozenlist-1.5.0-cp311-cp311-macosx_10_9_x86_64.whl", hash = "sha256:2f3f7a0fbc219fb4455264cae4d9f01ad41ae6ee8524500f381de64ffaa077d5", size = 54584 },
    { url = "https://files.pythonhosted.org/packages/2c/31/ab01375682f14f7613a1ade30149f684c84f9b8823a4391ed950c8285656/frozenlist-1.5.0-cp311-cp311-macosx_11_0_arm64.whl", hash = "sha256:f47c9c9028f55a04ac254346e92977bf0f166c483c74b4232bee19a6697e4778", size = 52499 },
    { url = "https://files.pythonhosted.org/packages/98/a8/d0ac0b9276e1404f58fec3ab6e90a4f76b778a49373ccaf6a563f100dfbc/frozenlist-1.5.0-cp311-cp311-manylinux_2_17_aarch64.manylinux2014_aarch64.whl", hash = "sha256:0996c66760924da6e88922756d99b47512a71cfd45215f3570bf1e0b694c206a", size = 276357 },
    { url = "https://files.pythonhosted.org/packages/ad/c9/c7761084fa822f07dac38ac29f841d4587570dd211e2262544aa0b791d21/frozenlist-1.5.0-cp311-cp311-manylinux_2_17_ppc64le.manylinux2014_ppc64le.whl", hash = "sha256:a2fe128eb4edeabe11896cb6af88fca5346059f6c8d807e3b910069f39157869", size = 287516 },
    { url = "https://files.pythonhosted.org/packages/a1/ff/cd7479e703c39df7bdab431798cef89dc75010d8aa0ca2514c5b9321db27/frozenlist-1.5.0-cp311-cp311-manylinux_2_17_s390x.manylinux2014_s390x.whl", hash = "sha256:1a8ea951bbb6cacd492e3948b8da8c502a3f814f5d20935aae74b5df2b19cf3d", size = 283131 },
    { url = "https://files.pythonhosted.org/packages/59/a0/370941beb47d237eca4fbf27e4e91389fd68699e6f4b0ebcc95da463835b/frozenlist-1.5.0-cp311-cp311-manylinux_2_5_i686.manylinux1_i686.manylinux_2_17_i686.manylinux2014_i686.whl", hash = "sha256:de537c11e4aa01d37db0d403b57bd6f0546e71a82347a97c6a9f0dcc532b3a45", size = 261320 },
    { url = "https://files.pythonhosted.org/packages/b8/5f/c10123e8d64867bc9b4f2f510a32042a306ff5fcd7e2e09e5ae5100ee333/frozenlist-1.5.0-cp311-cp311-manylinux_2_5_x86_64.manylinux1_x86_64.manylinux_2_17_x86_64.manylinux2014_x86_64.whl", hash = "sha256:9c2623347b933fcb9095841f1cc5d4ff0b278addd743e0e966cb3d460278840d", size = 274877 },
    { url = "https://files.pythonhosted.org/packages/fa/79/38c505601ae29d4348f21706c5d89755ceded02a745016ba2f58bd5f1ea6/frozenlist-1.5.0-cp311-cp311-musllinux_1_2_aarch64.whl", hash = "sha256:cee6798eaf8b1416ef6909b06f7dc04b60755206bddc599f52232606e18179d3", size = 269592 },
    { url = "https://files.pythonhosted.org/packages/19/e2/39f3a53191b8204ba9f0bb574b926b73dd2efba2a2b9d2d730517e8f7622/frozenlist-1.5.0-cp311-cp311-musllinux_1_2_i686.whl", hash = "sha256:f5f9da7f5dbc00a604fe74aa02ae7c98bcede8a3b8b9666f9f86fc13993bc71a", size = 265934 },
    { url = "https://files.pythonhosted.org/packages/d5/c9/3075eb7f7f3a91f1a6b00284af4de0a65a9ae47084930916f5528144c9dd/frozenlist-1.5.0-cp311-cp311-musllinux_1_2_ppc64le.whl", hash = "sha256:90646abbc7a5d5c7c19461d2e3eeb76eb0b204919e6ece342feb6032c9325ae9", size = 283859 },
    { url = "https://files.pythonhosted.org/packages/05/f5/549f44d314c29408b962fa2b0e69a1a67c59379fb143b92a0a065ffd1f0f/frozenlist-1.5.0-cp311-cp311-musllinux_1_2_s390x.whl", hash = "sha256:bdac3c7d9b705d253b2ce370fde941836a5f8b3c5c2b8fd70940a3ea3af7f4f2", size = 287560 },
    { url = "https://files.pythonhosted.org/packages/9d/f8/cb09b3c24a3eac02c4c07a9558e11e9e244fb02bf62c85ac2106d1eb0c0b/frozenlist-1.5.0-cp311-cp311-musllinux_1_2_x86_64.whl", hash = "sha256:03d33c2ddbc1816237a67f66336616416e2bbb6beb306e5f890f2eb22b959cdf", size = 277150 },
    { url = "https://files.pythonhosted.org/packages/37/48/38c2db3f54d1501e692d6fe058f45b6ad1b358d82cd19436efab80cfc965/frozenlist-1.5.0-cp311-cp311-win32.whl", hash = "sha256:237f6b23ee0f44066219dae14c70ae38a63f0440ce6750f868ee08775073f942", size = 45244 },
    { url = "https://files.pythonhosted.org/packages/ca/8c/2ddffeb8b60a4bce3b196c32fcc30d8830d4615e7b492ec2071da801b8ad/frozenlist-1.5.0-cp311-cp311-win_amd64.whl", hash = "sha256:0cc974cc93d32c42e7b0f6cf242a6bd941c57c61b618e78b6c0a96cb72788c1d", size = 51634 },
    { url = "https://files.pythonhosted.org/packages/79/73/fa6d1a96ab7fd6e6d1c3500700963eab46813847f01ef0ccbaa726181dd5/frozenlist-1.5.0-cp312-cp312-macosx_10_13_universal2.whl", hash = "sha256:31115ba75889723431aa9a4e77d5f398f5cf976eea3bdf61749731f62d4a4a21", size = 94026 },
    { url = "https://files.pythonhosted.org/packages/ab/04/ea8bf62c8868b8eada363f20ff1b647cf2e93377a7b284d36062d21d81d1/frozenlist-1.5.0-cp312-cp312-macosx_10_13_x86_64.whl", hash = "sha256:7437601c4d89d070eac8323f121fcf25f88674627505334654fd027b091db09d", size = 54150 },
    { url = "https://files.pythonhosted.org/packages/d0/9a/8e479b482a6f2070b26bda572c5e6889bb3ba48977e81beea35b5ae13ece/frozenlist-1.5.0-cp312-cp312-macosx_11_0_arm64.whl", hash = "sha256:7948140d9f8ece1745be806f2bfdf390127cf1a763b925c4a805c603df5e697e", size = 51927 },
    { url = "https://files.pythonhosted.org/packages/e3/12/2aad87deb08a4e7ccfb33600871bbe8f0e08cb6d8224371387f3303654d7/frozenlist-1.5.0-cp312-cp312-manylinux_2_17_aarch64.manylinux2014_aarch64.whl", hash = "sha256:feeb64bc9bcc6b45c6311c9e9b99406660a9c05ca8a5b30d14a78555088b0b3a", size = 282647 },
    { url = "https://files.pythonhosted.org/packages/77/f2/07f06b05d8a427ea0060a9cef6e63405ea9e0d761846b95ef3fb3be57111/frozenlist-1.5.0-cp312-cp312-manylinux_2_17_ppc64le.manylinux2014_ppc64le.whl", hash = "sha256:683173d371daad49cffb8309779e886e59c2f369430ad28fe715f66d08d4ab1a", size = 289052 },
    { url = "https://files.pythonhosted.org/packages/bd/9f/8bf45a2f1cd4aa401acd271b077989c9267ae8463e7c8b1eb0d3f561b65e/frozenlist-1.5.0-cp312-cp312-manylinux_2_17_s390x.manylinux2014_s390x.whl", hash = "sha256:7d57d8f702221405a9d9b40f9da8ac2e4a1a8b5285aac6100f3393675f0a85ee", size = 291719 },
    { url = "https://files.pythonhosted.org/packages/41/d1/1f20fd05a6c42d3868709b7604c9f15538a29e4f734c694c6bcfc3d3b935/frozenlist-1.5.0-cp312-cp312-manylinux_2_5_i686.manylinux1_i686.manylinux_2_17_i686.manylinux2014_i686.whl", hash = "sha256:30c72000fbcc35b129cb09956836c7d7abf78ab5416595e4857d1cae8d6251a6", size = 267433 },
    { url = "https://files.pythonhosted.org/packages/af/f2/64b73a9bb86f5a89fb55450e97cd5c1f84a862d4ff90d9fd1a73ab0f64a5/frozenlist-1.5.0-cp312-cp312-manylinux_2_5_x86_64.manylinux1_x86_64.manylinux_2_17_x86_64.manylinux2014_x86_64.whl", hash = "sha256:000a77d6034fbad9b6bb880f7ec073027908f1b40254b5d6f26210d2dab1240e", size = 283591 },
    { url = "https://files.pythonhosted.org/packages/29/e2/ffbb1fae55a791fd6c2938dd9ea779509c977435ba3940b9f2e8dc9d5316/frozenlist-1.5.0-cp312-cp312-musllinux_1_2_aarch64.whl", hash = "sha256:5d7f5a50342475962eb18b740f3beecc685a15b52c91f7d975257e13e029eca9", size = 273249 },
    { url = "https://files.pythonhosted.org/packages/2e/6e/008136a30798bb63618a114b9321b5971172a5abddff44a100c7edc5ad4f/frozenlist-1.5.0-cp312-cp312-musllinux_1_2_i686.whl", hash = "sha256:87f724d055eb4785d9be84e9ebf0f24e392ddfad00b3fe036e43f489fafc9039", size = 271075 },
    { url = "https://files.pythonhosted.org/packages/ae/f0/4e71e54a026b06724cec9b6c54f0b13a4e9e298cc8db0f82ec70e151f5ce/frozenlist-1.5.0-cp312-cp312-musllinux_1_2_ppc64le.whl", hash = "sha256:6e9080bb2fb195a046e5177f10d9d82b8a204c0736a97a153c2466127de87784", size = 285398 },
    { url = "https://files.pythonhosted.org/packages/4d/36/70ec246851478b1c0b59f11ef8ade9c482ff447c1363c2bd5fad45098b12/frozenlist-1.5.0-cp312-cp312-musllinux_1_2_s390x.whl", hash = "sha256:9b93d7aaa36c966fa42efcaf716e6b3900438632a626fb09c049f6a2f09fc631", size = 294445 },
    { url = "https://files.pythonhosted.org/packages/37/e0/47f87544055b3349b633a03c4d94b405956cf2437f4ab46d0928b74b7526/frozenlist-1.5.0-cp312-cp312-musllinux_1_2_x86_64.whl", hash = "sha256:52ef692a4bc60a6dd57f507429636c2af8b6046db8b31b18dac02cbc8f507f7f", size = 280569 },
    { url = "https://files.pythonhosted.org/packages/f9/7c/490133c160fb6b84ed374c266f42800e33b50c3bbab1652764e6e1fc498a/frozenlist-1.5.0-cp312-cp312-win32.whl", hash = "sha256:29d94c256679247b33a3dc96cce0f93cbc69c23bf75ff715919332fdbb6a32b8", size = 44721 },
    { url = "https://files.pythonhosted.org/packages/b1/56/4e45136ffc6bdbfa68c29ca56ef53783ef4c2fd395f7cbf99a2624aa9aaa/frozenlist-1.5.0-cp312-cp312-win_amd64.whl", hash = "sha256:8969190d709e7c48ea386db202d708eb94bdb29207a1f269bab1196ce0dcca1f", size = 51329 },
    { url = "https://files.pythonhosted.org/packages/da/3b/915f0bca8a7ea04483622e84a9bd90033bab54bdf485479556c74fd5eaf5/frozenlist-1.5.0-cp313-cp313-macosx_10_13_universal2.whl", hash = "sha256:7a1a048f9215c90973402e26c01d1cff8a209e1f1b53f72b95c13db61b00f953", size = 91538 },
    { url = "https://files.pythonhosted.org/packages/c7/d1/a7c98aad7e44afe5306a2b068434a5830f1470675f0e715abb86eb15f15b/frozenlist-1.5.0-cp313-cp313-macosx_10_13_x86_64.whl", hash = "sha256:dd47a5181ce5fcb463b5d9e17ecfdb02b678cca31280639255ce9d0e5aa67af0", size = 52849 },
    { url = "https://files.pythonhosted.org/packages/3a/c8/76f23bf9ab15d5f760eb48701909645f686f9c64fbb8982674c241fbef14/frozenlist-1.5.0-cp313-cp313-macosx_11_0_arm64.whl", hash = "sha256:1431d60b36d15cda188ea222033eec8e0eab488f39a272461f2e6d9e1a8e63c2", size = 50583 },
    { url = "https://files.pythonhosted.org/packages/1f/22/462a3dd093d11df623179d7754a3b3269de3b42de2808cddef50ee0f4f48/frozenlist-1.5.0-cp313-cp313-manylinux_2_17_aarch64.manylinux2014_aarch64.whl", hash = "sha256:6482a5851f5d72767fbd0e507e80737f9c8646ae7fd303def99bfe813f76cf7f", size = 265636 },
    { url = "https://files.pythonhosted.org/packages/80/cf/e075e407fc2ae7328155a1cd7e22f932773c8073c1fc78016607d19cc3e5/frozenlist-1.5.0-cp313-cp313-manylinux_2_17_ppc64le.manylinux2014_ppc64le.whl", hash = "sha256:44c49271a937625619e862baacbd037a7ef86dd1ee215afc298a417ff3270608", size = 270214 },
    { url = "https://files.pythonhosted.org/packages/a1/58/0642d061d5de779f39c50cbb00df49682832923f3d2ebfb0fedf02d05f7f/frozenlist-1.5.0-cp313-cp313-manylinux_2_17_s390x.manylinux2014_s390x.whl", hash = "sha256:12f78f98c2f1c2429d42e6a485f433722b0061d5c0b0139efa64f396efb5886b", size = 273905 },
    { url = "https://files.pythonhosted.org/packages/ab/66/3fe0f5f8f2add5b4ab7aa4e199f767fd3b55da26e3ca4ce2cc36698e50c4/frozenlist-1.5.0-cp313-cp313-manylinux_2_5_i686.manylinux1_i686.manylinux_2_17_i686.manylinux2014_i686.whl", hash = "sha256:ce3aa154c452d2467487765e3adc730a8c153af77ad84096bc19ce19a2400840", size = 250542 },
    { url = "https://files.pythonhosted.org/packages/f6/b8/260791bde9198c87a465224e0e2bb62c4e716f5d198fc3a1dacc4895dbd1/frozenlist-1.5.0-cp313-cp313-manylinux_2_5_x86_64.manylinux1_x86_64.manylinux_2_17_x86_64.manylinux2014_x86_64.whl", hash = "sha256:9b7dc0c4338e6b8b091e8faf0db3168a37101943e687f373dce00959583f7439", size = 267026 },
    { url = "https://files.pythonhosted.org/packages/2e/a4/3d24f88c527f08f8d44ade24eaee83b2627793fa62fa07cbb7ff7a2f7d42/frozenlist-1.5.0-cp313-cp313-musllinux_1_2_aarch64.whl", hash = "sha256:45e0896250900b5aa25180f9aec243e84e92ac84bd4a74d9ad4138ef3f5c97de", size = 257690 },
    { url = "https://files.pythonhosted.org/packages/de/9a/d311d660420b2beeff3459b6626f2ab4fb236d07afbdac034a4371fe696e/frozenlist-1.5.0-cp313-cp313-musllinux_1_2_i686.whl", hash = "sha256:561eb1c9579d495fddb6da8959fd2a1fca2c6d060d4113f5844b433fc02f2641", size = 253893 },
    { url = "https://files.pythonhosted.org/packages/c6/23/e491aadc25b56eabd0f18c53bb19f3cdc6de30b2129ee0bc39cd387cd560/frozenlist-1.5.0-cp313-cp313-musllinux_1_2_ppc64le.whl", hash = "sha256:df6e2f325bfee1f49f81aaac97d2aa757c7646534a06f8f577ce184afe2f0a9e", size = 267006 },
    { url = "https://files.pythonhosted.org/packages/08/c4/ab918ce636a35fb974d13d666dcbe03969592aeca6c3ab3835acff01f79c/frozenlist-1.5.0-cp313-cp313-musllinux_1_2_s390x.whl", hash = "sha256:140228863501b44b809fb39ec56b5d4071f4d0aa6d216c19cbb08b8c5a7eadb9", size = 276157 },
    { url = "https://files.pythonhosted.org/packages/c0/29/3b7a0bbbbe5a34833ba26f686aabfe982924adbdcafdc294a7a129c31688/frozenlist-1.5.0-cp313-cp313-musllinux_1_2_x86_64.whl", hash = "sha256:7707a25d6a77f5d27ea7dc7d1fc608aa0a478193823f88511ef5e6b8a48f9d03", size = 264642 },
    { url = "https://files.pythonhosted.org/packages/ab/42/0595b3dbffc2e82d7fe658c12d5a5bafcd7516c6bf2d1d1feb5387caa9c1/frozenlist-1.5.0-cp313-cp313-win32.whl", hash = "sha256:31a9ac2b38ab9b5a8933b693db4939764ad3f299fcaa931a3e605bc3460e693c", size = 44914 },
    { url = "https://files.pythonhosted.org/packages/17/c4/b7db1206a3fea44bf3b838ca61deb6f74424a8a5db1dd53ecb21da669be6/frozenlist-1.5.0-cp313-cp313-win_amd64.whl", hash = "sha256:11aabdd62b8b9c4b84081a3c246506d1cddd2dd93ff0ad53ede5defec7886b28", size = 51167 },
    { url = "https://files.pythonhosted.org/packages/c6/c8/a5be5b7550c10858fcf9b0ea054baccab474da77d37f1e828ce043a3a5d4/frozenlist-1.5.0-py3-none-any.whl", hash = "sha256:d994863bba198a4a518b467bb971c56e1db3f180a25c6cf7bb1949c267f748c3", size = 11901 },
]

[[package]]
name = "ghp-import"
version = "2.1.0"
source = { registry = "https://pypi.org/simple" }
dependencies = [
    { name = "python-dateutil" },
]
sdist = { url = "https://files.pythonhosted.org/packages/d9/29/d40217cbe2f6b1359e00c6c307bb3fc876ba74068cbab3dde77f03ca0dc4/ghp-import-2.1.0.tar.gz", hash = "sha256:9c535c4c61193c2df8871222567d7fd7e5014d835f97dc7b7439069e2413d343", size = 10943 }
wheels = [
    { url = "https://files.pythonhosted.org/packages/f7/ec/67fbef5d497f86283db54c22eec6f6140243aae73265799baaaa19cd17fb/ghp_import-2.1.0-py3-none-any.whl", hash = "sha256:8337dd7b50877f163d4c0289bc1f1c7f127550241988d568c1db512c4324a619", size = 11034 },
]

[[package]]
name = "griffe"
version = "1.6.2"
source = { registry = "https://pypi.org/simple" }
dependencies = [
    { name = "colorama" },
]
sdist = { url = "https://files.pythonhosted.org/packages/2f/f2/b00eb72b853ecb5bf31dd47857cdf6767e380ca24ec2910d43b3fa7cc500/griffe-1.6.2.tar.gz", hash = "sha256:3a46fa7bd83280909b63c12b9a975732a927dd97809efe5b7972290b606c5d91", size = 392836 }
wheels = [
    { url = "https://files.pythonhosted.org/packages/4e/bc/bd8b7de5e748e078b6be648e76b47189a9182b1ac1eb7791ff7969f39f27/griffe-1.6.2-py3-none-any.whl", hash = "sha256:6399f7e663150e4278a312a8e8a14d2f3d7bd86e2ef2f8056a1058e38579c2ee", size = 128638 },
]

[[package]]
name = "h11"
version = "0.14.0"
source = { registry = "https://pypi.org/simple" }
sdist = { url = "https://files.pythonhosted.org/packages/f5/38/3af3d3633a34a3316095b39c8e8fb4853a28a536e55d347bd8d8e9a14b03/h11-0.14.0.tar.gz", hash = "sha256:8f19fbbe99e72420ff35c00b27a34cb9937e902a8b810e2c88300c6f0a3b699d", size = 100418 }
wheels = [
    { url = "https://files.pythonhosted.org/packages/95/04/ff642e65ad6b90db43e668d70ffb6736436c7ce41fcc549f4e9472234127/h11-0.14.0-py3-none-any.whl", hash = "sha256:e3fe4ac4b851c468cc8363d500db52c2ead036020723024a109d37346efaa761", size = 58259 },
]

[[package]]
name = "identify"
version = "2.6.9"
source = { registry = "https://pypi.org/simple" }
sdist = { url = "https://files.pythonhosted.org/packages/9b/98/a71ab060daec766acc30fb47dfca219d03de34a70d616a79a38c6066c5bf/identify-2.6.9.tar.gz", hash = "sha256:d40dfe3142a1421d8518e3d3985ef5ac42890683e32306ad614a29490abeb6bf", size = 99249 }
wheels = [
    { url = "https://files.pythonhosted.org/packages/07/ce/0845144ed1f0e25db5e7a79c2354c1da4b5ce392b8966449d5db8dca18f1/identify-2.6.9-py2.py3-none-any.whl", hash = "sha256:c98b4322da415a8e5a70ff6e51fbc2d2932c015532d77e9f8537b4ba7813b150", size = 99101 },
]

[[package]]
name = "idna"
version = "3.10"
source = { registry = "https://pypi.org/simple" }
sdist = { url = "https://files.pythonhosted.org/packages/f1/70/7703c29685631f5a7590aa73f1f1d3fa9a380e654b86af429e0934a32f7d/idna-3.10.tar.gz", hash = "sha256:12f65c9b470abda6dc35cf8e63cc574b1c52b11df2c86030af0ac09b01b13ea9", size = 190490 }
wheels = [
    { url = "https://files.pythonhosted.org/packages/76/c6/c88e154df9c4e1a2a66ccf0005a88dfb2650c1dffb6f5ce603dfbd452ce3/idna-3.10-py3-none-any.whl", hash = "sha256:946d195a0d259cbba61165e88e65941f16e9b36ea6ddb97f00452bae8b1287d3", size = 70442 },
]

[[package]]
name = "immutabledict"
version = "4.2.1"
source = { registry = "https://pypi.org/simple" }
sdist = { url = "https://files.pythonhosted.org/packages/e0/c5/4240186fbabc58fba41bbe17c5f0cd37ffd4c0b85a5029ab104f946df175/immutabledict-4.2.1.tar.gz", hash = "sha256:d91017248981c72eb66c8ff9834e99c2f53562346f23e7f51e7a5ebcf66a3bcc", size = 6228 }
wheels = [
    { url = "https://files.pythonhosted.org/packages/59/56/25ca7b848164b7d93dbd5fc97dd7751700c93e324fe854afbeb562ee2f98/immutabledict-4.2.1-py3-none-any.whl", hash = "sha256:c56a26ced38c236f79e74af3ccce53772827cef5c3bce7cab33ff2060f756373", size = 4700 },
]

[[package]]
name = "importlib-metadata"
version = "8.6.1"
source = { registry = "https://pypi.org/simple" }
dependencies = [
    { name = "zipp" },
]
sdist = { url = "https://files.pythonhosted.org/packages/33/08/c1395a292bb23fd03bdf572a1357c5a733d3eecbab877641ceacab23db6e/importlib_metadata-8.6.1.tar.gz", hash = "sha256:310b41d755445d74569f993ccfc22838295d9fe005425094fad953d7f15c8580", size = 55767 }
wheels = [
    { url = "https://files.pythonhosted.org/packages/79/9d/0fb148dc4d6fa4a7dd1d8378168d9b4cd8d4560a6fbf6f0121c5fc34eb68/importlib_metadata-8.6.1-py3-none-any.whl", hash = "sha256:02a89390c1e15fdfdc0d7c6b25cb3e62650d0494005c97d6f148bf5b9787525e", size = 26971 },
]

[[package]]
name = "importlib-resources"
version = "6.5.2"
source = { registry = "https://pypi.org/simple" }
sdist = { url = "https://files.pythonhosted.org/packages/cf/8c/f834fbf984f691b4f7ff60f50b514cc3de5cc08abfc3295564dd89c5e2e7/importlib_resources-6.5.2.tar.gz", hash = "sha256:185f87adef5bcc288449d98fb4fba07cea78bc036455dd44c5fc4a2fe78fed2c", size = 44693 }
wheels = [
    { url = "https://files.pythonhosted.org/packages/a4/ed/1f1afb2e9e7f38a545d628f864d562a5ae64fe6f7a10e28ffb9b185b4e89/importlib_resources-6.5.2-py3-none-any.whl", hash = "sha256:789cfdc3ed28c78b67a06acb8126751ced69a3d5f79c095a98298cd8a760ccec", size = 37461 },
]

[[package]]
name = "iniconfig"
version = "2.1.0"
source = { registry = "https://pypi.org/simple" }
sdist = { url = "https://files.pythonhosted.org/packages/f2/97/ebf4da567aa6827c909642694d71c9fcf53e5b504f2d96afea02718862f3/iniconfig-2.1.0.tar.gz", hash = "sha256:3abbd2e30b36733fee78f9c7f7308f2d0050e88f0087fd25c2645f63c773e1c7", size = 4793 }
wheels = [
    { url = "https://files.pythonhosted.org/packages/2c/e1/e6716421ea10d38022b952c159d5161ca1193197fb744506875fbb87ea7b/iniconfig-2.1.0-py3-none-any.whl", hash = "sha256:9deba5723312380e77435581c6bf4935c94cbfab9b1ed33ef8d238ea168eb760", size = 6050 },
]

[[package]]
name = "ipykernel"
version = "6.29.5"
source = { registry = "https://pypi.org/simple" }
dependencies = [
    { name = "appnope", marker = "sys_platform == 'darwin'" },
    { name = "comm" },
    { name = "debugpy" },
    { name = "ipython", version = "8.34.0", source = { registry = "https://pypi.org/simple" }, marker = "python_full_version < '3.11'" },
    { name = "ipython", version = "9.0.2", source = { registry = "https://pypi.org/simple" }, marker = "python_full_version >= '3.11'" },
    { name = "jupyter-client" },
    { name = "jupyter-core" },
    { name = "matplotlib-inline" },
    { name = "nest-asyncio" },
    { name = "packaging" },
    { name = "psutil" },
    { name = "pyzmq" },
    { name = "tornado" },
    { name = "traitlets" },
]
sdist = { url = "https://files.pythonhosted.org/packages/e9/5c/67594cb0c7055dc50814b21731c22a601101ea3b1b50a9a1b090e11f5d0f/ipykernel-6.29.5.tar.gz", hash = "sha256:f093a22c4a40f8828f8e330a9c297cb93dcab13bd9678ded6de8e5cf81c56215", size = 163367 }
wheels = [
    { url = "https://files.pythonhosted.org/packages/94/5c/368ae6c01c7628438358e6d337c19b05425727fbb221d2a3c4303c372f42/ipykernel-6.29.5-py3-none-any.whl", hash = "sha256:afdb66ba5aa354b09b91379bac28ae4afebbb30e8b39510c9690afb7a10421b5", size = 117173 },
]

[[package]]
name = "ipython"
version = "8.34.0"
source = { registry = "https://pypi.org/simple" }
resolution-markers = [
    "python_full_version < '3.11'",
]
dependencies = [
    { name = "colorama", marker = "python_full_version < '3.11' and sys_platform == 'win32'" },
    { name = "decorator", marker = "python_full_version < '3.11'" },
    { name = "exceptiongroup", marker = "python_full_version < '3.11'" },
    { name = "jedi", marker = "python_full_version < '3.11'" },
    { name = "matplotlib-inline", marker = "python_full_version < '3.11'" },
    { name = "pexpect", marker = "python_full_version < '3.11' and sys_platform != 'emscripten' and sys_platform != 'win32'" },
    { name = "prompt-toolkit", marker = "python_full_version < '3.11'" },
    { name = "pygments", marker = "python_full_version < '3.11'" },
    { name = "stack-data", marker = "python_full_version < '3.11'" },
    { name = "traitlets", marker = "python_full_version < '3.11'" },
    { name = "typing-extensions", marker = "python_full_version < '3.11'" },
]
sdist = { url = "https://files.pythonhosted.org/packages/13/18/1a60aa62e9d272fcd7e658a89e1c148da10e1a5d38edcbcd834b52ca7492/ipython-8.34.0.tar.gz", hash = "sha256:c31d658e754673ecc6514583e7dda8069e47136eb62458816b7d1e6625948b5a", size = 5508477 }
wheels = [
    { url = "https://files.pythonhosted.org/packages/04/78/45615356bb973904856808183ae2a5fba1f360e9d682314d79766f4b88f2/ipython-8.34.0-py3-none-any.whl", hash = "sha256:0419883fa46e0baa182c5d50ebb8d6b49df1889fdb70750ad6d8cfe678eda6e3", size = 826731 },
]

[[package]]
name = "ipython"
version = "9.0.2"
source = { registry = "https://pypi.org/simple" }
resolution-markers = [
    "python_full_version >= '3.13'",
    "python_full_version == '3.12.*'",
    "python_full_version == '3.11.*'",
]
dependencies = [
    { name = "colorama", marker = "python_full_version >= '3.11' and sys_platform == 'win32'" },
    { name = "decorator", marker = "python_full_version >= '3.11'" },
    { name = "ipython-pygments-lexers", marker = "python_full_version >= '3.11'" },
    { name = "jedi", marker = "python_full_version >= '3.11'" },
    { name = "matplotlib-inline", marker = "python_full_version >= '3.11'" },
    { name = "pexpect", marker = "python_full_version >= '3.11' and sys_platform != 'emscripten' and sys_platform != 'win32'" },
    { name = "prompt-toolkit", marker = "python_full_version >= '3.11'" },
    { name = "pygments", marker = "python_full_version >= '3.11'" },
    { name = "stack-data", marker = "python_full_version >= '3.11'" },
    { name = "traitlets", marker = "python_full_version >= '3.11'" },
    { name = "typing-extensions", marker = "python_full_version == '3.11.*'" },
]
sdist = { url = "https://files.pythonhosted.org/packages/7d/ce/012a0f40ca58a966f87a6e894d6828e2817657cbdf522b02a5d3a87d92ce/ipython-9.0.2.tar.gz", hash = "sha256:ec7b479e3e5656bf4f58c652c120494df1820f4f28f522fb7ca09e213c2aab52", size = 4366102 }
wheels = [
    { url = "https://files.pythonhosted.org/packages/20/3a/917cb9e72f4e1a4ea13c862533205ae1319bd664119189ee5cc9e4e95ebf/ipython-9.0.2-py3-none-any.whl", hash = "sha256:143ef3ea6fb1e1bffb4c74b114051de653ffb7737a3f7ab1670e657ca6ae8c44", size = 600524 },
]

[[package]]
name = "ipython-pygments-lexers"
version = "1.1.1"
source = { registry = "https://pypi.org/simple" }
dependencies = [
    { name = "pygments", marker = "python_full_version >= '3.11'" },
]
sdist = { url = "https://files.pythonhosted.org/packages/ef/4c/5dd1d8af08107f88c7f741ead7a40854b8ac24ddf9ae850afbcf698aa552/ipython_pygments_lexers-1.1.1.tar.gz", hash = "sha256:09c0138009e56b6854f9535736f4171d855c8c08a563a0dcd8022f78355c7e81", size = 8393 }
wheels = [
    { url = "https://files.pythonhosted.org/packages/d9/33/1f075bf72b0b747cb3288d011319aaf64083cf2efef8354174e3ed4540e2/ipython_pygments_lexers-1.1.1-py3-none-any.whl", hash = "sha256:a9462224a505ade19a605f71f8fa63c2048833ce50abc86768a0d81d876dc81c", size = 8074 },
]

[[package]]
name = "itsdangerous"
version = "2.2.0"
source = { registry = "https://pypi.org/simple" }
sdist = { url = "https://files.pythonhosted.org/packages/9c/cb/8ac0172223afbccb63986cc25049b154ecfb5e85932587206f42317be31d/itsdangerous-2.2.0.tar.gz", hash = "sha256:e0050c0b7da1eea53ffaf149c0cfbb5c6e2e2b69c4bef22c81fa6eb73e5f6173", size = 54410 }
wheels = [
    { url = "https://files.pythonhosted.org/packages/04/96/92447566d16df59b2a776c0fb82dbc4d9e07cd95062562af01e408583fc4/itsdangerous-2.2.0-py3-none-any.whl", hash = "sha256:c6242fc49e35958c8b15141343aa660db5fc54d4f13a1db01a3f5891b98700ef", size = 16234 },
]

[[package]]
name = "jax"
version = "0.5.3"
source = { registry = "https://pypi.org/simple" }
dependencies = [
    { name = "jaxlib" },
    { name = "ml-dtypes" },
    { name = "numpy" },
    { name = "opt-einsum" },
    { name = "scipy" },
]
sdist = { url = "https://files.pythonhosted.org/packages/13/e5/dabb73ab10330e9535aba14fc668b04a46fcd8e78f06567c4f4f1adce340/jax-0.5.3.tar.gz", hash = "sha256:f17fcb0fd61dc289394af6ce4de2dada2312f2689bb0d73642c6f026a95fbb2c", size = 2072748 }
wheels = [
    { url = "https://files.pythonhosted.org/packages/86/bb/fdc6513a9aada13fd21e9860e2adee5f6eea2b4f0a145b219288875acb26/jax-0.5.3-py3-none-any.whl", hash = "sha256:1483dc237b4f47e41755d69429e8c3c138736716147cd43bb2b99b259d4e3c41", size = 2406371 },
]

[[package]]
name = "jaxlib"
version = "0.5.3"
source = { registry = "https://pypi.org/simple" }
dependencies = [
    { name = "ml-dtypes" },
    { name = "numpy" },
    { name = "scipy" },
]
wheels = [
    { url = "https://files.pythonhosted.org/packages/2e/12/b1da8468ad843b30976b0e87c6b344ee621fb75ef8bbd39156a303f59059/jaxlib-0.5.3-cp310-cp310-macosx_11_0_arm64.whl", hash = "sha256:48ff5c89fb8a0fe04d475e9ddc074b4879a91d7ab68a51cec5cd1e87f81e6c47", size = 63694868 },
    { url = "https://files.pythonhosted.org/packages/0e/a5/378d71e8bcffbb229a0952d713a2ed766c959a04777abc0ee01b5aac29b7/jaxlib-0.5.3-cp310-cp310-manylinux2014_aarch64.whl", hash = "sha256:972400db4af6e85270d81db5e6e620d31395f0472e510c50dfcd4cb3f72b7220", size = 95766664 },
    { url = "https://files.pythonhosted.org/packages/f1/86/1edf85f425532cbba0180d969f396590dd266909e4dfb0e95f8ee9a8e5fe/jaxlib-0.5.3-cp310-cp310-manylinux2014_x86_64.whl", hash = "sha256:52be6c9775aff738a61170d8c047505c75bb799a45518e66a7a0908127b11785", size = 105118562 },
    { url = "https://files.pythonhosted.org/packages/61/84/427cd89dd7904a4c923a3fc5494daec8d42d824c1a40d7a5d1c985e2f5ac/jaxlib-0.5.3-cp310-cp310-win_amd64.whl", hash = "sha256:b41a6fcaeb374fabc4ee7e74cfed60843bdab607cd54f60a68b7f7655cde2b66", size = 65766784 },
    { url = "https://files.pythonhosted.org/packages/c2/f2/d9397f264141f2289e229b2faf3b3ddb6397b014a09abe234367814f9697/jaxlib-0.5.3-cp311-cp311-macosx_11_0_arm64.whl", hash = "sha256:b62bd8b29e5a4f9bfaa57c8daf6e04820b2c994f448f3dec602d64255545e9f2", size = 63696815 },
    { url = "https://files.pythonhosted.org/packages/e8/91/04bf391a21ccfb299b9952f91d5c082e5f9877221e5d98592875af4a50e4/jaxlib-0.5.3-cp311-cp311-manylinux2014_aarch64.whl", hash = "sha256:a4666f81d72c060ed3e581ded116a9caa9b0a70a148a54cb12a1d3afca3624b5", size = 95770114 },
    { url = "https://files.pythonhosted.org/packages/67/de/50debb40944baa5ba459604578f8c721be9f38c78ef9e8902895566e6a66/jaxlib-0.5.3-cp311-cp311-manylinux2014_x86_64.whl", hash = "sha256:29e1530fc81833216f1e28b578d0c59697654f72ee31c7a44ed7753baf5ac466", size = 105119259 },
    { url = "https://files.pythonhosted.org/packages/20/91/d73c842d1e5cc6b914bb521006d668fbfda4c53cd4424ce9c3a097f6c071/jaxlib-0.5.3-cp311-cp311-win_amd64.whl", hash = "sha256:8eb54e38d789557579f900ea3d70f104a440f8555a9681ed45f4a122dcbfd92e", size = 65765739 },
    { url = "https://files.pythonhosted.org/packages/d5/a5/646af791ccf75641b4df84fb6cb6e3914b0df87ec5fa5f82397fd5dc30ee/jaxlib-0.5.3-cp312-cp312-macosx_11_0_arm64.whl", hash = "sha256:d394dbde4a1c6bd67501cfb29d3819a10b900cb534cc0fc603319f7092f24cfa", size = 63711839 },
    { url = "https://files.pythonhosted.org/packages/53/8c/cbd861e40f0efe7923962ade21919fddcea43fae2794634833e800009b14/jaxlib-0.5.3-cp312-cp312-manylinux2014_aarch64.whl", hash = "sha256:bddf6360377aa1c792e47fd87f307c342e331e5ff3582f940b1bca00f6b4bc73", size = 95764647 },
    { url = "https://files.pythonhosted.org/packages/3e/03/bace4acec295febca9329b3d2dd927b8ac74841e620e0d675f76109b805b/jaxlib-0.5.3-cp312-cp312-manylinux2014_x86_64.whl", hash = "sha256:5a5e88ab1cd6fdf78d69abe3544e8f09cce200dd339bb85fbe3c2ea67f2a5e68", size = 105132789 },
    { url = "https://files.pythonhosted.org/packages/79/f8/34568ec75f53d55b68649b6e1d6befd976fb9646e607954477264f5379ce/jaxlib-0.5.3-cp312-cp312-win_amd64.whl", hash = "sha256:520665929649f29f7d948d4070dbaf3e032a4c1f7c11f2863eac73320fcee784", size = 65789714 },
    { url = "https://files.pythonhosted.org/packages/b4/d0/ed6007cd17dc0f37f950f89e785092d9f0541f3fa6021d029657955206b5/jaxlib-0.5.3-cp313-cp313-macosx_11_0_arm64.whl", hash = "sha256:31321c25282a06a6dfc940507bc14d0a0ac838d8ced6c07aa00a7fae34ce7b3f", size = 63710483 },
    { url = "https://files.pythonhosted.org/packages/36/8f/cafdf24170084de897ffe2a030241c2ba72d12eede85b940a81a94cab156/jaxlib-0.5.3-cp313-cp313-manylinux2014_aarch64.whl", hash = "sha256:e904b92dedfbc7e545725a8d7676987030ae9c069001d94701bc109c6dab4100", size = 95765995 },
    { url = "https://files.pythonhosted.org/packages/86/c7/fc0755ebd999c7c66ac4203d99f958d5ffc0a34eb270f57932ca0213bb54/jaxlib-0.5.3-cp313-cp313-manylinux2014_x86_64.whl", hash = "sha256:bb7593cb7fffcb13963f22fa5229ed960b8fb4ae5ec3b0820048cbd67f1e8e31", size = 105130796 },
    { url = "https://files.pythonhosted.org/packages/83/98/e32da21a490dc408d172ba246d6c47428482fe50d771c3f813e5fc063781/jaxlib-0.5.3-cp313-cp313-win_amd64.whl", hash = "sha256:8019f73a10b1290f988dd3768c684f3a8a147239091c3b790ce7e47e3bbc00bd", size = 65792205 },
]

[[package]]
name = "jedi"
version = "0.19.2"
source = { registry = "https://pypi.org/simple" }
dependencies = [
    { name = "parso" },
]
sdist = { url = "https://files.pythonhosted.org/packages/72/3a/79a912fbd4d8dd6fbb02bf69afd3bb72cf0c729bb3063c6f4498603db17a/jedi-0.19.2.tar.gz", hash = "sha256:4770dc3de41bde3966b02eb84fbcf557fb33cce26ad23da12c742fb50ecb11f0", size = 1231287 }
wheels = [
    { url = "https://files.pythonhosted.org/packages/c0/5a/9cac0c82afec3d09ccd97c8b6502d48f165f9124db81b4bcb90b4af974ee/jedi-0.19.2-py2.py3-none-any.whl", hash = "sha256:a8ef22bde8490f57fe5c7681a3c83cb58874daf72b4784de3cce5b6ef6edb5b9", size = 1572278 },
]

[[package]]
name = "jinja2"
version = "3.1.6"
source = { registry = "https://pypi.org/simple" }
dependencies = [
    { name = "markupsafe" },
]
sdist = { url = "https://files.pythonhosted.org/packages/df/bf/f7da0350254c0ed7c72f3e33cef02e048281fec7ecec5f032d4aac52226b/jinja2-3.1.6.tar.gz", hash = "sha256:0137fb05990d35f1275a587e9aee6d56da821fc83491a0fb838183be43f66d6d", size = 245115 }
wheels = [
    { url = "https://files.pythonhosted.org/packages/62/a1/3d680cbfd5f4b8f15abc1d571870c5fc3e594bb582bc3b64ea099db13e56/jinja2-3.1.6-py3-none-any.whl", hash = "sha256:85ece4451f492d0c13c5dd7c13a64681a86afae63a5f347908daf103ce6d2f67", size = 134899 },
]

[[package]]
name = "json5"
version = "0.10.0"
source = { registry = "https://pypi.org/simple" }
sdist = { url = "https://files.pythonhosted.org/packages/85/3d/bbe62f3d0c05a689c711cff57b2e3ac3d3e526380adb7c781989f075115c/json5-0.10.0.tar.gz", hash = "sha256:e66941c8f0a02026943c52c2eb34ebeb2a6f819a0be05920a6f5243cd30fd559", size = 48202 }
wheels = [
    { url = "https://files.pythonhosted.org/packages/aa/42/797895b952b682c3dafe23b1834507ee7f02f4d6299b65aaa61425763278/json5-0.10.0-py3-none-any.whl", hash = "sha256:19b23410220a7271e8377f81ba8aacba2fdd56947fbb137ee5977cbe1f5e8dfa", size = 34049 },
]

[[package]]
name = "jsonschema"
version = "4.23.0"
source = { registry = "https://pypi.org/simple" }
dependencies = [
    { name = "attrs" },
    { name = "jsonschema-specifications" },
    { name = "referencing" },
    { name = "rpds-py" },
]
sdist = { url = "https://files.pythonhosted.org/packages/38/2e/03362ee4034a4c917f697890ccd4aec0800ccf9ded7f511971c75451deec/jsonschema-4.23.0.tar.gz", hash = "sha256:d71497fef26351a33265337fa77ffeb82423f3ea21283cd9467bb03999266bc4", size = 325778 }
wheels = [
    { url = "https://files.pythonhosted.org/packages/69/4a/4f9dbeb84e8850557c02365a0eee0649abe5eb1d84af92a25731c6c0f922/jsonschema-4.23.0-py3-none-any.whl", hash = "sha256:fbadb6f8b144a8f8cf9f0b89ba94501d143e50411a1278633f56a7acf7fd5566", size = 88462 },
]

[[package]]
name = "jsonschema-specifications"
version = "2024.10.1"
source = { registry = "https://pypi.org/simple" }
dependencies = [
    { name = "referencing" },
]
sdist = { url = "https://files.pythonhosted.org/packages/10/db/58f950c996c793472e336ff3655b13fbcf1e3b359dcf52dcf3ed3b52c352/jsonschema_specifications-2024.10.1.tar.gz", hash = "sha256:0f38b83639958ce1152d02a7f062902c41c8fd20d558b0c34344292d417ae272", size = 15561 }
wheels = [
    { url = "https://files.pythonhosted.org/packages/d1/0f/8910b19ac0670a0f80ce1008e5e751c4a57e14d2c4c13a482aa6079fa9d6/jsonschema_specifications-2024.10.1-py3-none-any.whl", hash = "sha256:a09a0680616357d9a0ecf05c12ad234479f549239d0f5b55f3deea67475da9bf", size = 18459 },
]

[[package]]
name = "jupyter-client"
version = "8.6.3"
source = { registry = "https://pypi.org/simple" }
dependencies = [
    { name = "jupyter-core" },
    { name = "python-dateutil" },
    { name = "pyzmq" },
    { name = "tornado" },
    { name = "traitlets" },
]
sdist = { url = "https://files.pythonhosted.org/packages/71/22/bf9f12fdaeae18019a468b68952a60fe6dbab5d67cd2a103cac7659b41ca/jupyter_client-8.6.3.tar.gz", hash = "sha256:35b3a0947c4a6e9d589eb97d7d4cd5e90f910ee73101611f01283732bd6d9419", size = 342019 }
wheels = [
    { url = "https://files.pythonhosted.org/packages/11/85/b0394e0b6fcccd2c1eeefc230978a6f8cb0c5df1e4cd3e7625735a0d7d1e/jupyter_client-8.6.3-py3-none-any.whl", hash = "sha256:e8a19cc986cc45905ac3362915f410f3af85424b4c0905e94fa5f2cb08e8f23f", size = 106105 },
]

[[package]]
name = "jupyter-core"
version = "5.7.2"
source = { registry = "https://pypi.org/simple" }
dependencies = [
    { name = "platformdirs" },
    { name = "pywin32", marker = "platform_python_implementation != 'PyPy' and sys_platform == 'win32'" },
    { name = "traitlets" },
]
sdist = { url = "https://files.pythonhosted.org/packages/00/11/b56381fa6c3f4cc5d2cf54a7dbf98ad9aa0b339ef7a601d6053538b079a7/jupyter_core-5.7.2.tar.gz", hash = "sha256:aa5f8d32bbf6b431ac830496da7392035d6f61b4f54872f15c4bd2a9c3f536d9", size = 87629 }
wheels = [
    { url = "https://files.pythonhosted.org/packages/c9/fb/108ecd1fe961941959ad0ee4e12ee7b8b1477247f30b1fdfd83ceaf017f0/jupyter_core-5.7.2-py3-none-any.whl", hash = "sha256:4f7315d2f6b4bcf2e3e7cb6e46772eba760ae459cd1f59d29eb57b0a01bd7409", size = 28965 },
]

[[package]]
name = "jupyterlab-pygments"
version = "0.3.0"
source = { registry = "https://pypi.org/simple" }
sdist = { url = "https://files.pythonhosted.org/packages/90/51/9187be60d989df97f5f0aba133fa54e7300f17616e065d1ada7d7646b6d6/jupyterlab_pygments-0.3.0.tar.gz", hash = "sha256:721aca4d9029252b11cfa9d185e5b5af4d54772bb8072f9b7036f4170054d35d", size = 512900 }
wheels = [
    { url = "https://files.pythonhosted.org/packages/b1/dd/ead9d8ea85bf202d90cc513b533f9c363121c7792674f78e0d8a854b63b4/jupyterlab_pygments-0.3.0-py3-none-any.whl", hash = "sha256:841a89020971da1d8693f1a99997aefc5dc424bb1b251fd6322462a1b8842780", size = 15884 },
]

[[package]]
name = "linkify-it-py"
version = "2.0.3"
source = { registry = "https://pypi.org/simple" }
dependencies = [
    { name = "uc-micro-py" },
]
sdist = { url = "https://files.pythonhosted.org/packages/2a/ae/bb56c6828e4797ba5a4821eec7c43b8bf40f69cda4d4f5f8c8a2810ec96a/linkify-it-py-2.0.3.tar.gz", hash = "sha256:68cda27e162e9215c17d786649d1da0021a451bdc436ef9e0fa0ba5234b9b048", size = 27946 }
wheels = [
    { url = "https://files.pythonhosted.org/packages/04/1e/b832de447dee8b582cac175871d2f6c3d5077cc56d5575cadba1fd1cccfa/linkify_it_py-2.0.3-py3-none-any.whl", hash = "sha256:6bcbc417b0ac14323382aef5c5192c0075bf8a9d6b41820a2b66371eac6b6d79", size = 19820 },
]

[[package]]
name = "lit"
version = "18.1.8"
source = { registry = "https://pypi.org/simple" }
sdist = { url = "https://files.pythonhosted.org/packages/47/b4/d7e210971494db7b9a9ac48ff37dfa59a8b14c773f9cf47e6bda58411c0d/lit-18.1.8.tar.gz", hash = "sha256:47c174a186941ae830f04ded76a3444600be67d5e5fb8282c3783fba671c4edb", size = 161127 }
wheels = [
    { url = "https://files.pythonhosted.org/packages/96/06/b36f150fa7c5bcc96a31a4d19a20fddbd1d965b6f02510b57a3bb8d4b930/lit-18.1.8-py3-none-any.whl", hash = "sha256:a873ff7acd76e746368da32eb7355625e2e55a2baaab884c9cc130f2ee0300f7", size = 96365 },
]

[[package]]
name = "lzstring2"
version = "0.1.0"
source = { git = "https://github.com/superlopuh/lz-string.git#d435be09f8aa454ce04d30dd18b5616b59e6d770" }

[[package]]
name = "marimo"
version = "0.11.26"
source = { registry = "https://pypi.org/simple" }
dependencies = [
    { name = "click" },
    { name = "docutils" },
    { name = "itsdangerous" },
    { name = "jedi" },
    { name = "markdown" },
    { name = "narwhals" },
    { name = "packaging" },
    { name = "psutil" },
    { name = "pycrdt" },
    { name = "pygments" },
    { name = "pymdown-extensions" },
    { name = "pyyaml" },
    { name = "ruff" },
    { name = "starlette" },
    { name = "tomlkit" },
    { name = "typing-extensions", marker = "python_full_version < '3.11'" },
    { name = "uvicorn" },
    { name = "websockets" },
]
sdist = { url = "https://files.pythonhosted.org/packages/72/53/073592d7c1d87716529b9901b4bb77b87868c99d010314239578dc8e6d9c/marimo-0.11.26.tar.gz", hash = "sha256:9435dc83a4c5e69d6050519a4327d5f3c340e5a8a7c33f888e964c01261b76d7", size = 10682435 }
wheels = [
    { url = "https://files.pythonhosted.org/packages/68/eb/f8ff1b0da191aaf1629b904de7d5a90477eb32235dad6a2ac2208d640d16/marimo-0.11.26-py3-none-any.whl", hash = "sha256:cb112552eadd43937101eebb2822bf37457a9504de64de5519e9edcc4b3bd921", size = 11029647 },
]

[[package]]
name = "markdown"
version = "3.7"
source = { registry = "https://pypi.org/simple" }
sdist = { url = "https://files.pythonhosted.org/packages/54/28/3af612670f82f4c056911fbbbb42760255801b3068c48de792d354ff4472/markdown-3.7.tar.gz", hash = "sha256:2ae2471477cfd02dbbf038d5d9bc226d40def84b4fe2986e49b59b6b472bbed2", size = 357086 }
wheels = [
    { url = "https://files.pythonhosted.org/packages/3f/08/83871f3c50fc983b88547c196d11cf8c3340e37c32d2e9d6152abe2c61f7/Markdown-3.7-py3-none-any.whl", hash = "sha256:7eb6df5690b81a1d7942992c97fad2938e956e79df20cbc6186e9c3a77b1c803", size = 106349 },
]

[[package]]
name = "markdown-it-py"
version = "3.0.0"
source = { registry = "https://pypi.org/simple" }
dependencies = [
    { name = "mdurl" },
]
sdist = { url = "https://files.pythonhosted.org/packages/38/71/3b932df36c1a044d397a1f92d1cf91ee0a503d91e470cbd670aa66b07ed0/markdown-it-py-3.0.0.tar.gz", hash = "sha256:e3f60a94fa066dc52ec76661e37c851cb232d92f9886b15cb560aaada2df8feb", size = 74596 }
wheels = [
    { url = "https://files.pythonhosted.org/packages/42/d7/1ec15b46af6af88f19b8e5ffea08fa375d433c998b8a7639e76935c14f1f/markdown_it_py-3.0.0-py3-none-any.whl", hash = "sha256:355216845c60bd96232cd8d8c40e8f9765cc86f46880e43a8fd22dc1a1a8cab1", size = 87528 },
]

[package.optional-dependencies]
linkify = [
    { name = "linkify-it-py" },
]
plugins = [
    { name = "mdit-py-plugins" },
]

[[package]]
name = "markupsafe"
version = "3.0.2"
source = { registry = "https://pypi.org/simple" }
sdist = { url = "https://files.pythonhosted.org/packages/b2/97/5d42485e71dfc078108a86d6de8fa46db44a1a9295e89c5d6d4a06e23a62/markupsafe-3.0.2.tar.gz", hash = "sha256:ee55d3edf80167e48ea11a923c7386f4669df67d7994554387f84e7d8b0a2bf0", size = 20537 }
wheels = [
    { url = "https://files.pythonhosted.org/packages/04/90/d08277ce111dd22f77149fd1a5d4653eeb3b3eaacbdfcbae5afb2600eebd/MarkupSafe-3.0.2-cp310-cp310-macosx_10_9_universal2.whl", hash = "sha256:7e94c425039cde14257288fd61dcfb01963e658efbc0ff54f5306b06054700f8", size = 14357 },
    { url = "https://files.pythonhosted.org/packages/04/e1/6e2194baeae0bca1fae6629dc0cbbb968d4d941469cbab11a3872edff374/MarkupSafe-3.0.2-cp310-cp310-macosx_11_0_arm64.whl", hash = "sha256:9e2d922824181480953426608b81967de705c3cef4d1af983af849d7bd619158", size = 12393 },
    { url = "https://files.pythonhosted.org/packages/1d/69/35fa85a8ece0a437493dc61ce0bb6d459dcba482c34197e3efc829aa357f/MarkupSafe-3.0.2-cp310-cp310-manylinux_2_17_aarch64.manylinux2014_aarch64.whl", hash = "sha256:38a9ef736c01fccdd6600705b09dc574584b89bea478200c5fbf112a6b0d5579", size = 21732 },
    { url = "https://files.pythonhosted.org/packages/22/35/137da042dfb4720b638d2937c38a9c2df83fe32d20e8c8f3185dbfef05f7/MarkupSafe-3.0.2-cp310-cp310-manylinux_2_17_x86_64.manylinux2014_x86_64.whl", hash = "sha256:bbcb445fa71794da8f178f0f6d66789a28d7319071af7a496d4d507ed566270d", size = 20866 },
    { url = "https://files.pythonhosted.org/packages/29/28/6d029a903727a1b62edb51863232152fd335d602def598dade38996887f0/MarkupSafe-3.0.2-cp310-cp310-manylinux_2_5_i686.manylinux1_i686.manylinux_2_17_i686.manylinux2014_i686.whl", hash = "sha256:57cb5a3cf367aeb1d316576250f65edec5bb3be939e9247ae594b4bcbc317dfb", size = 20964 },
    { url = "https://files.pythonhosted.org/packages/cc/cd/07438f95f83e8bc028279909d9c9bd39e24149b0d60053a97b2bc4f8aa51/MarkupSafe-3.0.2-cp310-cp310-musllinux_1_2_aarch64.whl", hash = "sha256:3809ede931876f5b2ec92eef964286840ed3540dadf803dd570c3b7e13141a3b", size = 21977 },
    { url = "https://files.pythonhosted.org/packages/29/01/84b57395b4cc062f9c4c55ce0df7d3108ca32397299d9df00fedd9117d3d/MarkupSafe-3.0.2-cp310-cp310-musllinux_1_2_i686.whl", hash = "sha256:e07c3764494e3776c602c1e78e298937c3315ccc9043ead7e685b7f2b8d47b3c", size = 21366 },
    { url = "https://files.pythonhosted.org/packages/bd/6e/61ebf08d8940553afff20d1fb1ba7294b6f8d279df9fd0c0db911b4bbcfd/MarkupSafe-3.0.2-cp310-cp310-musllinux_1_2_x86_64.whl", hash = "sha256:b424c77b206d63d500bcb69fa55ed8d0e6a3774056bdc4839fc9298a7edca171", size = 21091 },
    { url = "https://files.pythonhosted.org/packages/11/23/ffbf53694e8c94ebd1e7e491de185124277964344733c45481f32ede2499/MarkupSafe-3.0.2-cp310-cp310-win32.whl", hash = "sha256:fcabf5ff6eea076f859677f5f0b6b5c1a51e70a376b0579e0eadef8db48c6b50", size = 15065 },
    { url = "https://files.pythonhosted.org/packages/44/06/e7175d06dd6e9172d4a69a72592cb3f7a996a9c396eee29082826449bbc3/MarkupSafe-3.0.2-cp310-cp310-win_amd64.whl", hash = "sha256:6af100e168aa82a50e186c82875a5893c5597a0c1ccdb0d8b40240b1f28b969a", size = 15514 },
    { url = "https://files.pythonhosted.org/packages/6b/28/bbf83e3f76936960b850435576dd5e67034e200469571be53f69174a2dfd/MarkupSafe-3.0.2-cp311-cp311-macosx_10_9_universal2.whl", hash = "sha256:9025b4018f3a1314059769c7bf15441064b2207cb3f065e6ea1e7359cb46db9d", size = 14353 },
    { url = "https://files.pythonhosted.org/packages/6c/30/316d194b093cde57d448a4c3209f22e3046c5bb2fb0820b118292b334be7/MarkupSafe-3.0.2-cp311-cp311-macosx_11_0_arm64.whl", hash = "sha256:93335ca3812df2f366e80509ae119189886b0f3c2b81325d39efdb84a1e2ae93", size = 12392 },
    { url = "https://files.pythonhosted.org/packages/f2/96/9cdafba8445d3a53cae530aaf83c38ec64c4d5427d975c974084af5bc5d2/MarkupSafe-3.0.2-cp311-cp311-manylinux_2_17_aarch64.manylinux2014_aarch64.whl", hash = "sha256:2cb8438c3cbb25e220c2ab33bb226559e7afb3baec11c4f218ffa7308603c832", size = 23984 },
    { url = "https://files.pythonhosted.org/packages/f1/a4/aefb044a2cd8d7334c8a47d3fb2c9f328ac48cb349468cc31c20b539305f/MarkupSafe-3.0.2-cp311-cp311-manylinux_2_17_x86_64.manylinux2014_x86_64.whl", hash = "sha256:a123e330ef0853c6e822384873bef7507557d8e4a082961e1defa947aa59ba84", size = 23120 },
    { url = "https://files.pythonhosted.org/packages/8d/21/5e4851379f88f3fad1de30361db501300d4f07bcad047d3cb0449fc51f8c/MarkupSafe-3.0.2-cp311-cp311-manylinux_2_5_i686.manylinux1_i686.manylinux_2_17_i686.manylinux2014_i686.whl", hash = "sha256:1e084f686b92e5b83186b07e8a17fc09e38fff551f3602b249881fec658d3eca", size = 23032 },
    { url = "https://files.pythonhosted.org/packages/00/7b/e92c64e079b2d0d7ddf69899c98842f3f9a60a1ae72657c89ce2655c999d/MarkupSafe-3.0.2-cp311-cp311-musllinux_1_2_aarch64.whl", hash = "sha256:d8213e09c917a951de9d09ecee036d5c7d36cb6cb7dbaece4c71a60d79fb9798", size = 24057 },
    { url = "https://files.pythonhosted.org/packages/f9/ac/46f960ca323037caa0a10662ef97d0a4728e890334fc156b9f9e52bcc4ca/MarkupSafe-3.0.2-cp311-cp311-musllinux_1_2_i686.whl", hash = "sha256:5b02fb34468b6aaa40dfc198d813a641e3a63b98c2b05a16b9f80b7ec314185e", size = 23359 },
    { url = "https://files.pythonhosted.org/packages/69/84/83439e16197337b8b14b6a5b9c2105fff81d42c2a7c5b58ac7b62ee2c3b1/MarkupSafe-3.0.2-cp311-cp311-musllinux_1_2_x86_64.whl", hash = "sha256:0bff5e0ae4ef2e1ae4fdf2dfd5b76c75e5c2fa4132d05fc1b0dabcd20c7e28c4", size = 23306 },
    { url = "https://files.pythonhosted.org/packages/9a/34/a15aa69f01e2181ed8d2b685c0d2f6655d5cca2c4db0ddea775e631918cd/MarkupSafe-3.0.2-cp311-cp311-win32.whl", hash = "sha256:6c89876f41da747c8d3677a2b540fb32ef5715f97b66eeb0c6b66f5e3ef6f59d", size = 15094 },
    { url = "https://files.pythonhosted.org/packages/da/b8/3a3bd761922d416f3dc5d00bfbed11f66b1ab89a0c2b6e887240a30b0f6b/MarkupSafe-3.0.2-cp311-cp311-win_amd64.whl", hash = "sha256:70a87b411535ccad5ef2f1df5136506a10775d267e197e4cf531ced10537bd6b", size = 15521 },
    { url = "https://files.pythonhosted.org/packages/22/09/d1f21434c97fc42f09d290cbb6350d44eb12f09cc62c9476effdb33a18aa/MarkupSafe-3.0.2-cp312-cp312-macosx_10_13_universal2.whl", hash = "sha256:9778bd8ab0a994ebf6f84c2b949e65736d5575320a17ae8984a77fab08db94cf", size = 14274 },
    { url = "https://files.pythonhosted.org/packages/6b/b0/18f76bba336fa5aecf79d45dcd6c806c280ec44538b3c13671d49099fdd0/MarkupSafe-3.0.2-cp312-cp312-macosx_11_0_arm64.whl", hash = "sha256:846ade7b71e3536c4e56b386c2a47adf5741d2d8b94ec9dc3e92e5e1ee1e2225", size = 12348 },
    { url = "https://files.pythonhosted.org/packages/e0/25/dd5c0f6ac1311e9b40f4af06c78efde0f3b5cbf02502f8ef9501294c425b/MarkupSafe-3.0.2-cp312-cp312-manylinux_2_17_aarch64.manylinux2014_aarch64.whl", hash = "sha256:1c99d261bd2d5f6b59325c92c73df481e05e57f19837bdca8413b9eac4bd8028", size = 24149 },
    { url = "https://files.pythonhosted.org/packages/f3/f0/89e7aadfb3749d0f52234a0c8c7867877876e0a20b60e2188e9850794c17/MarkupSafe-3.0.2-cp312-cp312-manylinux_2_17_x86_64.manylinux2014_x86_64.whl", hash = "sha256:e17c96c14e19278594aa4841ec148115f9c7615a47382ecb6b82bd8fea3ab0c8", size = 23118 },
    { url = "https://files.pythonhosted.org/packages/d5/da/f2eeb64c723f5e3777bc081da884b414671982008c47dcc1873d81f625b6/MarkupSafe-3.0.2-cp312-cp312-manylinux_2_5_i686.manylinux1_i686.manylinux_2_17_i686.manylinux2014_i686.whl", hash = "sha256:88416bd1e65dcea10bc7569faacb2c20ce071dd1f87539ca2ab364bf6231393c", size = 22993 },
    { url = "https://files.pythonhosted.org/packages/da/0e/1f32af846df486dce7c227fe0f2398dc7e2e51d4a370508281f3c1c5cddc/MarkupSafe-3.0.2-cp312-cp312-musllinux_1_2_aarch64.whl", hash = "sha256:2181e67807fc2fa785d0592dc2d6206c019b9502410671cc905d132a92866557", size = 24178 },
    { url = "https://files.pythonhosted.org/packages/c4/f6/bb3ca0532de8086cbff5f06d137064c8410d10779c4c127e0e47d17c0b71/MarkupSafe-3.0.2-cp312-cp312-musllinux_1_2_i686.whl", hash = "sha256:52305740fe773d09cffb16f8ed0427942901f00adedac82ec8b67752f58a1b22", size = 23319 },
    { url = "https://files.pythonhosted.org/packages/a2/82/8be4c96ffee03c5b4a034e60a31294daf481e12c7c43ab8e34a1453ee48b/MarkupSafe-3.0.2-cp312-cp312-musllinux_1_2_x86_64.whl", hash = "sha256:ad10d3ded218f1039f11a75f8091880239651b52e9bb592ca27de44eed242a48", size = 23352 },
    { url = "https://files.pythonhosted.org/packages/51/ae/97827349d3fcffee7e184bdf7f41cd6b88d9919c80f0263ba7acd1bbcb18/MarkupSafe-3.0.2-cp312-cp312-win32.whl", hash = "sha256:0f4ca02bea9a23221c0182836703cbf8930c5e9454bacce27e767509fa286a30", size = 15097 },
    { url = "https://files.pythonhosted.org/packages/c1/80/a61f99dc3a936413c3ee4e1eecac96c0da5ed07ad56fd975f1a9da5bc630/MarkupSafe-3.0.2-cp312-cp312-win_amd64.whl", hash = "sha256:8e06879fc22a25ca47312fbe7c8264eb0b662f6db27cb2d3bbbc74b1df4b9b87", size = 15601 },
    { url = "https://files.pythonhosted.org/packages/83/0e/67eb10a7ecc77a0c2bbe2b0235765b98d164d81600746914bebada795e97/MarkupSafe-3.0.2-cp313-cp313-macosx_10_13_universal2.whl", hash = "sha256:ba9527cdd4c926ed0760bc301f6728ef34d841f405abf9d4f959c478421e4efd", size = 14274 },
    { url = "https://files.pythonhosted.org/packages/2b/6d/9409f3684d3335375d04e5f05744dfe7e9f120062c9857df4ab490a1031a/MarkupSafe-3.0.2-cp313-cp313-macosx_11_0_arm64.whl", hash = "sha256:f8b3d067f2e40fe93e1ccdd6b2e1d16c43140e76f02fb1319a05cf2b79d99430", size = 12352 },
    { url = "https://files.pythonhosted.org/packages/d2/f5/6eadfcd3885ea85fe2a7c128315cc1bb7241e1987443d78c8fe712d03091/MarkupSafe-3.0.2-cp313-cp313-manylinux_2_17_aarch64.manylinux2014_aarch64.whl", hash = "sha256:569511d3b58c8791ab4c2e1285575265991e6d8f8700c7be0e88f86cb0672094", size = 24122 },
    { url = "https://files.pythonhosted.org/packages/0c/91/96cf928db8236f1bfab6ce15ad070dfdd02ed88261c2afafd4b43575e9e9/MarkupSafe-3.0.2-cp313-cp313-manylinux_2_17_x86_64.manylinux2014_x86_64.whl", hash = "sha256:15ab75ef81add55874e7ab7055e9c397312385bd9ced94920f2802310c930396", size = 23085 },
    { url = "https://files.pythonhosted.org/packages/c2/cf/c9d56af24d56ea04daae7ac0940232d31d5a8354f2b457c6d856b2057d69/MarkupSafe-3.0.2-cp313-cp313-manylinux_2_5_i686.manylinux1_i686.manylinux_2_17_i686.manylinux2014_i686.whl", hash = "sha256:f3818cb119498c0678015754eba762e0d61e5b52d34c8b13d770f0719f7b1d79", size = 22978 },
    { url = "https://files.pythonhosted.org/packages/2a/9f/8619835cd6a711d6272d62abb78c033bda638fdc54c4e7f4272cf1c0962b/MarkupSafe-3.0.2-cp313-cp313-musllinux_1_2_aarch64.whl", hash = "sha256:cdb82a876c47801bb54a690c5ae105a46b392ac6099881cdfb9f6e95e4014c6a", size = 24208 },
    { url = "https://files.pythonhosted.org/packages/f9/bf/176950a1792b2cd2102b8ffeb5133e1ed984547b75db47c25a67d3359f77/MarkupSafe-3.0.2-cp313-cp313-musllinux_1_2_i686.whl", hash = "sha256:cabc348d87e913db6ab4aa100f01b08f481097838bdddf7c7a84b7575b7309ca", size = 23357 },
    { url = "https://files.pythonhosted.org/packages/ce/4f/9a02c1d335caabe5c4efb90e1b6e8ee944aa245c1aaaab8e8a618987d816/MarkupSafe-3.0.2-cp313-cp313-musllinux_1_2_x86_64.whl", hash = "sha256:444dcda765c8a838eaae23112db52f1efaf750daddb2d9ca300bcae1039adc5c", size = 23344 },
    { url = "https://files.pythonhosted.org/packages/ee/55/c271b57db36f748f0e04a759ace9f8f759ccf22b4960c270c78a394f58be/MarkupSafe-3.0.2-cp313-cp313-win32.whl", hash = "sha256:bcf3e58998965654fdaff38e58584d8937aa3096ab5354d493c77d1fdd66d7a1", size = 15101 },
    { url = "https://files.pythonhosted.org/packages/29/88/07df22d2dd4df40aba9f3e402e6dc1b8ee86297dddbad4872bd5e7b0094f/MarkupSafe-3.0.2-cp313-cp313-win_amd64.whl", hash = "sha256:e6a2a455bd412959b57a172ce6328d2dd1f01cb2135efda2e4576e8a23fa3b0f", size = 15603 },
    { url = "https://files.pythonhosted.org/packages/62/6a/8b89d24db2d32d433dffcd6a8779159da109842434f1dd2f6e71f32f738c/MarkupSafe-3.0.2-cp313-cp313t-macosx_10_13_universal2.whl", hash = "sha256:b5a6b3ada725cea8a5e634536b1b01c30bcdcd7f9c6fff4151548d5bf6b3a36c", size = 14510 },
    { url = "https://files.pythonhosted.org/packages/7a/06/a10f955f70a2e5a9bf78d11a161029d278eeacbd35ef806c3fd17b13060d/MarkupSafe-3.0.2-cp313-cp313t-macosx_11_0_arm64.whl", hash = "sha256:a904af0a6162c73e3edcb969eeeb53a63ceeb5d8cf642fade7d39e7963a22ddb", size = 12486 },
    { url = "https://files.pythonhosted.org/packages/34/cf/65d4a571869a1a9078198ca28f39fba5fbb910f952f9dbc5220afff9f5e6/MarkupSafe-3.0.2-cp313-cp313t-manylinux_2_17_aarch64.manylinux2014_aarch64.whl", hash = "sha256:4aa4e5faecf353ed117801a068ebab7b7e09ffb6e1d5e412dc852e0da018126c", size = 25480 },
    { url = "https://files.pythonhosted.org/packages/0c/e3/90e9651924c430b885468b56b3d597cabf6d72be4b24a0acd1fa0e12af67/MarkupSafe-3.0.2-cp313-cp313t-manylinux_2_17_x86_64.manylinux2014_x86_64.whl", hash = "sha256:c0ef13eaeee5b615fb07c9a7dadb38eac06a0608b41570d8ade51c56539e509d", size = 23914 },
    { url = "https://files.pythonhosted.org/packages/66/8c/6c7cf61f95d63bb866db39085150df1f2a5bd3335298f14a66b48e92659c/MarkupSafe-3.0.2-cp313-cp313t-manylinux_2_5_i686.manylinux1_i686.manylinux_2_17_i686.manylinux2014_i686.whl", hash = "sha256:d16a81a06776313e817c951135cf7340a3e91e8c1ff2fac444cfd75fffa04afe", size = 23796 },
    { url = "https://files.pythonhosted.org/packages/bb/35/cbe9238ec3f47ac9a7c8b3df7a808e7cb50fe149dc7039f5f454b3fba218/MarkupSafe-3.0.2-cp313-cp313t-musllinux_1_2_aarch64.whl", hash = "sha256:6381026f158fdb7c72a168278597a5e3a5222e83ea18f543112b2662a9b699c5", size = 25473 },
    { url = "https://files.pythonhosted.org/packages/e6/32/7621a4382488aa283cc05e8984a9c219abad3bca087be9ec77e89939ded9/MarkupSafe-3.0.2-cp313-cp313t-musllinux_1_2_i686.whl", hash = "sha256:3d79d162e7be8f996986c064d1c7c817f6df3a77fe3d6859f6f9e7be4b8c213a", size = 24114 },
    { url = "https://files.pythonhosted.org/packages/0d/80/0985960e4b89922cb5a0bac0ed39c5b96cbc1a536a99f30e8c220a996ed9/MarkupSafe-3.0.2-cp313-cp313t-musllinux_1_2_x86_64.whl", hash = "sha256:131a3c7689c85f5ad20f9f6fb1b866f402c445b220c19fe4308c0b147ccd2ad9", size = 24098 },
    { url = "https://files.pythonhosted.org/packages/82/78/fedb03c7d5380df2427038ec8d973587e90561b2d90cd472ce9254cf348b/MarkupSafe-3.0.2-cp313-cp313t-win32.whl", hash = "sha256:ba8062ed2cf21c07a9e295d5b8a2a5ce678b913b45fdf68c32d95d6c1291e0b6", size = 15208 },
    { url = "https://files.pythonhosted.org/packages/4f/65/6079a46068dfceaeabb5dcad6d674f5f5c61a6fa5673746f42a9f4c233b3/MarkupSafe-3.0.2-cp313-cp313t-win_amd64.whl", hash = "sha256:e444a31f8db13eb18ada366ab3cf45fd4b31e4db1236a4448f68778c1d1a5a2f", size = 15739 },
]

[[package]]
name = "matplotlib-inline"
version = "0.1.7"
source = { registry = "https://pypi.org/simple" }
dependencies = [
    { name = "traitlets" },
]
sdist = { url = "https://files.pythonhosted.org/packages/99/5b/a36a337438a14116b16480db471ad061c36c3694df7c2084a0da7ba538b7/matplotlib_inline-0.1.7.tar.gz", hash = "sha256:8423b23ec666be3d16e16b60bdd8ac4e86e840ebd1dd11a30b9f117f2fa0ab90", size = 8159 }
wheels = [
    { url = "https://files.pythonhosted.org/packages/8f/8e/9ad090d3553c280a8060fbf6e24dc1c0c29704ee7d1c372f0c174aa59285/matplotlib_inline-0.1.7-py3-none-any.whl", hash = "sha256:df192d39a4ff8f21b1895d72e6a13f5fcc5099f00fa84384e0ea28c2cc0653ca", size = 9899 },
]

[[package]]
name = "mdit-py-plugins"
version = "0.4.2"
source = { registry = "https://pypi.org/simple" }
dependencies = [
    { name = "markdown-it-py" },
]
sdist = { url = "https://files.pythonhosted.org/packages/19/03/a2ecab526543b152300717cf232bb4bb8605b6edb946c845016fa9c9c9fd/mdit_py_plugins-0.4.2.tar.gz", hash = "sha256:5f2cd1fdb606ddf152d37ec30e46101a60512bc0e5fa1a7002c36647b09e26b5", size = 43542 }
wheels = [
    { url = "https://files.pythonhosted.org/packages/a7/f7/7782a043553ee469c1ff49cfa1cdace2d6bf99a1f333cf38676b3ddf30da/mdit_py_plugins-0.4.2-py3-none-any.whl", hash = "sha256:0c673c3f889399a33b95e88d2f0d111b4447bdfea7f237dab2d488f459835636", size = 55316 },
]

[[package]]
name = "mdurl"
version = "0.1.2"
source = { registry = "https://pypi.org/simple" }
sdist = { url = "https://files.pythonhosted.org/packages/d6/54/cfe61301667036ec958cb99bd3efefba235e65cdeb9c84d24a8293ba1d90/mdurl-0.1.2.tar.gz", hash = "sha256:bb413d29f5eea38f31dd4754dd7377d4465116fb207585f97bf925588687c1ba", size = 8729 }
wheels = [
    { url = "https://files.pythonhosted.org/packages/b3/38/89ba8ad64ae25be8de66a6d463314cf1eb366222074cfda9ee839c56a4b4/mdurl-0.1.2-py3-none-any.whl", hash = "sha256:84008a41e51615a49fc9966191ff91509e3c40b939176e643fd50a5c2196b8f8", size = 9979 },
]

[[package]]
name = "mergedeep"
version = "1.3.4"
source = { registry = "https://pypi.org/simple" }
sdist = { url = "https://files.pythonhosted.org/packages/3a/41/580bb4006e3ed0361b8151a01d324fb03f420815446c7def45d02f74c270/mergedeep-1.3.4.tar.gz", hash = "sha256:0096d52e9dad9939c3d975a774666af186eda617e6ca84df4c94dec30004f2a8", size = 4661 }
wheels = [
    { url = "https://files.pythonhosted.org/packages/2c/19/04f9b178c2d8a15b076c8b5140708fa6ffc5601fb6f1e975537072df5b2a/mergedeep-1.3.4-py3-none-any.whl", hash = "sha256:70775750742b25c0d8f36c55aed03d24c3384d17c951b3175d898bd778ef0307", size = 6354 },
]

[[package]]
name = "mistune"
version = "3.1.3"
source = { registry = "https://pypi.org/simple" }
dependencies = [
    { name = "typing-extensions", marker = "python_full_version < '3.11'" },
]
sdist = { url = "https://files.pythonhosted.org/packages/c4/79/bda47f7dd7c3c55770478d6d02c9960c430b0cf1773b72366ff89126ea31/mistune-3.1.3.tar.gz", hash = "sha256:a7035c21782b2becb6be62f8f25d3df81ccb4d6fa477a6525b15af06539f02a0", size = 94347 }
wheels = [
    { url = "https://files.pythonhosted.org/packages/01/4d/23c4e4f09da849e127e9f123241946c23c1e30f45a88366879e064211815/mistune-3.1.3-py3-none-any.whl", hash = "sha256:1a32314113cff28aa6432e99e522677c8587fd83e3d51c29b82a52409c842bd9", size = 53410 },
]

[[package]]
name = "mkdocs"
version = "1.6.1"
source = { registry = "https://pypi.org/simple" }
dependencies = [
    { name = "click" },
    { name = "colorama", marker = "sys_platform == 'win32'" },
    { name = "ghp-import" },
    { name = "jinja2" },
    { name = "markdown" },
    { name = "markupsafe" },
    { name = "mergedeep" },
    { name = "mkdocs-get-deps" },
    { name = "packaging" },
    { name = "pathspec" },
    { name = "pyyaml" },
    { name = "pyyaml-env-tag" },
    { name = "watchdog" },
]
sdist = { url = "https://files.pythonhosted.org/packages/bc/c6/bbd4f061bd16b378247f12953ffcb04786a618ce5e904b8c5a01a0309061/mkdocs-1.6.1.tar.gz", hash = "sha256:7b432f01d928c084353ab39c57282f29f92136665bdd6abf7c1ec8d822ef86f2", size = 3889159 }
wheels = [
    { url = "https://files.pythonhosted.org/packages/22/5b/dbc6a8cddc9cfa9c4971d59fb12bb8d42e161b7e7f8cc89e49137c5b279c/mkdocs-1.6.1-py3-none-any.whl", hash = "sha256:db91759624d1647f3f34aa0c3f327dd2601beae39a366d6e064c03468d35c20e", size = 3864451 },
]

[[package]]
name = "mkdocs-autorefs"
version = "1.4.1"
source = { registry = "https://pypi.org/simple" }
dependencies = [
    { name = "markdown" },
    { name = "markupsafe" },
    { name = "mkdocs" },
]
sdist = { url = "https://files.pythonhosted.org/packages/c2/44/140469d87379c02f1e1870315f3143718036a983dd0416650827b8883192/mkdocs_autorefs-1.4.1.tar.gz", hash = "sha256:4b5b6235a4becb2b10425c2fa191737e415b37aa3418919db33e5d774c9db079", size = 4131355 }
wheels = [
    { url = "https://files.pythonhosted.org/packages/f8/29/1125f7b11db63e8e32bcfa0752a4eea30abff3ebd0796f808e14571ddaa2/mkdocs_autorefs-1.4.1-py3-none-any.whl", hash = "sha256:9793c5ac06a6ebbe52ec0f8439256e66187badf4b5334b5fde0b128ec134df4f", size = 5782047 },
]

[[package]]
name = "mkdocs-gen-files"
version = "0.5.0"
source = { registry = "https://pypi.org/simple" }
dependencies = [
    { name = "mkdocs" },
]
sdist = { url = "https://files.pythonhosted.org/packages/48/85/2d634462fd59136197d3126ca431ffb666f412e3db38fd5ce3a60566303e/mkdocs_gen_files-0.5.0.tar.gz", hash = "sha256:4c7cf256b5d67062a788f6b1d035e157fc1a9498c2399be9af5257d4ff4d19bc", size = 7539 }
wheels = [
    { url = "https://files.pythonhosted.org/packages/e7/0f/1e55b3fd490ad2cecb6e7b31892d27cb9fc4218ec1dab780440ba8579e74/mkdocs_gen_files-0.5.0-py3-none-any.whl", hash = "sha256:7ac060096f3f40bd19039e7277dd3050be9a453c8ac578645844d4d91d7978ea", size = 8380 },
]

[[package]]
name = "mkdocs-get-deps"
version = "0.2.0"
source = { registry = "https://pypi.org/simple" }
dependencies = [
    { name = "mergedeep" },
    { name = "platformdirs" },
    { name = "pyyaml" },
]
sdist = { url = "https://files.pythonhosted.org/packages/98/f5/ed29cd50067784976f25ed0ed6fcd3c2ce9eb90650aa3b2796ddf7b6870b/mkdocs_get_deps-0.2.0.tar.gz", hash = "sha256:162b3d129c7fad9b19abfdcb9c1458a651628e4b1dea628ac68790fb3061c60c", size = 10239 }
wheels = [
    { url = "https://files.pythonhosted.org/packages/9f/d4/029f984e8d3f3b6b726bd33cafc473b75e9e44c0f7e80a5b29abc466bdea/mkdocs_get_deps-0.2.0-py3-none-any.whl", hash = "sha256:2bf11d0b133e77a0dd036abeeb06dec8775e46efa526dc70667d8863eefc6134", size = 9521 },
]

[[package]]
name = "mkdocs-material"
version = "9.6.9"
source = { registry = "https://pypi.org/simple" }
dependencies = [
    { name = "babel" },
    { name = "backrefs" },
    { name = "colorama" },
    { name = "jinja2" },
    { name = "markdown" },
    { name = "mkdocs" },
    { name = "mkdocs-material-extensions" },
    { name = "paginate" },
    { name = "pygments" },
    { name = "pymdown-extensions" },
    { name = "requests" },
]
sdist = { url = "https://files.pythonhosted.org/packages/11/cb/6dd3b6a7925429c0229738098ee874dbf7fa02db55558adb2c5bf86077b2/mkdocs_material-9.6.9.tar.gz", hash = "sha256:a4872139715a1f27b2aa3f3dc31a9794b7bbf36333c0ba4607cf04786c94f89c", size = 3948083 }
wheels = [
    { url = "https://files.pythonhosted.org/packages/db/7c/ea5a671b2ff5d0e3f3108a7f7d75b541d683e4969aaead2a8f3e59e0fc27/mkdocs_material-9.6.9-py3-none-any.whl", hash = "sha256:6e61b7fb623ce2aa4622056592b155a9eea56ff3487d0835075360be45a4c8d1", size = 8697935 },
]

[[package]]
name = "mkdocs-material-extensions"
version = "1.3.1"
source = { registry = "https://pypi.org/simple" }
sdist = { url = "https://files.pythonhosted.org/packages/79/9b/9b4c96d6593b2a541e1cb8b34899a6d021d208bb357042823d4d2cabdbe7/mkdocs_material_extensions-1.3.1.tar.gz", hash = "sha256:10c9511cea88f568257f960358a467d12b970e1f7b2c0e5fb2bb48cab1928443", size = 11847 }
wheels = [
    { url = "https://files.pythonhosted.org/packages/5b/54/662a4743aa81d9582ee9339d4ffa3c8fd40a4965e033d77b9da9774d3960/mkdocs_material_extensions-1.3.1-py3-none-any.whl", hash = "sha256:adff8b62700b25cb77b53358dad940f3ef973dd6db797907c49e3c2ef3ab4e31", size = 8728 },
]

[[package]]
name = "mkdocstrings"
version = "0.29.0"
source = { registry = "https://pypi.org/simple" }
dependencies = [
    { name = "jinja2" },
    { name = "markdown" },
    { name = "markupsafe" },
    { name = "mkdocs" },
    { name = "mkdocs-autorefs" },
    { name = "pymdown-extensions" },
]
sdist = { url = "https://files.pythonhosted.org/packages/8e/4d/a9484dc5d926295bdf308f1f6c4f07fcc99735b970591edc414d401fcc91/mkdocstrings-0.29.0.tar.gz", hash = "sha256:3657be1384543ce0ee82112c3e521bbf48e41303aa0c229b9ffcccba057d922e", size = 1212185 }
wheels = [
    { url = "https://files.pythonhosted.org/packages/15/47/eb876dfd84e48f31ff60897d161b309cf6a04ca270155b0662aae562b3fb/mkdocstrings-0.29.0-py3-none-any.whl", hash = "sha256:8ea98358d2006f60befa940fdebbbc88a26b37ecbcded10be726ba359284f73d", size = 1630824 },
]

[package.optional-dependencies]
python = [
    { name = "mkdocstrings-python" },
]

[[package]]
name = "mkdocstrings-python"
version = "1.16.7"
source = { registry = "https://pypi.org/simple" }
dependencies = [
    { name = "griffe" },
    { name = "mkdocs-autorefs" },
    { name = "mkdocstrings" },
    { name = "typing-extensions", marker = "python_full_version < '3.11'" },
]
sdist = { url = "https://files.pythonhosted.org/packages/52/e0/cc35acb47593c138efbfc9dc296ccc26b7ad4452e868fd309f05f6ba0ded/mkdocstrings_python-1.16.7.tar.gz", hash = "sha256:cdfc1a99fe5f6f0d90446a364ef7cac12014a4ef46114b2677a58cec84007117", size = 1475398 }
wheels = [
    { url = "https://files.pythonhosted.org/packages/ab/5e/dc978b9fd6331e2070369579ad8f52145e9ef22a69bfc2811110be95e6d4/mkdocstrings_python-1.16.7-py3-none-any.whl", hash = "sha256:a5589a5be247a28ba651287f83630c69524042f8055d93b5c203d804a3409333", size = 1998312 },
]

[[package]]
name = "ml-dtypes"
version = "0.5.1"
source = { registry = "https://pypi.org/simple" }
dependencies = [
    { name = "numpy" },
]
sdist = { url = "https://files.pythonhosted.org/packages/32/49/6e67c334872d2c114df3020e579f3718c333198f8312290e09ec0216703a/ml_dtypes-0.5.1.tar.gz", hash = "sha256:ac5b58559bb84a95848ed6984eb8013249f90b6bab62aa5acbad876e256002c9", size = 698772 }
wheels = [
    { url = "https://files.pythonhosted.org/packages/f4/88/11ebdbc75445eeb5b6869b708a0d787d1ed812ff86c2170bbfb95febdce1/ml_dtypes-0.5.1-cp310-cp310-macosx_10_9_universal2.whl", hash = "sha256:bd73f51957949069573ff783563486339a9285d72e2f36c18e0c1aa9ca7eb190", size = 671450 },
    { url = "https://files.pythonhosted.org/packages/a4/a4/9321cae435d6140f9b0e7af8334456a854b60e3a9c6101280a16e3594965/ml_dtypes-0.5.1-cp310-cp310-manylinux_2_17_aarch64.manylinux2014_aarch64.whl", hash = "sha256:810512e2eccdfc3b41eefa3a27402371a3411453a1efc7e9c000318196140fed", size = 4621075 },
    { url = "https://files.pythonhosted.org/packages/16/d8/4502e12c6a10d42e13a552e8d97f20198e3cf82a0d1411ad50be56a5077c/ml_dtypes-0.5.1-cp310-cp310-manylinux_2_17_x86_64.manylinux2014_x86_64.whl", hash = "sha256:141b2ea2f20bb10802ddca55d91fe21231ef49715cfc971998e8f2a9838f3dbe", size = 4738414 },
    { url = "https://files.pythonhosted.org/packages/6b/7e/bc54ae885e4d702e60a4bf50aa9066ff35e9c66b5213d11091f6bffb3036/ml_dtypes-0.5.1-cp310-cp310-win_amd64.whl", hash = "sha256:26ebcc69d7b779c8f129393e99732961b5cc33fcff84090451f448c89b0e01b4", size = 209718 },
    { url = "https://files.pythonhosted.org/packages/c9/fd/691335926126bb9beeb030b61a28f462773dcf16b8e8a2253b599013a303/ml_dtypes-0.5.1-cp311-cp311-macosx_10_9_universal2.whl", hash = "sha256:023ce2f502efd4d6c1e0472cc58ce3640d051d40e71e27386bed33901e201327", size = 671448 },
    { url = "https://files.pythonhosted.org/packages/ff/a6/63832d91f2feb250d865d069ba1a5d0c686b1f308d1c74ce9764472c5e22/ml_dtypes-0.5.1-cp311-cp311-manylinux_2_17_aarch64.manylinux2014_aarch64.whl", hash = "sha256:7000b6e4d8ef07542c05044ec5d8bbae1df083b3f56822c3da63993a113e716f", size = 4625792 },
    { url = "https://files.pythonhosted.org/packages/cc/2a/5421fd3dbe6eef9b844cc9d05f568b9fb568503a2e51cb1eb4443d9fc56b/ml_dtypes-0.5.1-cp311-cp311-manylinux_2_17_x86_64.manylinux2014_x86_64.whl", hash = "sha256:c09526488c3a9e8b7a23a388d4974b670a9a3dd40c5c8a61db5593ce9b725bab", size = 4743893 },
    { url = "https://files.pythonhosted.org/packages/60/30/d3f0fc9499a22801219679a7f3f8d59f1429943c6261f445fb4bfce20718/ml_dtypes-0.5.1-cp311-cp311-win_amd64.whl", hash = "sha256:15ad0f3b0323ce96c24637a88a6f44f6713c64032f27277b069f285c3cf66478", size = 209712 },
    { url = "https://files.pythonhosted.org/packages/47/56/1bb21218e1e692506c220ffabd456af9733fba7aa1b14f73899979f4cc20/ml_dtypes-0.5.1-cp312-cp312-macosx_10_9_universal2.whl", hash = "sha256:6f462f5eca22fb66d7ff9c4744a3db4463af06c49816c4b6ac89b16bfcdc592e", size = 670372 },
    { url = "https://files.pythonhosted.org/packages/20/95/d8bd96a3b60e00bf31bd78ca4bdd2d6bbaf5acb09b42844432d719d34061/ml_dtypes-0.5.1-cp312-cp312-manylinux_2_17_aarch64.manylinux2014_aarch64.whl", hash = "sha256:6f76232163b5b9c34291b54621ee60417601e2e4802a188a0ea7157cd9b323f4", size = 4635946 },
    { url = "https://files.pythonhosted.org/packages/08/57/5d58fad4124192b1be42f68bd0c0ddaa26e44a730ff8c9337adade2f5632/ml_dtypes-0.5.1-cp312-cp312-manylinux_2_17_x86_64.manylinux2014_x86_64.whl", hash = "sha256:ad4953c5eb9c25a56d11a913c2011d7e580a435ef5145f804d98efa14477d390", size = 4694804 },
    { url = "https://files.pythonhosted.org/packages/38/bc/c4260e4a6c6bf684d0313308de1c860467275221d5e7daf69b3fcddfdd0b/ml_dtypes-0.5.1-cp312-cp312-win_amd64.whl", hash = "sha256:9626d0bca1fb387d5791ca36bacbba298c5ef554747b7ebeafefb4564fc83566", size = 210853 },
    { url = "https://files.pythonhosted.org/packages/0f/92/bb6a3d18e16fddd18ce6d5f480e1919b33338c70e18cba831c6ae59812ee/ml_dtypes-0.5.1-cp313-cp313-macosx_10_13_universal2.whl", hash = "sha256:12651420130ee7cc13059fc56dac6ad300c3af3848b802d475148c9defd27c23", size = 667696 },
    { url = "https://files.pythonhosted.org/packages/6d/29/cfc89d842767e9a51146043b0fa18332c2b38f8831447e6cb1160e3c6102/ml_dtypes-0.5.1-cp313-cp313-manylinux_2_17_aarch64.manylinux2014_aarch64.whl", hash = "sha256:c9945669d3dadf8acb40ec2e57d38c985d8c285ea73af57fc5b09872c516106d", size = 4638365 },
    { url = "https://files.pythonhosted.org/packages/be/26/adc36e3ea09603d9f6d114894e1c1b7b8e8a9ef6d0b031cc270c6624a37c/ml_dtypes-0.5.1-cp313-cp313-manylinux_2_17_x86_64.manylinux2014_x86_64.whl", hash = "sha256:bf9975bda82a99dc935f2ae4c83846d86df8fd6ba179614acac8e686910851da", size = 4702722 },
    { url = "https://files.pythonhosted.org/packages/da/8a/a2b9375c94077e5a488a624a195621407846f504068ce22ccf805c674156/ml_dtypes-0.5.1-cp313-cp313-win_amd64.whl", hash = "sha256:fd918d4e6a4e0c110e2e05be7a7814d10dc1b95872accbf6512b80a109b71ae1", size = 210850 },
    { url = "https://files.pythonhosted.org/packages/52/38/703169100fdde27957f061d4d0ea3e00525775a09acaccf7e655d9609d55/ml_dtypes-0.5.1-cp313-cp313t-macosx_10_13_universal2.whl", hash = "sha256:05f23447a1c20ddf4dc7c2c661aa9ed93fcb2658f1017c204d1e758714dc28a8", size = 693043 },
    { url = "https://files.pythonhosted.org/packages/28/ff/4e234c9c23e0d456f5da5a326c103bf890c746d93351524d987e41f438b3/ml_dtypes-0.5.1-cp313-cp313t-manylinux_2_17_aarch64.manylinux2014_aarch64.whl", hash = "sha256:1b7fbe5571fdf28fd3aaab3ef4aafc847de9ebf263be959958c1ca58ec8eadf5", size = 4903946 },
    { url = "https://files.pythonhosted.org/packages/b7/45/c1a1ccfdd02bc4173ca0f4a2d327683a27df85797b885eb1da1ca325b85c/ml_dtypes-0.5.1-cp313-cp313t-manylinux_2_17_x86_64.manylinux2014_x86_64.whl", hash = "sha256:d13755f8e8445b3870114e5b6240facaa7cb0c3361e54beba3e07fa912a6e12b", size = 5052731 },
]

[[package]]
name = "mpmath"
version = "1.3.0"
source = { registry = "https://pypi.org/simple" }
sdist = { url = "https://files.pythonhosted.org/packages/e0/47/dd32fa426cc72114383ac549964eecb20ecfd886d1e5ccf5340b55b02f57/mpmath-1.3.0.tar.gz", hash = "sha256:7a28eb2a9774d00c7bc92411c19a89209d5da7c4c9a9e227be8330a23a25b91f", size = 508106 }
wheels = [
    { url = "https://files.pythonhosted.org/packages/43/e3/7d92a15f894aa0c9c4b49b8ee9ac9850d6e63b03c9c32c0367a13ae62209/mpmath-1.3.0-py3-none-any.whl", hash = "sha256:a0b2b9fe80bbcd81a6647ff13108738cfb482d481d826cc0e02f5b35e5c88d2c", size = 536198 },
]

[[package]]
name = "msgpack"
version = "1.1.0"
source = { registry = "https://pypi.org/simple" }
sdist = { url = "https://files.pythonhosted.org/packages/cb/d0/7555686ae7ff5731205df1012ede15dd9d927f6227ea151e901c7406af4f/msgpack-1.1.0.tar.gz", hash = "sha256:dd432ccc2c72b914e4cb77afce64aab761c1137cc698be3984eee260bcb2896e", size = 167260 }
wheels = [
    { url = "https://files.pythonhosted.org/packages/4b/f9/a892a6038c861fa849b11a2bb0502c07bc698ab6ea53359e5771397d883b/msgpack-1.1.0-cp310-cp310-macosx_10_9_universal2.whl", hash = "sha256:7ad442d527a7e358a469faf43fda45aaf4ac3249c8310a82f0ccff9164e5dccd", size = 150428 },
    { url = "https://files.pythonhosted.org/packages/df/7a/d174cc6a3b6bb85556e6a046d3193294a92f9a8e583cdbd46dc8a1d7e7f4/msgpack-1.1.0-cp310-cp310-macosx_10_9_x86_64.whl", hash = "sha256:74bed8f63f8f14d75eec75cf3d04ad581da6b914001b474a5d3cd3372c8cc27d", size = 84131 },
    { url = "https://files.pythonhosted.org/packages/08/52/bf4fbf72f897a23a56b822997a72c16de07d8d56d7bf273242f884055682/msgpack-1.1.0-cp310-cp310-macosx_11_0_arm64.whl", hash = "sha256:914571a2a5b4e7606997e169f64ce53a8b1e06f2cf2c3a7273aa106236d43dd5", size = 81215 },
    { url = "https://files.pythonhosted.org/packages/02/95/dc0044b439b518236aaf012da4677c1b8183ce388411ad1b1e63c32d8979/msgpack-1.1.0-cp310-cp310-manylinux_2_17_aarch64.manylinux2014_aarch64.whl", hash = "sha256:c921af52214dcbb75e6bdf6a661b23c3e6417f00c603dd2070bccb5c3ef499f5", size = 371229 },
    { url = "https://files.pythonhosted.org/packages/ff/75/09081792db60470bef19d9c2be89f024d366b1e1973c197bb59e6aabc647/msgpack-1.1.0-cp310-cp310-manylinux_2_17_x86_64.manylinux2014_x86_64.whl", hash = "sha256:d8ce0b22b890be5d252de90d0e0d119f363012027cf256185fc3d474c44b1b9e", size = 378034 },
    { url = "https://files.pythonhosted.org/packages/32/d3/c152e0c55fead87dd948d4b29879b0f14feeeec92ef1fd2ec21b107c3f49/msgpack-1.1.0-cp310-cp310-manylinux_2_5_i686.manylinux1_i686.manylinux_2_17_i686.manylinux2014_i686.whl", hash = "sha256:73322a6cc57fcee3c0c57c4463d828e9428275fb85a27aa2aa1a92fdc42afd7b", size = 363070 },
    { url = "https://files.pythonhosted.org/packages/d9/2c/82e73506dd55f9e43ac8aa007c9dd088c6f0de2aa19e8f7330e6a65879fc/msgpack-1.1.0-cp310-cp310-musllinux_1_2_aarch64.whl", hash = "sha256:e1f3c3d21f7cf67bcf2da8e494d30a75e4cf60041d98b3f79875afb5b96f3a3f", size = 359863 },
    { url = "https://files.pythonhosted.org/packages/cb/a0/3d093b248837094220e1edc9ec4337de3443b1cfeeb6e0896af8ccc4cc7a/msgpack-1.1.0-cp310-cp310-musllinux_1_2_i686.whl", hash = "sha256:64fc9068d701233effd61b19efb1485587560b66fe57b3e50d29c5d78e7fef68", size = 368166 },
    { url = "https://files.pythonhosted.org/packages/e4/13/7646f14f06838b406cf5a6ddbb7e8dc78b4996d891ab3b93c33d1ccc8678/msgpack-1.1.0-cp310-cp310-musllinux_1_2_x86_64.whl", hash = "sha256:42f754515e0f683f9c79210a5d1cad631ec3d06cea5172214d2176a42e67e19b", size = 370105 },
    { url = "https://files.pythonhosted.org/packages/67/fa/dbbd2443e4578e165192dabbc6a22c0812cda2649261b1264ff515f19f15/msgpack-1.1.0-cp310-cp310-win32.whl", hash = "sha256:3df7e6b05571b3814361e8464f9304c42d2196808e0119f55d0d3e62cd5ea044", size = 68513 },
    { url = "https://files.pythonhosted.org/packages/24/ce/c2c8fbf0ded750cb63cbcbb61bc1f2dfd69e16dca30a8af8ba80ec182dcd/msgpack-1.1.0-cp310-cp310-win_amd64.whl", hash = "sha256:685ec345eefc757a7c8af44a3032734a739f8c45d1b0ac45efc5d8977aa4720f", size = 74687 },
    { url = "https://files.pythonhosted.org/packages/b7/5e/a4c7154ba65d93be91f2f1e55f90e76c5f91ccadc7efc4341e6f04c8647f/msgpack-1.1.0-cp311-cp311-macosx_10_9_universal2.whl", hash = "sha256:3d364a55082fb2a7416f6c63ae383fbd903adb5a6cf78c5b96cc6316dc1cedc7", size = 150803 },
    { url = "https://files.pythonhosted.org/packages/60/c2/687684164698f1d51c41778c838d854965dd284a4b9d3a44beba9265c931/msgpack-1.1.0-cp311-cp311-macosx_10_9_x86_64.whl", hash = "sha256:79ec007767b9b56860e0372085f8504db5d06bd6a327a335449508bbee9648fa", size = 84343 },
    { url = "https://files.pythonhosted.org/packages/42/ae/d3adea9bb4a1342763556078b5765e666f8fdf242e00f3f6657380920972/msgpack-1.1.0-cp311-cp311-macosx_11_0_arm64.whl", hash = "sha256:6ad622bf7756d5a497d5b6836e7fc3752e2dd6f4c648e24b1803f6048596f701", size = 81408 },
    { url = "https://files.pythonhosted.org/packages/dc/17/6313325a6ff40ce9c3207293aee3ba50104aed6c2c1559d20d09e5c1ff54/msgpack-1.1.0-cp311-cp311-manylinux_2_17_aarch64.manylinux2014_aarch64.whl", hash = "sha256:8e59bca908d9ca0de3dc8684f21ebf9a690fe47b6be93236eb40b99af28b6ea6", size = 396096 },
    { url = "https://files.pythonhosted.org/packages/a8/a1/ad7b84b91ab5a324e707f4c9761633e357820b011a01e34ce658c1dda7cc/msgpack-1.1.0-cp311-cp311-manylinux_2_17_x86_64.manylinux2014_x86_64.whl", hash = "sha256:5e1da8f11a3dd397f0a32c76165cf0c4eb95b31013a94f6ecc0b280c05c91b59", size = 403671 },
    { url = "https://files.pythonhosted.org/packages/bb/0b/fd5b7c0b308bbf1831df0ca04ec76fe2f5bf6319833646b0a4bd5e9dc76d/msgpack-1.1.0-cp311-cp311-manylinux_2_5_i686.manylinux1_i686.manylinux_2_17_i686.manylinux2014_i686.whl", hash = "sha256:452aff037287acb1d70a804ffd022b21fa2bb7c46bee884dbc864cc9024128a0", size = 387414 },
    { url = "https://files.pythonhosted.org/packages/f0/03/ff8233b7c6e9929a1f5da3c7860eccd847e2523ca2de0d8ef4878d354cfa/msgpack-1.1.0-cp311-cp311-musllinux_1_2_aarch64.whl", hash = "sha256:8da4bf6d54ceed70e8861f833f83ce0814a2b72102e890cbdfe4b34764cdd66e", size = 383759 },
    { url = "https://files.pythonhosted.org/packages/1f/1b/eb82e1fed5a16dddd9bc75f0854b6e2fe86c0259c4353666d7fab37d39f4/msgpack-1.1.0-cp311-cp311-musllinux_1_2_i686.whl", hash = "sha256:41c991beebf175faf352fb940bf2af9ad1fb77fd25f38d9142053914947cdbf6", size = 394405 },
    { url = "https://files.pythonhosted.org/packages/90/2e/962c6004e373d54ecf33d695fb1402f99b51832631e37c49273cc564ffc5/msgpack-1.1.0-cp311-cp311-musllinux_1_2_x86_64.whl", hash = "sha256:a52a1f3a5af7ba1c9ace055b659189f6c669cf3657095b50f9602af3a3ba0fe5", size = 396041 },
    { url = "https://files.pythonhosted.org/packages/f8/20/6e03342f629474414860c48aeffcc2f7f50ddaf351d95f20c3f1c67399a8/msgpack-1.1.0-cp311-cp311-win32.whl", hash = "sha256:58638690ebd0a06427c5fe1a227bb6b8b9fdc2bd07701bec13c2335c82131a88", size = 68538 },
    { url = "https://files.pythonhosted.org/packages/aa/c4/5a582fc9a87991a3e6f6800e9bb2f3c82972912235eb9539954f3e9997c7/msgpack-1.1.0-cp311-cp311-win_amd64.whl", hash = "sha256:fd2906780f25c8ed5d7b323379f6138524ba793428db5d0e9d226d3fa6aa1788", size = 74871 },
    { url = "https://files.pythonhosted.org/packages/e1/d6/716b7ca1dbde63290d2973d22bbef1b5032ca634c3ff4384a958ec3f093a/msgpack-1.1.0-cp312-cp312-macosx_10_9_universal2.whl", hash = "sha256:d46cf9e3705ea9485687aa4001a76e44748b609d260af21c4ceea7f2212a501d", size = 152421 },
    { url = "https://files.pythonhosted.org/packages/70/da/5312b067f6773429cec2f8f08b021c06af416bba340c912c2ec778539ed6/msgpack-1.1.0-cp312-cp312-macosx_10_9_x86_64.whl", hash = "sha256:5dbad74103df937e1325cc4bfeaf57713be0b4f15e1c2da43ccdd836393e2ea2", size = 85277 },
    { url = "https://files.pythonhosted.org/packages/28/51/da7f3ae4462e8bb98af0d5bdf2707f1b8c65a0d4f496e46b6afb06cbc286/msgpack-1.1.0-cp312-cp312-macosx_11_0_arm64.whl", hash = "sha256:58dfc47f8b102da61e8949708b3eafc3504509a5728f8b4ddef84bd9e16ad420", size = 82222 },
    { url = "https://files.pythonhosted.org/packages/33/af/dc95c4b2a49cff17ce47611ca9ba218198806cad7796c0b01d1e332c86bb/msgpack-1.1.0-cp312-cp312-manylinux_2_17_aarch64.manylinux2014_aarch64.whl", hash = "sha256:4676e5be1b472909b2ee6356ff425ebedf5142427842aa06b4dfd5117d1ca8a2", size = 392971 },
    { url = "https://files.pythonhosted.org/packages/f1/54/65af8de681fa8255402c80eda2a501ba467921d5a7a028c9c22a2c2eedb5/msgpack-1.1.0-cp312-cp312-manylinux_2_17_x86_64.manylinux2014_x86_64.whl", hash = "sha256:17fb65dd0bec285907f68b15734a993ad3fc94332b5bb21b0435846228de1f39", size = 401403 },
    { url = "https://files.pythonhosted.org/packages/97/8c/e333690777bd33919ab7024269dc3c41c76ef5137b211d776fbb404bfead/msgpack-1.1.0-cp312-cp312-manylinux_2_5_i686.manylinux1_i686.manylinux_2_17_i686.manylinux2014_i686.whl", hash = "sha256:a51abd48c6d8ac89e0cfd4fe177c61481aca2d5e7ba42044fd218cfd8ea9899f", size = 385356 },
    { url = "https://files.pythonhosted.org/packages/57/52/406795ba478dc1c890559dd4e89280fa86506608a28ccf3a72fbf45df9f5/msgpack-1.1.0-cp312-cp312-musllinux_1_2_aarch64.whl", hash = "sha256:2137773500afa5494a61b1208619e3871f75f27b03bcfca7b3a7023284140247", size = 383028 },
    { url = "https://files.pythonhosted.org/packages/e7/69/053b6549bf90a3acadcd8232eae03e2fefc87f066a5b9fbb37e2e608859f/msgpack-1.1.0-cp312-cp312-musllinux_1_2_i686.whl", hash = "sha256:398b713459fea610861c8a7b62a6fec1882759f308ae0795b5413ff6a160cf3c", size = 391100 },
    { url = "https://files.pythonhosted.org/packages/23/f0/d4101d4da054f04274995ddc4086c2715d9b93111eb9ed49686c0f7ccc8a/msgpack-1.1.0-cp312-cp312-musllinux_1_2_x86_64.whl", hash = "sha256:06f5fd2f6bb2a7914922d935d3b8bb4a7fff3a9a91cfce6d06c13bc42bec975b", size = 394254 },
    { url = "https://files.pythonhosted.org/packages/1c/12/cf07458f35d0d775ff3a2dc5559fa2e1fcd06c46f1ef510e594ebefdca01/msgpack-1.1.0-cp312-cp312-win32.whl", hash = "sha256:ad33e8400e4ec17ba782f7b9cf868977d867ed784a1f5f2ab46e7ba53b6e1e1b", size = 69085 },
    { url = "https://files.pythonhosted.org/packages/73/80/2708a4641f7d553a63bc934a3eb7214806b5b39d200133ca7f7afb0a53e8/msgpack-1.1.0-cp312-cp312-win_amd64.whl", hash = "sha256:115a7af8ee9e8cddc10f87636767857e7e3717b7a2e97379dc2054712693e90f", size = 75347 },
    { url = "https://files.pythonhosted.org/packages/c8/b0/380f5f639543a4ac413e969109978feb1f3c66e931068f91ab6ab0f8be00/msgpack-1.1.0-cp313-cp313-macosx_10_13_universal2.whl", hash = "sha256:071603e2f0771c45ad9bc65719291c568d4edf120b44eb36324dcb02a13bfddf", size = 151142 },
    { url = "https://files.pythonhosted.org/packages/c8/ee/be57e9702400a6cb2606883d55b05784fada898dfc7fd12608ab1fdb054e/msgpack-1.1.0-cp313-cp313-macosx_10_13_x86_64.whl", hash = "sha256:0f92a83b84e7c0749e3f12821949d79485971f087604178026085f60ce109330", size = 84523 },
    { url = "https://files.pythonhosted.org/packages/7e/3a/2919f63acca3c119565449681ad08a2f84b2171ddfcff1dba6959db2cceb/msgpack-1.1.0-cp313-cp313-macosx_11_0_arm64.whl", hash = "sha256:4a1964df7b81285d00a84da4e70cb1383f2e665e0f1f2a7027e683956d04b734", size = 81556 },
    { url = "https://files.pythonhosted.org/packages/7c/43/a11113d9e5c1498c145a8925768ea2d5fce7cbab15c99cda655aa09947ed/msgpack-1.1.0-cp313-cp313-manylinux_2_17_aarch64.manylinux2014_aarch64.whl", hash = "sha256:59caf6a4ed0d164055ccff8fe31eddc0ebc07cf7326a2aaa0dbf7a4001cd823e", size = 392105 },
    { url = "https://files.pythonhosted.org/packages/2d/7b/2c1d74ca6c94f70a1add74a8393a0138172207dc5de6fc6269483519d048/msgpack-1.1.0-cp313-cp313-manylinux_2_17_x86_64.manylinux2014_x86_64.whl", hash = "sha256:0907e1a7119b337971a689153665764adc34e89175f9a34793307d9def08e6ca", size = 399979 },
    { url = "https://files.pythonhosted.org/packages/82/8c/cf64ae518c7b8efc763ca1f1348a96f0e37150061e777a8ea5430b413a74/msgpack-1.1.0-cp313-cp313-manylinux_2_5_i686.manylinux1_i686.manylinux_2_17_i686.manylinux2014_i686.whl", hash = "sha256:65553c9b6da8166e819a6aa90ad15288599b340f91d18f60b2061f402b9a4915", size = 383816 },
    { url = "https://files.pythonhosted.org/packages/69/86/a847ef7a0f5ef3fa94ae20f52a4cacf596a4e4a010197fbcc27744eb9a83/msgpack-1.1.0-cp313-cp313-musllinux_1_2_aarch64.whl", hash = "sha256:7a946a8992941fea80ed4beae6bff74ffd7ee129a90b4dd5cf9c476a30e9708d", size = 380973 },
    { url = "https://files.pythonhosted.org/packages/aa/90/c74cf6e1126faa93185d3b830ee97246ecc4fe12cf9d2d31318ee4246994/msgpack-1.1.0-cp313-cp313-musllinux_1_2_i686.whl", hash = "sha256:4b51405e36e075193bc051315dbf29168d6141ae2500ba8cd80a522964e31434", size = 387435 },
    { url = "https://files.pythonhosted.org/packages/7a/40/631c238f1f338eb09f4acb0f34ab5862c4e9d7eda11c1b685471a4c5ea37/msgpack-1.1.0-cp313-cp313-musllinux_1_2_x86_64.whl", hash = "sha256:b4c01941fd2ff87c2a934ee6055bda4ed353a7846b8d4f341c428109e9fcde8c", size = 399082 },
    { url = "https://files.pythonhosted.org/packages/e9/1b/fa8a952be252a1555ed39f97c06778e3aeb9123aa4cccc0fd2acd0b4e315/msgpack-1.1.0-cp313-cp313-win32.whl", hash = "sha256:7c9a35ce2c2573bada929e0b7b3576de647b0defbd25f5139dcdaba0ae35a4cc", size = 69037 },
    { url = "https://files.pythonhosted.org/packages/b6/bc/8bd826dd03e022153bfa1766dcdec4976d6c818865ed54223d71f07862b3/msgpack-1.1.0-cp313-cp313-win_amd64.whl", hash = "sha256:bce7d9e614a04d0883af0b3d4d501171fbfca038f12c77fa838d9f198147a23f", size = 75140 },
]

[[package]]
name = "multidict"
version = "6.2.0"
source = { registry = "https://pypi.org/simple" }
dependencies = [
    { name = "typing-extensions", marker = "python_full_version < '3.11'" },
]
sdist = { url = "https://files.pythonhosted.org/packages/82/4a/7874ca44a1c9b23796c767dd94159f6c17e31c0e7d090552a1c623247d82/multidict-6.2.0.tar.gz", hash = "sha256:0085b0afb2446e57050140240a8595846ed64d1cbd26cef936bfab3192c673b8", size = 71066 }
wheels = [
    { url = "https://files.pythonhosted.org/packages/2d/ca/3ae4d9c9ba78e7bcb63e3f12974b8fa16b9a20de44e9785f5d291ccb823c/multidict-6.2.0-cp310-cp310-macosx_10_9_universal2.whl", hash = "sha256:b9f6392d98c0bd70676ae41474e2eecf4c7150cb419237a41f8f96043fcb81d1", size = 49238 },
    { url = "https://files.pythonhosted.org/packages/25/a4/55e595d2df586e442c85b2610542d1e14def4c6f641761125d35fb38f87c/multidict-6.2.0-cp310-cp310-macosx_10_9_x86_64.whl", hash = "sha256:3501621d5e86f1a88521ea65d5cad0a0834c77b26f193747615b7c911e5422d2", size = 29748 },
    { url = "https://files.pythonhosted.org/packages/35/6f/09bc361a34bbf953e9897f69823f9c4b46aec0aaed6ec94ce63093ede317/multidict-6.2.0-cp310-cp310-macosx_11_0_arm64.whl", hash = "sha256:32ed748ff9ac682eae7859790d3044b50e3076c7d80e17a44239683769ff485e", size = 30026 },
    { url = "https://files.pythonhosted.org/packages/b6/c7/5b51816f7c38049fc50786f46e63c009e6fecd1953fbbafa8bfe4e2eb39d/multidict-6.2.0-cp310-cp310-manylinux_2_17_aarch64.manylinux2014_aarch64.whl", hash = "sha256:cc826b9a8176e686b67aa60fd6c6a7047b0461cae5591ea1dc73d28f72332a8a", size = 132393 },
    { url = "https://files.pythonhosted.org/packages/1a/21/c51aca665afa93b397d2c47369f6c267193977611a55a7c9d8683dc095bc/multidict-6.2.0-cp310-cp310-manylinux_2_17_ppc64le.manylinux2014_ppc64le.whl", hash = "sha256:214207dcc7a6221d9942f23797fe89144128a71c03632bf713d918db99bd36de", size = 139237 },
    { url = "https://files.pythonhosted.org/packages/2e/9b/a7b91f8ed63314e7a3c276b4ca90ae5d0267a584ca2e42106baa728622d6/multidict-6.2.0-cp310-cp310-manylinux_2_17_s390x.manylinux2014_s390x.whl", hash = "sha256:05fefbc3cddc4e36da209a5e49f1094bbece9a581faa7f3589201fd95df40e5d", size = 134920 },
    { url = "https://files.pythonhosted.org/packages/c8/84/4b590a121b1009fe79d1ae5875b4aa9339d37d23e368dd3bcf5e36d27452/multidict-6.2.0-cp310-cp310-manylinux_2_17_x86_64.manylinux2014_x86_64.whl", hash = "sha256:e851e6363d0dbe515d8de81fd544a2c956fdec6f8a049739562286727d4a00c3", size = 129764 },
    { url = "https://files.pythonhosted.org/packages/b8/de/831be406b5ab0dc0d25430ddf597c6ce1a2e23a4991363f1ca48f16fb817/multidict-6.2.0-cp310-cp310-manylinux_2_5_i686.manylinux1_i686.manylinux_2_17_i686.manylinux2014_i686.whl", hash = "sha256:32c9b4878f48be3e75808ea7e499d6223b1eea6d54c487a66bc10a1871e3dc6a", size = 122121 },
    { url = "https://files.pythonhosted.org/packages/fa/2f/892334f4d3efc7cd11e3a64dc922a85611627380ee2de3d0627ac159a975/multidict-6.2.0-cp310-cp310-musllinux_1_2_aarch64.whl", hash = "sha256:7243c5a6523c5cfeca76e063efa5f6a656d1d74c8b1fc64b2cd1e84e507f7e2a", size = 135640 },
    { url = "https://files.pythonhosted.org/packages/6c/53/bf91c5fdede9406247dcbceaa9d7e7fa08e4d0e27fa3c76a0dab126bc6b2/multidict-6.2.0-cp310-cp310-musllinux_1_2_i686.whl", hash = "sha256:0e5a644e50ef9fb87878d4d57907f03a12410d2aa3b93b3acdf90a741df52c49", size = 129655 },
    { url = "https://files.pythonhosted.org/packages/d4/7a/f98e1c5d14c1bbbb83025a69da9a37344f7556c09fef39979cf62b464d60/multidict-6.2.0-cp310-cp310-musllinux_1_2_ppc64le.whl", hash = "sha256:0dc25a3293c50744796e87048de5e68996104d86d940bb24bc3ec31df281b191", size = 140691 },
    { url = "https://files.pythonhosted.org/packages/dd/c9/af0ab78b53d5b769bc1fa751e53cc7356cef422bd1cf38ed653985a46ddf/multidict-6.2.0-cp310-cp310-musllinux_1_2_s390x.whl", hash = "sha256:a49994481b99cd7dedde07f2e7e93b1d86c01c0fca1c32aded18f10695ae17eb", size = 135254 },
    { url = "https://files.pythonhosted.org/packages/c9/53/28cc971b17e25487a089bcf720fe284478f264a6fc619427ddf7145fcb2b/multidict-6.2.0-cp310-cp310-musllinux_1_2_x86_64.whl", hash = "sha256:641cf2e3447c9ecff2f7aa6e9eee9eaa286ea65d57b014543a4911ff2799d08a", size = 133620 },
    { url = "https://files.pythonhosted.org/packages/b6/9a/d7637fbe1d5928b9f6a33ce36c2ff37e0aab9aa22f5fc9552fd75fe7f364/multidict-6.2.0-cp310-cp310-win32.whl", hash = "sha256:0c383d28857f66f5aebe3e91d6cf498da73af75fbd51cedbe1adfb85e90c0460", size = 27044 },
    { url = "https://files.pythonhosted.org/packages/4e/11/04758cc18a51227dbb350a8a25c7db0620d63fb23db5b8d1f87762f05cbe/multidict-6.2.0-cp310-cp310-win_amd64.whl", hash = "sha256:a33273a541f1e1a8219b2a4ed2de355848ecc0254264915b9290c8d2de1c74e1", size = 29149 },
    { url = "https://files.pythonhosted.org/packages/97/aa/879cf5581bd56c19f1bd2682ee4ecfd4085a404668d4ee5138b0a08eaf2a/multidict-6.2.0-cp311-cp311-macosx_10_9_universal2.whl", hash = "sha256:84e87a7d75fa36839a3a432286d719975362d230c70ebfa0948549cc38bd5b46", size = 49125 },
    { url = "https://files.pythonhosted.org/packages/9e/d8/e6d47c166c13c48be8efb9720afe0f5cdc4da4687547192cbc3c03903041/multidict-6.2.0-cp311-cp311-macosx_10_9_x86_64.whl", hash = "sha256:8de4d42dffd5ced9117af2ce66ba8722402541a3aa98ffdf78dde92badb68932", size = 29689 },
    { url = "https://files.pythonhosted.org/packages/a4/20/f3f0a2ca142c81100b6d4cbf79505961b54181d66157615bba3955304442/multidict-6.2.0-cp311-cp311-macosx_11_0_arm64.whl", hash = "sha256:e7d91a230c7f8af86c904a5a992b8c064b66330544693fd6759c3d6162382ecf", size = 29975 },
    { url = "https://files.pythonhosted.org/packages/ab/2d/1724972c7aeb7aa1916a3276cb32f9c39e186456ee7ed621504e7a758322/multidict-6.2.0-cp311-cp311-manylinux_2_17_aarch64.manylinux2014_aarch64.whl", hash = "sha256:9f6cad071960ba1914fa231677d21b1b4a3acdcce463cee41ea30bc82e6040cf", size = 135688 },
    { url = "https://files.pythonhosted.org/packages/1a/08/ea54e7e245aaf0bb1c758578e5afba394ffccb8bd80d229a499b9b83f2b1/multidict-6.2.0-cp311-cp311-manylinux_2_17_ppc64le.manylinux2014_ppc64le.whl", hash = "sha256:0f74f2fc51555f4b037ef278efc29a870d327053aba5cb7d86ae572426c7cccc", size = 142703 },
    { url = "https://files.pythonhosted.org/packages/97/76/960dee0424f38c71eda54101ee1ca7bb47c5250ed02f7b3e8e50b1ce0603/multidict-6.2.0-cp311-cp311-manylinux_2_17_s390x.manylinux2014_s390x.whl", hash = "sha256:14ed9ed1bfedd72a877807c71113deac292bf485159a29025dfdc524c326f3e1", size = 138559 },
    { url = "https://files.pythonhosted.org/packages/d0/35/969fd792e2e72801d80307f0a14f5b19c066d4a51d34dded22c71401527d/multidict-6.2.0-cp311-cp311-manylinux_2_17_x86_64.manylinux2014_x86_64.whl", hash = "sha256:4ac3fcf9a2d369bd075b2c2965544036a27ccd277fc3c04f708338cc57533081", size = 133312 },
    { url = "https://files.pythonhosted.org/packages/a4/b8/f96657a2f744d577cfda5a7edf9da04a731b80d3239eafbfe7ca4d944695/multidict-6.2.0-cp311-cp311-manylinux_2_5_i686.manylinux1_i686.manylinux_2_17_i686.manylinux2014_i686.whl", hash = "sha256:2fc6af8e39f7496047c7876314f4317736eac82bf85b54c7c76cf1a6f8e35d98", size = 125652 },
    { url = "https://files.pythonhosted.org/packages/35/9d/97696d052297d8e2e08195a25c7aae873a6186c147b7635f979edbe3acde/multidict-6.2.0-cp311-cp311-musllinux_1_2_aarch64.whl", hash = "sha256:5f8cb1329f42fadfb40d6211e5ff568d71ab49be36e759345f91c69d1033d633", size = 139015 },
    { url = "https://files.pythonhosted.org/packages/31/a0/5c106e28d42f20288c10049bc6647364287ba049dc00d6ae4f1584eb1bd1/multidict-6.2.0-cp311-cp311-musllinux_1_2_i686.whl", hash = "sha256:5389445f0173c197f4a3613713b5fb3f3879df1ded2a1a2e4bc4b5b9c5441b7e", size = 132437 },
    { url = "https://files.pythonhosted.org/packages/55/57/d5c60c075fef73422ae3b8f914221485b9ff15000b2db657c03bd190aee0/multidict-6.2.0-cp311-cp311-musllinux_1_2_ppc64le.whl", hash = "sha256:94a7bb972178a8bfc4055db80c51efd24baefaced5e51c59b0d598a004e8305d", size = 144037 },
    { url = "https://files.pythonhosted.org/packages/eb/56/a23f599c697a455bf65ecb0f69a5b052d6442c567d380ed423f816246824/multidict-6.2.0-cp311-cp311-musllinux_1_2_s390x.whl", hash = "sha256:da51d8928ad8b4244926fe862ba1795f0b6e68ed8c42cd2f822d435db9c2a8f4", size = 138535 },
    { url = "https://files.pythonhosted.org/packages/34/3a/a06ff9b5899090f4bbdbf09e237964c76cecfe75d2aa921e801356314017/multidict-6.2.0-cp311-cp311-musllinux_1_2_x86_64.whl", hash = "sha256:063be88bd684782a0715641de853e1e58a2f25b76388538bd62d974777ce9bc2", size = 136885 },
    { url = "https://files.pythonhosted.org/packages/d6/28/489c0eca1df3800cb5d0a66278d5dd2a4deae747a41d1cf553e6a4c0a984/multidict-6.2.0-cp311-cp311-win32.whl", hash = "sha256:52b05e21ff05729fbea9bc20b3a791c3c11da61649ff64cce8257c82a020466d", size = 27044 },
    { url = "https://files.pythonhosted.org/packages/d0/b5/c7cd5ba9581add40bc743980f82426b90d9f42db0b56502011f1b3c929df/multidict-6.2.0-cp311-cp311-win_amd64.whl", hash = "sha256:1e2a2193d3aa5cbf5758f6d5680a52aa848e0cf611da324f71e5e48a9695cc86", size = 29145 },
    { url = "https://files.pythonhosted.org/packages/a4/e2/0153a8db878aef9b2397be81e62cbc3b32ca9b94e0f700b103027db9d506/multidict-6.2.0-cp312-cp312-macosx_10_13_universal2.whl", hash = "sha256:437c33561edb6eb504b5a30203daf81d4a9b727e167e78b0854d9a4e18e8950b", size = 49204 },
    { url = "https://files.pythonhosted.org/packages/bb/9d/5ccb3224a976d1286f360bb4e89e67b7cdfb87336257fc99be3c17f565d7/multidict-6.2.0-cp312-cp312-macosx_10_13_x86_64.whl", hash = "sha256:9f49585f4abadd2283034fc605961f40c638635bc60f5162276fec075f2e37a4", size = 29807 },
    { url = "https://files.pythonhosted.org/packages/62/32/ef20037f51b84b074a89bab5af46d4565381c3f825fc7cbfc19c1ee156be/multidict-6.2.0-cp312-cp312-macosx_11_0_arm64.whl", hash = "sha256:5dd7106d064d05896ce28c97da3f46caa442fe5a43bc26dfb258e90853b39b44", size = 30000 },
    { url = "https://files.pythonhosted.org/packages/97/81/b0a7560bfc3ec72606232cd7e60159e09b9cf29e66014d770c1315868fa2/multidict-6.2.0-cp312-cp312-manylinux_2_17_aarch64.manylinux2014_aarch64.whl", hash = "sha256:e25b11a0417475f093d0f0809a149aff3943c2c56da50fdf2c3c88d57fe3dfbd", size = 131820 },
    { url = "https://files.pythonhosted.org/packages/49/3b/768bfc0e41179fbccd3a22925329a11755b7fdd53bec66dbf6b8772f0bce/multidict-6.2.0-cp312-cp312-manylinux_2_17_ppc64le.manylinux2014_ppc64le.whl", hash = "sha256:ac380cacdd3b183338ba63a144a34e9044520a6fb30c58aa14077157a033c13e", size = 136272 },
    { url = "https://files.pythonhosted.org/packages/71/ac/fd2be3fe98ff54e7739448f771ba730d42036de0870737db9ae34bb8efe9/multidict-6.2.0-cp312-cp312-manylinux_2_17_s390x.manylinux2014_s390x.whl", hash = "sha256:61d5541f27533f803a941d3a3f8a3d10ed48c12cf918f557efcbf3cd04ef265c", size = 135233 },
    { url = "https://files.pythonhosted.org/packages/93/76/1657047da771315911a927b364a32dafce4135b79b64208ce4ac69525c56/multidict-6.2.0-cp312-cp312-manylinux_2_17_x86_64.manylinux2014_x86_64.whl", hash = "sha256:facaf11f21f3a4c51b62931feb13310e6fe3475f85e20d9c9fdce0d2ea561b87", size = 132861 },
    { url = "https://files.pythonhosted.org/packages/19/a5/9f07ffb9bf68b8aaa406c2abee27ad87e8b62a60551587b8e59ee91aea84/multidict-6.2.0-cp312-cp312-manylinux_2_5_i686.manylinux1_i686.manylinux_2_17_i686.manylinux2014_i686.whl", hash = "sha256:095a2eabe8c43041d3e6c2cb8287a257b5f1801c2d6ebd1dd877424f1e89cf29", size = 122166 },
    { url = "https://files.pythonhosted.org/packages/95/23/b5ce3318d9d6c8f105c3679510f9d7202980545aad8eb4426313bd8da3ee/multidict-6.2.0-cp312-cp312-musllinux_1_2_aarch64.whl", hash = "sha256:a0cc398350ef31167e03f3ca7c19313d4e40a662adcb98a88755e4e861170bdd", size = 136052 },
    { url = "https://files.pythonhosted.org/packages/ce/5c/02cffec58ffe120873dce520af593415b91cc324be0345f534ad3637da4e/multidict-6.2.0-cp312-cp312-musllinux_1_2_i686.whl", hash = "sha256:7c611345bbe7cb44aabb877cb94b63e86f2d0db03e382667dbd037866d44b4f8", size = 130094 },
    { url = "https://files.pythonhosted.org/packages/49/f3/3b19a83f4ebf53a3a2a0435f3e447aa227b242ba3fd96a92404b31fb3543/multidict-6.2.0-cp312-cp312-musllinux_1_2_ppc64le.whl", hash = "sha256:8cd1a0644ccaf27e9d2f6d9c9474faabee21f0578fe85225cc5af9a61e1653df", size = 140962 },
    { url = "https://files.pythonhosted.org/packages/cc/1a/c916b54fb53168c24cb6a3a0795fd99d0a59a0ea93fa9f6edeff5565cb20/multidict-6.2.0-cp312-cp312-musllinux_1_2_s390x.whl", hash = "sha256:89b3857652183b8206a891168af47bac10b970d275bba1f6ee46565a758c078d", size = 138082 },
    { url = "https://files.pythonhosted.org/packages/ef/1a/dcb7fb18f64b3727c61f432c1e1a0d52b3924016124e4bbc8a7d2e4fa57b/multidict-6.2.0-cp312-cp312-musllinux_1_2_x86_64.whl", hash = "sha256:125dd82b40f8c06d08d87b3510beaccb88afac94e9ed4a6f6c71362dc7dbb04b", size = 136019 },
    { url = "https://files.pythonhosted.org/packages/fb/02/7695485375106f5c542574f70e1968c391f86fa3efc9f1fd76aac0af7237/multidict-6.2.0-cp312-cp312-win32.whl", hash = "sha256:76b34c12b013d813e6cb325e6bd4f9c984db27758b16085926bbe7ceeaace626", size = 26676 },
    { url = "https://files.pythonhosted.org/packages/3c/f5/f147000fe1f4078160157b15b0790fff0513646b0f9b7404bf34007a9b44/multidict-6.2.0-cp312-cp312-win_amd64.whl", hash = "sha256:0b183a959fb88ad1be201de2c4bdf52fa8e46e6c185d76201286a97b6f5ee65c", size = 28899 },
    { url = "https://files.pythonhosted.org/packages/a4/6c/5df5590b1f9a821154589df62ceae247537b01ab26b0aa85997c35ca3d9e/multidict-6.2.0-cp313-cp313-macosx_10_13_universal2.whl", hash = "sha256:5c5e7d2e300d5cb3b2693b6d60d3e8c8e7dd4ebe27cd17c9cb57020cac0acb80", size = 49151 },
    { url = "https://files.pythonhosted.org/packages/d5/ca/c917fbf1be989cd7ea9caa6f87e9c33844ba8d5fbb29cd515d4d2833b84c/multidict-6.2.0-cp313-cp313-macosx_10_13_x86_64.whl", hash = "sha256:256d431fe4583c5f1e0f2e9c4d9c22f3a04ae96009b8cfa096da3a8723db0a16", size = 29803 },
    { url = "https://files.pythonhosted.org/packages/22/19/d97086fc96f73acf36d4dbe65c2c4175911969df49c4e94ef082be59d94e/multidict-6.2.0-cp313-cp313-macosx_11_0_arm64.whl", hash = "sha256:a3c0ff89fe40a152e77b191b83282c9664357dce3004032d42e68c514ceff27e", size = 29947 },
    { url = "https://files.pythonhosted.org/packages/e3/3b/203476b6e915c3f51616d5f87230c556e2f24b168c14818a3d8dae242b1b/multidict-6.2.0-cp313-cp313-manylinux_2_17_aarch64.manylinux2014_aarch64.whl", hash = "sha256:ef7d48207926edbf8b16b336f779c557dd8f5a33035a85db9c4b0febb0706817", size = 130369 },
    { url = "https://files.pythonhosted.org/packages/c6/4f/67470007cf03b2bb6df8ae6d716a8eeb0a7d19e0c8dba4e53fa338883bca/multidict-6.2.0-cp313-cp313-manylinux_2_17_ppc64le.manylinux2014_ppc64le.whl", hash = "sha256:1f3c099d3899b14e1ce52262eb82a5f5cb92157bb5106bf627b618c090a0eadc", size = 135231 },
    { url = "https://files.pythonhosted.org/packages/6d/f5/7a5ce64dc9a3fecc7d67d0b5cb9c262c67e0b660639e5742c13af63fd80f/multidict-6.2.0-cp313-cp313-manylinux_2_17_s390x.manylinux2014_s390x.whl", hash = "sha256:e16e7297f29a544f49340012d6fc08cf14de0ab361c9eb7529f6a57a30cbfda1", size = 133634 },
    { url = "https://files.pythonhosted.org/packages/05/93/ab2931907e318c0437a4cd156c9cfff317ffb33d99ebbfe2d64200a870f7/multidict-6.2.0-cp313-cp313-manylinux_2_17_x86_64.manylinux2014_x86_64.whl", hash = "sha256:042028348dc5a1f2be6c666437042a98a5d24cee50380f4c0902215e5ec41844", size = 131349 },
    { url = "https://files.pythonhosted.org/packages/54/aa/ab8eda83a6a85f5b4bb0b1c28e62b18129b14519ef2e0d4cfd5f360da73c/multidict-6.2.0-cp313-cp313-manylinux_2_5_i686.manylinux1_i686.manylinux_2_17_i686.manylinux2014_i686.whl", hash = "sha256:08549895e6a799bd551cf276f6e59820aa084f0f90665c0f03dd3a50db5d3c48", size = 120861 },
    { url = "https://files.pythonhosted.org/packages/15/2f/7d08ea7c5d9f45786893b4848fad59ec8ea567367d4234691a721e4049a1/multidict-6.2.0-cp313-cp313-musllinux_1_2_aarch64.whl", hash = "sha256:4ccfd74957ef53fa7380aaa1c961f523d582cd5e85a620880ffabd407f8202c0", size = 134611 },
    { url = "https://files.pythonhosted.org/packages/8b/07/387047bb1eac563981d397a7f85c75b306df1fff3c20b90da5a6cf6e487e/multidict-6.2.0-cp313-cp313-musllinux_1_2_i686.whl", hash = "sha256:83b78c680d4b15d33042d330c2fa31813ca3974197bddb3836a5c635a5fd013f", size = 128955 },
    { url = "https://files.pythonhosted.org/packages/8d/6e/7ae18f764a5282c2d682f1c90c6b2a0f6490327730170139a7a63bf3bb20/multidict-6.2.0-cp313-cp313-musllinux_1_2_ppc64le.whl", hash = "sha256:b4c153863dd6569f6511845922c53e39c8d61f6e81f228ad5443e690fca403de", size = 139759 },
    { url = "https://files.pythonhosted.org/packages/b6/f4/c1b3b087b9379b9e56229bcf6570b9a963975c205a5811ac717284890598/multidict-6.2.0-cp313-cp313-musllinux_1_2_s390x.whl", hash = "sha256:98aa8325c7f47183b45588af9c434533196e241be0a4e4ae2190b06d17675c02", size = 136426 },
    { url = "https://files.pythonhosted.org/packages/a2/0e/ef7b39b161ffd40f9e25dd62e59644b2ccaa814c64e9573f9bc721578419/multidict-6.2.0-cp313-cp313-musllinux_1_2_x86_64.whl", hash = "sha256:9e658d1373c424457ddf6d55ec1db93c280b8579276bebd1f72f113072df8a5d", size = 134648 },
    { url = "https://files.pythonhosted.org/packages/37/5c/7905acd0ca411c97bcae62ab167d9922f0c5a1d316b6d3af875d4bda3551/multidict-6.2.0-cp313-cp313-win32.whl", hash = "sha256:3157126b028c074951839233647bd0e30df77ef1fedd801b48bdcad242a60f4e", size = 26680 },
    { url = "https://files.pythonhosted.org/packages/89/36/96b071d1dad6ac44fe517e4250329e753787bb7a63967ef44bb9b3a659f6/multidict-6.2.0-cp313-cp313-win_amd64.whl", hash = "sha256:2e87f1926e91855ae61769ba3e3f7315120788c099677e0842e697b0bfb659f2", size = 28942 },
    { url = "https://files.pythonhosted.org/packages/f5/05/d686cd2a12d648ecd434675ee8daa2901a80f477817e89ab3b160de5b398/multidict-6.2.0-cp313-cp313t-macosx_10_13_universal2.whl", hash = "sha256:2529ddbdaa424b2c6c2eb668ea684dd6b75b839d0ad4b21aad60c168269478d7", size = 50807 },
    { url = "https://files.pythonhosted.org/packages/4c/1f/c7db5aac8fea129fa4c5a119e3d279da48d769138ae9624d1234aa01a06f/multidict-6.2.0-cp313-cp313t-macosx_10_13_x86_64.whl", hash = "sha256:13551d0e2d7201f0959725a6a769b6f7b9019a168ed96006479c9ac33fe4096b", size = 30474 },
    { url = "https://files.pythonhosted.org/packages/e5/f1/1fb27514f4d73cea165429dcb7d90cdc4a45445865832caa0c50dd545420/multidict-6.2.0-cp313-cp313t-macosx_11_0_arm64.whl", hash = "sha256:d1996ee1330e245cd3aeda0887b4409e3930524c27642b046e4fae88ffa66c5e", size = 30841 },
    { url = "https://files.pythonhosted.org/packages/d6/6b/9487169e549a23c8958edbb332afaf1ab55d61f0c03cb758ee07ff8f74fb/multidict-6.2.0-cp313-cp313t-manylinux_2_17_aarch64.manylinux2014_aarch64.whl", hash = "sha256:c537da54ce4ff7c15e78ab1292e5799d0d43a2108e006578a57f531866f64025", size = 148658 },
    { url = "https://files.pythonhosted.org/packages/d7/22/79ebb2e4f70857c94999ce195db76886ae287b1b6102da73df24dcad4903/multidict-6.2.0-cp313-cp313t-manylinux_2_17_ppc64le.manylinux2014_ppc64le.whl", hash = "sha256:0f249badb360b0b4d694307ad40f811f83df4da8cef7b68e429e4eea939e49dd", size = 151988 },
    { url = "https://files.pythonhosted.org/packages/49/5d/63b17f3c1a2861587d26705923a94eb6b2600e5222d6b0d513bce5a78720/multidict-6.2.0-cp313-cp313t-manylinux_2_17_s390x.manylinux2014_s390x.whl", hash = "sha256:48d39b1824b8d6ea7de878ef6226efbe0773f9c64333e1125e0efcfdd18a24c7", size = 148432 },
    { url = "https://files.pythonhosted.org/packages/a3/22/55204eec45c4280fa431c11494ad64d6da0dc89af76282fc6467432360a0/multidict-6.2.0-cp313-cp313t-manylinux_2_17_x86_64.manylinux2014_x86_64.whl", hash = "sha256:b99aac6bb2c37db336fa03a39b40ed4ef2818bf2dfb9441458165ebe88b793af", size = 143161 },
    { url = "https://files.pythonhosted.org/packages/97/e6/202b2cf5af161228767acab8bc49e73a91f4a7de088c9c71f3c02950a030/multidict-6.2.0-cp313-cp313t-manylinux_2_5_i686.manylinux1_i686.manylinux_2_17_i686.manylinux2014_i686.whl", hash = "sha256:07bfa8bc649783e703263f783f73e27fef8cd37baaad4389816cf6a133141331", size = 136820 },
    { url = "https://files.pythonhosted.org/packages/7d/16/dbedae0e94c7edc48fddef0c39483f2313205d9bc566fd7f11777b168616/multidict-6.2.0-cp313-cp313t-musllinux_1_2_aarch64.whl", hash = "sha256:b2c00ad31fbc2cbac85d7d0fcf90853b2ca2e69d825a2d3f3edb842ef1544a2c", size = 150875 },
    { url = "https://files.pythonhosted.org/packages/f3/04/38ccf25d4bf8beef76a22bad7d9833fd088b4594c9765fe6fede39aa6c89/multidict-6.2.0-cp313-cp313t-musllinux_1_2_i686.whl", hash = "sha256:0d57a01a2a9fa00234aace434d8c131f0ac6e0ac6ef131eda5962d7e79edfb5b", size = 142050 },
    { url = "https://files.pythonhosted.org/packages/9e/89/4f6b43386e7b79a4aad560d751981a0a282a1943c312ac72f940d7cf8f9f/multidict-6.2.0-cp313-cp313t-musllinux_1_2_ppc64le.whl", hash = "sha256:abf5b17bc0cf626a8a497d89ac691308dbd825d2ac372aa990b1ca114e470151", size = 154117 },
    { url = "https://files.pythonhosted.org/packages/24/e3/3dde5b193f86d30ad6400bd50e116b0df1da3f0c7d419661e3bd79e5ad86/multidict-6.2.0-cp313-cp313t-musllinux_1_2_s390x.whl", hash = "sha256:f7716f7e7138252d88607228ce40be22660d6608d20fd365d596e7ca0738e019", size = 149408 },
    { url = "https://files.pythonhosted.org/packages/df/b2/ec1e27e8e3da12fcc9053e1eae2f6b50faa8708064d83ea25aa7fb77ffd2/multidict-6.2.0-cp313-cp313t-musllinux_1_2_x86_64.whl", hash = "sha256:d5a36953389f35f0a4e88dc796048829a2f467c9197265504593f0e420571547", size = 145767 },
    { url = "https://files.pythonhosted.org/packages/3a/8e/c07a648a9d592fa9f3a19d1c7e1c7738ba95aff90db967a5a09cff1e1f37/multidict-6.2.0-cp313-cp313t-win32.whl", hash = "sha256:e653d36b1bf48fa78c7fcebb5fa679342e025121ace8c87ab05c1cefd33b34fc", size = 28950 },
    { url = "https://files.pythonhosted.org/packages/dc/a9/bebb5485b94d7c09831638a4df9a1a924c32431a750723f0bf39cd16a787/multidict-6.2.0-cp313-cp313t-win_amd64.whl", hash = "sha256:ca23db5fb195b5ef4fd1f77ce26cadefdf13dba71dab14dadd29b34d457d7c44", size = 32001 },
    { url = "https://files.pythonhosted.org/packages/9c/fd/b247aec6add5601956d440488b7f23151d8343747e82c038af37b28d6098/multidict-6.2.0-py3-none-any.whl", hash = "sha256:5d26547423e5e71dcc562c4acdc134b900640a39abd9066d7326a7cc2324c530", size = 10266 },
]

[[package]]
name = "narwhals"
version = "1.31.0"
source = { registry = "https://pypi.org/simple" }
sdist = { url = "https://files.pythonhosted.org/packages/36/fa/c2b6a4d5dbc4af15aa58c86920d5275a9c65142318179b246685069f57da/narwhals-1.31.0.tar.gz", hash = "sha256:333472e2562343dfdd27407ec9b5114a07c81d0416794e4ac6b703dd925c6a1a", size = 253463 }
wheels = [
    { url = "https://files.pythonhosted.org/packages/f9/c0/fb39bd876ea2fd9509343d643690cd2f9715e6a77271e7c7b26f1eea70c1/narwhals-1.31.0-py3-none-any.whl", hash = "sha256:2a7b79bb5f511055c4c0142121fc0d4171ea171458e12d44dbd9c8fc6488e997", size = 313124 },
]

[[package]]
name = "nbclient"
version = "0.10.2"
source = { registry = "https://pypi.org/simple" }
dependencies = [
    { name = "jupyter-client" },
    { name = "jupyter-core" },
    { name = "nbformat" },
    { name = "traitlets" },
]
sdist = { url = "https://files.pythonhosted.org/packages/87/66/7ffd18d58eae90d5721f9f39212327695b749e23ad44b3881744eaf4d9e8/nbclient-0.10.2.tar.gz", hash = "sha256:90b7fc6b810630db87a6d0c2250b1f0ab4cf4d3c27a299b0cde78a4ed3fd9193", size = 62424 }
wheels = [
    { url = "https://files.pythonhosted.org/packages/34/6d/e7fa07f03a4a7b221d94b4d586edb754a9b0dc3c9e2c93353e9fa4e0d117/nbclient-0.10.2-py3-none-any.whl", hash = "sha256:4ffee11e788b4a27fabeb7955547e4318a5298f34342a4bfd01f2e1faaeadc3d", size = 25434 },
]

[[package]]
name = "nbconvert"
version = "7.16.6"
source = { registry = "https://pypi.org/simple" }
dependencies = [
    { name = "beautifulsoup4" },
    { name = "bleach", extra = ["css"] },
    { name = "defusedxml" },
    { name = "jinja2" },
    { name = "jupyter-core" },
    { name = "jupyterlab-pygments" },
    { name = "markupsafe" },
    { name = "mistune" },
    { name = "nbclient" },
    { name = "nbformat" },
    { name = "packaging" },
    { name = "pandocfilters" },
    { name = "pygments" },
    { name = "traitlets" },
]
sdist = { url = "https://files.pythonhosted.org/packages/a3/59/f28e15fc47ffb73af68a8d9b47367a8630d76e97ae85ad18271b9db96fdf/nbconvert-7.16.6.tar.gz", hash = "sha256:576a7e37c6480da7b8465eefa66c17844243816ce1ccc372633c6b71c3c0f582", size = 857715 }
wheels = [
    { url = "https://files.pythonhosted.org/packages/cc/9a/cd673b2f773a12c992f41309ef81b99da1690426bd2f96957a7ade0d3ed7/nbconvert-7.16.6-py3-none-any.whl", hash = "sha256:1375a7b67e0c2883678c48e506dc320febb57685e5ee67faa51b18a90f3a712b", size = 258525 },
]

[[package]]
name = "nbformat"
version = "5.10.4"
source = { registry = "https://pypi.org/simple" }
dependencies = [
    { name = "fastjsonschema" },
    { name = "jsonschema" },
    { name = "jupyter-core" },
    { name = "traitlets" },
]
sdist = { url = "https://files.pythonhosted.org/packages/6d/fd/91545e604bc3dad7dca9ed03284086039b294c6b3d75c0d2fa45f9e9caf3/nbformat-5.10.4.tar.gz", hash = "sha256:322168b14f937a5d11362988ecac2a4952d3d8e3a2cbeb2319584631226d5b3a", size = 142749 }
wheels = [
    { url = "https://files.pythonhosted.org/packages/a9/82/0340caa499416c78e5d8f5f05947ae4bc3cba53c9f038ab6e9ed964e22f1/nbformat-5.10.4-py3-none-any.whl", hash = "sha256:3b48d6c8fbca4b299bf3982ea7db1af21580e4fec269ad087b9e81588891200b", size = 78454 },
]

[[package]]
name = "nbval"
version = "0.11.0"
source = { registry = "https://pypi.org/simple" }
dependencies = [
    { name = "coverage" },
    { name = "ipykernel" },
    { name = "jupyter-client" },
    { name = "nbformat" },
    { name = "pytest" },
]
sdist = { url = "https://files.pythonhosted.org/packages/28/be/22bd64d09e0cb53258f83b6fc455f05f18a78e3e5c109ccb6af42f1f49a2/nbval-0.11.0.tar.gz", hash = "sha256:77c95797607b0a968babd2597ee3494102d25c3ad37435debbdac0e46e379094", size = 62718 }
wheels = [
    { url = "https://files.pythonhosted.org/packages/2c/5c/eb1e3ce54c4e94c7734b3831756c63f21badb3de91a98d77b9e23c0ca76a/nbval-0.11.0-py2.py3-none-any.whl", hash = "sha256:307aecc866c9a1e8a13bb5bbb008a702bacfda2394dff6fe504a3108a58042a0", size = 24013 },
]

[[package]]
name = "nest-asyncio"
version = "1.6.0"
source = { registry = "https://pypi.org/simple" }
sdist = { url = "https://files.pythonhosted.org/packages/83/f8/51569ac65d696c8ecbee95938f89d4abf00f47d58d48f6fbabfe8f0baefe/nest_asyncio-1.6.0.tar.gz", hash = "sha256:6f172d5449aca15afd6c646851f4e31e02c598d553a667e38cafa997cfec55fe", size = 7418 }
wheels = [
    { url = "https://files.pythonhosted.org/packages/a0/c4/c2971a3ba4c6103a3d10c4b0f24f461ddc027f0f09763220cf35ca1401b3/nest_asyncio-1.6.0-py3-none-any.whl", hash = "sha256:87af6efd6b5e897c81050477ef65c62e2b2f35d51703cae01aff2905b1852e1c", size = 5195 },
]

[[package]]
name = "nodeenv"
version = "1.9.1"
source = { registry = "https://pypi.org/simple" }
sdist = { url = "https://files.pythonhosted.org/packages/43/16/fc88b08840de0e0a72a2f9d8c6bae36be573e475a6326ae854bcc549fc45/nodeenv-1.9.1.tar.gz", hash = "sha256:6ec12890a2dab7946721edbfbcd91f3319c6ccc9aec47be7c7e6b7011ee6645f", size = 47437 }
wheels = [
    { url = "https://files.pythonhosted.org/packages/d2/1d/1b658dbd2b9fa9c4c9f32accbfc0205d532c8c6194dc0f2a4c0428e7128a/nodeenv-1.9.1-py2.py3-none-any.whl", hash = "sha256:ba11c9782d29c27c70ffbdda2d7415098754709be8a7056d79a737cd901155c9", size = 22314 },
]

[[package]]
name = "numpy"
version = "2.2.4"
source = { registry = "https://pypi.org/simple" }
sdist = { url = "https://files.pythonhosted.org/packages/e1/78/31103410a57bc2c2b93a3597340a8119588571f6a4539067546cb9a0bfac/numpy-2.2.4.tar.gz", hash = "sha256:9ba03692a45d3eef66559efe1d1096c4b9b75c0986b5dff5530c378fb8331d4f", size = 20270701 }
wheels = [
    { url = "https://files.pythonhosted.org/packages/04/89/a79e86e5c1433926ed7d60cb267fb64aa578b6101ab645800fd43b4801de/numpy-2.2.4-cp310-cp310-macosx_10_9_x86_64.whl", hash = "sha256:8146f3550d627252269ac42ae660281d673eb6f8b32f113538e0cc2a9aed42b9", size = 21250661 },
    { url = "https://files.pythonhosted.org/packages/79/c2/f50921beb8afd60ed9589ad880332cfefdb805422210d327fb48f12b7a81/numpy-2.2.4-cp310-cp310-macosx_11_0_arm64.whl", hash = "sha256:e642d86b8f956098b564a45e6f6ce68a22c2c97a04f5acd3f221f57b8cb850ae", size = 14389926 },
    { url = "https://files.pythonhosted.org/packages/c7/b9/2c4e96130b0b0f97b0ef4a06d6dae3b39d058b21a5e2fa2decd7fd6b1c8f/numpy-2.2.4-cp310-cp310-macosx_14_0_arm64.whl", hash = "sha256:a84eda42bd12edc36eb5b53bbcc9b406820d3353f1994b6cfe453a33ff101775", size = 5428329 },
    { url = "https://files.pythonhosted.org/packages/7f/a5/3d7094aa898f4fc5c84cdfb26beeae780352d43f5d8bdec966c4393d644c/numpy-2.2.4-cp310-cp310-macosx_14_0_x86_64.whl", hash = "sha256:4ba5054787e89c59c593a4169830ab362ac2bee8a969249dc56e5d7d20ff8df9", size = 6963559 },
    { url = "https://files.pythonhosted.org/packages/4c/22/fb1be710a14434c09080dd4a0acc08939f612ec02efcb04b9e210474782d/numpy-2.2.4-cp310-cp310-manylinux_2_17_aarch64.manylinux2014_aarch64.whl", hash = "sha256:7716e4a9b7af82c06a2543c53ca476fa0b57e4d760481273e09da04b74ee6ee2", size = 14368066 },
    { url = "https://files.pythonhosted.org/packages/c2/07/2e5cc71193e3ef3a219ffcf6ca4858e46ea2be09c026ddd480d596b32867/numpy-2.2.4-cp310-cp310-manylinux_2_17_x86_64.manylinux2014_x86_64.whl", hash = "sha256:adf8c1d66f432ce577d0197dceaac2ac00c0759f573f28516246351c58a85020", size = 16417040 },
    { url = "https://files.pythonhosted.org/packages/1a/97/3b1537776ad9a6d1a41813818343745e8dd928a2916d4c9edcd9a8af1dac/numpy-2.2.4-cp310-cp310-musllinux_1_2_aarch64.whl", hash = "sha256:218f061d2faa73621fa23d6359442b0fc658d5b9a70801373625d958259eaca3", size = 15879862 },
    { url = "https://files.pythonhosted.org/packages/b0/b7/4472f603dd45ef36ff3d8e84e84fe02d9467c78f92cc121633dce6da307b/numpy-2.2.4-cp310-cp310-musllinux_1_2_x86_64.whl", hash = "sha256:df2f57871a96bbc1b69733cd4c51dc33bea66146b8c63cacbfed73eec0883017", size = 18206032 },
    { url = "https://files.pythonhosted.org/packages/0d/bd/6a092963fb82e6c5aa0d0440635827bbb2910da229545473bbb58c537ed3/numpy-2.2.4-cp310-cp310-win32.whl", hash = "sha256:a0258ad1f44f138b791327961caedffbf9612bfa504ab9597157806faa95194a", size = 6608517 },
    { url = "https://files.pythonhosted.org/packages/01/e3/cb04627bc2a1638948bc13e818df26495aa18e20d5be1ed95ab2b10b6847/numpy-2.2.4-cp310-cp310-win_amd64.whl", hash = "sha256:0d54974f9cf14acf49c60f0f7f4084b6579d24d439453d5fc5805d46a165b542", size = 12943498 },
    { url = "https://files.pythonhosted.org/packages/16/fb/09e778ee3a8ea0d4dc8329cca0a9c9e65fed847d08e37eba74cb7ed4b252/numpy-2.2.4-cp311-cp311-macosx_10_9_x86_64.whl", hash = "sha256:e9e0a277bb2eb5d8a7407e14688b85fd8ad628ee4e0c7930415687b6564207a4", size = 21254989 },
    { url = "https://files.pythonhosted.org/packages/a2/0a/1212befdbecab5d80eca3cde47d304cad986ad4eec7d85a42e0b6d2cc2ef/numpy-2.2.4-cp311-cp311-macosx_11_0_arm64.whl", hash = "sha256:9eeea959168ea555e556b8188da5fa7831e21d91ce031e95ce23747b7609f8a4", size = 14425910 },
    { url = "https://files.pythonhosted.org/packages/2b/3e/e7247c1d4f15086bb106c8d43c925b0b2ea20270224f5186fa48d4fb5cbd/numpy-2.2.4-cp311-cp311-macosx_14_0_arm64.whl", hash = "sha256:bd3ad3b0a40e713fc68f99ecfd07124195333f1e689387c180813f0e94309d6f", size = 5426490 },
    { url = "https://files.pythonhosted.org/packages/5d/fa/aa7cd6be51419b894c5787a8a93c3302a1ed4f82d35beb0613ec15bdd0e2/numpy-2.2.4-cp311-cp311-macosx_14_0_x86_64.whl", hash = "sha256:cf28633d64294969c019c6df4ff37f5698e8326db68cc2b66576a51fad634880", size = 6967754 },
    { url = "https://files.pythonhosted.org/packages/d5/ee/96457c943265de9fadeb3d2ffdbab003f7fba13d971084a9876affcda095/numpy-2.2.4-cp311-cp311-manylinux_2_17_aarch64.manylinux2014_aarch64.whl", hash = "sha256:2fa8fa7697ad1646b5c93de1719965844e004fcad23c91228aca1cf0800044a1", size = 14373079 },
    { url = "https://files.pythonhosted.org/packages/c5/5c/ceefca458559f0ccc7a982319f37ed07b0d7b526964ae6cc61f8ad1b6119/numpy-2.2.4-cp311-cp311-manylinux_2_17_x86_64.manylinux2014_x86_64.whl", hash = "sha256:f4162988a360a29af158aeb4a2f4f09ffed6a969c9776f8f3bdee9b06a8ab7e5", size = 16428819 },
    { url = "https://files.pythonhosted.org/packages/22/31/9b2ac8eee99e001eb6add9fa27514ef5e9faf176169057a12860af52704c/numpy-2.2.4-cp311-cp311-musllinux_1_2_aarch64.whl", hash = "sha256:892c10d6a73e0f14935c31229e03325a7b3093fafd6ce0af704be7f894d95687", size = 15881470 },
    { url = "https://files.pythonhosted.org/packages/f0/dc/8569b5f25ff30484b555ad8a3f537e0225d091abec386c9420cf5f7a2976/numpy-2.2.4-cp311-cp311-musllinux_1_2_x86_64.whl", hash = "sha256:db1f1c22173ac1c58db249ae48aa7ead29f534b9a948bc56828337aa84a32ed6", size = 18218144 },
    { url = "https://files.pythonhosted.org/packages/5e/05/463c023a39bdeb9bb43a99e7dee2c664cb68d5bb87d14f92482b9f6011cc/numpy-2.2.4-cp311-cp311-win32.whl", hash = "sha256:ea2bb7e2ae9e37d96835b3576a4fa4b3a97592fbea8ef7c3587078b0068b8f09", size = 6606368 },
    { url = "https://files.pythonhosted.org/packages/8b/72/10c1d2d82101c468a28adc35de6c77b308f288cfd0b88e1070f15b98e00c/numpy-2.2.4-cp311-cp311-win_amd64.whl", hash = "sha256:f7de08cbe5551911886d1ab60de58448c6df0f67d9feb7d1fb21e9875ef95e91", size = 12947526 },
    { url = "https://files.pythonhosted.org/packages/a2/30/182db21d4f2a95904cec1a6f779479ea1ac07c0647f064dea454ec650c42/numpy-2.2.4-cp312-cp312-macosx_10_13_x86_64.whl", hash = "sha256:a7b9084668aa0f64e64bd00d27ba5146ef1c3a8835f3bd912e7a9e01326804c4", size = 20947156 },
    { url = "https://files.pythonhosted.org/packages/24/6d/9483566acfbda6c62c6bc74b6e981c777229d2af93c8eb2469b26ac1b7bc/numpy-2.2.4-cp312-cp312-macosx_11_0_arm64.whl", hash = "sha256:dbe512c511956b893d2dacd007d955a3f03d555ae05cfa3ff1c1ff6df8851854", size = 14133092 },
    { url = "https://files.pythonhosted.org/packages/27/f6/dba8a258acbf9d2bed2525cdcbb9493ef9bae5199d7a9cb92ee7e9b2aea6/numpy-2.2.4-cp312-cp312-macosx_14_0_arm64.whl", hash = "sha256:bb649f8b207ab07caebba230d851b579a3c8711a851d29efe15008e31bb4de24", size = 5163515 },
    { url = "https://files.pythonhosted.org/packages/62/30/82116199d1c249446723c68f2c9da40d7f062551036f50b8c4caa42ae252/numpy-2.2.4-cp312-cp312-macosx_14_0_x86_64.whl", hash = "sha256:f34dc300df798742b3d06515aa2a0aee20941c13579d7a2f2e10af01ae4901ee", size = 6696558 },
    { url = "https://files.pythonhosted.org/packages/0e/b2/54122b3c6df5df3e87582b2e9430f1bdb63af4023c739ba300164c9ae503/numpy-2.2.4-cp312-cp312-manylinux_2_17_aarch64.manylinux2014_aarch64.whl", hash = "sha256:c3f7ac96b16955634e223b579a3e5798df59007ca43e8d451a0e6a50f6bfdfba", size = 14084742 },
    { url = "https://files.pythonhosted.org/packages/02/e2/e2cbb8d634151aab9528ef7b8bab52ee4ab10e076509285602c2a3a686e0/numpy-2.2.4-cp312-cp312-manylinux_2_17_x86_64.manylinux2014_x86_64.whl", hash = "sha256:4f92084defa704deadd4e0a5ab1dc52d8ac9e8a8ef617f3fbb853e79b0ea3592", size = 16134051 },
    { url = "https://files.pythonhosted.org/packages/8e/21/efd47800e4affc993e8be50c1b768de038363dd88865920439ef7b422c60/numpy-2.2.4-cp312-cp312-musllinux_1_2_aarch64.whl", hash = "sha256:7a4e84a6283b36632e2a5b56e121961f6542ab886bc9e12f8f9818b3c266bfbb", size = 15578972 },
    { url = "https://files.pythonhosted.org/packages/04/1e/f8bb88f6157045dd5d9b27ccf433d016981032690969aa5c19e332b138c0/numpy-2.2.4-cp312-cp312-musllinux_1_2_x86_64.whl", hash = "sha256:11c43995255eb4127115956495f43e9343736edb7fcdb0d973defd9de14cd84f", size = 17898106 },
    { url = "https://files.pythonhosted.org/packages/2b/93/df59a5a3897c1f036ae8ff845e45f4081bb06943039ae28a3c1c7c780f22/numpy-2.2.4-cp312-cp312-win32.whl", hash = "sha256:65ef3468b53269eb5fdb3a5c09508c032b793da03251d5f8722b1194f1790c00", size = 6311190 },
    { url = "https://files.pythonhosted.org/packages/46/69/8c4f928741c2a8efa255fdc7e9097527c6dc4e4df147e3cadc5d9357ce85/numpy-2.2.4-cp312-cp312-win_amd64.whl", hash = "sha256:2aad3c17ed2ff455b8eaafe06bcdae0062a1db77cb99f4b9cbb5f4ecb13c5146", size = 12644305 },
    { url = "https://files.pythonhosted.org/packages/2a/d0/bd5ad792e78017f5decfb2ecc947422a3669a34f775679a76317af671ffc/numpy-2.2.4-cp313-cp313-macosx_10_13_x86_64.whl", hash = "sha256:1cf4e5c6a278d620dee9ddeb487dc6a860f9b199eadeecc567f777daace1e9e7", size = 20933623 },
    { url = "https://files.pythonhosted.org/packages/c3/bc/2b3545766337b95409868f8e62053135bdc7fa2ce630aba983a2aa60b559/numpy-2.2.4-cp313-cp313-macosx_11_0_arm64.whl", hash = "sha256:1974afec0b479e50438fc3648974268f972e2d908ddb6d7fb634598cdb8260a0", size = 14148681 },
    { url = "https://files.pythonhosted.org/packages/6a/70/67b24d68a56551d43a6ec9fe8c5f91b526d4c1a46a6387b956bf2d64744e/numpy-2.2.4-cp313-cp313-macosx_14_0_arm64.whl", hash = "sha256:79bd5f0a02aa16808fcbc79a9a376a147cc1045f7dfe44c6e7d53fa8b8a79392", size = 5148759 },
    { url = "https://files.pythonhosted.org/packages/1c/8b/e2fc8a75fcb7be12d90b31477c9356c0cbb44abce7ffb36be39a0017afad/numpy-2.2.4-cp313-cp313-macosx_14_0_x86_64.whl", hash = "sha256:3387dd7232804b341165cedcb90694565a6015433ee076c6754775e85d86f1fc", size = 6683092 },
    { url = "https://files.pythonhosted.org/packages/13/73/41b7b27f169ecf368b52533edb72e56a133f9e86256e809e169362553b49/numpy-2.2.4-cp313-cp313-manylinux_2_17_aarch64.manylinux2014_aarch64.whl", hash = "sha256:6f527d8fdb0286fd2fd97a2a96c6be17ba4232da346931d967a0630050dfd298", size = 14081422 },
    { url = "https://files.pythonhosted.org/packages/4b/04/e208ff3ae3ddfbafc05910f89546382f15a3f10186b1f56bd99f159689c2/numpy-2.2.4-cp313-cp313-manylinux_2_17_x86_64.manylinux2014_x86_64.whl", hash = "sha256:bce43e386c16898b91e162e5baaad90c4b06f9dcbe36282490032cec98dc8ae7", size = 16132202 },
    { url = "https://files.pythonhosted.org/packages/fe/bc/2218160574d862d5e55f803d88ddcad88beff94791f9c5f86d67bd8fbf1c/numpy-2.2.4-cp313-cp313-musllinux_1_2_aarch64.whl", hash = "sha256:31504f970f563d99f71a3512d0c01a645b692b12a63630d6aafa0939e52361e6", size = 15573131 },
    { url = "https://files.pythonhosted.org/packages/a5/78/97c775bc4f05abc8a8426436b7cb1be806a02a2994b195945600855e3a25/numpy-2.2.4-cp313-cp313-musllinux_1_2_x86_64.whl", hash = "sha256:81413336ef121a6ba746892fad881a83351ee3e1e4011f52e97fba79233611fd", size = 17894270 },
    { url = "https://files.pythonhosted.org/packages/b9/eb/38c06217a5f6de27dcb41524ca95a44e395e6a1decdc0c99fec0832ce6ae/numpy-2.2.4-cp313-cp313-win32.whl", hash = "sha256:f486038e44caa08dbd97275a9a35a283a8f1d2f0ee60ac260a1790e76660833c", size = 6308141 },
    { url = "https://files.pythonhosted.org/packages/52/17/d0dd10ab6d125c6d11ffb6dfa3423c3571befab8358d4f85cd4471964fcd/numpy-2.2.4-cp313-cp313-win_amd64.whl", hash = "sha256:207a2b8441cc8b6a2a78c9ddc64d00d20c303d79fba08c577752f080c4007ee3", size = 12636885 },
    { url = "https://files.pythonhosted.org/packages/fa/e2/793288ede17a0fdc921172916efb40f3cbc2aa97e76c5c84aba6dc7e8747/numpy-2.2.4-cp313-cp313t-macosx_10_13_x86_64.whl", hash = "sha256:8120575cb4882318c791f839a4fd66161a6fa46f3f0a5e613071aae35b5dd8f8", size = 20961829 },
    { url = "https://files.pythonhosted.org/packages/3a/75/bb4573f6c462afd1ea5cbedcc362fe3e9bdbcc57aefd37c681be1155fbaa/numpy-2.2.4-cp313-cp313t-macosx_11_0_arm64.whl", hash = "sha256:a761ba0fa886a7bb33c6c8f6f20213735cb19642c580a931c625ee377ee8bd39", size = 14161419 },
    { url = "https://files.pythonhosted.org/packages/03/68/07b4cd01090ca46c7a336958b413cdbe75002286295f2addea767b7f16c9/numpy-2.2.4-cp313-cp313t-macosx_14_0_arm64.whl", hash = "sha256:ac0280f1ba4a4bfff363a99a6aceed4f8e123f8a9b234c89140f5e894e452ecd", size = 5196414 },
    { url = "https://files.pythonhosted.org/packages/a5/fd/d4a29478d622fedff5c4b4b4cedfc37a00691079623c0575978d2446db9e/numpy-2.2.4-cp313-cp313t-macosx_14_0_x86_64.whl", hash = "sha256:879cf3a9a2b53a4672a168c21375166171bc3932b7e21f622201811c43cdd3b0", size = 6709379 },
    { url = "https://files.pythonhosted.org/packages/41/78/96dddb75bb9be730b87c72f30ffdd62611aba234e4e460576a068c98eff6/numpy-2.2.4-cp313-cp313t-manylinux_2_17_aarch64.manylinux2014_aarch64.whl", hash = "sha256:f05d4198c1bacc9124018109c5fba2f3201dbe7ab6e92ff100494f236209c960", size = 14051725 },
    { url = "https://files.pythonhosted.org/packages/00/06/5306b8199bffac2a29d9119c11f457f6c7d41115a335b78d3f86fad4dbe8/numpy-2.2.4-cp313-cp313t-manylinux_2_17_x86_64.manylinux2014_x86_64.whl", hash = "sha256:e2f085ce2e813a50dfd0e01fbfc0c12bbe5d2063d99f8b29da30e544fb6483b8", size = 16101638 },
    { url = "https://files.pythonhosted.org/packages/fa/03/74c5b631ee1ded596945c12027649e6344614144369fd3ec1aaced782882/numpy-2.2.4-cp313-cp313t-musllinux_1_2_aarch64.whl", hash = "sha256:92bda934a791c01d6d9d8e038363c50918ef7c40601552a58ac84c9613a665bc", size = 15571717 },
    { url = "https://files.pythonhosted.org/packages/cb/dc/4fc7c0283abe0981e3b89f9b332a134e237dd476b0c018e1e21083310c31/numpy-2.2.4-cp313-cp313t-musllinux_1_2_x86_64.whl", hash = "sha256:ee4d528022f4c5ff67332469e10efe06a267e32f4067dc76bb7e2cddf3cd25ff", size = 17879998 },
    { url = "https://files.pythonhosted.org/packages/e5/2b/878576190c5cfa29ed896b518cc516aecc7c98a919e20706c12480465f43/numpy-2.2.4-cp313-cp313t-win32.whl", hash = "sha256:05c076d531e9998e7e694c36e8b349969c56eadd2cdcd07242958489d79a7286", size = 6366896 },
    { url = "https://files.pythonhosted.org/packages/3e/05/eb7eec66b95cf697f08c754ef26c3549d03ebd682819f794cb039574a0a6/numpy-2.2.4-cp313-cp313t-win_amd64.whl", hash = "sha256:188dcbca89834cc2e14eb2f106c96d6d46f200fe0200310fc29089657379c58d", size = 12739119 },
    { url = "https://files.pythonhosted.org/packages/b2/5c/f09c33a511aff41a098e6ef3498465d95f6360621034a3d95f47edbc9119/numpy-2.2.4-pp310-pypy310_pp73-macosx_10_15_x86_64.whl", hash = "sha256:7051ee569db5fbac144335e0f3b9c2337e0c8d5c9fee015f259a5bd70772b7e8", size = 21081956 },
    { url = "https://files.pythonhosted.org/packages/ba/30/74c48b3b6494c4b820b7fa1781d441e94d87a08daa5b35d222f06ba41a6f/numpy-2.2.4-pp310-pypy310_pp73-macosx_14_0_x86_64.whl", hash = "sha256:ab2939cd5bec30a7430cbdb2287b63151b77cf9624de0532d629c9a1c59b1d5c", size = 6827143 },
    { url = "https://files.pythonhosted.org/packages/54/f5/ab0d2f48b490535c7a80e05da4a98902b632369efc04f0e47bb31ca97d8f/numpy-2.2.4-pp310-pypy310_pp73-manylinux_2_17_x86_64.manylinux2014_x86_64.whl", hash = "sha256:d0f35b19894a9e08639fd60a1ec1978cb7f5f7f1eace62f38dd36be8aecdef4d", size = 16233350 },
    { url = "https://files.pythonhosted.org/packages/3b/3a/2f6d8c1f8e45d496bca6baaec93208035faeb40d5735c25afac092ec9a12/numpy-2.2.4-pp310-pypy310_pp73-win_amd64.whl", hash = "sha256:b4adfbbc64014976d2f91084915ca4e626fbf2057fb81af209c1a6d776d23e3d", size = 12857565 },
]

[[package]]
name = "objprint"
version = "0.3.0"
source = { registry = "https://pypi.org/simple" }
sdist = { url = "https://files.pythonhosted.org/packages/81/b8/c10e96120f1585824a1992655334b49da3924edfb364e84a26cc0ecdb89b/objprint-0.3.0.tar.gz", hash = "sha256:b5d83f9d62db5b95353bb42959106e1cd43010dcaa3eed1ad8d7d0b2df9b2d5a", size = 47481 }
wheels = [
    { url = "https://files.pythonhosted.org/packages/ec/af/572825252f16f36eeecbc8e3b721913d2640d69b984fdb8907aa8b4b0975/objprint-0.3.0-py3-none-any.whl", hash = "sha256:489083bfc8baf0526f8fd6af74673799511532636f0ce4141133255ded773405", size = 41619 },
]

[[package]]
name = "opt-einsum"
version = "3.4.0"
source = { registry = "https://pypi.org/simple" }
sdist = { url = "https://files.pythonhosted.org/packages/8c/b9/2ac072041e899a52f20cf9510850ff58295003aa75525e58343591b0cbfb/opt_einsum-3.4.0.tar.gz", hash = "sha256:96ca72f1b886d148241348783498194c577fa30a8faac108586b14f1ba4473ac", size = 63004 }
wheels = [
    { url = "https://files.pythonhosted.org/packages/23/cd/066e86230ae37ed0be70aae89aabf03ca8d9f39c8aea0dec8029455b5540/opt_einsum-3.4.0-py3-none-any.whl", hash = "sha256:69bb92469f86a1565195ece4ac0323943e83477171b91d24c35afe028a90d7cd", size = 71932 },
]

[[package]]
name = "ordered-set"
version = "4.1.0"
source = { registry = "https://pypi.org/simple" }
sdist = { url = "https://files.pythonhosted.org/packages/4c/ca/bfac8bc689799bcca4157e0e0ced07e70ce125193fc2e166d2e685b7e2fe/ordered-set-4.1.0.tar.gz", hash = "sha256:694a8e44c87657c59292ede72891eb91d34131f6531463aab3009191c77364a8", size = 12826 }
wheels = [
    { url = "https://files.pythonhosted.org/packages/33/55/af02708f230eb77084a299d7b08175cff006dea4f2721074b92cdb0296c0/ordered_set-4.1.0-py3-none-any.whl", hash = "sha256:046e1132c71fcf3330438a539928932caf51ddbc582496833e23de611de14562", size = 7634 },
]

[[package]]
name = "orjson"
version = "3.10.15"
source = { registry = "https://pypi.org/simple" }
sdist = { url = "https://files.pythonhosted.org/packages/ae/f9/5dea21763eeff8c1590076918a446ea3d6140743e0e36f58f369928ed0f4/orjson-3.10.15.tar.gz", hash = "sha256:05ca7fe452a2e9d8d9d706a2984c95b9c2ebc5db417ce0b7a49b91d50642a23e", size = 5282482 }
wheels = [
    { url = "https://files.pythonhosted.org/packages/52/09/e5ff18ad009e6f97eb7edc5f67ef98b3ce0c189da9c3eaca1f9587cd4c61/orjson-3.10.15-cp310-cp310-macosx_10_15_x86_64.macosx_11_0_arm64.macosx_10_15_universal2.whl", hash = "sha256:552c883d03ad185f720d0c09583ebde257e41b9521b74ff40e08b7dec4559c04", size = 249532 },
    { url = "https://files.pythonhosted.org/packages/bd/b8/a75883301fe332bd433d9b0ded7d2bb706ccac679602c3516984f8814fb5/orjson-3.10.15-cp310-cp310-manylinux_2_17_aarch64.manylinux2014_aarch64.whl", hash = "sha256:616e3e8d438d02e4854f70bfdc03a6bcdb697358dbaa6bcd19cbe24d24ece1f8", size = 125229 },
    { url = "https://files.pythonhosted.org/packages/83/4b/22f053e7a364cc9c685be203b1e40fc5f2b3f164a9b2284547504eec682e/orjson-3.10.15-cp310-cp310-manylinux_2_17_armv7l.manylinux2014_armv7l.whl", hash = "sha256:7c2c79fa308e6edb0ffab0a31fd75a7841bf2a79a20ef08a3c6e3b26814c8ca8", size = 150148 },
    { url = "https://files.pythonhosted.org/packages/63/64/1b54fc75ca328b57dd810541a4035fe48c12a161d466e3cf5b11a8c25649/orjson-3.10.15-cp310-cp310-manylinux_2_17_ppc64le.manylinux2014_ppc64le.whl", hash = "sha256:73cb85490aa6bf98abd20607ab5c8324c0acb48d6da7863a51be48505646c814", size = 139748 },
    { url = "https://files.pythonhosted.org/packages/5e/ff/ff0c5da781807bb0a5acd789d9a7fbcb57f7b0c6e1916595da1f5ce69f3c/orjson-3.10.15-cp310-cp310-manylinux_2_17_s390x.manylinux2014_s390x.whl", hash = "sha256:763dadac05e4e9d2bc14938a45a2d0560549561287d41c465d3c58aec818b164", size = 154559 },
    { url = "https://files.pythonhosted.org/packages/4e/9a/11e2974383384ace8495810d4a2ebef5f55aacfc97b333b65e789c9d362d/orjson-3.10.15-cp310-cp310-manylinux_2_17_x86_64.manylinux2014_x86_64.whl", hash = "sha256:a330b9b4734f09a623f74a7490db713695e13b67c959713b78369f26b3dee6bf", size = 130349 },
    { url = "https://files.pythonhosted.org/packages/2d/c4/dd9583aea6aefee1b64d3aed13f51d2aadb014028bc929fe52936ec5091f/orjson-3.10.15-cp310-cp310-manylinux_2_5_i686.manylinux1_i686.whl", hash = "sha256:a61a4622b7ff861f019974f73d8165be1bd9a0855e1cad18ee167acacabeb061", size = 138514 },
    { url = "https://files.pythonhosted.org/packages/53/3e/dcf1729230654f5c5594fc752de1f43dcf67e055ac0d300c8cdb1309269a/orjson-3.10.15-cp310-cp310-musllinux_1_2_aarch64.whl", hash = "sha256:acd271247691574416b3228db667b84775c497b245fa275c6ab90dc1ffbbd2b3", size = 130940 },
    { url = "https://files.pythonhosted.org/packages/e8/2b/b9759fe704789937705c8a56a03f6c03e50dff7df87d65cba9a20fec5282/orjson-3.10.15-cp310-cp310-musllinux_1_2_armv7l.whl", hash = "sha256:e4759b109c37f635aa5c5cc93a1b26927bfde24b254bcc0e1149a9fada253d2d", size = 414713 },
    { url = "https://files.pythonhosted.org/packages/a7/6b/b9dfdbd4b6e20a59238319eb203ae07c3f6abf07eef909169b7a37ae3bba/orjson-3.10.15-cp310-cp310-musllinux_1_2_i686.whl", hash = "sha256:9e992fd5cfb8b9f00bfad2fd7a05a4299db2bbe92e6440d9dd2fab27655b3182", size = 141028 },
    { url = "https://files.pythonhosted.org/packages/7c/b5/40f5bbea619c7caf75eb4d652a9821875a8ed04acc45fe3d3ef054ca69fb/orjson-3.10.15-cp310-cp310-musllinux_1_2_x86_64.whl", hash = "sha256:f95fb363d79366af56c3f26b71df40b9a583b07bbaaf5b317407c4d58497852e", size = 129715 },
    { url = "https://files.pythonhosted.org/packages/38/60/2272514061cbdf4d672edbca6e59c7e01cd1c706e881427d88f3c3e79761/orjson-3.10.15-cp310-cp310-win32.whl", hash = "sha256:f9875f5fea7492da8ec2444839dcc439b0ef298978f311103d0b7dfd775898ab", size = 142473 },
    { url = "https://files.pythonhosted.org/packages/11/5d/be1490ff7eafe7fef890eb4527cf5bcd8cfd6117f3efe42a3249ec847b60/orjson-3.10.15-cp310-cp310-win_amd64.whl", hash = "sha256:17085a6aa91e1cd70ca8533989a18b5433e15d29c574582f76f821737c8d5806", size = 133564 },
    { url = "https://files.pythonhosted.org/packages/7a/a2/21b25ce4a2c71dbb90948ee81bd7a42b4fbfc63162e57faf83157d5540ae/orjson-3.10.15-cp311-cp311-macosx_10_15_x86_64.macosx_11_0_arm64.macosx_10_15_universal2.whl", hash = "sha256:c4cc83960ab79a4031f3119cc4b1a1c627a3dc09df125b27c4201dff2af7eaa6", size = 249533 },
    { url = "https://files.pythonhosted.org/packages/b2/85/2076fc12d8225698a51278009726750c9c65c846eda741e77e1761cfef33/orjson-3.10.15-cp311-cp311-manylinux_2_17_aarch64.manylinux2014_aarch64.whl", hash = "sha256:ddbeef2481d895ab8be5185f2432c334d6dec1f5d1933a9c83014d188e102cef", size = 125230 },
    { url = "https://files.pythonhosted.org/packages/06/df/a85a7955f11274191eccf559e8481b2be74a7c6d43075d0a9506aa80284d/orjson-3.10.15-cp311-cp311-manylinux_2_17_armv7l.manylinux2014_armv7l.whl", hash = "sha256:9e590a0477b23ecd5b0ac865b1b907b01b3c5535f5e8a8f6ab0e503efb896334", size = 150148 },
    { url = "https://files.pythonhosted.org/packages/37/b3/94c55625a29b8767c0eed194cb000b3787e3c23b4cdd13be17bae6ccbb4b/orjson-3.10.15-cp311-cp311-manylinux_2_17_ppc64le.manylinux2014_ppc64le.whl", hash = "sha256:a6be38bd103d2fd9bdfa31c2720b23b5d47c6796bcb1d1b598e3924441b4298d", size = 139749 },
    { url = "https://files.pythonhosted.org/packages/53/ba/c608b1e719971e8ddac2379f290404c2e914cf8e976369bae3cad88768b1/orjson-3.10.15-cp311-cp311-manylinux_2_17_s390x.manylinux2014_s390x.whl", hash = "sha256:ff4f6edb1578960ed628a3b998fa54d78d9bb3e2eb2cfc5c2a09732431c678d0", size = 154558 },
    { url = "https://files.pythonhosted.org/packages/b2/c4/c1fb835bb23ad788a39aa9ebb8821d51b1c03588d9a9e4ca7de5b354fdd5/orjson-3.10.15-cp311-cp311-manylinux_2_17_x86_64.manylinux2014_x86_64.whl", hash = "sha256:b0482b21d0462eddd67e7fce10b89e0b6ac56570424662b685a0d6fccf581e13", size = 130349 },
    { url = "https://files.pythonhosted.org/packages/78/14/bb2b48b26ab3c570b284eb2157d98c1ef331a8397f6c8bd983b270467f5c/orjson-3.10.15-cp311-cp311-manylinux_2_5_i686.manylinux1_i686.whl", hash = "sha256:bb5cc3527036ae3d98b65e37b7986a918955f85332c1ee07f9d3f82f3a6899b5", size = 138513 },
    { url = "https://files.pythonhosted.org/packages/4a/97/d5b353a5fe532e92c46467aa37e637f81af8468aa894cd77d2ec8a12f99e/orjson-3.10.15-cp311-cp311-musllinux_1_2_aarch64.whl", hash = "sha256:d569c1c462912acdd119ccbf719cf7102ea2c67dd03b99edcb1a3048651ac96b", size = 130942 },
    { url = "https://files.pythonhosted.org/packages/b5/5d/a067bec55293cca48fea8b9928cfa84c623be0cce8141d47690e64a6ca12/orjson-3.10.15-cp311-cp311-musllinux_1_2_armv7l.whl", hash = "sha256:1e6d33efab6b71d67f22bf2962895d3dc6f82a6273a965fab762e64fa90dc399", size = 414717 },
    { url = "https://files.pythonhosted.org/packages/6f/9a/1485b8b05c6b4c4db172c438cf5db5dcfd10e72a9bc23c151a1137e763e0/orjson-3.10.15-cp311-cp311-musllinux_1_2_i686.whl", hash = "sha256:c33be3795e299f565681d69852ac8c1bc5c84863c0b0030b2b3468843be90388", size = 141033 },
    { url = "https://files.pythonhosted.org/packages/f8/d2/fc67523656e43a0c7eaeae9007c8b02e86076b15d591e9be11554d3d3138/orjson-3.10.15-cp311-cp311-musllinux_1_2_x86_64.whl", hash = "sha256:eea80037b9fae5339b214f59308ef0589fc06dc870578b7cce6d71eb2096764c", size = 129720 },
    { url = "https://files.pythonhosted.org/packages/79/42/f58c7bd4e5b54da2ce2ef0331a39ccbbaa7699b7f70206fbf06737c9ed7d/orjson-3.10.15-cp311-cp311-win32.whl", hash = "sha256:d5ac11b659fd798228a7adba3e37c010e0152b78b1982897020a8e019a94882e", size = 142473 },
    { url = "https://files.pythonhosted.org/packages/00/f8/bb60a4644287a544ec81df1699d5b965776bc9848d9029d9f9b3402ac8bb/orjson-3.10.15-cp311-cp311-win_amd64.whl", hash = "sha256:cf45e0214c593660339ef63e875f32ddd5aa3b4adc15e662cdb80dc49e194f8e", size = 133570 },
    { url = "https://files.pythonhosted.org/packages/66/85/22fe737188905a71afcc4bf7cc4c79cd7f5bbe9ed1fe0aac4ce4c33edc30/orjson-3.10.15-cp312-cp312-macosx_10_15_x86_64.macosx_11_0_arm64.macosx_10_15_universal2.whl", hash = "sha256:9d11c0714fc85bfcf36ada1179400862da3288fc785c30e8297844c867d7505a", size = 249504 },
    { url = "https://files.pythonhosted.org/packages/48/b7/2622b29f3afebe938a0a9037e184660379797d5fd5234e5998345d7a5b43/orjson-3.10.15-cp312-cp312-manylinux_2_17_aarch64.manylinux2014_aarch64.whl", hash = "sha256:dba5a1e85d554e3897fa9fe6fbcff2ed32d55008973ec9a2b992bd9a65d2352d", size = 125080 },
    { url = "https://files.pythonhosted.org/packages/ce/8f/0b72a48f4403d0b88b2a41450c535b3e8989e8a2d7800659a967efc7c115/orjson-3.10.15-cp312-cp312-manylinux_2_17_armv7l.manylinux2014_armv7l.whl", hash = "sha256:7723ad949a0ea502df656948ddd8b392780a5beaa4c3b5f97e525191b102fff0", size = 150121 },
    { url = "https://files.pythonhosted.org/packages/06/ec/acb1a20cd49edb2000be5a0404cd43e3c8aad219f376ac8c60b870518c03/orjson-3.10.15-cp312-cp312-manylinux_2_17_ppc64le.manylinux2014_ppc64le.whl", hash = "sha256:6fd9bc64421e9fe9bd88039e7ce8e58d4fead67ca88e3a4014b143cec7684fd4", size = 139796 },
    { url = "https://files.pythonhosted.org/packages/33/e1/f7840a2ea852114b23a52a1c0b2bea0a1ea22236efbcdb876402d799c423/orjson-3.10.15-cp312-cp312-manylinux_2_17_s390x.manylinux2014_s390x.whl", hash = "sha256:dadba0e7b6594216c214ef7894c4bd5f08d7c0135f4dd0145600be4fbcc16767", size = 154636 },
    { url = "https://files.pythonhosted.org/packages/fa/da/31543337febd043b8fa80a3b67de627669b88c7b128d9ad4cc2ece005b7a/orjson-3.10.15-cp312-cp312-manylinux_2_17_x86_64.manylinux2014_x86_64.whl", hash = "sha256:b48f59114fe318f33bbaee8ebeda696d8ccc94c9e90bc27dbe72153094e26f41", size = 130621 },
    { url = "https://files.pythonhosted.org/packages/ed/78/66115dc9afbc22496530d2139f2f4455698be444c7c2475cb48f657cefc9/orjson-3.10.15-cp312-cp312-manylinux_2_5_i686.manylinux1_i686.whl", hash = "sha256:035fb83585e0f15e076759b6fedaf0abb460d1765b6a36f48018a52858443514", size = 138516 },
    { url = "https://files.pythonhosted.org/packages/22/84/cd4f5fb5427ffcf823140957a47503076184cb1ce15bcc1165125c26c46c/orjson-3.10.15-cp312-cp312-musllinux_1_2_aarch64.whl", hash = "sha256:d13b7fe322d75bf84464b075eafd8e7dd9eae05649aa2a5354cfa32f43c59f17", size = 130762 },
    { url = "https://files.pythonhosted.org/packages/93/1f/67596b711ba9f56dd75d73b60089c5c92057f1130bb3a25a0f53fb9a583b/orjson-3.10.15-cp312-cp312-musllinux_1_2_armv7l.whl", hash = "sha256:7066b74f9f259849629e0d04db6609db4cf5b973248f455ba5d3bd58a4daaa5b", size = 414700 },
    { url = "https://files.pythonhosted.org/packages/7c/0c/6a3b3271b46443d90efb713c3e4fe83fa8cd71cda0d11a0f69a03f437c6e/orjson-3.10.15-cp312-cp312-musllinux_1_2_i686.whl", hash = "sha256:88dc3f65a026bd3175eb157fea994fca6ac7c4c8579fc5a86fc2114ad05705b7", size = 141077 },
    { url = "https://files.pythonhosted.org/packages/3b/9b/33c58e0bfc788995eccd0d525ecd6b84b40d7ed182dd0751cd4c1322ac62/orjson-3.10.15-cp312-cp312-musllinux_1_2_x86_64.whl", hash = "sha256:b342567e5465bd99faa559507fe45e33fc76b9fb868a63f1642c6bc0735ad02a", size = 129898 },
    { url = "https://files.pythonhosted.org/packages/01/c1/d577ecd2e9fa393366a1ea0a9267f6510d86e6c4bb1cdfb9877104cac44c/orjson-3.10.15-cp312-cp312-win32.whl", hash = "sha256:0a4f27ea5617828e6b58922fdbec67b0aa4bb844e2d363b9244c47fa2180e665", size = 142566 },
    { url = "https://files.pythonhosted.org/packages/ed/eb/a85317ee1732d1034b92d56f89f1de4d7bf7904f5c8fb9dcdd5b1c83917f/orjson-3.10.15-cp312-cp312-win_amd64.whl", hash = "sha256:ef5b87e7aa9545ddadd2309efe6824bd3dd64ac101c15dae0f2f597911d46eaa", size = 133732 },
    { url = "https://files.pythonhosted.org/packages/06/10/fe7d60b8da538e8d3d3721f08c1b7bff0491e8fa4dd3bf11a17e34f4730e/orjson-3.10.15-cp313-cp313-macosx_10_15_x86_64.macosx_11_0_arm64.macosx_10_15_universal2.whl", hash = "sha256:bae0e6ec2b7ba6895198cd981b7cca95d1487d0147c8ed751e5632ad16f031a6", size = 249399 },
    { url = "https://files.pythonhosted.org/packages/6b/83/52c356fd3a61abd829ae7e4366a6fe8e8863c825a60d7ac5156067516edf/orjson-3.10.15-cp313-cp313-manylinux_2_17_aarch64.manylinux2014_aarch64.whl", hash = "sha256:f93ce145b2db1252dd86af37d4165b6faa83072b46e3995ecc95d4b2301b725a", size = 125044 },
    { url = "https://files.pythonhosted.org/packages/55/b2/d06d5901408e7ded1a74c7c20d70e3a127057a6d21355f50c90c0f337913/orjson-3.10.15-cp313-cp313-manylinux_2_17_armv7l.manylinux2014_armv7l.whl", hash = "sha256:7c203f6f969210128af3acae0ef9ea6aab9782939f45f6fe02d05958fe761ef9", size = 150066 },
    { url = "https://files.pythonhosted.org/packages/75/8c/60c3106e08dc593a861755781c7c675a566445cc39558677d505878d879f/orjson-3.10.15-cp313-cp313-manylinux_2_17_ppc64le.manylinux2014_ppc64le.whl", hash = "sha256:8918719572d662e18b8af66aef699d8c21072e54b6c82a3f8f6404c1f5ccd5e0", size = 139737 },
    { url = "https://files.pythonhosted.org/packages/6a/8c/ae00d7d0ab8a4490b1efeb01ad4ab2f1982e69cc82490bf8093407718ff5/orjson-3.10.15-cp313-cp313-manylinux_2_17_s390x.manylinux2014_s390x.whl", hash = "sha256:f71eae9651465dff70aa80db92586ad5b92df46a9373ee55252109bb6b703307", size = 154804 },
    { url = "https://files.pythonhosted.org/packages/22/86/65dc69bd88b6dd254535310e97bc518aa50a39ef9c5a2a5d518e7a223710/orjson-3.10.15-cp313-cp313-manylinux_2_17_x86_64.manylinux2014_x86_64.whl", hash = "sha256:e117eb299a35f2634e25ed120c37c641398826c2f5a3d3cc39f5993b96171b9e", size = 130583 },
    { url = "https://files.pythonhosted.org/packages/bb/00/6fe01ededb05d52be42fabb13d93a36e51f1fd9be173bd95707d11a8a860/orjson-3.10.15-cp313-cp313-manylinux_2_5_i686.manylinux1_i686.whl", hash = "sha256:13242f12d295e83c2955756a574ddd6741c81e5b99f2bef8ed8d53e47a01e4b7", size = 138465 },
    { url = "https://files.pythonhosted.org/packages/db/2f/4cc151c4b471b0cdc8cb29d3eadbce5007eb0475d26fa26ed123dca93b33/orjson-3.10.15-cp313-cp313-musllinux_1_2_aarch64.whl", hash = "sha256:7946922ada8f3e0b7b958cc3eb22cfcf6c0df83d1fe5521b4a100103e3fa84c8", size = 130742 },
    { url = "https://files.pythonhosted.org/packages/9f/13/8a6109e4b477c518498ca37963d9c0eb1508b259725553fb53d53b20e2ea/orjson-3.10.15-cp313-cp313-musllinux_1_2_armv7l.whl", hash = "sha256:b7155eb1623347f0f22c38c9abdd738b287e39b9982e1da227503387b81b34ca", size = 414669 },
    { url = "https://files.pythonhosted.org/packages/22/7b/1d229d6d24644ed4d0a803de1b0e2df832032d5beda7346831c78191b5b2/orjson-3.10.15-cp313-cp313-musllinux_1_2_i686.whl", hash = "sha256:208beedfa807c922da4e81061dafa9c8489c6328934ca2a562efa707e049e561", size = 141043 },
    { url = "https://files.pythonhosted.org/packages/cc/d3/6dc91156cf12ed86bed383bcb942d84d23304a1e57b7ab030bf60ea130d6/orjson-3.10.15-cp313-cp313-musllinux_1_2_x86_64.whl", hash = "sha256:eca81f83b1b8c07449e1d6ff7074e82e3fd6777e588f1a6632127f286a968825", size = 129826 },
    { url = "https://files.pythonhosted.org/packages/b3/38/c47c25b86f6996f1343be721b6ea4367bc1c8bc0fc3f6bbcd995d18cb19d/orjson-3.10.15-cp313-cp313-win32.whl", hash = "sha256:c03cd6eea1bd3b949d0d007c8d57049aa2b39bd49f58b4b2af571a5d3833d890", size = 142542 },
    { url = "https://files.pythonhosted.org/packages/27/f1/1d7ec15b20f8ce9300bc850de1e059132b88990e46cd0ccac29cbf11e4f9/orjson-3.10.15-cp313-cp313-win_amd64.whl", hash = "sha256:fd56a26a04f6ba5fb2045b0acc487a63162a958ed837648c5781e1fe3316cfbf", size = 133444 },
]

[[package]]
name = "packaging"
version = "24.2"
source = { registry = "https://pypi.org/simple" }
sdist = { url = "https://files.pythonhosted.org/packages/d0/63/68dbb6eb2de9cb10ee4c9c14a0148804425e13c4fb20d61cce69f53106da/packaging-24.2.tar.gz", hash = "sha256:c228a6dc5e932d346bc5739379109d49e8853dd8223571c7c5b55260edc0b97f", size = 163950 }
wheels = [
    { url = "https://files.pythonhosted.org/packages/88/ef/eb23f262cca3c0c4eb7ab1933c3b1f03d021f2c48f54763065b6f0e321be/packaging-24.2-py3-none-any.whl", hash = "sha256:09abb1bccd265c01f4a3aa3f7a7db064b36514d2cba19a2f694fe6150451a759", size = 65451 },
]

[[package]]
name = "paginate"
version = "0.5.7"
source = { registry = "https://pypi.org/simple" }
sdist = { url = "https://files.pythonhosted.org/packages/ec/46/68dde5b6bc00c1296ec6466ab27dddede6aec9af1b99090e1107091b3b84/paginate-0.5.7.tar.gz", hash = "sha256:22bd083ab41e1a8b4f3690544afb2c60c25e5c9a63a30fa2f483f6c60c8e5945", size = 19252 }
wheels = [
    { url = "https://files.pythonhosted.org/packages/90/96/04b8e52da071d28f5e21a805b19cb9390aa17a47462ac87f5e2696b9566d/paginate-0.5.7-py2.py3-none-any.whl", hash = "sha256:b885e2af73abcf01d9559fd5216b57ef722f8c42affbb63942377668e35c7591", size = 13746 },
]

[[package]]
name = "pandocfilters"
version = "1.5.1"
source = { registry = "https://pypi.org/simple" }
sdist = { url = "https://files.pythonhosted.org/packages/70/6f/3dd4940bbe001c06a65f88e36bad298bc7a0de5036115639926b0c5c0458/pandocfilters-1.5.1.tar.gz", hash = "sha256:002b4a555ee4ebc03f8b66307e287fa492e4a77b4ea14d3f934328297bb4939e", size = 8454 }
wheels = [
    { url = "https://files.pythonhosted.org/packages/ef/af/4fbc8cab944db5d21b7e2a5b8e9211a03a79852b1157e2c102fcc61ac440/pandocfilters-1.5.1-py2.py3-none-any.whl", hash = "sha256:93be382804a9cdb0a7267585f157e5d1731bbe5545a85b268d6f5fe6232de2bc", size = 8663 },
]

[[package]]
name = "parso"
version = "0.8.4"
source = { registry = "https://pypi.org/simple" }
sdist = { url = "https://files.pythonhosted.org/packages/66/94/68e2e17afaa9169cf6412ab0f28623903be73d1b32e208d9e8e541bb086d/parso-0.8.4.tar.gz", hash = "sha256:eb3a7b58240fb99099a345571deecc0f9540ea5f4dd2fe14c2a99d6b281ab92d", size = 400609 }
wheels = [
    { url = "https://files.pythonhosted.org/packages/c6/ac/dac4a63f978e4dcb3c6d3a78c4d8e0192a113d288502a1216950c41b1027/parso-0.8.4-py2.py3-none-any.whl", hash = "sha256:a418670a20291dacd2dddc80c377c5c3791378ee1e8d12bffc35420643d43f18", size = 103650 },
]

[[package]]
name = "pasteboard"
version = "0.3.3"
source = { registry = "https://pypi.org/simple" }
sdist = { url = "https://files.pythonhosted.org/packages/06/43/adc39246de74e9c482c11fbe6a50e8bc7f9dc367fdc261f6f767de5b1419/pasteboard-0.3.3.tar.gz", hash = "sha256:d80275e76ff1eaaa5ca3d0e0fd8aecd5ea1298523dfd51f3774b5aaebdde02cf", size = 13540 }

[[package]]
name = "pathspec"
version = "0.12.1"
source = { registry = "https://pypi.org/simple" }
sdist = { url = "https://files.pythonhosted.org/packages/ca/bc/f35b8446f4531a7cb215605d100cd88b7ac6f44ab3fc94870c120ab3adbf/pathspec-0.12.1.tar.gz", hash = "sha256:a482d51503a1ab33b1c67a6c3813a26953dbdc71c31dacaef9a838c4e29f5712", size = 51043 }
wheels = [
    { url = "https://files.pythonhosted.org/packages/cc/20/ff623b09d963f88bfde16306a54e12ee5ea43e9b597108672ff3a408aad6/pathspec-0.12.1-py3-none-any.whl", hash = "sha256:a0d503e138a4c123b27490a4f7beda6a01c6f288df0e4a8b79c7eb0dc7b4cc08", size = 31191 },
]

[[package]]
name = "pexpect"
version = "4.9.0"
source = { registry = "https://pypi.org/simple" }
dependencies = [
    { name = "ptyprocess" },
]
sdist = { url = "https://files.pythonhosted.org/packages/42/92/cc564bf6381ff43ce1f4d06852fc19a2f11d180f23dc32d9588bee2f149d/pexpect-4.9.0.tar.gz", hash = "sha256:ee7d41123f3c9911050ea2c2dac107568dc43b2d3b0c7557a33212c398ead30f", size = 166450 }
wheels = [
    { url = "https://files.pythonhosted.org/packages/9e/c3/059298687310d527a58bb01f3b1965787ee3b40dce76752eda8b44e9a2c5/pexpect-4.9.0-py2.py3-none-any.whl", hash = "sha256:7236d1e080e4936be2dc3e326cec0af72acf9212a7e1d060210e70a47e253523", size = 63772 },
]

[[package]]
name = "platformdirs"
version = "4.3.7"
source = { registry = "https://pypi.org/simple" }
sdist = { url = "https://files.pythonhosted.org/packages/b6/2d/7d512a3913d60623e7eb945c6d1b4f0bddf1d0b7ada5225274c87e5b53d1/platformdirs-4.3.7.tar.gz", hash = "sha256:eb437d586b6a0986388f0d6f74aa0cde27b48d0e3d66843640bfb6bdcdb6e351", size = 21291 }
wheels = [
    { url = "https://files.pythonhosted.org/packages/6d/45/59578566b3275b8fd9157885918fcd0c4d74162928a5310926887b856a51/platformdirs-4.3.7-py3-none-any.whl", hash = "sha256:a03875334331946f13c549dbd8f4bac7a13a50a895a0eb1e8c6a8ace80d40a94", size = 18499 },
]

[[package]]
name = "pluggy"
version = "1.5.0"
source = { registry = "https://pypi.org/simple" }
sdist = { url = "https://files.pythonhosted.org/packages/96/2d/02d4312c973c6050a18b314a5ad0b3210edb65a906f868e31c111dede4a6/pluggy-1.5.0.tar.gz", hash = "sha256:2cffa88e94fdc978c4c574f15f9e59b7f4201d439195c3715ca9e2486f1d0cf1", size = 67955 }
wheels = [
    { url = "https://files.pythonhosted.org/packages/88/5f/e351af9a41f866ac3f1fac4ca0613908d9a41741cfcf2228f4ad853b697d/pluggy-1.5.0-py3-none-any.whl", hash = "sha256:44e1ad92c8ca002de6377e165f3e0f1be63266ab4d554740532335b9d75ea669", size = 20556 },
]

[[package]]
name = "pre-commit"
version = "4.2.0"
source = { registry = "https://pypi.org/simple" }
dependencies = [
    { name = "cfgv" },
    { name = "identify" },
    { name = "nodeenv" },
    { name = "pyyaml" },
    { name = "virtualenv" },
]
sdist = { url = "https://files.pythonhosted.org/packages/08/39/679ca9b26c7bb2999ff122d50faa301e49af82ca9c066ec061cfbc0c6784/pre_commit-4.2.0.tar.gz", hash = "sha256:601283b9757afd87d40c4c4a9b2b5de9637a8ea02eaff7adc2d0fb4e04841146", size = 193424 }
wheels = [
    { url = "https://files.pythonhosted.org/packages/88/74/a88bf1b1efeae488a0c0b7bdf71429c313722d1fc0f377537fbe554e6180/pre_commit-4.2.0-py2.py3-none-any.whl", hash = "sha256:a009ca7205f1eb497d10b845e52c838a98b6cdd2102a6c8e4540e94ee75c58bd", size = 220707 },
]

[[package]]
name = "prompt-toolkit"
version = "3.0.50"
source = { registry = "https://pypi.org/simple" }
dependencies = [
    { name = "wcwidth" },
]
sdist = { url = "https://files.pythonhosted.org/packages/a1/e1/bd15cb8ffdcfeeb2bdc215de3c3cffca11408d829e4b8416dcfe71ba8854/prompt_toolkit-3.0.50.tar.gz", hash = "sha256:544748f3860a2623ca5cd6d2795e7a14f3d0e1c3c9728359013f79877fc89bab", size = 429087 }
wheels = [
    { url = "https://files.pythonhosted.org/packages/e4/ea/d836f008d33151c7a1f62caf3d8dd782e4d15f6a43897f64480c2b8de2ad/prompt_toolkit-3.0.50-py3-none-any.whl", hash = "sha256:9b6427eb19e479d98acff65196a307c555eb567989e6d88ebbb1b509d9779198", size = 387816 },
]

[[package]]
name = "propcache"
version = "0.3.0"
source = { registry = "https://pypi.org/simple" }
sdist = { url = "https://files.pythonhosted.org/packages/92/76/f941e63d55c0293ff7829dd21e7cf1147e90a526756869a9070f287a68c9/propcache-0.3.0.tar.gz", hash = "sha256:a8fd93de4e1d278046345f49e2238cdb298589325849b2645d4a94c53faeffc5", size = 42722 }
wheels = [
    { url = "https://files.pythonhosted.org/packages/8d/f0/dc9ec44d2e63c13f816a16398c039329736712440ff82b682dd9a78d2258/propcache-0.3.0-cp310-cp310-macosx_10_9_universal2.whl", hash = "sha256:efa44f64c37cc30c9f05932c740a8b40ce359f51882c70883cc95feac842da4d", size = 79574 },
    { url = "https://files.pythonhosted.org/packages/99/3a/33a207dfcb3ee1131ea23a2aeb726c3c4994f89546d7eadf8c50627c8b63/propcache-0.3.0-cp310-cp310-macosx_10_9_x86_64.whl", hash = "sha256:2383a17385d9800b6eb5855c2f05ee550f803878f344f58b6e194de08b96352c", size = 45898 },
    { url = "https://files.pythonhosted.org/packages/af/68/0bde765c9f5dc02b4466d2838600af38c81b184c26c6d3cd44643ac668e3/propcache-0.3.0-cp310-cp310-macosx_11_0_arm64.whl", hash = "sha256:d3e7420211f5a65a54675fd860ea04173cde60a7cc20ccfbafcccd155225f8bc", size = 45418 },
    { url = "https://files.pythonhosted.org/packages/06/a6/c682669bae41199358e16cc7b1c818f91c5f9e925cc863dabd98ce32716a/propcache-0.3.0-cp310-cp310-manylinux_2_17_aarch64.manylinux2014_aarch64.whl", hash = "sha256:3302c5287e504d23bb0e64d2a921d1eb4a03fb93a0a0aa3b53de059f5a5d737d", size = 205116 },
    { url = "https://files.pythonhosted.org/packages/fb/ae/82cfb50267d9a1baa0340728eb9e32245a68538fef929d7bb786d01c11a8/propcache-0.3.0-cp310-cp310-manylinux_2_17_ppc64le.manylinux2014_ppc64le.whl", hash = "sha256:7e2e068a83552ddf7a39a99488bcba05ac13454fb205c847674da0352602082f", size = 219405 },
    { url = "https://files.pythonhosted.org/packages/ab/16/7b6b2bf8c207cfd0e5ca3d41aea397392de9899867ec024f88c94f9ae2ab/propcache-0.3.0-cp310-cp310-manylinux_2_17_s390x.manylinux2014_s390x.whl", hash = "sha256:2d913d36bdaf368637b4f88d554fb9cb9d53d6920b9c5563846555938d5450bf", size = 217656 },
    { url = "https://files.pythonhosted.org/packages/f4/eb/41447de61eb5454891658d0fb9b1d7d35d49a4a5dd2e0c86f2c332e8b7e1/propcache-0.3.0-cp310-cp310-manylinux_2_17_x86_64.manylinux2014_x86_64.whl", hash = "sha256:8ee1983728964d6070ab443399c476de93d5d741f71e8f6e7880a065f878e0b9", size = 205414 },
    { url = "https://files.pythonhosted.org/packages/03/b6/9719878f8b5b20d37ee663a40f8dcbf888559e4d3be2ba2fe5c790fc28d2/propcache-0.3.0-cp310-cp310-manylinux_2_5_i686.manylinux1_i686.manylinux_2_17_i686.manylinux2014_i686.whl", hash = "sha256:36ca5e9a21822cc1746023e88f5c0af6fce3af3b85d4520efb1ce4221bed75cc", size = 195746 },
    { url = "https://files.pythonhosted.org/packages/bb/ec/b79c3210ba459800d1a8f1afeb81d7b503893555a7b79c24082ff26d3314/propcache-0.3.0-cp310-cp310-musllinux_1_2_aarch64.whl", hash = "sha256:9ecde3671e62eeb99e977f5221abcf40c208f69b5eb986b061ccec317c82ebd0", size = 198651 },
    { url = "https://files.pythonhosted.org/packages/48/f6/2b0140bc47013e43575973068e72ad51ee9f22f2dad42e6d6e362d715125/propcache-0.3.0-cp310-cp310-musllinux_1_2_armv7l.whl", hash = "sha256:d383bf5e045d7f9d239b38e6acadd7b7fdf6c0087259a84ae3475d18e9a2ae8b", size = 195858 },
    { url = "https://files.pythonhosted.org/packages/97/3d/2fa19303d87aa21f9a42dcd870d6088a2a776ff5518e394d50412c3679a6/propcache-0.3.0-cp310-cp310-musllinux_1_2_i686.whl", hash = "sha256:8cb625bcb5add899cb8ba7bf716ec1d3e8f7cdea9b0713fa99eadf73b6d4986f", size = 197181 },
    { url = "https://files.pythonhosted.org/packages/09/f3/a2170ffc9fa774c1dfd52294113c0fa6cdc5b71dbfd7129bb9378fdd8b42/propcache-0.3.0-cp310-cp310-musllinux_1_2_ppc64le.whl", hash = "sha256:5fa159dcee5dba00c1def3231c249cf261185189205073bde13797e57dd7540a", size = 207411 },
    { url = "https://files.pythonhosted.org/packages/d6/1e/cb8a6c82178efffa0b00dc463f36cd086f747345585140aeb95d5cb93666/propcache-0.3.0-cp310-cp310-musllinux_1_2_s390x.whl", hash = "sha256:a7080b0159ce05f179cfac592cda1a82898ca9cd097dacf8ea20ae33474fbb25", size = 210724 },
    { url = "https://files.pythonhosted.org/packages/2b/72/6e273543337a3e22cf462eb836f065a9830b4d41baeb1f58db2695c934f3/propcache-0.3.0-cp310-cp310-musllinux_1_2_x86_64.whl", hash = "sha256:ed7161bccab7696a473fe7ddb619c1d75963732b37da4618ba12e60899fefe4f", size = 203511 },
    { url = "https://files.pythonhosted.org/packages/f3/ea/7412c79bcec06597c967d49789f5a1f7fd76a8654908feeaefafb7447c9a/propcache-0.3.0-cp310-cp310-win32.whl", hash = "sha256:bf0d9a171908f32d54f651648c7290397b8792f4303821c42a74e7805bfb813c", size = 40600 },
    { url = "https://files.pythonhosted.org/packages/a3/42/488c90190491f3e61bd2c2fb0b3d91c1c78778270dde2f0b6633fc9ff723/propcache-0.3.0-cp310-cp310-win_amd64.whl", hash = "sha256:42924dc0c9d73e49908e35bbdec87adedd651ea24c53c29cac103ede0ea1d340", size = 44714 },
    { url = "https://files.pythonhosted.org/packages/45/c9/cf09ff7e6d09f14149094f7cd50d2dec032b24e61af21fc4540da2b17bfb/propcache-0.3.0-cp311-cp311-macosx_10_9_universal2.whl", hash = "sha256:9ddd49258610499aab83b4f5b61b32e11fce873586282a0e972e5ab3bcadee51", size = 79568 },
    { url = "https://files.pythonhosted.org/packages/c8/32/2424d89da88cd81b7d148e0d2b3131461b570a02aa9d84a2e567509adb0d/propcache-0.3.0-cp311-cp311-macosx_10_9_x86_64.whl", hash = "sha256:2578541776769b500bada3f8a4eeaf944530516b6e90c089aa368266ed70c49e", size = 45895 },
    { url = "https://files.pythonhosted.org/packages/f6/91/ee5b6aa7aa31754fefcf0c5180e09223cac380ef195c4ddc8c266eb641ea/propcache-0.3.0-cp311-cp311-macosx_11_0_arm64.whl", hash = "sha256:d8074c5dd61c8a3e915fa8fc04754fa55cfa5978200d2daa1e2d4294c1f136aa", size = 45427 },
    { url = "https://files.pythonhosted.org/packages/bf/73/38f0128462b8b616181d8c53bd5d04eac41c50c449b07615c65d56ba0a9b/propcache-0.3.0-cp311-cp311-manylinux_2_17_aarch64.manylinux2014_aarch64.whl", hash = "sha256:b58229a844931bca61b3a20efd2be2a2acb4ad1622fc026504309a6883686fbf", size = 232427 },
    { url = "https://files.pythonhosted.org/packages/59/82/f3d4e84f4539dcfc9c3d338282b9e915f5b63c921986ecfdf7af2d12f87c/propcache-0.3.0-cp311-cp311-manylinux_2_17_ppc64le.manylinux2014_ppc64le.whl", hash = "sha256:e45377d5d6fefe1677da2a2c07b024a6dac782088e37c0b1efea4cfe2b1be19b", size = 239985 },
    { url = "https://files.pythonhosted.org/packages/42/e8/029f58cccbae83c9969a7ee7a06558d5b83a93dfc54e0f4f70234bbaea1b/propcache-0.3.0-cp311-cp311-manylinux_2_17_s390x.manylinux2014_s390x.whl", hash = "sha256:ec5060592d83454e8063e487696ac3783cc48c9a329498bafae0d972bc7816c9", size = 238827 },
    { url = "https://files.pythonhosted.org/packages/8b/a2/c373561777c0cb9b9e7b9b9a10b9b3a7b6bde75a2535b962231cecc8fdb8/propcache-0.3.0-cp311-cp311-manylinux_2_17_x86_64.manylinux2014_x86_64.whl", hash = "sha256:15010f29fbed80e711db272909a074dc79858c6d28e2915704cfc487a8ac89c6", size = 231348 },
    { url = "https://files.pythonhosted.org/packages/d7/d2/4673f715beedf6038b485bcd976813149231d9df5bb6196cb69a09c185c9/propcache-0.3.0-cp311-cp311-manylinux_2_5_i686.manylinux1_i686.manylinux_2_17_i686.manylinux2014_i686.whl", hash = "sha256:a254537b9b696ede293bfdbc0a65200e8e4507bc9f37831e2a0318a9b333c85c", size = 220426 },
    { url = "https://files.pythonhosted.org/packages/e0/f6/1da65f900927bafd4675a16e890618ec7643f2f922bf0e4d84bb38645618/propcache-0.3.0-cp311-cp311-musllinux_1_2_aarch64.whl", hash = "sha256:2b975528998de037dfbc10144b8aed9b8dd5a99ec547f14d1cb7c5665a43f075", size = 220294 },
    { url = "https://files.pythonhosted.org/packages/ff/86/620451bdc02e91b1712cd71890c17077ee97e2a28493836a87e47b8e70ff/propcache-0.3.0-cp311-cp311-musllinux_1_2_armv7l.whl", hash = "sha256:19d36bb351ad5554ff20f2ae75f88ce205b0748c38b146c75628577020351e3c", size = 212492 },
    { url = "https://files.pythonhosted.org/packages/6e/1b/e8f86921ed4016da80faf3b8f515f7829decabdbff106736bfff353bceba/propcache-0.3.0-cp311-cp311-musllinux_1_2_i686.whl", hash = "sha256:6032231d4a5abd67c7f71168fd64a47b6b451fbcb91c8397c2f7610e67683810", size = 215113 },
    { url = "https://files.pythonhosted.org/packages/1a/95/a61d86cc49aa0945f6c06f3a4614fc543e311a50558c92861f5e9691a37c/propcache-0.3.0-cp311-cp311-musllinux_1_2_ppc64le.whl", hash = "sha256:6985a593417cdbc94c7f9c3403747335e450c1599da1647a5af76539672464d3", size = 228330 },
    { url = "https://files.pythonhosted.org/packages/8f/7d/10dbae48ff2bb189e92c2b3487a48f3229146a25941ad0d485934d1104d4/propcache-0.3.0-cp311-cp311-musllinux_1_2_s390x.whl", hash = "sha256:6a1948df1bb1d56b5e7b0553c0fa04fd0e320997ae99689488201f19fa90d2e7", size = 231942 },
    { url = "https://files.pythonhosted.org/packages/39/ce/82d16aec96c5513ae7db13ab901a65a1e54c915292fb5b2390e33275b61d/propcache-0.3.0-cp311-cp311-musllinux_1_2_x86_64.whl", hash = "sha256:8319293e85feadbbfe2150a5659dbc2ebc4afdeaf7d98936fb9a2f2ba0d4c35c", size = 223077 },
    { url = "https://files.pythonhosted.org/packages/c8/e0/cb077e8e7a583c733df7f53327fcbdb92e42be59b976ce60bf1d904a0efe/propcache-0.3.0-cp311-cp311-win32.whl", hash = "sha256:63f26258a163c34542c24808f03d734b338da66ba91f410a703e505c8485791d", size = 40455 },
    { url = "https://files.pythonhosted.org/packages/d8/35/57abeb6146fe3c19081eeaf3d9d4cfea256f87f1e5101acf80d3332c1820/propcache-0.3.0-cp311-cp311-win_amd64.whl", hash = "sha256:cacea77ef7a2195f04f9279297684955e3d1ae4241092ff0cfcef532bb7a1c32", size = 44705 },
    { url = "https://files.pythonhosted.org/packages/8d/2c/921f15dc365796ec23975b322b0078eae72995c7b4d49eba554c6a308d70/propcache-0.3.0-cp312-cp312-macosx_10_13_universal2.whl", hash = "sha256:e53d19c2bf7d0d1e6998a7e693c7e87300dd971808e6618964621ccd0e01fe4e", size = 79867 },
    { url = "https://files.pythonhosted.org/packages/11/a5/4a6cc1a559d1f2fb57ea22edc4245158cdffae92f7f92afcee2913f84417/propcache-0.3.0-cp312-cp312-macosx_10_13_x86_64.whl", hash = "sha256:a61a68d630e812b67b5bf097ab84e2cd79b48c792857dc10ba8a223f5b06a2af", size = 46109 },
    { url = "https://files.pythonhosted.org/packages/e1/6d/28bfd3af3a567ad7d667348e7f46a520bda958229c4d545ba138a044232f/propcache-0.3.0-cp312-cp312-macosx_11_0_arm64.whl", hash = "sha256:fb91d20fa2d3b13deea98a690534697742029f4fb83673a3501ae6e3746508b5", size = 45635 },
    { url = "https://files.pythonhosted.org/packages/73/20/d75b42eaffe5075eac2f4e168f6393d21c664c91225288811d85451b2578/propcache-0.3.0-cp312-cp312-manylinux_2_17_aarch64.manylinux2014_aarch64.whl", hash = "sha256:67054e47c01b7b349b94ed0840ccae075449503cf1fdd0a1fdd98ab5ddc2667b", size = 242159 },
    { url = "https://files.pythonhosted.org/packages/a5/fb/4b537dd92f9fd4be68042ec51c9d23885ca5fafe51ec24c58d9401034e5f/propcache-0.3.0-cp312-cp312-manylinux_2_17_ppc64le.manylinux2014_ppc64le.whl", hash = "sha256:997e7b8f173a391987df40f3b52c423e5850be6f6df0dcfb5376365440b56667", size = 248163 },
    { url = "https://files.pythonhosted.org/packages/e7/af/8a9db04ac596d531ca0ef7dde518feaadfcdabef7b17d6a5ec59ee3effc2/propcache-0.3.0-cp312-cp312-manylinux_2_17_s390x.manylinux2014_s390x.whl", hash = "sha256:8d663fd71491dde7dfdfc899d13a067a94198e90695b4321084c6e450743b8c7", size = 248794 },
    { url = "https://files.pythonhosted.org/packages/9d/c4/ecfc988879c0fd9db03228725b662d76cf484b6b46f7e92fee94e4b52490/propcache-0.3.0-cp312-cp312-manylinux_2_17_x86_64.manylinux2014_x86_64.whl", hash = "sha256:8884ba1a0fe7210b775106b25850f5e5a9dc3c840d1ae9924ee6ea2eb3acbfe7", size = 243912 },
    { url = "https://files.pythonhosted.org/packages/04/a2/298dd27184faa8b7d91cc43488b578db218b3cc85b54d912ed27b8c5597a/propcache-0.3.0-cp312-cp312-manylinux_2_5_i686.manylinux1_i686.manylinux_2_17_i686.manylinux2014_i686.whl", hash = "sha256:aa806bbc13eac1ab6291ed21ecd2dd426063ca5417dd507e6be58de20e58dfcf", size = 229402 },
    { url = "https://files.pythonhosted.org/packages/be/0d/efe7fec316ca92dbf4bc4a9ba49ca889c43ca6d48ab1d6fa99fc94e5bb98/propcache-0.3.0-cp312-cp312-musllinux_1_2_aarch64.whl", hash = "sha256:6f4d7a7c0aff92e8354cceca6fe223973ddf08401047920df0fcb24be2bd5138", size = 226896 },
    { url = "https://files.pythonhosted.org/packages/60/63/72404380ae1d9c96d96e165aa02c66c2aae6072d067fc4713da5cde96762/propcache-0.3.0-cp312-cp312-musllinux_1_2_armv7l.whl", hash = "sha256:9be90eebc9842a93ef8335291f57b3b7488ac24f70df96a6034a13cb58e6ff86", size = 221447 },
    { url = "https://files.pythonhosted.org/packages/9d/18/b8392cab6e0964b67a30a8f4dadeaff64dc7022b5a34bb1d004ea99646f4/propcache-0.3.0-cp312-cp312-musllinux_1_2_i686.whl", hash = "sha256:bf15fc0b45914d9d1b706f7c9c4f66f2b7b053e9517e40123e137e8ca8958b3d", size = 222440 },
    { url = "https://files.pythonhosted.org/packages/6f/be/105d9ceda0f97eff8c06bac1673448b2db2a497444de3646464d3f5dc881/propcache-0.3.0-cp312-cp312-musllinux_1_2_ppc64le.whl", hash = "sha256:5a16167118677d94bb48bfcd91e420088854eb0737b76ec374b91498fb77a70e", size = 234104 },
    { url = "https://files.pythonhosted.org/packages/cb/c9/f09a4ec394cfcce4053d8b2a04d622b5f22d21ba9bb70edd0cad061fa77b/propcache-0.3.0-cp312-cp312-musllinux_1_2_s390x.whl", hash = "sha256:41de3da5458edd5678b0f6ff66691507f9885f5fe6a0fb99a5d10d10c0fd2d64", size = 239086 },
    { url = "https://files.pythonhosted.org/packages/ea/aa/96f7f9ed6def82db67c972bdb7bd9f28b95d7d98f7e2abaf144c284bf609/propcache-0.3.0-cp312-cp312-musllinux_1_2_x86_64.whl", hash = "sha256:728af36011bb5d344c4fe4af79cfe186729efb649d2f8b395d1572fb088a996c", size = 230991 },
    { url = "https://files.pythonhosted.org/packages/5a/11/bee5439de1307d06fad176f7143fec906e499c33d7aff863ea8428b8e98b/propcache-0.3.0-cp312-cp312-win32.whl", hash = "sha256:6b5b7fd6ee7b54e01759f2044f936dcf7dea6e7585f35490f7ca0420fe723c0d", size = 40337 },
    { url = "https://files.pythonhosted.org/packages/e4/17/e5789a54a0455a61cb9efc4ca6071829d992220c2998a27c59aeba749f6f/propcache-0.3.0-cp312-cp312-win_amd64.whl", hash = "sha256:2d15bc27163cd4df433e75f546b9ac31c1ba7b0b128bfb1b90df19082466ff57", size = 44404 },
    { url = "https://files.pythonhosted.org/packages/3a/0f/a79dd23a0efd6ee01ab0dc9750d8479b343bfd0c73560d59d271eb6a99d4/propcache-0.3.0-cp313-cp313-macosx_10_13_universal2.whl", hash = "sha256:a2b9bf8c79b660d0ca1ad95e587818c30ccdb11f787657458d6f26a1ea18c568", size = 77287 },
    { url = "https://files.pythonhosted.org/packages/b8/51/76675703c90de38ac75adb8deceb3f3ad99b67ff02a0fa5d067757971ab8/propcache-0.3.0-cp313-cp313-macosx_10_13_x86_64.whl", hash = "sha256:b0c1a133d42c6fc1f5fbcf5c91331657a1ff822e87989bf4a6e2e39b818d0ee9", size = 44923 },
    { url = "https://files.pythonhosted.org/packages/01/9b/fd5ddbee66cf7686e73c516227c2fd9bf471dbfed0f48329d095ea1228d3/propcache-0.3.0-cp313-cp313-macosx_11_0_arm64.whl", hash = "sha256:bb2f144c6d98bb5cbc94adeb0447cfd4c0f991341baa68eee3f3b0c9c0e83767", size = 44325 },
    { url = "https://files.pythonhosted.org/packages/13/1c/6961f11eb215a683b34b903b82bde486c606516c1466bf1fa67f26906d51/propcache-0.3.0-cp313-cp313-manylinux_2_17_aarch64.manylinux2014_aarch64.whl", hash = "sha256:d1323cd04d6e92150bcc79d0174ce347ed4b349d748b9358fd2e497b121e03c8", size = 225116 },
    { url = "https://files.pythonhosted.org/packages/ef/ea/f8410c40abcb2e40dffe9adeed017898c930974650a63e5c79b886aa9f73/propcache-0.3.0-cp313-cp313-manylinux_2_17_ppc64le.manylinux2014_ppc64le.whl", hash = "sha256:3b812b3cb6caacd072276ac0492d249f210006c57726b6484a1e1805b3cfeea0", size = 229905 },
    { url = "https://files.pythonhosted.org/packages/ef/5a/a9bf90894001468bf8e6ea293bb00626cc9ef10f8eb7996e9ec29345c7ed/propcache-0.3.0-cp313-cp313-manylinux_2_17_s390x.manylinux2014_s390x.whl", hash = "sha256:742840d1d0438eb7ea4280f3347598f507a199a35a08294afdcc560c3739989d", size = 233221 },
    { url = "https://files.pythonhosted.org/packages/dd/ce/fffdddd9725b690b01d345c1156b4c2cc6dca09ab5c23a6d07b8f37d6e2f/propcache-0.3.0-cp313-cp313-manylinux_2_17_x86_64.manylinux2014_x86_64.whl", hash = "sha256:7c6e7e4f9167fddc438cd653d826f2222222564daed4116a02a184b464d3ef05", size = 227627 },
    { url = "https://files.pythonhosted.org/packages/58/ae/45c89a5994a334735a3032b48e8e4a98c05d9536ddee0719913dc27da548/propcache-0.3.0-cp313-cp313-manylinux_2_5_i686.manylinux1_i686.manylinux_2_17_i686.manylinux2014_i686.whl", hash = "sha256:a94ffc66738da99232ddffcf7910e0f69e2bbe3a0802e54426dbf0714e1c2ffe", size = 214217 },
    { url = "https://files.pythonhosted.org/packages/01/84/bc60188c3290ff8f5f4a92b9ca2d93a62e449c8daf6fd11ad517ad136926/propcache-0.3.0-cp313-cp313-musllinux_1_2_aarch64.whl", hash = "sha256:3c6ec957025bf32b15cbc6b67afe233c65b30005e4c55fe5768e4bb518d712f1", size = 212921 },
    { url = "https://files.pythonhosted.org/packages/14/b3/39d60224048feef7a96edabb8217dc3f75415457e5ebbef6814f8b2a27b5/propcache-0.3.0-cp313-cp313-musllinux_1_2_armv7l.whl", hash = "sha256:549722908de62aa0b47a78b90531c022fa6e139f9166be634f667ff45632cc92", size = 208200 },
    { url = "https://files.pythonhosted.org/packages/9d/b3/0a6720b86791251273fff8a01bc8e628bc70903513bd456f86cde1e1ef84/propcache-0.3.0-cp313-cp313-musllinux_1_2_i686.whl", hash = "sha256:5d62c4f6706bff5d8a52fd51fec6069bef69e7202ed481486c0bc3874912c787", size = 208400 },
    { url = "https://files.pythonhosted.org/packages/e9/4f/bb470f3e687790547e2e78105fb411f54e0cdde0d74106ccadd2521c6572/propcache-0.3.0-cp313-cp313-musllinux_1_2_ppc64le.whl", hash = "sha256:24c04f8fbf60094c531667b8207acbae54146661657a1b1be6d3ca7773b7a545", size = 218116 },
    { url = "https://files.pythonhosted.org/packages/34/71/277f7f9add469698ac9724c199bfe06f85b199542121a71f65a80423d62a/propcache-0.3.0-cp313-cp313-musllinux_1_2_s390x.whl", hash = "sha256:7c5f5290799a3f6539cc5e6f474c3e5c5fbeba74a5e1e5be75587746a940d51e", size = 222911 },
    { url = "https://files.pythonhosted.org/packages/92/e3/a7b9782aef5a2fc765b1d97da9ec7aed2f25a4e985703608e73232205e3f/propcache-0.3.0-cp313-cp313-musllinux_1_2_x86_64.whl", hash = "sha256:4fa0e7c9c3cf7c276d4f6ab9af8adddc127d04e0fcabede315904d2ff76db626", size = 216563 },
    { url = "https://files.pythonhosted.org/packages/ab/76/0583ca2c551aa08ffcff87b2c6849c8f01c1f6fb815a5226f0c5c202173e/propcache-0.3.0-cp313-cp313-win32.whl", hash = "sha256:ee0bd3a7b2e184e88d25c9baa6a9dc609ba25b76daae942edfb14499ac7ec374", size = 39763 },
    { url = "https://files.pythonhosted.org/packages/80/ec/c6a84f9a36f608379b95f0e786c111d5465926f8c62f12be8cdadb02b15c/propcache-0.3.0-cp313-cp313-win_amd64.whl", hash = "sha256:1c8f7d896a16da9455f882870a507567d4f58c53504dc2d4b1e1d386dfe4588a", size = 43650 },
    { url = "https://files.pythonhosted.org/packages/ee/95/7d32e3560f5bf83fc2f2a4c1b0c181d327d53d5f85ebd045ab89d4d97763/propcache-0.3.0-cp313-cp313t-macosx_10_13_universal2.whl", hash = "sha256:e560fd75aaf3e5693b91bcaddd8b314f4d57e99aef8a6c6dc692f935cc1e6bbf", size = 82140 },
    { url = "https://files.pythonhosted.org/packages/86/89/752388f12e6027a5e63f5d075f15291ded48e2d8311314fff039da5a9b11/propcache-0.3.0-cp313-cp313t-macosx_10_13_x86_64.whl", hash = "sha256:65a37714b8ad9aba5780325228598a5b16c47ba0f8aeb3dc0514701e4413d7c0", size = 47296 },
    { url = "https://files.pythonhosted.org/packages/1b/4c/b55c98d586c69180d3048984a57a5ea238bdeeccf82dbfcd598e935e10bb/propcache-0.3.0-cp313-cp313t-macosx_11_0_arm64.whl", hash = "sha256:07700939b2cbd67bfb3b76a12e1412405d71019df00ca5697ce75e5ef789d829", size = 46724 },
    { url = "https://files.pythonhosted.org/packages/0f/b6/67451a437aed90c4e951e320b5b3d7eb584ade1d5592f6e5e8f678030989/propcache-0.3.0-cp313-cp313t-manylinux_2_17_aarch64.manylinux2014_aarch64.whl", hash = "sha256:7c0fdbdf6983526e269e5a8d53b7ae3622dd6998468821d660d0daf72779aefa", size = 291499 },
    { url = "https://files.pythonhosted.org/packages/ee/ff/e4179facd21515b24737e1e26e02615dfb5ed29416eed4cf5bc6ac5ce5fb/propcache-0.3.0-cp313-cp313t-manylinux_2_17_ppc64le.manylinux2014_ppc64le.whl", hash = "sha256:794c3dd744fad478b6232289c866c25406ecdfc47e294618bdf1697e69bd64a6", size = 293911 },
    { url = "https://files.pythonhosted.org/packages/76/8d/94a8585992a064a23bd54f56c5e58c3b8bf0c0a06ae10e56f2353ae16c3d/propcache-0.3.0-cp313-cp313t-manylinux_2_17_s390x.manylinux2014_s390x.whl", hash = "sha256:4544699674faf66fb6b4473a1518ae4999c1b614f0b8297b1cef96bac25381db", size = 293301 },
    { url = "https://files.pythonhosted.org/packages/b0/b8/2c860c92b4134f68c7716c6f30a0d723973f881c32a6d7a24c4ddca05fdf/propcache-0.3.0-cp313-cp313t-manylinux_2_17_x86_64.manylinux2014_x86_64.whl", hash = "sha256:fddb8870bdb83456a489ab67c6b3040a8d5a55069aa6f72f9d872235fbc52f54", size = 281947 },
    { url = "https://files.pythonhosted.org/packages/cd/72/b564be7411b525d11757b713c757c21cd4dc13b6569c3b2b8f6d3c96fd5e/propcache-0.3.0-cp313-cp313t-manylinux_2_5_i686.manylinux1_i686.manylinux_2_17_i686.manylinux2014_i686.whl", hash = "sha256:f857034dc68d5ceb30fb60afb6ff2103087aea10a01b613985610e007053a121", size = 268072 },
    { url = "https://files.pythonhosted.org/packages/37/68/d94649e399e8d7fc051e5a4f2334efc567993525af083db145a70690a121/propcache-0.3.0-cp313-cp313t-musllinux_1_2_aarch64.whl", hash = "sha256:02df07041e0820cacc8f739510078f2aadcfd3fc57eaeeb16d5ded85c872c89e", size = 275190 },
    { url = "https://files.pythonhosted.org/packages/d8/3c/446e125f5bbbc1922964dd67cb541c01cdb678d811297b79a4ff6accc843/propcache-0.3.0-cp313-cp313t-musllinux_1_2_armv7l.whl", hash = "sha256:f47d52fd9b2ac418c4890aad2f6d21a6b96183c98021f0a48497a904199f006e", size = 254145 },
    { url = "https://files.pythonhosted.org/packages/f4/80/fd3f741483dc8e59f7ba7e05eaa0f4e11677d7db2077522b92ff80117a2a/propcache-0.3.0-cp313-cp313t-musllinux_1_2_i686.whl", hash = "sha256:9ff4e9ecb6e4b363430edf2c6e50173a63e0820e549918adef70515f87ced19a", size = 257163 },
    { url = "https://files.pythonhosted.org/packages/dc/cf/6292b5ce6ed0017e6a89024a827292122cc41b6259b30ada0c6732288513/propcache-0.3.0-cp313-cp313t-musllinux_1_2_ppc64le.whl", hash = "sha256:ecc2920630283e0783c22e2ac94427f8cca29a04cfdf331467d4f661f4072dac", size = 280249 },
    { url = "https://files.pythonhosted.org/packages/e8/f0/fd9b8247b449fe02a4f96538b979997e229af516d7462b006392badc59a1/propcache-0.3.0-cp313-cp313t-musllinux_1_2_s390x.whl", hash = "sha256:c441c841e82c5ba7a85ad25986014be8d7849c3cfbdb6004541873505929a74e", size = 288741 },
    { url = "https://files.pythonhosted.org/packages/64/71/cf831fdc2617f86cfd7f414cfc487d018e722dac8acc098366ce9bba0941/propcache-0.3.0-cp313-cp313t-musllinux_1_2_x86_64.whl", hash = "sha256:6c929916cbdb540d3407c66f19f73387f43e7c12fa318a66f64ac99da601bcdf", size = 277061 },
    { url = "https://files.pythonhosted.org/packages/42/78/9432542a35d944abeca9e02927a0de38cd7a298466d8ffa171536e2381c3/propcache-0.3.0-cp313-cp313t-win32.whl", hash = "sha256:0c3e893c4464ebd751b44ae76c12c5f5c1e4f6cbd6fbf67e3783cd93ad221863", size = 42252 },
    { url = "https://files.pythonhosted.org/packages/6f/45/960365f4f8978f48ebb56b1127adf33a49f2e69ecd46ac1f46d6cf78a79d/propcache-0.3.0-cp313-cp313t-win_amd64.whl", hash = "sha256:75e872573220d1ee2305b35c9813626e620768248425f58798413e9c39741f46", size = 46425 },
    { url = "https://files.pythonhosted.org/packages/b5/35/6c4c6fc8774a9e3629cd750dc24a7a4fb090a25ccd5c3246d127b70f9e22/propcache-0.3.0-py3-none-any.whl", hash = "sha256:67dda3c7325691c2081510e92c561f465ba61b975f481735aefdfc845d2cd043", size = 12101 },
]

[[package]]
name = "psutil"
version = "7.0.0"
source = { registry = "https://pypi.org/simple" }
sdist = { url = "https://files.pythonhosted.org/packages/2a/80/336820c1ad9286a4ded7e845b2eccfcb27851ab8ac6abece774a6ff4d3de/psutil-7.0.0.tar.gz", hash = "sha256:7be9c3eba38beccb6495ea33afd982a44074b78f28c434a1f51cc07fd315c456", size = 497003 }
wheels = [
    { url = "https://files.pythonhosted.org/packages/ed/e6/2d26234410f8b8abdbf891c9da62bee396583f713fb9f3325a4760875d22/psutil-7.0.0-cp36-abi3-macosx_10_9_x86_64.whl", hash = "sha256:101d71dc322e3cffd7cea0650b09b3d08b8e7c4109dd6809fe452dfd00e58b25", size = 238051 },
    { url = "https://files.pythonhosted.org/packages/04/8b/30f930733afe425e3cbfc0e1468a30a18942350c1a8816acfade80c005c4/psutil-7.0.0-cp36-abi3-macosx_11_0_arm64.whl", hash = "sha256:39db632f6bb862eeccf56660871433e111b6ea58f2caea825571951d4b6aa3da", size = 239535 },
    { url = "https://files.pythonhosted.org/packages/2a/ed/d362e84620dd22876b55389248e522338ed1bf134a5edd3b8231d7207f6d/psutil-7.0.0-cp36-abi3-manylinux_2_12_i686.manylinux2010_i686.manylinux_2_17_i686.manylinux2014_i686.whl", hash = "sha256:1fcee592b4c6f146991ca55919ea3d1f8926497a713ed7faaf8225e174581e91", size = 275004 },
    { url = "https://files.pythonhosted.org/packages/bf/b9/b0eb3f3cbcb734d930fdf839431606844a825b23eaf9a6ab371edac8162c/psutil-7.0.0-cp36-abi3-manylinux_2_12_x86_64.manylinux2010_x86_64.manylinux_2_17_x86_64.manylinux2014_x86_64.whl", hash = "sha256:4b1388a4f6875d7e2aff5c4ca1cc16c545ed41dd8bb596cefea80111db353a34", size = 277986 },
    { url = "https://files.pythonhosted.org/packages/eb/a2/709e0fe2f093556c17fbafda93ac032257242cabcc7ff3369e2cb76a97aa/psutil-7.0.0-cp36-abi3-manylinux_2_17_aarch64.manylinux2014_aarch64.whl", hash = "sha256:a5f098451abc2828f7dc6b58d44b532b22f2088f4999a937557b603ce72b1993", size = 279544 },
    { url = "https://files.pythonhosted.org/packages/50/e6/eecf58810b9d12e6427369784efe814a1eec0f492084ce8eb8f4d89d6d61/psutil-7.0.0-cp37-abi3-win32.whl", hash = "sha256:ba3fcef7523064a6c9da440fc4d6bd07da93ac726b5733c29027d7dc95b39d99", size = 241053 },
    { url = "https://files.pythonhosted.org/packages/50/1b/6921afe68c74868b4c9fa424dad3be35b095e16687989ebbb50ce4fceb7c/psutil-7.0.0-cp37-abi3-win_amd64.whl", hash = "sha256:4cf3d4eb1aa9b348dec30105c55cd9b7d4629285735a102beb4441e38db90553", size = 244885 },
]

[[package]]
name = "ptyprocess"
version = "0.7.0"
source = { registry = "https://pypi.org/simple" }
sdist = { url = "https://files.pythonhosted.org/packages/20/e5/16ff212c1e452235a90aeb09066144d0c5a6a8c0834397e03f5224495c4e/ptyprocess-0.7.0.tar.gz", hash = "sha256:5c5d0a3b48ceee0b48485e0c26037c0acd7d29765ca3fbb5cb3831d347423220", size = 70762 }
wheels = [
    { url = "https://files.pythonhosted.org/packages/22/a6/858897256d0deac81a172289110f31629fc4cee19b6f01283303e18c8db3/ptyprocess-0.7.0-py2.py3-none-any.whl", hash = "sha256:4b41f3967fce3af57cc7e94b888626c18bf37a083e3651ca8feeb66d492fef35", size = 13993 },
]

[[package]]
name = "pure-eval"
version = "0.2.3"
source = { registry = "https://pypi.org/simple" }
sdist = { url = "https://files.pythonhosted.org/packages/cd/05/0a34433a064256a578f1783a10da6df098ceaa4a57bbeaa96a6c0352786b/pure_eval-0.2.3.tar.gz", hash = "sha256:5f4e983f40564c576c7c8635ae88db5956bb2229d7e9237d03b3c0b0190eaf42", size = 19752 }
wheels = [
    { url = "https://files.pythonhosted.org/packages/8e/37/efad0257dc6e593a18957422533ff0f87ede7c9c6ea010a2177d738fb82f/pure_eval-0.2.3-py3-none-any.whl", hash = "sha256:1db8e35b67b3d218d818ae653e27f06c3aa420901fa7b081ca98cbedc874e0d0", size = 11842 },
]

[[package]]
name = "pyclip"
version = "0.7.0"
source = { registry = "https://pypi.org/simple" }
dependencies = [
    { name = "pasteboard", marker = "sys_platform == 'darwin'" },
    { name = "pywin32", marker = "sys_platform == 'win32'" },
]
sdist = { url = "https://files.pythonhosted.org/packages/65/8a/98ed02d81dea4b2211a4746724d7a271264b701c991fed503c246de52864/pyclip-0.7.0.tar.gz", hash = "sha256:57602047a4ceab709bdcd42f3dde6449a3349b95c16154cfdce27376a2072491", size = 13639 }
wheels = [
    { url = "https://files.pythonhosted.org/packages/7d/4f/4b02e2c232ddf694bca0baea3049b886eeb80ee3d89c415067f5191596c1/pyclip-0.7.0-py3-none-any.whl", hash = "sha256:a7b7ea2cfad2dd61e86a529af588d006070d3eb0bd32981afaee5215f4604fec", size = 18864 },
]

[[package]]
name = "pycparser"
version = "2.22"
source = { registry = "https://pypi.org/simple" }
sdist = { url = "https://files.pythonhosted.org/packages/1d/b2/31537cf4b1ca988837256c910a668b553fceb8f069bedc4b1c826024b52c/pycparser-2.22.tar.gz", hash = "sha256:491c8be9c040f5390f5bf44a5b07752bd07f56edf992381b05c701439eec10f6", size = 172736 }
wheels = [
    { url = "https://files.pythonhosted.org/packages/13/a3/a812df4e2dd5696d1f351d58b8fe16a405b234ad2886a0dab9183fb78109/pycparser-2.22-py3-none-any.whl", hash = "sha256:c3702b6d3dd8c7abc1afa565d7e63d53a1d0bd86cdc24edd75470f4de499cfcc", size = 117552 },
]

[[package]]
name = "pycrdt"
version = "0.11.1"
source = { registry = "https://pypi.org/simple" }
dependencies = [
    { name = "anyio" },
]
sdist = { url = "https://files.pythonhosted.org/packages/61/3a/0dc288991068a7a5819065357972572e37bd5cbbe40d76d791a826cef53c/pycrdt-0.11.1.tar.gz", hash = "sha256:e5ccf99d859e4eba7d969cbb3ab83af368f70218d02fc6538c7fbea9e388b8e7", size = 66095 }
wheels = [
    { url = "https://files.pythonhosted.org/packages/64/88/6eb3fa165de62188f226380139c5d7271cd56ebcbb7a92d70b5258c0a79e/pycrdt-0.11.1-cp310-cp310-macosx_10_12_x86_64.macosx_11_0_arm64.macosx_10_12_universal2.whl", hash = "sha256:463a624cc04d832f38748413aec909d87c443784b7a8f6477628c0d6c6ff7419", size = 1655879 },
    { url = "https://files.pythonhosted.org/packages/6a/21/bd79189eda72a1ac916e00e77f23fa02d6ebaf6ad24862770093daa20373/pycrdt-0.11.1-cp310-cp310-manylinux_2_17_aarch64.manylinux2014_aarch64.whl", hash = "sha256:045dceddd7a0218c3de95b9279880cf018474a882671cdc7ac336fdd27f69708", size = 900130 },
    { url = "https://files.pythonhosted.org/packages/e8/aa/570a24108fa62975bb63bfbf7f3e60446c25a4757a74447c0279f645d0d8/pycrdt-0.11.1-cp310-cp310-manylinux_2_17_armv7l.manylinux2014_armv7l.whl", hash = "sha256:73b0e8853d14fb4d4dd0d5ada148206302876eaef7f8f954ab773a0ecb0a62a6", size = 930290 },
    { url = "https://files.pythonhosted.org/packages/37/18/9d70729d4dbacdd409310b648c89d8fbfd8e89ccacfb1cf7397eeac018ea/pycrdt-0.11.1-cp310-cp310-manylinux_2_17_ppc64le.manylinux2014_ppc64le.whl", hash = "sha256:5ce5ac25c11fd3f18869feb0e0a4724f3402bfb0c0c2283d21b29f3e2fe47173", size = 1000044 },
    { url = "https://files.pythonhosted.org/packages/c6/fd/9be8f36c48dd8940c84ec7fef5d1e72d853e6c26bdc06b9da62a10084710/pycrdt-0.11.1-cp310-cp310-manylinux_2_17_s390x.manylinux2014_s390x.whl", hash = "sha256:4e02070d9d2464aa84d556e36fcaf526676fd4561e4b27a4c41573567f55f509", size = 1113512 },
    { url = "https://files.pythonhosted.org/packages/01/c3/ab7666931b08f5b32fa20407b59bdb400a0264f139381d1bd00b61d7c2e8/pycrdt-0.11.1-cp310-cp310-manylinux_2_17_x86_64.manylinux2014_x86_64.whl", hash = "sha256:10f1dff38a4037e538a81729de7f7070925642ccaeae169ff059e4288e88ad54", size = 925879 },
    { url = "https://files.pythonhosted.org/packages/c5/f6/888e808ce43ef02f2f93099805d36e9e0cf109a4baf347bfffb0fd33c160/pycrdt-0.11.1-cp310-cp310-manylinux_2_5_i686.manylinux1_i686.whl", hash = "sha256:4b93038a9d8ff9e0f6eeeab9e8f88e7b4bc4aeddbf550b405ab821f6748cba12", size = 1012476 },
    { url = "https://files.pythonhosted.org/packages/e7/bf/a403e8d44b5ff6159a8a8414105041a4011576de524c8817225b142f4550/pycrdt-0.11.1-cp310-cp310-win32.whl", hash = "sha256:daf85c4d05ad852bbfb6be8fde0d4f059365aef7d9223b920630dd9a40bd7daf", size = 665212 },
    { url = "https://files.pythonhosted.org/packages/f7/07/31b80818d2b2c14cdd5ce0964779a949da7e668b9d1490fd88a03cabf280/pycrdt-0.11.1-cp310-cp310-win_amd64.whl", hash = "sha256:16cd2176fe2071fd5bf8c1dcf0bc641b6383da718e781da4413d301456fe828e", size = 700432 },
    { url = "https://files.pythonhosted.org/packages/e0/ac/fdbd80fcdf96a03d8ef6a8968b254981cc3067abaf69d996f19f77fbdebf/pycrdt-0.11.1-cp311-cp311-macosx_10_12_x86_64.macosx_11_0_arm64.macosx_10_12_universal2.whl", hash = "sha256:68a89404bce5a634c077ebd2148e37af41a29afc0a47cdea8b1de737f71d1f59", size = 1656237 },
    { url = "https://files.pythonhosted.org/packages/7b/fb/a577e4e33ca03a22a6f8bb25d0a3d448b4d8e818b66ee133b403eb6a1adb/pycrdt-0.11.1-cp311-cp311-manylinux_2_17_aarch64.manylinux2014_aarch64.whl", hash = "sha256:322e327109937993caa08db2eaa9a7ef1a0467188508c5e4766c64d6b0896814", size = 900221 },
    { url = "https://files.pythonhosted.org/packages/48/31/8530981730d51e8fb605cda5d0c5d0271eb2a00f1f53fb75bd764f17d7d2/pycrdt-0.11.1-cp311-cp311-manylinux_2_17_armv7l.manylinux2014_armv7l.whl", hash = "sha256:c3ae1aa439ee6303b7cd8e38a380671a6f4c9f6ba5a452f3961cd831bb43f891", size = 930464 },
    { url = "https://files.pythonhosted.org/packages/c4/ef/7f2608cfd7dcfef4a90f3e09624249d463247cc5e7cfb0859bdd542ae005/pycrdt-0.11.1-cp311-cp311-manylinux_2_17_ppc64le.manylinux2014_ppc64le.whl", hash = "sha256:03eab086b3fbfef67194361ccf339cc866f08f9cc5951d0104034accd5b97b16", size = 1000123 },
    { url = "https://files.pythonhosted.org/packages/d1/7e/1b8c68c1613df14caeb76a212e76ba709f5e7467b28f998a41a3ea11f0c0/pycrdt-0.11.1-cp311-cp311-manylinux_2_17_s390x.manylinux2014_s390x.whl", hash = "sha256:d94b72aa380ef9e8418109431598d155d260423e4779a325b44212501524437b", size = 1113063 },
    { url = "https://files.pythonhosted.org/packages/b3/22/0cf82a4ef51642011aeabe1b5404fac9ce75b39c9f40b2c39025323c71b8/pycrdt-0.11.1-cp311-cp311-manylinux_2_17_x86_64.manylinux2014_x86_64.whl", hash = "sha256:a4f2111d6349fe5bfcc4c5242341c5f3bcecdf3465bec3d156e83e8ec8f9e0ef", size = 925810 },
    { url = "https://files.pythonhosted.org/packages/ce/7a/e7efdcb373d2cb1cc93b02bb31fb08e02085e21741823cb315c254058d33/pycrdt-0.11.1-cp311-cp311-manylinux_2_5_i686.manylinux1_i686.whl", hash = "sha256:952bdb0f947dd46f83196296946cff581c81234d83382d0d3542f45ef9c85845", size = 1012868 },
    { url = "https://files.pythonhosted.org/packages/c2/46/17c682bc23c0ec42fb1c01d7587aa59ba5832487c125b0acb90a23108c44/pycrdt-0.11.1-cp311-cp311-win32.whl", hash = "sha256:83b05e2d235657bed03559949343df94ba5bde15732cd4dcf3f7491188a4e59f", size = 665388 },
    { url = "https://files.pythonhosted.org/packages/06/b8/e5846e3cbba069b288aecfd0a8b68acb005af174aafbb54f91aa6a8c383c/pycrdt-0.11.1-cp311-cp311-win_amd64.whl", hash = "sha256:7a072ea2884dc45585c220456015ecb1e89ad43a584a951647c57f3934c2241b", size = 700573 },
    { url = "https://files.pythonhosted.org/packages/95/13/59d7c4859f8729b56322a8e30d5d6d715b3e15c6e5a740ac3d3e564e094e/pycrdt-0.11.1-cp312-cp312-macosx_10_12_x86_64.macosx_11_0_arm64.macosx_10_12_universal2.whl", hash = "sha256:fdb6b0d6620caf1be0b6a829a9eae6ffeec1d9e7d9ec4bcc4c3b3f21922d43c5", size = 1642453 },
    { url = "https://files.pythonhosted.org/packages/ca/46/b619036cc42e4d1490b14f573047d439c196502ce67f57b9483411cfd33e/pycrdt-0.11.1-cp312-cp312-manylinux_2_17_aarch64.manylinux2014_aarch64.whl", hash = "sha256:586ef115355660e2a355e6b660a71c8984ae5f7156dbcc7da760086afa2b5c7c", size = 900167 },
    { url = "https://files.pythonhosted.org/packages/67/3c/2e8808b7535418221d0593452385ee438d95694cf4a6eec56aa6cb0763a0/pycrdt-0.11.1-cp312-cp312-manylinux_2_17_armv7l.manylinux2014_armv7l.whl", hash = "sha256:afbd19b14b491aca52d0d31f5615234c584a088bbf1f4dab69d84a27cfe41cb3", size = 931947 },
    { url = "https://files.pythonhosted.org/packages/16/51/55a5d1f2a003feb5499048400d682a05f72d5d54582a962dbeb0f774100d/pycrdt-0.11.1-cp312-cp312-manylinux_2_17_ppc64le.manylinux2014_ppc64le.whl", hash = "sha256:b8e6169d225300da8bd2562ff70e8ddbd7b6c59da2ab9c9aa0c353211186670d", size = 999232 },
    { url = "https://files.pythonhosted.org/packages/0b/d6/2f4434838ccff250a5a9339fbace7c7c76176541c49859f3baace0f691f4/pycrdt-0.11.1-cp312-cp312-manylinux_2_17_s390x.manylinux2014_s390x.whl", hash = "sha256:7289a9ffd5075fe8d15ffdeeedeaec85f53b4b811910b7f46b30bfbf44b7706a", size = 1110753 },
    { url = "https://files.pythonhosted.org/packages/54/76/a76d906ac96ddce5c3a9bad6ef327be5e4bcb7938f697919d50b0e63354b/pycrdt-0.11.1-cp312-cp312-manylinux_2_17_x86_64.manylinux2014_x86_64.whl", hash = "sha256:14fe51af6112594980c8a6afc47702ef9ec8b9dc834ca0af86afecc866e4327e", size = 926634 },
    { url = "https://files.pythonhosted.org/packages/6a/90/495ce70d7e081a85f71dd19f0d505b9ef50e362d8ce5658c10aa18acd22b/pycrdt-0.11.1-cp312-cp312-manylinux_2_5_i686.manylinux1_i686.whl", hash = "sha256:590c477195f5752245aa7915c0fb307b3904974fd801b49008ff7fbea018faf6", size = 1014669 },
    { url = "https://files.pythonhosted.org/packages/0a/72/291cf573abf5af09a3baf8cc5a1103a7fa8cc74c135e0d19eeb46f6b080a/pycrdt-0.11.1-cp312-cp312-win32.whl", hash = "sha256:6f0fd26ce4fa5a99447300ed43fae88927ec665a66213ba4c53915d5f79c03b3", size = 664395 },
    { url = "https://files.pythonhosted.org/packages/62/15/a426c0b230a1cd0dbc93940e086bd6fd40ece31dd02354d3251578c9e2bd/pycrdt-0.11.1-cp312-cp312-win_amd64.whl", hash = "sha256:31d2271d4ee5b1f76a959118316b4d17e8bafe0220eecc18d47a1f931c4ccd26", size = 702142 },
    { url = "https://files.pythonhosted.org/packages/34/76/0f00df6f4026d2202bed9f4c2d2d5405e0f0ff0305bf193961a72d837bf6/pycrdt-0.11.1-cp313-cp313-macosx_10_12_x86_64.macosx_11_0_arm64.macosx_10_12_universal2.whl", hash = "sha256:3dab8f453d40aaa159e3d55bb7539f0f479584c5c3aab13726cec138b0d6367b", size = 1641832 },
    { url = "https://files.pythonhosted.org/packages/59/f0/d3a146debb211392adca33ec780bc54368dfee2f84302b6a5b6a330fe7ec/pycrdt-0.11.1-cp313-cp313-manylinux_2_17_aarch64.manylinux2014_aarch64.whl", hash = "sha256:c5d0d60294631eb29dd44b0aa926d81bb1856436b45b01c914aa44b98b382659", size = 900272 },
    { url = "https://files.pythonhosted.org/packages/3d/05/5a52575dcdef622b08c4633eb150b844c7b710949ec58ceea4bbe6d1a5a7/pycrdt-0.11.1-cp313-cp313-manylinux_2_17_armv7l.manylinux2014_armv7l.whl", hash = "sha256:a24c05060800f5f735a09172a4d0fa1680ef5ec3b6f50fad3ae7ae65446932ad", size = 931034 },
    { url = "https://files.pythonhosted.org/packages/95/82/ef8ffccf67da7fa51ed223b3d2e36c30c06bf9da567c540b1e31312d5fc3/pycrdt-0.11.1-cp313-cp313-manylinux_2_17_ppc64le.manylinux2014_ppc64le.whl", hash = "sha256:794ce5d4c8e08132d09fda9f13a1041720d0bd6a09ed4f288420ed1cf7dc2ab0", size = 999007 },
    { url = "https://files.pythonhosted.org/packages/10/ae/995e59069d614586af7b3404673907c3bb257e8a547bcecbd38dde345b49/pycrdt-0.11.1-cp313-cp313-manylinux_2_17_s390x.manylinux2014_s390x.whl", hash = "sha256:48cb1e923148f36def66fa4507e35616f1c4d9d815ff9b0ade71a43813991c93", size = 1109769 },
    { url = "https://files.pythonhosted.org/packages/0d/ea/fd7c85dd183ef4520b3520ffd82b0574fc3982e13a4fdc0bb1b5de29a0a7/pycrdt-0.11.1-cp313-cp313-manylinux_2_17_x86_64.manylinux2014_x86_64.whl", hash = "sha256:2a6958f94033f2aa4c08a472a09cbf042b89c3c5a06cf2d390741f178ba2afd5", size = 926238 },
    { url = "https://files.pythonhosted.org/packages/1f/90/de5bb2e4f730d2b2f6cdd5ae1882b67953fc4074478019b7ea0ae36bafb3/pycrdt-0.11.1-cp313-cp313-manylinux_2_5_i686.manylinux1_i686.whl", hash = "sha256:2f9ce53ed17c0a1a82fd8a52e69975c4eb0ef1065a37fee64f0bf7f5923c3cfc", size = 1014142 },
    { url = "https://files.pythonhosted.org/packages/c2/12/bc7db31409f4a508d942ad84adf77d4f56b42d28c1329c841c4b3242952e/pycrdt-0.11.1-cp313-cp313-win32.whl", hash = "sha256:a551bdec7626330569dd9f634a5484e245ee1c2096ab46f571dc203a239ebb80", size = 664263 },
    { url = "https://files.pythonhosted.org/packages/07/02/45a9f20cc0c50b39993afdbfb22d6998c221f4e5b19981dfc816024ec0a4/pycrdt-0.11.1-cp313-cp313-win_amd64.whl", hash = "sha256:2473f130364fde8499f39b6576f43302aa8d401a66df4ede7d466e5c65409df4", size = 702075 },
    { url = "https://files.pythonhosted.org/packages/30/99/748c5b6083bb4328a63e2cf3a07cdae41cb9e8ef32860cbe6991288699f5/pycrdt-0.11.1-pp310-pypy310_pp73-macosx_10_12_x86_64.macosx_11_0_arm64.macosx_10_12_universal2.whl", hash = "sha256:881a1c332c9641d7c59524ab7921afe5ceeaa7950ac0c7178728925e8aaad0f6", size = 1660234 },
    { url = "https://files.pythonhosted.org/packages/ed/cc/558c64b7851d8da5170dec7c21e33ea22c7d4de57a53c9a458a8631ea686/pycrdt-0.11.1-pp310-pypy310_pp73-manylinux_2_17_aarch64.manylinux2014_aarch64.whl", hash = "sha256:0b85bbee2502e0a6e1e4e3b4e35dbf2c4936f7a7130da4461a6852d889e9b98f", size = 901562 },
    { url = "https://files.pythonhosted.org/packages/d7/17/9291e4a6c63638c635891dcedc322f47dc83cd5e7718c462f955e9448e23/pycrdt-0.11.1-pp310-pypy310_pp73-manylinux_2_17_armv7l.manylinux2014_armv7l.whl", hash = "sha256:b8dbbe0465dcb19b00176e79a4f804859021ee795c2cc708ef2fe14f5d903de6", size = 932411 },
    { url = "https://files.pythonhosted.org/packages/d9/22/508d0879f7c4a917adf3f811b3e24fda61e0bea2c95d3729e4932ed4fc5d/pycrdt-0.11.1-pp310-pypy310_pp73-manylinux_2_17_ppc64le.manylinux2014_ppc64le.whl", hash = "sha256:ff9a28d0097775b1c74475e857bd16be8d6a099c251f60173bba2bb89e6e127a", size = 1000676 },
    { url = "https://files.pythonhosted.org/packages/d3/f2/15cc956a367f260a76bd1da5794763672f3eeab71767b66a1b89771bb3c3/pycrdt-0.11.1-pp310-pypy310_pp73-manylinux_2_17_s390x.manylinux2014_s390x.whl", hash = "sha256:4b8559874111a5720bbf8170042b2d0c390f1f47d642753bf74960e36d56868c", size = 1113288 },
    { url = "https://files.pythonhosted.org/packages/e0/4a/59c5100a865425aac6bc4553050ae8231b28f9a71762376a5bcdfa3a6272/pycrdt-0.11.1-pp310-pypy310_pp73-manylinux_2_17_x86_64.manylinux2014_x86_64.whl", hash = "sha256:c4be5b949cd5dc1c8046bd057095cbb36ef21da62583931a4539e43cc6d6a3fe", size = 926140 },
    { url = "https://files.pythonhosted.org/packages/be/c7/fc32d80349ff4b3999f2a05cf67ea0a1198e3695e18d2693c4eeca11c2ef/pycrdt-0.11.1-pp310-pypy310_pp73-manylinux_2_5_i686.manylinux1_i686.whl", hash = "sha256:f8fa6123ff293f583415f1455a8789af827350cf94000d74a915588c49edd053", size = 1012516 },
]

[[package]]
name = "pyelftools"
version = "0.30"
source = { registry = "https://pypi.org/simple" }
sdist = { url = "https://files.pythonhosted.org/packages/84/05/fd41cd647de044d1ffec90ce5aaae935126ac217f8ecb302186655284fc8/pyelftools-0.30.tar.gz", hash = "sha256:2fc92b0d534f8b081f58c7c370967379123d8e00984deb53c209364efd575b40", size = 14018469 }
wheels = [
    { url = "https://files.pythonhosted.org/packages/33/f9/281a411a5281b674b10830a2f312c64464b49916d097b8919f009de579e0/pyelftools-0.30-py2.py3-none-any.whl", hash = "sha256:544c3440eddb9a0dce70b6611de0b28163d71def759d2ed57a0d00118fc5da86", size = 177577 },
]

[[package]]
name = "pygments"
version = "2.19.1"
source = { registry = "https://pypi.org/simple" }
sdist = { url = "https://files.pythonhosted.org/packages/7c/2d/c3338d48ea6cc0feb8446d8e6937e1408088a72a39937982cc6111d17f84/pygments-2.19.1.tar.gz", hash = "sha256:61c16d2a8576dc0649d9f39e089b5f02bcd27fba10d8fb4dcc28173f7a45151f", size = 4968581 }
wheels = [
    { url = "https://files.pythonhosted.org/packages/8a/0b/9fcc47d19c48b59121088dd6da2488a49d5f72dacf8262e2790a1d2c7d15/pygments-2.19.1-py3-none-any.whl", hash = "sha256:9ea1544ad55cecf4b8242fab6dd35a93bbce657034b0611ee383099054ab6d8c", size = 1225293 },
]

[[package]]
name = "pymdown-extensions"
version = "10.14.3"
source = { registry = "https://pypi.org/simple" }
dependencies = [
    { name = "markdown" },
    { name = "pyyaml" },
]
sdist = { url = "https://files.pythonhosted.org/packages/7c/44/e6de2fdc880ad0ec7547ca2e087212be815efbc9a425a8d5ba9ede602cbb/pymdown_extensions-10.14.3.tar.gz", hash = "sha256:41e576ce3f5d650be59e900e4ceff231e0aed2a88cf30acaee41e02f063a061b", size = 846846 }
wheels = [
    { url = "https://files.pythonhosted.org/packages/eb/f5/b9e2a42aa8f9e34d52d66de87941ecd236570c7ed2e87775ed23bbe4e224/pymdown_extensions-10.14.3-py3-none-any.whl", hash = "sha256:05e0bee73d64b9c71a4ae17c72abc2f700e8bc8403755a00580b49a4e9f189e9", size = 264467 },
]

[[package]]
name = "pympler"
version = "1.1"
source = { registry = "https://pypi.org/simple" }
dependencies = [
    { name = "pywin32", marker = "sys_platform == 'win32'" },
]
sdist = { url = "https://files.pythonhosted.org/packages/dd/37/c384631908029676d8e7213dd956bb686af303a80db7afbc9be36bc49495/pympler-1.1.tar.gz", hash = "sha256:1eaa867cb8992c218430f1708fdaccda53df064144d1c5656b1e6f1ee6000424", size = 179954 }
wheels = [
    { url = "https://files.pythonhosted.org/packages/79/4f/a6a2e2b202d7fd97eadfe90979845b8706676b41cbd3b42ba75adf329d1f/Pympler-1.1-py3-none-any.whl", hash = "sha256:5b223d6027d0619584116a0cbc28e8d2e378f7a79c1e5e024f9ff3b673c58506", size = 165766 },
]

[[package]]
name = "pyproject-hooks"
version = "1.2.0"
source = { registry = "https://pypi.org/simple" }
sdist = { url = "https://files.pythonhosted.org/packages/e7/82/28175b2414effca1cdac8dc99f76d660e7a4fb0ceefa4b4ab8f5f6742925/pyproject_hooks-1.2.0.tar.gz", hash = "sha256:1e859bd5c40fae9448642dd871adf459e5e2084186e8d2c2a79a824c970da1f8", size = 19228 }
wheels = [
    { url = "https://files.pythonhosted.org/packages/bd/24/12818598c362d7f300f18e74db45963dbcb85150324092410c8b49405e42/pyproject_hooks-1.2.0-py3-none-any.whl", hash = "sha256:9e5c6bfa8dcc30091c74b0cf803c81fdd29d94f01992a7707bc97babb1141913", size = 10216 },
]

[[package]]
name = "pyright"
version = "1.1.397"
source = { registry = "https://pypi.org/simple" }
dependencies = [
    { name = "nodeenv" },
    { name = "typing-extensions" },
]
sdist = { url = "https://files.pythonhosted.org/packages/92/23/cefa10c9cb198e0858ed0b9233371d62bca880337f628e58f50dfdfb12f0/pyright-1.1.397.tar.gz", hash = "sha256:07530fd65a449e4b0b28dceef14be0d8e0995a7a5b1bb2f3f897c3e548451ce3", size = 3818998 }
wheels = [
    { url = "https://files.pythonhosted.org/packages/01/b5/98ec41e1e0ad5576ecd42c90ec363560f7b389a441722ea3c7207682dec7/pyright-1.1.397-py3-none-any.whl", hash = "sha256:2e93fba776e714a82b085d68f8345b01f91ba43e1ab9d513e79b70fc85906257", size = 5693631 },
]

[[package]]
name = "pytest"
version = "8.3.5"
source = { registry = "https://pypi.org/simple" }
dependencies = [
    { name = "colorama", marker = "sys_platform == 'win32'" },
    { name = "exceptiongroup", marker = "python_full_version < '3.11'" },
    { name = "iniconfig" },
    { name = "packaging" },
    { name = "pluggy" },
    { name = "tomli", marker = "python_full_version < '3.11'" },
]
sdist = { url = "https://files.pythonhosted.org/packages/ae/3c/c9d525a414d506893f0cd8a8d0de7706446213181570cdbd766691164e40/pytest-8.3.5.tar.gz", hash = "sha256:f4efe70cc14e511565ac476b57c279e12a855b11f48f212af1080ef2263d3845", size = 1450891 }
wheels = [
    { url = "https://files.pythonhosted.org/packages/30/3d/64ad57c803f1fa1e963a7946b6e0fea4a70df53c1a7fed304586539c2bac/pytest-8.3.5-py3-none-any.whl", hash = "sha256:c69214aa47deac29fad6c2a4f590b9c4a9fdb16a403176fe154b79c0b4d4d820", size = 343634 },
]

[[package]]
name = "pytest-asyncio"
version = "0.25.3"
source = { registry = "https://pypi.org/simple" }
dependencies = [
    { name = "pytest" },
]
sdist = { url = "https://files.pythonhosted.org/packages/f2/a8/ecbc8ede70921dd2f544ab1cadd3ff3bf842af27f87bbdea774c7baa1d38/pytest_asyncio-0.25.3.tar.gz", hash = "sha256:fc1da2cf9f125ada7e710b4ddad05518d4cee187ae9412e9ac9271003497f07a", size = 54239 }
wheels = [
    { url = "https://files.pythonhosted.org/packages/67/17/3493c5624e48fd97156ebaec380dcaafee9506d7e2c46218ceebbb57d7de/pytest_asyncio-0.25.3-py3-none-any.whl", hash = "sha256:9e89518e0f9bd08928f97a3482fdc4e244df17529460bc038291ccaf8f85c7c3", size = 19467 },
]

[[package]]
name = "pytest-cov"
version = "6.0.0"
source = { registry = "https://pypi.org/simple" }
dependencies = [
    { name = "coverage", extra = ["toml"] },
    { name = "pytest" },
]
sdist = { url = "https://files.pythonhosted.org/packages/be/45/9b538de8cef30e17c7b45ef42f538a94889ed6a16f2387a6c89e73220651/pytest-cov-6.0.0.tar.gz", hash = "sha256:fde0b595ca248bb8e2d76f020b465f3b107c9632e6a1d1705f17834c89dcadc0", size = 66945 }
wheels = [
    { url = "https://files.pythonhosted.org/packages/36/3b/48e79f2cd6a61dbbd4807b4ed46cb564b4fd50a76166b1c4ea5c1d9e2371/pytest_cov-6.0.0-py3-none-any.whl", hash = "sha256:eee6f1b9e61008bd34975a4d5bab25801eb31898b032dd55addc93e96fcaaa35", size = 22949 },
]

[[package]]
name = "python-dateutil"
version = "2.9.0.post0"
source = { registry = "https://pypi.org/simple" }
dependencies = [
    { name = "six" },
]
sdist = { url = "https://files.pythonhosted.org/packages/66/c0/0c8b6ad9f17a802ee498c46e004a0eb49bc148f2fd230864601a86dcf6db/python-dateutil-2.9.0.post0.tar.gz", hash = "sha256:37dd54208da7e1cd875388217d5e00ebd4179249f90fb72437e91a35459a0ad3", size = 342432 }
wheels = [
    { url = "https://files.pythonhosted.org/packages/ec/57/56b9bcc3c9c6a792fcbaf139543cee77261f3651ca9da0c93f5c1221264b/python_dateutil-2.9.0.post0-py2.py3-none-any.whl", hash = "sha256:a8b2bc7bffae282281c8140a97d3aa9c14da0b136dfe83f850eea9a5f7470427", size = 229892 },
]

[[package]]
name = "pywin32"
version = "310"
source = { registry = "https://pypi.org/simple" }
wheels = [
    { url = "https://files.pythonhosted.org/packages/95/da/a5f38fffbba2fb99aa4aa905480ac4b8e83ca486659ac8c95bce47fb5276/pywin32-310-cp310-cp310-win32.whl", hash = "sha256:6dd97011efc8bf51d6793a82292419eba2c71cf8e7250cfac03bba284454abc1", size = 8848240 },
    { url = "https://files.pythonhosted.org/packages/aa/fe/d873a773324fa565619ba555a82c9dabd677301720f3660a731a5d07e49a/pywin32-310-cp310-cp310-win_amd64.whl", hash = "sha256:c3e78706e4229b915a0821941a84e7ef420bf2b77e08c9dae3c76fd03fd2ae3d", size = 9601854 },
    { url = "https://files.pythonhosted.org/packages/3c/84/1a8e3d7a15490d28a5d816efa229ecb4999cdc51a7c30dd8914f669093b8/pywin32-310-cp310-cp310-win_arm64.whl", hash = "sha256:33babed0cf0c92a6f94cc6cc13546ab24ee13e3e800e61ed87609ab91e4c8213", size = 8522963 },
    { url = "https://files.pythonhosted.org/packages/f7/b1/68aa2986129fb1011dabbe95f0136f44509afaf072b12b8f815905a39f33/pywin32-310-cp311-cp311-win32.whl", hash = "sha256:1e765f9564e83011a63321bb9d27ec456a0ed90d3732c4b2e312b855365ed8bd", size = 8784284 },
    { url = "https://files.pythonhosted.org/packages/b3/bd/d1592635992dd8db5bb8ace0551bc3a769de1ac8850200cfa517e72739fb/pywin32-310-cp311-cp311-win_amd64.whl", hash = "sha256:126298077a9d7c95c53823934f000599f66ec9296b09167810eb24875f32689c", size = 9520748 },
    { url = "https://files.pythonhosted.org/packages/90/b1/ac8b1ffce6603849eb45a91cf126c0fa5431f186c2e768bf56889c46f51c/pywin32-310-cp311-cp311-win_arm64.whl", hash = "sha256:19ec5fc9b1d51c4350be7bb00760ffce46e6c95eaf2f0b2f1150657b1a43c582", size = 8455941 },
    { url = "https://files.pythonhosted.org/packages/6b/ec/4fdbe47932f671d6e348474ea35ed94227fb5df56a7c30cbbb42cd396ed0/pywin32-310-cp312-cp312-win32.whl", hash = "sha256:8a75a5cc3893e83a108c05d82198880704c44bbaee4d06e442e471d3c9ea4f3d", size = 8796239 },
    { url = "https://files.pythonhosted.org/packages/e3/e5/b0627f8bb84e06991bea89ad8153a9e50ace40b2e1195d68e9dff6b03d0f/pywin32-310-cp312-cp312-win_amd64.whl", hash = "sha256:bf5c397c9a9a19a6f62f3fb821fbf36cac08f03770056711f765ec1503972060", size = 9503839 },
    { url = "https://files.pythonhosted.org/packages/1f/32/9ccf53748df72301a89713936645a664ec001abd35ecc8578beda593d37d/pywin32-310-cp312-cp312-win_arm64.whl", hash = "sha256:2349cc906eae872d0663d4d6290d13b90621eaf78964bb1578632ff20e152966", size = 8459470 },
    { url = "https://files.pythonhosted.org/packages/1c/09/9c1b978ffc4ae53999e89c19c77ba882d9fce476729f23ef55211ea1c034/pywin32-310-cp313-cp313-win32.whl", hash = "sha256:5d241a659c496ada3253cd01cfaa779b048e90ce4b2b38cd44168ad555ce74ab", size = 8794384 },
    { url = "https://files.pythonhosted.org/packages/45/3c/b4640f740ffebadd5d34df35fecba0e1cfef8fde9f3e594df91c28ad9b50/pywin32-310-cp313-cp313-win_amd64.whl", hash = "sha256:667827eb3a90208ddbdcc9e860c81bde63a135710e21e4cb3348968e4bd5249e", size = 9503039 },
    { url = "https://files.pythonhosted.org/packages/b4/f4/f785020090fb050e7fb6d34b780f2231f302609dc964672f72bfaeb59a28/pywin32-310-cp313-cp313-win_arm64.whl", hash = "sha256:e308f831de771482b7cf692a1f308f8fca701b2d8f9dde6cc440c7da17e47b33", size = 8458152 },
]

[[package]]
name = "pyyaml"
version = "6.0.2"
source = { registry = "https://pypi.org/simple" }
sdist = { url = "https://files.pythonhosted.org/packages/54/ed/79a089b6be93607fa5cdaedf301d7dfb23af5f25c398d5ead2525b063e17/pyyaml-6.0.2.tar.gz", hash = "sha256:d584d9ec91ad65861cc08d42e834324ef890a082e591037abe114850ff7bbc3e", size = 130631 }
wheels = [
    { url = "https://files.pythonhosted.org/packages/9b/95/a3fac87cb7158e231b5a6012e438c647e1a87f09f8e0d123acec8ab8bf71/PyYAML-6.0.2-cp310-cp310-macosx_10_9_x86_64.whl", hash = "sha256:0a9a2848a5b7feac301353437eb7d5957887edbf81d56e903999a75a3d743086", size = 184199 },
    { url = "https://files.pythonhosted.org/packages/c7/7a/68bd47624dab8fd4afbfd3c48e3b79efe09098ae941de5b58abcbadff5cb/PyYAML-6.0.2-cp310-cp310-macosx_11_0_arm64.whl", hash = "sha256:29717114e51c84ddfba879543fb232a6ed60086602313ca38cce623c1d62cfbf", size = 171758 },
    { url = "https://files.pythonhosted.org/packages/49/ee/14c54df452143b9ee9f0f29074d7ca5516a36edb0b4cc40c3f280131656f/PyYAML-6.0.2-cp310-cp310-manylinux_2_17_aarch64.manylinux2014_aarch64.whl", hash = "sha256:8824b5a04a04a047e72eea5cec3bc266db09e35de6bdfe34c9436ac5ee27d237", size = 718463 },
    { url = "https://files.pythonhosted.org/packages/4d/61/de363a97476e766574650d742205be468921a7b532aa2499fcd886b62530/PyYAML-6.0.2-cp310-cp310-manylinux_2_17_s390x.manylinux2014_s390x.whl", hash = "sha256:7c36280e6fb8385e520936c3cb3b8042851904eba0e58d277dca80a5cfed590b", size = 719280 },
    { url = "https://files.pythonhosted.org/packages/6b/4e/1523cb902fd98355e2e9ea5e5eb237cbc5f3ad5f3075fa65087aa0ecb669/PyYAML-6.0.2-cp310-cp310-manylinux_2_17_x86_64.manylinux2014_x86_64.whl", hash = "sha256:ec031d5d2feb36d1d1a24380e4db6d43695f3748343d99434e6f5f9156aaa2ed", size = 751239 },
    { url = "https://files.pythonhosted.org/packages/b7/33/5504b3a9a4464893c32f118a9cc045190a91637b119a9c881da1cf6b7a72/PyYAML-6.0.2-cp310-cp310-musllinux_1_1_aarch64.whl", hash = "sha256:936d68689298c36b53b29f23c6dbb74de12b4ac12ca6cfe0e047bedceea56180", size = 695802 },
    { url = "https://files.pythonhosted.org/packages/5c/20/8347dcabd41ef3a3cdc4f7b7a2aff3d06598c8779faa189cdbf878b626a4/PyYAML-6.0.2-cp310-cp310-musllinux_1_1_x86_64.whl", hash = "sha256:23502f431948090f597378482b4812b0caae32c22213aecf3b55325e049a6c68", size = 720527 },
    { url = "https://files.pythonhosted.org/packages/be/aa/5afe99233fb360d0ff37377145a949ae258aaab831bde4792b32650a4378/PyYAML-6.0.2-cp310-cp310-win32.whl", hash = "sha256:2e99c6826ffa974fe6e27cdb5ed0021786b03fc98e5ee3c5bfe1fd5015f42b99", size = 144052 },
    { url = "https://files.pythonhosted.org/packages/b5/84/0fa4b06f6d6c958d207620fc60005e241ecedceee58931bb20138e1e5776/PyYAML-6.0.2-cp310-cp310-win_amd64.whl", hash = "sha256:a4d3091415f010369ae4ed1fc6b79def9416358877534caf6a0fdd2146c87a3e", size = 161774 },
    { url = "https://files.pythonhosted.org/packages/f8/aa/7af4e81f7acba21a4c6be026da38fd2b872ca46226673c89a758ebdc4fd2/PyYAML-6.0.2-cp311-cp311-macosx_10_9_x86_64.whl", hash = "sha256:cc1c1159b3d456576af7a3e4d1ba7e6924cb39de8f67111c735f6fc832082774", size = 184612 },
    { url = "https://files.pythonhosted.org/packages/8b/62/b9faa998fd185f65c1371643678e4d58254add437edb764a08c5a98fb986/PyYAML-6.0.2-cp311-cp311-macosx_11_0_arm64.whl", hash = "sha256:1e2120ef853f59c7419231f3bf4e7021f1b936f6ebd222406c3b60212205d2ee", size = 172040 },
    { url = "https://files.pythonhosted.org/packages/ad/0c/c804f5f922a9a6563bab712d8dcc70251e8af811fce4524d57c2c0fd49a4/PyYAML-6.0.2-cp311-cp311-manylinux_2_17_aarch64.manylinux2014_aarch64.whl", hash = "sha256:5d225db5a45f21e78dd9358e58a98702a0302f2659a3c6cd320564b75b86f47c", size = 736829 },
    { url = "https://files.pythonhosted.org/packages/51/16/6af8d6a6b210c8e54f1406a6b9481febf9c64a3109c541567e35a49aa2e7/PyYAML-6.0.2-cp311-cp311-manylinux_2_17_s390x.manylinux2014_s390x.whl", hash = "sha256:5ac9328ec4831237bec75defaf839f7d4564be1e6b25ac710bd1a96321cc8317", size = 764167 },
    { url = "https://files.pythonhosted.org/packages/75/e4/2c27590dfc9992f73aabbeb9241ae20220bd9452df27483b6e56d3975cc5/PyYAML-6.0.2-cp311-cp311-manylinux_2_17_x86_64.manylinux2014_x86_64.whl", hash = "sha256:3ad2a3decf9aaba3d29c8f537ac4b243e36bef957511b4766cb0057d32b0be85", size = 762952 },
    { url = "https://files.pythonhosted.org/packages/9b/97/ecc1abf4a823f5ac61941a9c00fe501b02ac3ab0e373c3857f7d4b83e2b6/PyYAML-6.0.2-cp311-cp311-musllinux_1_1_aarch64.whl", hash = "sha256:ff3824dc5261f50c9b0dfb3be22b4567a6f938ccce4587b38952d85fd9e9afe4", size = 735301 },
    { url = "https://files.pythonhosted.org/packages/45/73/0f49dacd6e82c9430e46f4a027baa4ca205e8b0a9dce1397f44edc23559d/PyYAML-6.0.2-cp311-cp311-musllinux_1_1_x86_64.whl", hash = "sha256:797b4f722ffa07cc8d62053e4cff1486fa6dc094105d13fea7b1de7d8bf71c9e", size = 756638 },
    { url = "https://files.pythonhosted.org/packages/22/5f/956f0f9fc65223a58fbc14459bf34b4cc48dec52e00535c79b8db361aabd/PyYAML-6.0.2-cp311-cp311-win32.whl", hash = "sha256:11d8f3dd2b9c1207dcaf2ee0bbbfd5991f571186ec9cc78427ba5bd32afae4b5", size = 143850 },
    { url = "https://files.pythonhosted.org/packages/ed/23/8da0bbe2ab9dcdd11f4f4557ccaf95c10b9811b13ecced089d43ce59c3c8/PyYAML-6.0.2-cp311-cp311-win_amd64.whl", hash = "sha256:e10ce637b18caea04431ce14fabcf5c64a1c61ec9c56b071a4b7ca131ca52d44", size = 161980 },
    { url = "https://files.pythonhosted.org/packages/86/0c/c581167fc46d6d6d7ddcfb8c843a4de25bdd27e4466938109ca68492292c/PyYAML-6.0.2-cp312-cp312-macosx_10_9_x86_64.whl", hash = "sha256:c70c95198c015b85feafc136515252a261a84561b7b1d51e3384e0655ddf25ab", size = 183873 },
    { url = "https://files.pythonhosted.org/packages/a8/0c/38374f5bb272c051e2a69281d71cba6fdb983413e6758b84482905e29a5d/PyYAML-6.0.2-cp312-cp312-macosx_11_0_arm64.whl", hash = "sha256:ce826d6ef20b1bc864f0a68340c8b3287705cae2f8b4b1d932177dcc76721725", size = 173302 },
    { url = "https://files.pythonhosted.org/packages/c3/93/9916574aa8c00aa06bbac729972eb1071d002b8e158bd0e83a3b9a20a1f7/PyYAML-6.0.2-cp312-cp312-manylinux_2_17_aarch64.manylinux2014_aarch64.whl", hash = "sha256:1f71ea527786de97d1a0cc0eacd1defc0985dcf6b3f17bb77dcfc8c34bec4dc5", size = 739154 },
    { url = "https://files.pythonhosted.org/packages/95/0f/b8938f1cbd09739c6da569d172531567dbcc9789e0029aa070856f123984/PyYAML-6.0.2-cp312-cp312-manylinux_2_17_s390x.manylinux2014_s390x.whl", hash = "sha256:9b22676e8097e9e22e36d6b7bda33190d0d400f345f23d4065d48f4ca7ae0425", size = 766223 },
    { url = "https://files.pythonhosted.org/packages/b9/2b/614b4752f2e127db5cc206abc23a8c19678e92b23c3db30fc86ab731d3bd/PyYAML-6.0.2-cp312-cp312-manylinux_2_17_x86_64.manylinux2014_x86_64.whl", hash = "sha256:80bab7bfc629882493af4aa31a4cfa43a4c57c83813253626916b8c7ada83476", size = 767542 },
    { url = "https://files.pythonhosted.org/packages/d4/00/dd137d5bcc7efea1836d6264f049359861cf548469d18da90cd8216cf05f/PyYAML-6.0.2-cp312-cp312-musllinux_1_1_aarch64.whl", hash = "sha256:0833f8694549e586547b576dcfaba4a6b55b9e96098b36cdc7ebefe667dfed48", size = 731164 },
    { url = "https://files.pythonhosted.org/packages/c9/1f/4f998c900485e5c0ef43838363ba4a9723ac0ad73a9dc42068b12aaba4e4/PyYAML-6.0.2-cp312-cp312-musllinux_1_1_x86_64.whl", hash = "sha256:8b9c7197f7cb2738065c481a0461e50ad02f18c78cd75775628afb4d7137fb3b", size = 756611 },
    { url = "https://files.pythonhosted.org/packages/df/d1/f5a275fdb252768b7a11ec63585bc38d0e87c9e05668a139fea92b80634c/PyYAML-6.0.2-cp312-cp312-win32.whl", hash = "sha256:ef6107725bd54b262d6dedcc2af448a266975032bc85ef0172c5f059da6325b4", size = 140591 },
    { url = "https://files.pythonhosted.org/packages/0c/e8/4f648c598b17c3d06e8753d7d13d57542b30d56e6c2dedf9c331ae56312e/PyYAML-6.0.2-cp312-cp312-win_amd64.whl", hash = "sha256:7e7401d0de89a9a855c839bc697c079a4af81cf878373abd7dc625847d25cbd8", size = 156338 },
    { url = "https://files.pythonhosted.org/packages/ef/e3/3af305b830494fa85d95f6d95ef7fa73f2ee1cc8ef5b495c7c3269fb835f/PyYAML-6.0.2-cp313-cp313-macosx_10_13_x86_64.whl", hash = "sha256:efdca5630322a10774e8e98e1af481aad470dd62c3170801852d752aa7a783ba", size = 181309 },
    { url = "https://files.pythonhosted.org/packages/45/9f/3b1c20a0b7a3200524eb0076cc027a970d320bd3a6592873c85c92a08731/PyYAML-6.0.2-cp313-cp313-macosx_11_0_arm64.whl", hash = "sha256:50187695423ffe49e2deacb8cd10510bc361faac997de9efef88badc3bb9e2d1", size = 171679 },
    { url = "https://files.pythonhosted.org/packages/7c/9a/337322f27005c33bcb656c655fa78325b730324c78620e8328ae28b64d0c/PyYAML-6.0.2-cp313-cp313-manylinux_2_17_aarch64.manylinux2014_aarch64.whl", hash = "sha256:0ffe8360bab4910ef1b9e87fb812d8bc0a308b0d0eef8c8f44e0254ab3b07133", size = 733428 },
    { url = "https://files.pythonhosted.org/packages/a3/69/864fbe19e6c18ea3cc196cbe5d392175b4cf3d5d0ac1403ec3f2d237ebb5/PyYAML-6.0.2-cp313-cp313-manylinux_2_17_s390x.manylinux2014_s390x.whl", hash = "sha256:17e311b6c678207928d649faa7cb0d7b4c26a0ba73d41e99c4fff6b6c3276484", size = 763361 },
    { url = "https://files.pythonhosted.org/packages/04/24/b7721e4845c2f162d26f50521b825fb061bc0a5afcf9a386840f23ea19fa/PyYAML-6.0.2-cp313-cp313-manylinux_2_17_x86_64.manylinux2014_x86_64.whl", hash = "sha256:70b189594dbe54f75ab3a1acec5f1e3faa7e8cf2f1e08d9b561cb41b845f69d5", size = 759523 },
    { url = "https://files.pythonhosted.org/packages/2b/b2/e3234f59ba06559c6ff63c4e10baea10e5e7df868092bf9ab40e5b9c56b6/PyYAML-6.0.2-cp313-cp313-musllinux_1_1_aarch64.whl", hash = "sha256:41e4e3953a79407c794916fa277a82531dd93aad34e29c2a514c2c0c5fe971cc", size = 726660 },
    { url = "https://files.pythonhosted.org/packages/fe/0f/25911a9f080464c59fab9027482f822b86bf0608957a5fcc6eaac85aa515/PyYAML-6.0.2-cp313-cp313-musllinux_1_1_x86_64.whl", hash = "sha256:68ccc6023a3400877818152ad9a1033e3db8625d899c72eacb5a668902e4d652", size = 751597 },
    { url = "https://files.pythonhosted.org/packages/14/0d/e2c3b43bbce3cf6bd97c840b46088a3031085179e596d4929729d8d68270/PyYAML-6.0.2-cp313-cp313-win32.whl", hash = "sha256:bc2fa7c6b47d6bc618dd7fb02ef6fdedb1090ec036abab80d4681424b84c1183", size = 140527 },
    { url = "https://files.pythonhosted.org/packages/fa/de/02b54f42487e3d3c6efb3f89428677074ca7bf43aae402517bc7cca949f3/PyYAML-6.0.2-cp313-cp313-win_amd64.whl", hash = "sha256:8388ee1976c416731879ac16da0aff3f63b286ffdd57cdeb95f3f2e085687563", size = 156446 },
]

[[package]]
name = "pyyaml-env-tag"
version = "0.1"
source = { registry = "https://pypi.org/simple" }
dependencies = [
    { name = "pyyaml" },
]
sdist = { url = "https://files.pythonhosted.org/packages/fb/8e/da1c6c58f751b70f8ceb1eb25bc25d524e8f14fe16edcce3f4e3ba08629c/pyyaml_env_tag-0.1.tar.gz", hash = "sha256:70092675bda14fdec33b31ba77e7543de9ddc88f2e5b99160396572d11525bdb", size = 5631 }
wheels = [
    { url = "https://files.pythonhosted.org/packages/5a/66/bbb1dd374f5c870f59c5bb1db0e18cbe7fa739415a24cbd95b2d1f5ae0c4/pyyaml_env_tag-0.1-py3-none-any.whl", hash = "sha256:af31106dec8a4d68c60207c1886031cbf839b68aa7abccdb19868200532c2069", size = 3911 },
]

[[package]]
name = "pyzmq"
version = "26.3.0"
source = { registry = "https://pypi.org/simple" }
dependencies = [
    { name = "cffi", marker = "implementation_name == 'pypy'" },
]
sdist = { url = "https://files.pythonhosted.org/packages/3a/ed/c3876f3b3e8beba336214ce44e1efa1792dd537027cef24192ac2b077d7c/pyzmq-26.3.0.tar.gz", hash = "sha256:f1cd68b8236faab78138a8fc703f7ca0ad431b17a3fcac696358600d4e6243b3", size = 276733 }
wheels = [
    { url = "https://files.pythonhosted.org/packages/41/a8/cc21dcd6f0f96dbd636fcaab345f9664cd54e6577a21a74694202479d3fa/pyzmq-26.3.0-cp310-cp310-macosx_10_15_universal2.whl", hash = "sha256:1586944f4736515af5c6d3a5b150c7e8ca2a2d6e46b23057320584d6f2438f4a", size = 1345312 },
    { url = "https://files.pythonhosted.org/packages/0b/6d/7e0e52798697536d572a105849c4ab621ca00511674b6ce694cb05e437fc/pyzmq-26.3.0-cp310-cp310-manylinux_2_17_aarch64.manylinux2014_aarch64.whl", hash = "sha256:aa7efc695d1fc9f72d91bf9b6c6fe2d7e1b4193836ec530a98faf7d7a7577a58", size = 678336 },
    { url = "https://files.pythonhosted.org/packages/91/86/8914875e2341a40da460feaa9cace727e50a6b640a20ac36186686bde7d9/pyzmq-26.3.0-cp310-cp310-manylinux_2_17_i686.manylinux2014_i686.whl", hash = "sha256:bd84441e4021cec6e4dd040550386cd9c9ea1d9418ea1a8002dbb7b576026b2b", size = 916965 },
    { url = "https://files.pythonhosted.org/packages/9a/59/72b390b31ed0cc825881435f21baaae9d57e263aba526fa833863b90d667/pyzmq-26.3.0-cp310-cp310-manylinux_2_17_x86_64.manylinux2014_x86_64.whl", hash = "sha256:9176856f36c34a8aa5c0b35ddf52a5d5cd8abeece57c2cd904cfddae3fd9acd3", size = 874003 },
    { url = "https://files.pythonhosted.org/packages/97/d4/4dd152dbbaac35d4e1fe8e8fd26d73640fcd84ec9c3915b545692df1ffb7/pyzmq-26.3.0-cp310-cp310-manylinux_2_28_x86_64.whl", hash = "sha256:49334faa749d55b77f084389a80654bf2e68ab5191c0235066f0140c1b670d64", size = 867989 },
    { url = "https://files.pythonhosted.org/packages/a4/22/1c5dc761dff13981d27d8225aedb19e70ce9149d16cf0c97c7547570e986/pyzmq-26.3.0-cp310-cp310-musllinux_1_1_aarch64.whl", hash = "sha256:fd30fc80fe96efb06bea21667c5793bbd65c0dc793187feb39b8f96990680b00", size = 1207989 },
    { url = "https://files.pythonhosted.org/packages/03/89/227ffb9e30b3fbe8196e7c97704345feb750b468e852ab64b0d19fa89e1a/pyzmq-26.3.0-cp310-cp310-musllinux_1_1_i686.whl", hash = "sha256:b2eddfbbfb473a62c3a251bb737a6d58d91907f6e1d95791431ebe556f47d916", size = 1520523 },
    { url = "https://files.pythonhosted.org/packages/29/d3/e9b99b8404b6a470762cb947bc342e462a853a22ce0b0f2982c65a9b698f/pyzmq-26.3.0-cp310-cp310-musllinux_1_1_x86_64.whl", hash = "sha256:70b3acb9ad729a53d4e751dace35404a024f188aad406013454216aba5485b4e", size = 1419912 },
    { url = "https://files.pythonhosted.org/packages/bb/69/074e2cde8135cae9452778e644ea5c91493bc536367d956005fe83072f63/pyzmq-26.3.0-cp310-cp310-win32.whl", hash = "sha256:c1bd75d692cd7c6d862a98013bfdf06702783b75cffbf5dae06d718fecefe8f2", size = 583733 },
    { url = "https://files.pythonhosted.org/packages/00/f0/55e57d40f6e21877e96507c0c2dd7e32afffc37b0dde7b834df1170cd749/pyzmq-26.3.0-cp310-cp310-win_amd64.whl", hash = "sha256:d7165bcda0dbf203e5ad04d79955d223d84b2263df4db92f525ba370b03a12ab", size = 647229 },
    { url = "https://files.pythonhosted.org/packages/38/1d/6e935b5f06d674c931540b29932a0dd5e1b9d29d047c2764a9c8c6f3ce08/pyzmq-26.3.0-cp310-cp310-win_arm64.whl", hash = "sha256:e34a63f71d2ecffb3c643909ad2d488251afeb5ef3635602b3448e609611a7ed", size = 561038 },
    { url = "https://files.pythonhosted.org/packages/22/75/774e9a4a4291864dd37a03a7bfaf46a82d61cd36c16edd33a5739ad49be3/pyzmq-26.3.0-cp311-cp311-macosx_10_15_universal2.whl", hash = "sha256:2833602d9d42c94b9d0d2a44d2b382d3d3a4485be018ba19dddc401a464c617a", size = 1345893 },
    { url = "https://files.pythonhosted.org/packages/ca/51/d3eedd2bd46ef851bea528d8a2688a5091183b27fc238801fcac70e80dbb/pyzmq-26.3.0-cp311-cp311-manylinux_2_17_aarch64.manylinux2014_aarch64.whl", hash = "sha256:d8270d104ec7caa0bdac246d31d48d94472033ceab5ba142881704350b28159c", size = 678261 },
    { url = "https://files.pythonhosted.org/packages/de/5e/521d7c6613769dcc3ed5e44e7082938b6dab27fffe02755784e54e98e17b/pyzmq-26.3.0-cp311-cp311-manylinux_2_17_i686.manylinux2014_i686.whl", hash = "sha256:c208a977843d18d3bd185f323e4eaa912eb4869cb230947dc6edd8a27a4e558a", size = 915311 },
    { url = "https://files.pythonhosted.org/packages/78/db/3be86dd82adc638a2eb07c3028c1747ead49a71d7d334980b007f593fd9f/pyzmq-26.3.0-cp311-cp311-manylinux_2_17_x86_64.manylinux2014_x86_64.whl", hash = "sha256:eddc2be28a379c218e0d92e4a432805dcb0ca5870156a90b54c03cd9799f9f8a", size = 873193 },
    { url = "https://files.pythonhosted.org/packages/63/1a/81a31920d5113113ccd50271649dd2d0cfcfe46925d8f8a196fe560ed0e6/pyzmq-26.3.0-cp311-cp311-manylinux_2_28_x86_64.whl", hash = "sha256:c0b519fa2159c42272f8a244354a0e110d65175647e5185b04008ec00df9f079", size = 867648 },
    { url = "https://files.pythonhosted.org/packages/55/79/bbf57979ff2d89b5465d7205db08de7222d2560edc11272eb054c5a68cb5/pyzmq-26.3.0-cp311-cp311-musllinux_1_1_aarch64.whl", hash = "sha256:1595533de3a80bf8363372c20bafa963ec4bf9f2b8f539b1d9a5017f430b84c9", size = 1208475 },
    { url = "https://files.pythonhosted.org/packages/50/fc/1246dfc4b165e7ff97ac3c4117bdd3747e03ebb62269f71f65e216bfac8b/pyzmq-26.3.0-cp311-cp311-musllinux_1_1_i686.whl", hash = "sha256:bbef99eb8d18ba9a40f00e8836b8040cdcf0f2fa649684cf7a66339599919d21", size = 1519428 },
    { url = "https://files.pythonhosted.org/packages/5f/9a/143aacb6b372b0e2d812aec73a06fc5df3e169a361d4302226f8563954c6/pyzmq-26.3.0-cp311-cp311-musllinux_1_1_x86_64.whl", hash = "sha256:979486d444ca3c469cd1c7f6a619ce48ff08b3b595d451937db543754bfacb65", size = 1419530 },
    { url = "https://files.pythonhosted.org/packages/47/f7/b437e77d496089e17e77866eb126dd97ea47041b58e53892f57e82869198/pyzmq-26.3.0-cp311-cp311-win32.whl", hash = "sha256:4b127cfe10b4c56e4285b69fd4b38ea1d368099ea4273d8fb349163fce3cd598", size = 582538 },
    { url = "https://files.pythonhosted.org/packages/a1/2c/99a01a2d7865aaf44e47c2182cbdbc15da1f2e4cfee92dc8e1fb5114f993/pyzmq-26.3.0-cp311-cp311-win_amd64.whl", hash = "sha256:cf736cc1298ef15280d9fcf7a25c09b05af016656856dc6fe5626fd8912658dd", size = 647989 },
    { url = "https://files.pythonhosted.org/packages/60/b3/36ac1cb8fafeadff09935f4bdc1232e511af8f8893d6cebc7ceb93c6753a/pyzmq-26.3.0-cp311-cp311-win_arm64.whl", hash = "sha256:2dc46ec09f5d36f606ac8393303149e69d17121beee13c8dac25e2a2078e31c4", size = 561533 },
    { url = "https://files.pythonhosted.org/packages/7b/03/7170c3814bb9106c1bca67700c731aaf1cd990fd2f0097c754acb600330e/pyzmq-26.3.0-cp312-cp312-macosx_10_15_universal2.whl", hash = "sha256:c80653332c6136da7f4d4e143975e74ac0fa14f851f716d90583bc19e8945cea", size = 1348354 },
    { url = "https://files.pythonhosted.org/packages/74/f3/908b17f9111cdc764aef1de3d36026a2984c46ed90c3c2c85f28b66142f0/pyzmq-26.3.0-cp312-cp312-manylinux_2_17_aarch64.manylinux2014_aarch64.whl", hash = "sha256:6e317ee1d4528a03506cb1c282cd9db73660a35b3564096de37de7350e7d87a7", size = 671056 },
    { url = "https://files.pythonhosted.org/packages/02/ad/afcb8484b65ceacd1609f709c2caeed31bd6c49261a7507cd5c175cc105f/pyzmq-26.3.0-cp312-cp312-manylinux_2_17_i686.manylinux2014_i686.whl", hash = "sha256:943a22ebb3daacb45f76a9bcca9a7b74e7d94608c0c0505da30af900b998ca8d", size = 908597 },
    { url = "https://files.pythonhosted.org/packages/a1/b5/4eeeae0aaaa6ef0c74cfa8b2273b53382bd858df6d99485f2fc8211e7002/pyzmq-26.3.0-cp312-cp312-manylinux_2_17_x86_64.manylinux2014_x86_64.whl", hash = "sha256:3fc9e71490d989144981ea21ef4fdfaa7b6aa84aff9632d91c736441ce2f6b00", size = 865260 },
    { url = "https://files.pythonhosted.org/packages/74/6a/63db856e93e3a3c3dc98a1de28a902cf1b21c7b0d3856cd5931d7cfd30af/pyzmq-26.3.0-cp312-cp312-manylinux_2_28_x86_64.whl", hash = "sha256:e281a8071a06888575a4eb523c4deeefdcd2f5fe4a2d47e02ac8bf3a5b49f695", size = 859916 },
    { url = "https://files.pythonhosted.org/packages/e1/ce/d522c9b46ee3746d4b98c81969c568c2c6296e931a65f2c87104b645654c/pyzmq-26.3.0-cp312-cp312-musllinux_1_1_aarch64.whl", hash = "sha256:be77efd735bb1064605be8dec6e721141c1421ef0b115ef54e493a64e50e9a52", size = 1201368 },
    { url = "https://files.pythonhosted.org/packages/5a/56/29dcd3647a39e933eb489fda261a1e2700a59d4a9432889a85166e15651c/pyzmq-26.3.0-cp312-cp312-musllinux_1_1_i686.whl", hash = "sha256:7a4ac2ffa34f1212dd586af90f4ba894e424f0cabb3a49cdcff944925640f6ac", size = 1512663 },
    { url = "https://files.pythonhosted.org/packages/6b/36/7c570698127a43398ed1b1832dada59496e633115016addbce5eda9938a6/pyzmq-26.3.0-cp312-cp312-musllinux_1_1_x86_64.whl", hash = "sha256:ba698c7c252af83b6bba9775035263f0df5f807f0404019916d4b71af8161f66", size = 1411693 },
    { url = "https://files.pythonhosted.org/packages/de/54/51d39bef85a7cdbca36227f7defdbfcdc5011b8361a3bfc0e8df431f5a5d/pyzmq-26.3.0-cp312-cp312-win32.whl", hash = "sha256:214038aaa88e801e54c2ef0cfdb2e6df27eb05f67b477380a452b595c5ecfa37", size = 581244 },
    { url = "https://files.pythonhosted.org/packages/f2/6a/9512b11a1d0c5648534f03d5ab0c3222f55dc9c192029c1cb00a0ca044e2/pyzmq-26.3.0-cp312-cp312-win_amd64.whl", hash = "sha256:bad7fe0372e505442482ca3ccbc0d6f38dae81b1650f57a0aa6bbee18e7df495", size = 643559 },
    { url = "https://files.pythonhosted.org/packages/27/9f/faf5c9cf91b61eeb82a5e919d024d3ac28a795c92cce817be264ccd757d3/pyzmq-26.3.0-cp312-cp312-win_arm64.whl", hash = "sha256:b7b578d604e79e99aa39495becea013fd043fa9f36e4b490efa951f3d847a24d", size = 557664 },
    { url = "https://files.pythonhosted.org/packages/37/16/97b8c5107bfccb39120e611671a452c9ff6e8626fb3f8d4c15afd652b6ae/pyzmq-26.3.0-cp313-cp313-macosx_10_15_universal2.whl", hash = "sha256:fa85953df84beb7b8b73cb3ec3f5d92b62687a09a8e71525c6734e020edf56fd", size = 1345691 },
    { url = "https://files.pythonhosted.org/packages/a5/61/d5572d95040c0bb5b31eed5b23f3f0f992d94e4e0de0cea62e3c7f3a85c1/pyzmq-26.3.0-cp313-cp313-manylinux_2_17_aarch64.manylinux2014_aarch64.whl", hash = "sha256:209d09f0ab6ddbcebe64630d1e6ca940687e736f443c265ae15bc4bfad833597", size = 670622 },
    { url = "https://files.pythonhosted.org/packages/1c/0c/f0235d27388aacf4ed8bcc1d574f6f2f629da0a20610faa0a8e9d363c2b0/pyzmq-26.3.0-cp313-cp313-manylinux_2_17_i686.manylinux2014_i686.whl", hash = "sha256:d35cc1086f1d4f907df85c6cceb2245cb39a04f69c3f375993363216134d76d4", size = 908683 },
    { url = "https://files.pythonhosted.org/packages/cb/52/664828f9586c396b857eec088d208230463e3dc991a24df6adbad98fbaa3/pyzmq-26.3.0-cp313-cp313-manylinux_2_17_x86_64.manylinux2014_x86_64.whl", hash = "sha256:b380e9087078ba91e45fb18cdd0c25275ffaa045cf63c947be0ddae6186bc9d9", size = 865212 },
    { url = "https://files.pythonhosted.org/packages/2b/14/213b2967030b7d7aecc32dd453830f98799b3cbf2b10a40232e9f22a6520/pyzmq-26.3.0-cp313-cp313-manylinux_2_28_x86_64.whl", hash = "sha256:6d64e74143587efe7c9522bb74d1448128fdf9897cc9b6d8b9927490922fd558", size = 860068 },
    { url = "https://files.pythonhosted.org/packages/aa/e5/ff50c8fade69d1c0469652832c626d1910668697642c10cb0e1b6183ef9a/pyzmq-26.3.0-cp313-cp313-musllinux_1_1_aarch64.whl", hash = "sha256:efba4f53ac7752eea6d8ca38a4ddac579e6e742fba78d1e99c12c95cd2acfc64", size = 1201303 },
    { url = "https://files.pythonhosted.org/packages/9a/e2/fff5e483be95ccc11a05781323e001e63ec15daec1d0f6f08de72ca534db/pyzmq-26.3.0-cp313-cp313-musllinux_1_1_i686.whl", hash = "sha256:9b0137a1c40da3b7989839f9b78a44de642cdd1ce20dcef341de174c8d04aa53", size = 1512892 },
    { url = "https://files.pythonhosted.org/packages/21/75/cc44d276e43136e5692e487c3c019f816e11ed445261e434217c28cc98c4/pyzmq-26.3.0-cp313-cp313-musllinux_1_1_x86_64.whl", hash = "sha256:a995404bd3982c089e57b428c74edd5bfc3b0616b3dbcd6a8e270f1ee2110f36", size = 1411736 },
    { url = "https://files.pythonhosted.org/packages/ee/1c/d070cbc9a7961fe772641c51bb3798d88cb1f8e20ca718407363462624cf/pyzmq-26.3.0-cp313-cp313-win32.whl", hash = "sha256:240b1634b9e530ef6a277d95cbca1a6922f44dfddc5f0a3cd6c722a8de867f14", size = 581214 },
    { url = "https://files.pythonhosted.org/packages/38/d3/91082f1151ff5b54e0bed40eb1a26f418530ab07ecaec4dbb83e3d9fa9a9/pyzmq-26.3.0-cp313-cp313-win_amd64.whl", hash = "sha256:fe67291775ea4c2883764ba467eb389c29c308c56b86c1e19e49c9e1ed0cbeca", size = 643412 },
    { url = "https://files.pythonhosted.org/packages/e0/cf/dabe68dfdf3e67bea6152eeec4b251cf899ee5b853cfb5c97e4719f9e6e9/pyzmq-26.3.0-cp313-cp313-win_arm64.whl", hash = "sha256:73ca9ae9a9011b714cf7650450cd9c8b61a135180b708904f1f0a05004543dce", size = 557444 },
    { url = "https://files.pythonhosted.org/packages/c0/56/e7576ac71c1566da4f4ec586351462a2bb202143fb074bf56df8fe85dcc3/pyzmq-26.3.0-cp313-cp313t-macosx_10_15_universal2.whl", hash = "sha256:fea7efbd7e49af9d7e5ed6c506dfc7de3d1a628790bd3a35fd0e3c904dc7d464", size = 1340288 },
    { url = "https://files.pythonhosted.org/packages/f1/ab/0bca97e94d420b5908968bc479e51c3686a9f80d8893450eefcd673b1b1d/pyzmq-26.3.0-cp313-cp313t-manylinux_2_17_aarch64.manylinux2014_aarch64.whl", hash = "sha256:c4430c7cba23bb0e2ee203eee7851c1654167d956fc6d4b3a87909ccaf3c5825", size = 662462 },
    { url = "https://files.pythonhosted.org/packages/ee/be/99e89b55863808da322ac3ab52d8e135dcf2241094aaa468bfe2923d5194/pyzmq-26.3.0-cp313-cp313t-manylinux_2_17_i686.manylinux2014_i686.whl", hash = "sha256:016d89bee8c7d566fad75516b4e53ec7c81018c062d4c51cd061badf9539be52", size = 896464 },
    { url = "https://files.pythonhosted.org/packages/38/d4/a4be06a313c8d6a5fe1d92975db30aca85f502e867fca392532e06a28c3c/pyzmq-26.3.0-cp313-cp313t-manylinux_2_17_x86_64.manylinux2014_x86_64.whl", hash = "sha256:04bfe59852d76d56736bfd10ac1d49d421ab8ed11030b4a0332900691507f557", size = 853432 },
    { url = "https://files.pythonhosted.org/packages/12/e6/e608b4c34106bbf5b3b382662ea90a43b2e23df0aa9c1f0fd4e21168d523/pyzmq-26.3.0-cp313-cp313t-manylinux_2_28_x86_64.whl", hash = "sha256:1fe05bd0d633a0f672bb28cb8b4743358d196792e1caf04973b7898a0d70b046", size = 845884 },
    { url = "https://files.pythonhosted.org/packages/c3/a9/d5e6355308ba529d9cd3576ee8bb3b2e2b726571748f515fbb8559401f5b/pyzmq-26.3.0-cp313-cp313t-musllinux_1_1_aarch64.whl", hash = "sha256:2aa1a9f236d5b835fb8642f27de95f9edcfd276c4bc1b6ffc84f27c6fb2e2981", size = 1191454 },
    { url = "https://files.pythonhosted.org/packages/6a/9a/a21dc6c73ac242e425709c1e0049368d8f5db5de7c1102a45f93f5c492b3/pyzmq-26.3.0-cp313-cp313t-musllinux_1_1_i686.whl", hash = "sha256:21399b31753bf321043ea60c360ed5052cc7be20739785b1dff1820f819e35b3", size = 1500397 },
    { url = "https://files.pythonhosted.org/packages/87/88/0236056156da0278c9ca2e2562463643597808b5bbd6c34009ba217e7e92/pyzmq-26.3.0-cp313-cp313t-musllinux_1_1_x86_64.whl", hash = "sha256:d015efcd96aca8882057e7e6f06224f79eecd22cad193d3e6a0a91ec67590d1f", size = 1398401 },
    { url = "https://files.pythonhosted.org/packages/7e/ec/2e02dde6b1a436b02a6c0e3cb64c779bf6e76cc41c12131f29d9b10a088f/pyzmq-26.3.0-pp310-pypy310_pp73-macosx_10_15_x86_64.whl", hash = "sha256:ad03f4252d9041b0635c37528dfa3f44b39f46024ae28c8567f7423676ee409b", size = 835672 },
    { url = "https://files.pythonhosted.org/packages/22/ee/30c2c3f162912cff31af2b9d87295533d16f867e7621bd6f9ed62d9cc807/pyzmq-26.3.0-pp310-pypy310_pp73-manylinux_2_17_aarch64.manylinux2014_aarch64.whl", hash = "sha256:0f3dfb68cf7bf4cfdf34283a75848e077c5defa4907506327282afe92780084d", size = 570837 },
    { url = "https://files.pythonhosted.org/packages/51/a5/5aead624f5f1033dab9bdaf3e2bc692a8042fcb59355c919a2c042061780/pyzmq-26.3.0-pp310-pypy310_pp73-manylinux_2_17_i686.manylinux2014_i686.whl", hash = "sha256:356ec0e39c5a9cda872b65aca1fd8a5d296ffdadf8e2442b70ff32e73ef597b1", size = 799508 },
    { url = "https://files.pythonhosted.org/packages/ca/8a/dcc0a24cfed80cc004abcba710077147ec9178a12865914e73a60a70cb62/pyzmq-26.3.0-pp310-pypy310_pp73-manylinux_2_17_x86_64.manylinux2014_x86_64.whl", hash = "sha256:749d671b0eec8e738bbf0b361168369d8c682b94fcd458c20741dc4d69ef5278", size = 758001 },
    { url = "https://files.pythonhosted.org/packages/1a/74/f18e63540340f5c740396eb6408d154a84e9f0e9e1ae931b192bf2aa7425/pyzmq-26.3.0-pp310-pypy310_pp73-win_amd64.whl", hash = "sha256:f950f17ae608e0786298340163cac25a4c5543ef25362dd5ddb6dcb10b547be9", size = 556425 },
    { url = "https://files.pythonhosted.org/packages/f4/c6/e36b2a2ff6534cb1d1f6b3fb37901ac54675caf7b2e1239613aa40d1d217/pyzmq-26.3.0-pp311-pypy311_pp73-macosx_10_15_x86_64.whl", hash = "sha256:b4fc9903a73c25be9d5fe45c87faababcf3879445efa16140146b08fccfac017", size = 835670 },
    { url = "https://files.pythonhosted.org/packages/1d/b9/8059c5af94b245068e7f7379c08c7e409ec854139d6021aecf2c111d8547/pyzmq-26.3.0-pp311-pypy311_pp73-manylinux_2_17_aarch64.manylinux2014_aarch64.whl", hash = "sha256:c15b69af22030960ac63567e98ad8221cddf5d720d9cf03d85021dfd452324ef", size = 570838 },
    { url = "https://files.pythonhosted.org/packages/80/a4/f0a4266ff2d94a87f7c32895b1716f9ac0edc0471d518462beeb0a9a94b5/pyzmq-26.3.0-pp311-pypy311_pp73-manylinux_2_17_i686.manylinux2014_i686.whl", hash = "sha256:2cf9ab0dff4dbaa2e893eb608373c97eb908e53b7d9793ad00ccbd082c0ee12f", size = 799507 },
    { url = "https://files.pythonhosted.org/packages/78/14/3d7d459f496fab8e487b23423ccba57abf7153a4fde0c3e000500fa02ff8/pyzmq-26.3.0-pp311-pypy311_pp73-manylinux_2_17_x86_64.manylinux2014_x86_64.whl", hash = "sha256:3ec332675f6a138db57aad93ae6387953763f85419bdbd18e914cb279ee1c451", size = 758002 },
    { url = "https://files.pythonhosted.org/packages/22/65/cc1f0e1db1290770285430e36d51767e620487523e6a04094be637e55698/pyzmq-26.3.0-pp311-pypy311_pp73-win_amd64.whl", hash = "sha256:eb96568a22fe070590942cd4780950e2172e00fb033a8b76e47692583b1bd97c", size = 556425 },
]

[[package]]
name = "referencing"
version = "0.36.2"
source = { registry = "https://pypi.org/simple" }
dependencies = [
    { name = "attrs" },
    { name = "rpds-py" },
    { name = "typing-extensions", marker = "python_full_version < '3.13'" },
]
sdist = { url = "https://files.pythonhosted.org/packages/2f/db/98b5c277be99dd18bfd91dd04e1b759cad18d1a338188c936e92f921c7e2/referencing-0.36.2.tar.gz", hash = "sha256:df2e89862cd09deabbdba16944cc3f10feb6b3e6f18e902f7cc25609a34775aa", size = 74744 }
wheels = [
    { url = "https://files.pythonhosted.org/packages/c1/b1/3baf80dc6d2b7bc27a95a67752d0208e410351e3feb4eb78de5f77454d8d/referencing-0.36.2-py3-none-any.whl", hash = "sha256:e8699adbbf8b5c7de96d8ffa0eb5c158b3beafce084968e2ea8bb08c6794dcd0", size = 26775 },
]

[[package]]
name = "requests"
version = "2.32.3"
source = { registry = "https://pypi.org/simple" }
dependencies = [
    { name = "certifi" },
    { name = "charset-normalizer" },
    { name = "idna" },
    { name = "urllib3" },
]
sdist = { url = "https://files.pythonhosted.org/packages/63/70/2bf7780ad2d390a8d301ad0b550f1581eadbd9a20f896afe06353c2a2913/requests-2.32.3.tar.gz", hash = "sha256:55365417734eb18255590a9ff9eb97e9e1da868d4ccd6402399eaf68af20a760", size = 131218 }
wheels = [
    { url = "https://files.pythonhosted.org/packages/f9/9b/335f9764261e915ed497fcdeb11df5dfd6f7bf257d4a6a2a686d80da4d54/requests-2.32.3-py3-none-any.whl", hash = "sha256:70761cfe03c773ceb22aa2f671b4757976145175cdfca038c02654d061d6dcc6", size = 64928 },
]

[[package]]
name = "rich"
version = "13.9.4"
source = { registry = "https://pypi.org/simple" }
dependencies = [
    { name = "markdown-it-py" },
    { name = "pygments" },
    { name = "typing-extensions", marker = "python_full_version < '3.11'" },
]
sdist = { url = "https://files.pythonhosted.org/packages/ab/3a/0316b28d0761c6734d6bc14e770d85506c986c85ffb239e688eeaab2c2bc/rich-13.9.4.tar.gz", hash = "sha256:439594978a49a09530cff7ebc4b5c7103ef57baf48d5ea3184f21d9a2befa098", size = 223149 }
wheels = [
    { url = "https://files.pythonhosted.org/packages/19/71/39c7c0d87f8d4e6c020a393182060eaefeeae6c01dab6a84ec346f2567df/rich-13.9.4-py3-none-any.whl", hash = "sha256:6049d5e6ec054bf2779ab3358186963bac2ea89175919d699e378b99738c2a90", size = 242424 },
]

[[package]]
name = "riscemu"
version = "2.2.7"
source = { registry = "https://pypi.org/simple" }
dependencies = [
    { name = "importlib-resources" },
    { name = "pyelftools" },
]
sdist = { url = "https://files.pythonhosted.org/packages/66/f6/3aff01fdfc277cd2c2eecb153c39daa521624b41463e297a5e4214f7df1f/riscemu-2.2.7.tar.gz", hash = "sha256:9f206b195371cef4246a0d04cef6a439dc026396860c19a8850a761fd700c499", size = 63159 }
wheels = [
    { url = "https://files.pythonhosted.org/packages/50/6c/ef41c869bd557f7a3e81ccea97aa8f57e4f8d637c24431299aa0547902ac/riscemu-2.2.7-py3-none-any.whl", hash = "sha256:d8539c439e641ac7a0bb77d8f5039d664518d0ebaa26205cf4718573aa7c63a5", size = 83397 },
]

[[package]]
name = "rpds-py"
version = "0.23.1"
source = { registry = "https://pypi.org/simple" }
sdist = { url = "https://files.pythonhosted.org/packages/0a/79/2ce611b18c4fd83d9e3aecb5cba93e1917c050f556db39842889fa69b79f/rpds_py-0.23.1.tar.gz", hash = "sha256:7f3240dcfa14d198dba24b8b9cb3b108c06b68d45b7babd9eefc1038fdf7e707", size = 26806 }
wheels = [
    { url = "https://files.pythonhosted.org/packages/34/fe/e5326459863bd525122f4e9c80ac8d7c6cfa171b7518d04cc27c12c209b0/rpds_py-0.23.1-cp310-cp310-macosx_10_12_x86_64.whl", hash = "sha256:2a54027554ce9b129fc3d633c92fa33b30de9f08bc61b32c053dc9b537266fed", size = 372123 },
    { url = "https://files.pythonhosted.org/packages/f9/db/f10a3795f7a89fb27594934012d21c61019bbeb516c5bdcfbbe9e9e617a7/rpds_py-0.23.1-cp310-cp310-macosx_11_0_arm64.whl", hash = "sha256:b5ef909a37e9738d146519657a1aab4584018746a18f71c692f2f22168ece40c", size = 356778 },
    { url = "https://files.pythonhosted.org/packages/21/27/0d3678ad7f432fa86f8fac5f5fc6496a4d2da85682a710d605219be20063/rpds_py-0.23.1-cp310-cp310-manylinux_2_17_aarch64.manylinux2014_aarch64.whl", hash = "sha256:3ee9d6f0b38efb22ad94c3b68ffebe4c47865cdf4b17f6806d6c674e1feb4246", size = 385775 },
    { url = "https://files.pythonhosted.org/packages/99/a0/1786defa125b2ad228027f22dff26312ce7d1fee3c7c3c2682f403db2062/rpds_py-0.23.1-cp310-cp310-manylinux_2_17_armv7l.manylinux2014_armv7l.whl", hash = "sha256:f7356a6da0562190558c4fcc14f0281db191cdf4cb96e7604c06acfcee96df15", size = 391181 },
    { url = "https://files.pythonhosted.org/packages/f1/5c/1240934050a7ffd020a915486d0cc4c7f6e7a2442a77aedf13664db55d36/rpds_py-0.23.1-cp310-cp310-manylinux_2_17_ppc64le.manylinux2014_ppc64le.whl", hash = "sha256:9441af1d25aed96901f97ad83d5c3e35e6cd21a25ca5e4916c82d7dd0490a4fa", size = 444607 },
    { url = "https://files.pythonhosted.org/packages/b7/1b/cee6905b47817fd0a377716dbe4df35295de46df46ee2ff704538cc371b0/rpds_py-0.23.1-cp310-cp310-manylinux_2_17_s390x.manylinux2014_s390x.whl", hash = "sha256:3d8abf7896a91fb97e7977d1aadfcc2c80415d6dc2f1d0fca5b8d0df247248f3", size = 445550 },
    { url = "https://files.pythonhosted.org/packages/54/f7/f0821ca34032892d7a67fcd5042f50074ff2de64e771e10df01085c88d47/rpds_py-0.23.1-cp310-cp310-manylinux_2_17_x86_64.manylinux2014_x86_64.whl", hash = "sha256:1b08027489ba8fedde72ddd233a5ea411b85a6ed78175f40285bd401bde7466d", size = 386148 },
    { url = "https://files.pythonhosted.org/packages/eb/ef/2afe53bc857c4bcba336acfd2629883a5746e7291023e017ac7fc98d85aa/rpds_py-0.23.1-cp310-cp310-manylinux_2_5_i686.manylinux1_i686.whl", hash = "sha256:fee513135b5a58f3bb6d89e48326cd5aa308e4bcdf2f7d59f67c861ada482bf8", size = 416780 },
    { url = "https://files.pythonhosted.org/packages/ae/9a/38d2236cf669789b8a3e1a014c9b6a8d7b8925b952c92e7839ae2749f9ac/rpds_py-0.23.1-cp310-cp310-musllinux_1_2_aarch64.whl", hash = "sha256:35d5631ce0af26318dba0ae0ac941c534453e42f569011585cb323b7774502a5", size = 558265 },
    { url = "https://files.pythonhosted.org/packages/e6/0a/f2705530c42578f20ed0b5b90135eecb30eef6e2ba73e7ba69087fad2dba/rpds_py-0.23.1-cp310-cp310-musllinux_1_2_i686.whl", hash = "sha256:a20cb698c4a59c534c6701b1c24a968ff2768b18ea2991f886bd8985ce17a89f", size = 585270 },
    { url = "https://files.pythonhosted.org/packages/29/4e/3b597dc84ed82c3d757ac9aa620de224a94e06d2e102069795ae7e81c015/rpds_py-0.23.1-cp310-cp310-musllinux_1_2_x86_64.whl", hash = "sha256:5e9c206a1abc27e0588cf8b7c8246e51f1a16a103734f7750830a1ccb63f557a", size = 553850 },
    { url = "https://files.pythonhosted.org/packages/00/cc/6498b6f79e4375e6737247661e52a2d18f6accf4910e0c8da978674b4241/rpds_py-0.23.1-cp310-cp310-win32.whl", hash = "sha256:d9f75a06ecc68f159d5d7603b734e1ff6daa9497a929150f794013aa9f6e3f12", size = 220660 },
    { url = "https://files.pythonhosted.org/packages/17/2b/08db023d23e8c7032c99d8d2a70d32e450a868ab73d16e3ff5290308a665/rpds_py-0.23.1-cp310-cp310-win_amd64.whl", hash = "sha256:f35eff113ad430b5272bbfc18ba111c66ff525828f24898b4e146eb479a2cdda", size = 232551 },
    { url = "https://files.pythonhosted.org/packages/1c/67/6e5d4234bb9dee062ffca2a5f3c7cd38716317d6760ec235b175eed4de2c/rpds_py-0.23.1-cp311-cp311-macosx_10_12_x86_64.whl", hash = "sha256:b79f5ced71efd70414a9a80bbbfaa7160da307723166f09b69773153bf17c590", size = 372264 },
    { url = "https://files.pythonhosted.org/packages/a7/0a/3dedb2daee8e783622427f5064e2d112751d8276ee73aa5409f000a132f4/rpds_py-0.23.1-cp311-cp311-macosx_11_0_arm64.whl", hash = "sha256:c9e799dac1ffbe7b10c1fd42fe4cd51371a549c6e108249bde9cd1200e8f59b4", size = 356883 },
    { url = "https://files.pythonhosted.org/packages/ed/fc/e1acef44f9c24b05fe5434b235f165a63a52959ac655e3f7a55726cee1a4/rpds_py-0.23.1-cp311-cp311-manylinux_2_17_aarch64.manylinux2014_aarch64.whl", hash = "sha256:721f9c4011b443b6e84505fc00cc7aadc9d1743f1c988e4c89353e19c4a968ee", size = 385624 },
    { url = "https://files.pythonhosted.org/packages/97/0a/a05951f6465d01622720c03ef6ef31adfbe865653e05ed7c45837492f25e/rpds_py-0.23.1-cp311-cp311-manylinux_2_17_armv7l.manylinux2014_armv7l.whl", hash = "sha256:f88626e3f5e57432e6191cd0c5d6d6b319b635e70b40be2ffba713053e5147dd", size = 391500 },
    { url = "https://files.pythonhosted.org/packages/ea/2e/cca0583ec0690ea441dceae23c0673b99755710ea22f40bccf1e78f41481/rpds_py-0.23.1-cp311-cp311-manylinux_2_17_ppc64le.manylinux2014_ppc64le.whl", hash = "sha256:285019078537949cecd0190f3690a0b0125ff743d6a53dfeb7a4e6787af154f5", size = 444869 },
    { url = "https://files.pythonhosted.org/packages/cc/e6/95cda68b33a6d814d1e96b0e406d231ed16629101460d1740e92f03365e6/rpds_py-0.23.1-cp311-cp311-manylinux_2_17_s390x.manylinux2014_s390x.whl", hash = "sha256:b92f5654157de1379c509b15acec9d12ecf6e3bc1996571b6cb82a4302060447", size = 444930 },
    { url = "https://files.pythonhosted.org/packages/5f/a7/e94cdb73411ae9c11414d3c7c9a6ad75d22ad4a8d094fb45a345ba9e3018/rpds_py-0.23.1-cp311-cp311-manylinux_2_17_x86_64.manylinux2014_x86_64.whl", hash = "sha256:e768267cbe051dd8d1c5305ba690bb153204a09bf2e3de3ae530de955f5b5580", size = 386254 },
    { url = "https://files.pythonhosted.org/packages/dd/c5/a4a943d90a39e85efd1e04b1ad5129936786f9a9aa27bb7be8fc5d9d50c9/rpds_py-0.23.1-cp311-cp311-manylinux_2_5_i686.manylinux1_i686.whl", hash = "sha256:c5334a71f7dc1160382d45997e29f2637c02f8a26af41073189d79b95d3321f1", size = 417090 },
    { url = "https://files.pythonhosted.org/packages/0c/a0/80d0013b12428d1fce0ab4e71829400b0a32caec12733c79e6109f843342/rpds_py-0.23.1-cp311-cp311-musllinux_1_2_aarch64.whl", hash = "sha256:d6adb81564af0cd428910f83fa7da46ce9ad47c56c0b22b50872bc4515d91966", size = 557639 },
    { url = "https://files.pythonhosted.org/packages/a6/92/ec2e6980afb964a2cd7a99cbdef1f6c01116abe94b42cbe336ac93dd11c2/rpds_py-0.23.1-cp311-cp311-musllinux_1_2_i686.whl", hash = "sha256:cafa48f2133d4daa028473ede7d81cd1b9f9e6925e9e4003ebdf77010ee02f35", size = 584572 },
    { url = "https://files.pythonhosted.org/packages/3d/ce/75b6054db34a390789a82523790717b27c1bd735e453abb429a87c4f0f26/rpds_py-0.23.1-cp311-cp311-musllinux_1_2_x86_64.whl", hash = "sha256:0fced9fd4a07a1ded1bac7e961ddd9753dd5d8b755ba8e05acba54a21f5f1522", size = 553028 },
    { url = "https://files.pythonhosted.org/packages/cc/24/f45abe0418c06a5cba0f846e967aa27bac765acd927aabd857c21319b8cc/rpds_py-0.23.1-cp311-cp311-win32.whl", hash = "sha256:243241c95174b5fb7204c04595852fe3943cc41f47aa14c3828bc18cd9d3b2d6", size = 220862 },
    { url = "https://files.pythonhosted.org/packages/2d/a6/3c0880e8bbfc36451ef30dc416266f6d2934705e468db5d21c8ba0ab6400/rpds_py-0.23.1-cp311-cp311-win_amd64.whl", hash = "sha256:11dd60b2ffddba85715d8a66bb39b95ddbe389ad2cfcf42c833f1bcde0878eaf", size = 232953 },
    { url = "https://files.pythonhosted.org/packages/f3/8c/d17efccb9f5b9137ddea706664aebae694384ae1d5997c0202093e37185a/rpds_py-0.23.1-cp312-cp312-macosx_10_12_x86_64.whl", hash = "sha256:3902df19540e9af4cc0c3ae75974c65d2c156b9257e91f5101a51f99136d834c", size = 364369 },
    { url = "https://files.pythonhosted.org/packages/6e/c0/ab030f696b5c573107115a88d8d73d80f03309e60952b64c584c70c659af/rpds_py-0.23.1-cp312-cp312-macosx_11_0_arm64.whl", hash = "sha256:66f8d2a17e5838dd6fb9be6baaba8e75ae2f5fa6b6b755d597184bfcd3cb0eba", size = 349965 },
    { url = "https://files.pythonhosted.org/packages/b3/55/b40170f5a079c4fb0b6a82b299689e66e744edca3c3375a8b160fb797660/rpds_py-0.23.1-cp312-cp312-manylinux_2_17_aarch64.manylinux2014_aarch64.whl", hash = "sha256:112b8774b0b4ee22368fec42749b94366bd9b536f8f74c3d4175d4395f5cbd31", size = 389064 },
    { url = "https://files.pythonhosted.org/packages/ab/1c/b03a912c59ec7c1e16b26e587b9dfa8ddff3b07851e781e8c46e908a365a/rpds_py-0.23.1-cp312-cp312-manylinux_2_17_armv7l.manylinux2014_armv7l.whl", hash = "sha256:e0df046f2266e8586cf09d00588302a32923eb6386ced0ca5c9deade6af9a149", size = 397741 },
    { url = "https://files.pythonhosted.org/packages/52/6f/151b90792b62fb6f87099bcc9044c626881fdd54e31bf98541f830b15cea/rpds_py-0.23.1-cp312-cp312-manylinux_2_17_ppc64le.manylinux2014_ppc64le.whl", hash = "sha256:0f3288930b947cbebe767f84cf618d2cbe0b13be476e749da0e6a009f986248c", size = 448784 },
    { url = "https://files.pythonhosted.org/packages/71/2a/6de67c0c97ec7857e0e9e5cd7c52405af931b303eb1e5b9eff6c50fd9a2e/rpds_py-0.23.1-cp312-cp312-manylinux_2_17_s390x.manylinux2014_s390x.whl", hash = "sha256:ce473a2351c018b06dd8d30d5da8ab5a0831056cc53b2006e2a8028172c37ce5", size = 440203 },
    { url = "https://files.pythonhosted.org/packages/db/5e/e759cd1c276d98a4b1f464b17a9bf66c65d29f8f85754e27e1467feaa7c3/rpds_py-0.23.1-cp312-cp312-manylinux_2_17_x86_64.manylinux2014_x86_64.whl", hash = "sha256:d550d7e9e7d8676b183b37d65b5cd8de13676a738973d330b59dc8312df9c5dc", size = 391611 },
    { url = "https://files.pythonhosted.org/packages/1c/1e/2900358efcc0d9408c7289769cba4c0974d9db314aa884028ed7f7364f61/rpds_py-0.23.1-cp312-cp312-manylinux_2_5_i686.manylinux1_i686.whl", hash = "sha256:e14f86b871ea74c3fddc9a40e947d6a5d09def5adc2076ee61fb910a9014fb35", size = 423306 },
    { url = "https://files.pythonhosted.org/packages/23/07/6c177e6d059f5d39689352d6c69a926ee4805ffdb6f06203570234d3d8f7/rpds_py-0.23.1-cp312-cp312-musllinux_1_2_aarch64.whl", hash = "sha256:1bf5be5ba34e19be579ae873da515a2836a2166d8d7ee43be6ff909eda42b72b", size = 562323 },
    { url = "https://files.pythonhosted.org/packages/70/e4/f9097fd1c02b516fff9850792161eb9fc20a2fd54762f3c69eae0bdb67cb/rpds_py-0.23.1-cp312-cp312-musllinux_1_2_i686.whl", hash = "sha256:d7031d493c4465dbc8d40bd6cafefef4bd472b17db0ab94c53e7909ee781b9ef", size = 588351 },
    { url = "https://files.pythonhosted.org/packages/87/39/5db3c6f326bfbe4576ae2af6435bd7555867d20ae690c786ff33659f293b/rpds_py-0.23.1-cp312-cp312-musllinux_1_2_x86_64.whl", hash = "sha256:55ff4151cfd4bc635e51cfb1c59ac9f7196b256b12e3a57deb9e5742e65941ad", size = 557252 },
    { url = "https://files.pythonhosted.org/packages/fd/14/2d5ad292f144fa79bafb78d2eb5b8a3a91c358b6065443cb9c49b5d1fedf/rpds_py-0.23.1-cp312-cp312-win32.whl", hash = "sha256:a9d3b728f5a5873d84cba997b9d617c6090ca5721caaa691f3b1a78c60adc057", size = 222181 },
    { url = "https://files.pythonhosted.org/packages/a3/4f/0fce63e0f5cdd658e71e21abd17ac1bc9312741ebb8b3f74eeed2ebdf771/rpds_py-0.23.1-cp312-cp312-win_amd64.whl", hash = "sha256:b03a8d50b137ee758e4c73638b10747b7c39988eb8e6cd11abb7084266455165", size = 237426 },
    { url = "https://files.pythonhosted.org/packages/13/9d/b8b2c0edffb0bed15be17b6d5ab06216f2f47f9ee49259c7e96a3ad4ca42/rpds_py-0.23.1-cp313-cp313-macosx_10_12_x86_64.whl", hash = "sha256:4caafd1a22e5eaa3732acb7672a497123354bef79a9d7ceed43387d25025e935", size = 363672 },
    { url = "https://files.pythonhosted.org/packages/bd/c2/5056fa29e6894144d7ba4c938b9b0445f75836b87d2dd00ed4999dc45a8c/rpds_py-0.23.1-cp313-cp313-macosx_11_0_arm64.whl", hash = "sha256:178f8a60fc24511c0eb756af741c476b87b610dba83270fce1e5a430204566a4", size = 349602 },
    { url = "https://files.pythonhosted.org/packages/b0/bc/33779a1bb0ee32d8d706b173825aab75c628521d23ce72a7c1e6a6852f86/rpds_py-0.23.1-cp313-cp313-manylinux_2_17_aarch64.manylinux2014_aarch64.whl", hash = "sha256:c632419c3870507ca20a37c8f8f5352317aca097639e524ad129f58c125c61c6", size = 388746 },
    { url = "https://files.pythonhosted.org/packages/62/0b/71db3e36b7780a619698ec82a9c87ab44ad7ca7f5480913e8a59ff76f050/rpds_py-0.23.1-cp313-cp313-manylinux_2_17_armv7l.manylinux2014_armv7l.whl", hash = "sha256:698a79d295626ee292d1730bc2ef6e70a3ab135b1d79ada8fde3ed0047b65a10", size = 397076 },
    { url = "https://files.pythonhosted.org/packages/bb/2e/494398f613edf77ba10a916b1ddea2acce42ab0e3b62e2c70ffc0757ce00/rpds_py-0.23.1-cp313-cp313-manylinux_2_17_ppc64le.manylinux2014_ppc64le.whl", hash = "sha256:271fa2184cf28bdded86bb6217c8e08d3a169fe0bbe9be5e8d96e8476b707122", size = 448399 },
    { url = "https://files.pythonhosted.org/packages/dd/53/4bd7f5779b1f463243ee5fdc83da04dd58a08f86e639dbffa7a35f969a84/rpds_py-0.23.1-cp313-cp313-manylinux_2_17_s390x.manylinux2014_s390x.whl", hash = "sha256:b91cceb5add79ee563bd1f70b30896bd63bc5f78a11c1f00a1e931729ca4f1f4", size = 439764 },
    { url = "https://files.pythonhosted.org/packages/f6/55/b3c18c04a460d951bf8e91f2abf46ce5b6426fb69784166a6a25827cb90a/rpds_py-0.23.1-cp313-cp313-manylinux_2_17_x86_64.manylinux2014_x86_64.whl", hash = "sha256:f3a6cb95074777f1ecda2ca4fa7717caa9ee6e534f42b7575a8f0d4cb0c24013", size = 390662 },
    { url = "https://files.pythonhosted.org/packages/2a/65/cc463044a3cbd616029b2aa87a651cdee8288d2fdd7780b2244845e934c1/rpds_py-0.23.1-cp313-cp313-manylinux_2_5_i686.manylinux1_i686.whl", hash = "sha256:50fb62f8d8364978478b12d5f03bf028c6bc2af04082479299139dc26edf4c64", size = 422680 },
    { url = "https://files.pythonhosted.org/packages/fa/8e/1fa52990c7836d72e8d70cd7753f2362c72fbb0a49c1462e8c60e7176d0b/rpds_py-0.23.1-cp313-cp313-musllinux_1_2_aarch64.whl", hash = "sha256:c8f7e90b948dc9dcfff8003f1ea3af08b29c062f681c05fd798e36daa3f7e3e8", size = 561792 },
    { url = "https://files.pythonhosted.org/packages/57/b8/fe3b612979b1a29d0c77f8585903d8b3a292604b26d4b300e228b8ac6360/rpds_py-0.23.1-cp313-cp313-musllinux_1_2_i686.whl", hash = "sha256:5b98b6c953e5c2bda51ab4d5b4f172617d462eebc7f4bfdc7c7e6b423f6da957", size = 588127 },
    { url = "https://files.pythonhosted.org/packages/44/2d/fde474de516bbc4b9b230f43c98e7f8acc5da7fc50ceed8e7af27553d346/rpds_py-0.23.1-cp313-cp313-musllinux_1_2_x86_64.whl", hash = "sha256:2893d778d4671ee627bac4037a075168b2673c57186fb1a57e993465dbd79a93", size = 556981 },
    { url = "https://files.pythonhosted.org/packages/18/57/767deeb27b81370bbab8f74ef6e68d26c4ea99018f3c71a570e506fede85/rpds_py-0.23.1-cp313-cp313-win32.whl", hash = "sha256:2cfa07c346a7ad07019c33fb9a63cf3acb1f5363c33bc73014e20d9fe8b01cdd", size = 221936 },
    { url = "https://files.pythonhosted.org/packages/7d/6c/3474cfdd3cafe243f97ab8474ea8949236eb2a1a341ca55e75ce00cd03da/rpds_py-0.23.1-cp313-cp313-win_amd64.whl", hash = "sha256:3aaf141d39f45322e44fc2c742e4b8b4098ead5317e5f884770c8df0c332da70", size = 237145 },
    { url = "https://files.pythonhosted.org/packages/ec/77/e985064c624230f61efa0423759bb066da56ebe40c654f8b5ba225bd5d63/rpds_py-0.23.1-cp313-cp313t-macosx_10_12_x86_64.whl", hash = "sha256:759462b2d0aa5a04be5b3e37fb8183615f47014ae6b116e17036b131985cb731", size = 359623 },
    { url = "https://files.pythonhosted.org/packages/62/d9/a33dcbf62b29e40559e012d525bae7d516757cf042cc9234bd34ca4b6aeb/rpds_py-0.23.1-cp313-cp313t-macosx_11_0_arm64.whl", hash = "sha256:3e9212f52074fc9d72cf242a84063787ab8e21e0950d4d6709886fb62bcb91d5", size = 345900 },
    { url = "https://files.pythonhosted.org/packages/92/eb/f81a4be6397861adb2cb868bb6a28a33292c2dcac567d1dc575226055e55/rpds_py-0.23.1-cp313-cp313t-manylinux_2_17_aarch64.manylinux2014_aarch64.whl", hash = "sha256:9e9f3a3ac919406bc0414bbbd76c6af99253c507150191ea79fab42fdb35982a", size = 386426 },
    { url = "https://files.pythonhosted.org/packages/09/47/1f810c9b5e83be005341201b5389f1d240dfa440346ea7189f9b3fd6961d/rpds_py-0.23.1-cp313-cp313t-manylinux_2_17_armv7l.manylinux2014_armv7l.whl", hash = "sha256:c04ca91dda8a61584165825907f5c967ca09e9c65fe8966ee753a3f2b019fe1e", size = 392314 },
    { url = "https://files.pythonhosted.org/packages/83/bd/bc95831432fd6c46ed8001f01af26de0763a059d6d7e6d69e3c5bf02917a/rpds_py-0.23.1-cp313-cp313t-manylinux_2_17_ppc64le.manylinux2014_ppc64le.whl", hash = "sha256:4ab923167cfd945abb9b51a407407cf19f5bee35001221f2911dc85ffd35ff4f", size = 447706 },
    { url = "https://files.pythonhosted.org/packages/19/3e/567c04c226b1802dc6dc82cad3d53e1fa0a773258571c74ac5d8fbde97ed/rpds_py-0.23.1-cp313-cp313t-manylinux_2_17_s390x.manylinux2014_s390x.whl", hash = "sha256:ed6f011bedca8585787e5082cce081bac3d30f54520097b2411351b3574e1219", size = 437060 },
    { url = "https://files.pythonhosted.org/packages/fe/77/a77d2c6afe27ae7d0d55fc32f6841502648070dc8d549fcc1e6d47ff8975/rpds_py-0.23.1-cp313-cp313t-manylinux_2_17_x86_64.manylinux2014_x86_64.whl", hash = "sha256:6959bb9928c5c999aba4a3f5a6799d571ddc2c59ff49917ecf55be2bbb4e3722", size = 389347 },
    { url = "https://files.pythonhosted.org/packages/3f/47/6b256ff20a74cfebeac790ab05586e0ac91f88e331125d4740a6c86fc26f/rpds_py-0.23.1-cp313-cp313t-manylinux_2_5_i686.manylinux1_i686.whl", hash = "sha256:1ed7de3c86721b4e83ac440751329ec6a1102229aa18163f84c75b06b525ad7e", size = 415554 },
    { url = "https://files.pythonhosted.org/packages/fc/29/d4572469a245bc9fc81e35166dca19fc5298d5c43e1a6dd64bf145045193/rpds_py-0.23.1-cp313-cp313t-musllinux_1_2_aarch64.whl", hash = "sha256:5fb89edee2fa237584e532fbf78f0ddd1e49a47c7c8cfa153ab4849dc72a35e6", size = 557418 },
    { url = "https://files.pythonhosted.org/packages/9c/0a/68cf7228895b1a3f6f39f51b15830e62456795e61193d2c8b87fd48c60db/rpds_py-0.23.1-cp313-cp313t-musllinux_1_2_i686.whl", hash = "sha256:7e5413d2e2d86025e73f05510ad23dad5950ab8417b7fc6beaad99be8077138b", size = 583033 },
    { url = "https://files.pythonhosted.org/packages/14/18/017ab41dcd6649ad5db7d00155b4c212b31ab05bd857d5ba73a1617984eb/rpds_py-0.23.1-cp313-cp313t-musllinux_1_2_x86_64.whl", hash = "sha256:d31ed4987d72aabdf521eddfb6a72988703c091cfc0064330b9e5f8d6a042ff5", size = 554880 },
    { url = "https://files.pythonhosted.org/packages/2e/dd/17de89431268da8819d8d51ce67beac28d9b22fccf437bc5d6d2bcd1acdb/rpds_py-0.23.1-cp313-cp313t-win32.whl", hash = "sha256:f3429fb8e15b20961efca8c8b21432623d85db2228cc73fe22756c6637aa39e7", size = 219743 },
    { url = "https://files.pythonhosted.org/packages/68/15/6d22d07e063ce5e9bfbd96db9ec2fbb4693591b4503e3a76996639474d02/rpds_py-0.23.1-cp313-cp313t-win_amd64.whl", hash = "sha256:d6f6512a90bd5cd9030a6237f5346f046c6f0e40af98657568fa45695d4de59d", size = 235415 },
    { url = "https://files.pythonhosted.org/packages/95/a9/6fafd35fc6bac05f59bcbc800b57cef877911ff1c015397c519fec888642/rpds_py-0.23.1-pp310-pypy310_pp73-macosx_10_12_x86_64.whl", hash = "sha256:c1f8afa346ccd59e4e5630d5abb67aba6a9812fddf764fd7eb11f382a345f8cc", size = 373463 },
    { url = "https://files.pythonhosted.org/packages/5b/ac/44f00029b8fbe0903a19e9a87a9b86063bf8700df2cc58868373d378418c/rpds_py-0.23.1-pp310-pypy310_pp73-macosx_11_0_arm64.whl", hash = "sha256:fad784a31869747df4ac968a351e070c06ca377549e4ace94775aaa3ab33ee06", size = 358400 },
    { url = "https://files.pythonhosted.org/packages/5e/9c/3da199346c68d785f10dccab123b74c8c5f73be3f742c9e33d1116e07931/rpds_py-0.23.1-pp310-pypy310_pp73-manylinux_2_17_aarch64.manylinux2014_aarch64.whl", hash = "sha256:b5a96fcac2f18e5a0a23a75cd27ce2656c66c11c127b0318e508aab436b77428", size = 386815 },
    { url = "https://files.pythonhosted.org/packages/d3/45/8f6533c33c0d33da8c2c8b2fb8f2ee90b23c05c679b86b0ac6aee4653749/rpds_py-0.23.1-pp310-pypy310_pp73-manylinux_2_17_armv7l.manylinux2014_armv7l.whl", hash = "sha256:3e77febf227a1dc3220159355dba68faa13f8dca9335d97504abf428469fb18b", size = 392974 },
    { url = "https://files.pythonhosted.org/packages/ca/56/6a9ac1bf0455ba07385d8fe98c571c519b4f2000cff6581487bf9fab9272/rpds_py-0.23.1-pp310-pypy310_pp73-manylinux_2_17_ppc64le.manylinux2014_ppc64le.whl", hash = "sha256:26bb3e8de93443d55e2e748e9fd87deb5f8075ca7bc0502cfc8be8687d69a2ec", size = 446019 },
    { url = "https://files.pythonhosted.org/packages/f4/83/5d9a3f9731cdccf49088bcc4ce821a5cf50bd1737cdad83e9959a7b9054d/rpds_py-0.23.1-pp310-pypy310_pp73-manylinux_2_17_s390x.manylinux2014_s390x.whl", hash = "sha256:db7707dde9143a67b8812c7e66aeb2d843fe33cc8e374170f4d2c50bd8f2472d", size = 445811 },
    { url = "https://files.pythonhosted.org/packages/44/50/f2e0a98c62fc1fe68b176caca587714dc5c8bb2c3d1dd1eeb2bd4cc787ac/rpds_py-0.23.1-pp310-pypy310_pp73-manylinux_2_17_x86_64.manylinux2014_x86_64.whl", hash = "sha256:1eedaaccc9bb66581d4ae7c50e15856e335e57ef2734dbc5fd8ba3e2a4ab3cb6", size = 388070 },
    { url = "https://files.pythonhosted.org/packages/f2/d0/4981878f8f157e6dbea01d95e0119bf3d6b4c2c884fe64a9e6987f941104/rpds_py-0.23.1-pp310-pypy310_pp73-manylinux_2_5_i686.manylinux1_i686.whl", hash = "sha256:28358c54fffadf0ae893f6c1050e8f8853e45df22483b7fff2f6ab6152f5d8bf", size = 419173 },
    { url = "https://files.pythonhosted.org/packages/ce/13/fc971c470da96b270d2f64fedee987351bd935dc3016932a5cdcb1a88a2a/rpds_py-0.23.1-pp310-pypy310_pp73-musllinux_1_2_aarch64.whl", hash = "sha256:633462ef7e61d839171bf206551d5ab42b30b71cac8f10a64a662536e057fdef", size = 559048 },
    { url = "https://files.pythonhosted.org/packages/42/02/be91e1de139ec8b4f9fec4192fd779ba48af281cfc762c0ca4c15b945484/rpds_py-0.23.1-pp310-pypy310_pp73-musllinux_1_2_i686.whl", hash = "sha256:a98f510d86f689fcb486dc59e6e363af04151e5260ad1bdddb5625c10f1e95f8", size = 584773 },
    { url = "https://files.pythonhosted.org/packages/27/28/3af8a1956df3edc41d884267d766dc096496dafc83f02f764a475eca0b4a/rpds_py-0.23.1-pp310-pypy310_pp73-musllinux_1_2_x86_64.whl", hash = "sha256:e0397dd0b3955c61ef9b22838144aa4bef6f0796ba5cc8edfc64d468b93798b4", size = 555153 },
    { url = "https://files.pythonhosted.org/packages/5e/bb/e45f51c4e1327dea3c72b846c6de129eebacb7a6cb309af7af35d0578c80/rpds_py-0.23.1-pp310-pypy310_pp73-win_amd64.whl", hash = "sha256:75307599f0d25bf6937248e5ac4e3bde5ea72ae6618623b86146ccc7845ed00b", size = 233827 },
]

[[package]]
name = "ruff"
version = "0.11.2"
source = { registry = "https://pypi.org/simple" }
sdist = { url = "https://files.pythonhosted.org/packages/90/61/fb87430f040e4e577e784e325351186976516faef17d6fcd921fe28edfd7/ruff-0.11.2.tar.gz", hash = "sha256:ec47591497d5a1050175bdf4e1a4e6272cddff7da88a2ad595e1e326041d8d94", size = 3857511 }
wheels = [
    { url = "https://files.pythonhosted.org/packages/62/99/102578506f0f5fa29fd7e0df0a273864f79af044757aef73d1cae0afe6ad/ruff-0.11.2-py3-none-linux_armv6l.whl", hash = "sha256:c69e20ea49e973f3afec2c06376eb56045709f0212615c1adb0eda35e8a4e477", size = 10113146 },
    { url = "https://files.pythonhosted.org/packages/74/ad/5cd4ba58ab602a579997a8494b96f10f316e874d7c435bcc1a92e6da1b12/ruff-0.11.2-py3-none-macosx_10_12_x86_64.whl", hash = "sha256:2c5424cc1c4eb1d8ecabe6d4f1b70470b4f24a0c0171356290b1953ad8f0e272", size = 10867092 },
    { url = "https://files.pythonhosted.org/packages/fc/3e/d3f13619e1d152c7b600a38c1a035e833e794c6625c9a6cea6f63dbf3af4/ruff-0.11.2-py3-none-macosx_11_0_arm64.whl", hash = "sha256:ecf20854cc73f42171eedb66f006a43d0a21bfb98a2523a809931cda569552d9", size = 10224082 },
    { url = "https://files.pythonhosted.org/packages/90/06/f77b3d790d24a93f38e3806216f263974909888fd1e826717c3ec956bbcd/ruff-0.11.2-py3-none-manylinux_2_17_aarch64.manylinux2014_aarch64.whl", hash = "sha256:0c543bf65d5d27240321604cee0633a70c6c25c9a2f2492efa9f6d4b8e4199bb", size = 10394818 },
    { url = "https://files.pythonhosted.org/packages/99/7f/78aa431d3ddebfc2418cd95b786642557ba8b3cb578c075239da9ce97ff9/ruff-0.11.2-py3-none-manylinux_2_17_armv7l.manylinux2014_armv7l.whl", hash = "sha256:20967168cc21195db5830b9224be0e964cc9c8ecf3b5a9e3ce19876e8d3a96e3", size = 9952251 },
    { url = "https://files.pythonhosted.org/packages/30/3e/f11186d1ddfaca438c3bbff73c6a2fdb5b60e6450cc466129c694b0ab7a2/ruff-0.11.2-py3-none-manylinux_2_17_i686.manylinux2014_i686.whl", hash = "sha256:955a9ce63483999d9f0b8f0b4a3ad669e53484232853054cc8b9d51ab4c5de74", size = 11563566 },
    { url = "https://files.pythonhosted.org/packages/22/6c/6ca91befbc0a6539ee133d9a9ce60b1a354db12c3c5d11cfdbf77140f851/ruff-0.11.2-py3-none-manylinux_2_17_ppc64.manylinux2014_ppc64.whl", hash = "sha256:86b3a27c38b8fce73bcd262b0de32e9a6801b76d52cdb3ae4c914515f0cef608", size = 12208721 },
    { url = "https://files.pythonhosted.org/packages/19/b0/24516a3b850d55b17c03fc399b681c6a549d06ce665915721dc5d6458a5c/ruff-0.11.2-py3-none-manylinux_2_17_ppc64le.manylinux2014_ppc64le.whl", hash = "sha256:a3b66a03b248c9fcd9d64d445bafdf1589326bee6fc5c8e92d7562e58883e30f", size = 11662274 },
    { url = "https://files.pythonhosted.org/packages/d7/65/76be06d28ecb7c6070280cef2bcb20c98fbf99ff60b1c57d2fb9b8771348/ruff-0.11.2-py3-none-manylinux_2_17_s390x.manylinux2014_s390x.whl", hash = "sha256:0397c2672db015be5aa3d4dac54c69aa012429097ff219392c018e21f5085147", size = 13792284 },
    { url = "https://files.pythonhosted.org/packages/ce/d2/4ceed7147e05852876f3b5f3fdc23f878ce2b7e0b90dd6e698bda3d20787/ruff-0.11.2-py3-none-manylinux_2_17_x86_64.manylinux2014_x86_64.whl", hash = "sha256:869bcf3f9abf6457fbe39b5a37333aa4eecc52a3b99c98827ccc371a8e5b6f1b", size = 11327861 },
    { url = "https://files.pythonhosted.org/packages/c4/78/4935ecba13706fd60ebe0e3dc50371f2bdc3d9bc80e68adc32ff93914534/ruff-0.11.2-py3-none-musllinux_1_2_aarch64.whl", hash = "sha256:2a2b50ca35457ba785cd8c93ebbe529467594087b527a08d487cf0ee7b3087e9", size = 10276560 },
    { url = "https://files.pythonhosted.org/packages/81/7f/1b2435c3f5245d410bb5dc80f13ec796454c21fbda12b77d7588d5cf4e29/ruff-0.11.2-py3-none-musllinux_1_2_armv7l.whl", hash = "sha256:7c69c74bf53ddcfbc22e6eb2f31211df7f65054bfc1f72288fc71e5f82db3eab", size = 9945091 },
    { url = "https://files.pythonhosted.org/packages/39/c4/692284c07e6bf2b31d82bb8c32f8840f9d0627d92983edaac991a2b66c0a/ruff-0.11.2-py3-none-musllinux_1_2_i686.whl", hash = "sha256:6e8fb75e14560f7cf53b15bbc55baf5ecbe373dd5f3aab96ff7aa7777edd7630", size = 10977133 },
    { url = "https://files.pythonhosted.org/packages/94/cf/8ab81cb7dd7a3b0a3960c2769825038f3adcd75faf46dd6376086df8b128/ruff-0.11.2-py3-none-musllinux_1_2_x86_64.whl", hash = "sha256:842a472d7b4d6f5924e9297aa38149e5dcb1e628773b70e6387ae2c97a63c58f", size = 11378514 },
    { url = "https://files.pythonhosted.org/packages/d9/3a/a647fa4f316482dacf2fd68e8a386327a33d6eabd8eb2f9a0c3d291ec549/ruff-0.11.2-py3-none-win32.whl", hash = "sha256:aca01ccd0eb5eb7156b324cfaa088586f06a86d9e5314b0eb330cb48415097cc", size = 10319835 },
    { url = "https://files.pythonhosted.org/packages/86/54/3c12d3af58012a5e2cd7ebdbe9983f4834af3f8cbea0e8a8c74fa1e23b2b/ruff-0.11.2-py3-none-win_amd64.whl", hash = "sha256:3170150172a8f994136c0c66f494edf199a0bbea7a409f649e4bc8f4d7084080", size = 11373713 },
    { url = "https://files.pythonhosted.org/packages/d6/d4/dd813703af8a1e2ac33bf3feb27e8a5ad514c9f219df80c64d69807e7f71/ruff-0.11.2-py3-none-win_arm64.whl", hash = "sha256:52933095158ff328f4c77af3d74f0379e34fd52f175144cefc1b192e7ccd32b4", size = 10441990 },
]

[[package]]
name = "scipy"
version = "1.15.2"
source = { registry = "https://pypi.org/simple" }
dependencies = [
    { name = "numpy" },
]
sdist = { url = "https://files.pythonhosted.org/packages/b7/b9/31ba9cd990e626574baf93fbc1ac61cf9ed54faafd04c479117517661637/scipy-1.15.2.tar.gz", hash = "sha256:cd58a314d92838f7e6f755c8a2167ead4f27e1fd5c1251fd54289569ef3495ec", size = 59417316 }
wheels = [
    { url = "https://files.pythonhosted.org/packages/95/df/ef233fff6838fe6f7840d69b5ef9f20d2b5c912a8727b21ebf876cb15d54/scipy-1.15.2-cp310-cp310-macosx_10_13_x86_64.whl", hash = "sha256:a2ec871edaa863e8213ea5df811cd600734f6400b4af272e1c011e69401218e9", size = 38692502 },
    { url = "https://files.pythonhosted.org/packages/5c/20/acdd4efb8a68b842968f7bc5611b1aeb819794508771ad104de418701422/scipy-1.15.2-cp310-cp310-macosx_12_0_arm64.whl", hash = "sha256:6f223753c6ea76983af380787611ae1291e3ceb23917393079dcc746ba60cfb5", size = 30085508 },
    { url = "https://files.pythonhosted.org/packages/42/55/39cf96ca7126f1e78ee72a6344ebdc6702fc47d037319ad93221063e6cf4/scipy-1.15.2-cp310-cp310-macosx_14_0_arm64.whl", hash = "sha256:ecf797d2d798cf7c838c6d98321061eb3e72a74710e6c40540f0e8087e3b499e", size = 22359166 },
    { url = "https://files.pythonhosted.org/packages/51/48/708d26a4ab8a1441536bf2dfcad1df0ca14a69f010fba3ccbdfc02df7185/scipy-1.15.2-cp310-cp310-macosx_14_0_x86_64.whl", hash = "sha256:9b18aa747da280664642997e65aab1dd19d0c3d17068a04b3fe34e2559196cb9", size = 25112047 },
    { url = "https://files.pythonhosted.org/packages/dd/65/f9c5755b995ad892020381b8ae11f16d18616208e388621dfacc11df6de6/scipy-1.15.2-cp310-cp310-manylinux_2_17_aarch64.manylinux2014_aarch64.whl", hash = "sha256:87994da02e73549dfecaed9e09a4f9d58a045a053865679aeb8d6d43747d4df3", size = 35536214 },
    { url = "https://files.pythonhosted.org/packages/de/3c/c96d904b9892beec978562f64d8cc43f9cca0842e65bd3cd1b7f7389b0ba/scipy-1.15.2-cp310-cp310-manylinux_2_17_x86_64.manylinux2014_x86_64.whl", hash = "sha256:69ea6e56d00977f355c0f84eba69877b6df084516c602d93a33812aa04d90a3d", size = 37646981 },
    { url = "https://files.pythonhosted.org/packages/3d/74/c2d8a24d18acdeae69ed02e132b9bc1bb67b7bee90feee1afe05a68f9d67/scipy-1.15.2-cp310-cp310-musllinux_1_2_aarch64.whl", hash = "sha256:888307125ea0c4466287191e5606a2c910963405ce9671448ff9c81c53f85f58", size = 37230048 },
    { url = "https://files.pythonhosted.org/packages/42/19/0aa4ce80eca82d487987eff0bc754f014dec10d20de2f66754fa4ea70204/scipy-1.15.2-cp310-cp310-musllinux_1_2_x86_64.whl", hash = "sha256:9412f5e408b397ff5641080ed1e798623dbe1ec0d78e72c9eca8992976fa65aa", size = 40010322 },
    { url = "https://files.pythonhosted.org/packages/d0/d2/f0683b7e992be44d1475cc144d1f1eeae63c73a14f862974b4db64af635e/scipy-1.15.2-cp310-cp310-win_amd64.whl", hash = "sha256:b5e025e903b4f166ea03b109bb241355b9c42c279ea694d8864d033727205e65", size = 41233385 },
    { url = "https://files.pythonhosted.org/packages/40/1f/bf0a5f338bda7c35c08b4ed0df797e7bafe8a78a97275e9f439aceb46193/scipy-1.15.2-cp311-cp311-macosx_10_13_x86_64.whl", hash = "sha256:92233b2df6938147be6fa8824b8136f29a18f016ecde986666be5f4d686a91a4", size = 38703651 },
    { url = "https://files.pythonhosted.org/packages/de/54/db126aad3874601048c2c20ae3d8a433dbfd7ba8381551e6f62606d9bd8e/scipy-1.15.2-cp311-cp311-macosx_12_0_arm64.whl", hash = "sha256:62ca1ff3eb513e09ed17a5736929429189adf16d2d740f44e53270cc800ecff1", size = 30102038 },
    { url = "https://files.pythonhosted.org/packages/61/d8/84da3fffefb6c7d5a16968fe5b9f24c98606b165bb801bb0b8bc3985200f/scipy-1.15.2-cp311-cp311-macosx_14_0_arm64.whl", hash = "sha256:4c6676490ad76d1c2894d77f976144b41bd1a4052107902238047fb6a473e971", size = 22375518 },
    { url = "https://files.pythonhosted.org/packages/44/78/25535a6e63d3b9c4c90147371aedb5d04c72f3aee3a34451f2dc27c0c07f/scipy-1.15.2-cp311-cp311-macosx_14_0_x86_64.whl", hash = "sha256:a8bf5cb4a25046ac61d38f8d3c3426ec11ebc350246a4642f2f315fe95bda655", size = 25142523 },
    { url = "https://files.pythonhosted.org/packages/e0/22/4b4a26fe1cd9ed0bc2b2cb87b17d57e32ab72c346949eaf9288001f8aa8e/scipy-1.15.2-cp311-cp311-manylinux_2_17_aarch64.manylinux2014_aarch64.whl", hash = "sha256:6a8e34cf4c188b6dd004654f88586d78f95639e48a25dfae9c5e34a6dc34547e", size = 35491547 },
    { url = "https://files.pythonhosted.org/packages/32/ea/564bacc26b676c06a00266a3f25fdfe91a9d9a2532ccea7ce6dd394541bc/scipy-1.15.2-cp311-cp311-manylinux_2_17_x86_64.manylinux2014_x86_64.whl", hash = "sha256:28a0d2c2075946346e4408b211240764759e0fabaeb08d871639b5f3b1aca8a0", size = 37634077 },
    { url = "https://files.pythonhosted.org/packages/43/c2/bfd4e60668897a303b0ffb7191e965a5da4056f0d98acfb6ba529678f0fb/scipy-1.15.2-cp311-cp311-musllinux_1_2_aarch64.whl", hash = "sha256:42dabaaa798e987c425ed76062794e93a243be8f0f20fff6e7a89f4d61cb3d40", size = 37231657 },
    { url = "https://files.pythonhosted.org/packages/4a/75/5f13050bf4f84c931bcab4f4e83c212a36876c3c2244475db34e4b5fe1a6/scipy-1.15.2-cp311-cp311-musllinux_1_2_x86_64.whl", hash = "sha256:6f5e296ec63c5da6ba6fa0343ea73fd51b8b3e1a300b0a8cae3ed4b1122c7462", size = 40035857 },
    { url = "https://files.pythonhosted.org/packages/b9/8b/7ec1832b09dbc88f3db411f8cdd47db04505c4b72c99b11c920a8f0479c3/scipy-1.15.2-cp311-cp311-win_amd64.whl", hash = "sha256:597a0c7008b21c035831c39927406c6181bcf8f60a73f36219b69d010aa04737", size = 41217654 },
    { url = "https://files.pythonhosted.org/packages/4b/5d/3c78815cbab499610f26b5bae6aed33e227225a9fa5290008a733a64f6fc/scipy-1.15.2-cp312-cp312-macosx_10_13_x86_64.whl", hash = "sha256:c4697a10da8f8765bb7c83e24a470da5797e37041edfd77fd95ba3811a47c4fd", size = 38756184 },
    { url = "https://files.pythonhosted.org/packages/37/20/3d04eb066b471b6e171827548b9ddb3c21c6bbea72a4d84fc5989933910b/scipy-1.15.2-cp312-cp312-macosx_12_0_arm64.whl", hash = "sha256:869269b767d5ee7ea6991ed7e22b3ca1f22de73ab9a49c44bad338b725603301", size = 30163558 },
    { url = "https://files.pythonhosted.org/packages/a4/98/e5c964526c929ef1f795d4c343b2ff98634ad2051bd2bbadfef9e772e413/scipy-1.15.2-cp312-cp312-macosx_14_0_arm64.whl", hash = "sha256:bad78d580270a4d32470563ea86c6590b465cb98f83d760ff5b0990cb5518a93", size = 22437211 },
    { url = "https://files.pythonhosted.org/packages/1d/cd/1dc7371e29195ecbf5222f9afeedb210e0a75057d8afbd942aa6cf8c8eca/scipy-1.15.2-cp312-cp312-macosx_14_0_x86_64.whl", hash = "sha256:b09ae80010f52efddb15551025f9016c910296cf70adbf03ce2a8704f3a5ad20", size = 25232260 },
    { url = "https://files.pythonhosted.org/packages/f0/24/1a181a9e5050090e0b5138c5f496fee33293c342b788d02586bc410c6477/scipy-1.15.2-cp312-cp312-manylinux_2_17_aarch64.manylinux2014_aarch64.whl", hash = "sha256:5a6fd6eac1ce74a9f77a7fc724080d507c5812d61e72bd5e4c489b042455865e", size = 35198095 },
    { url = "https://files.pythonhosted.org/packages/c0/53/eaada1a414c026673eb983f8b4a55fe5eb172725d33d62c1b21f63ff6ca4/scipy-1.15.2-cp312-cp312-manylinux_2_17_x86_64.manylinux2014_x86_64.whl", hash = "sha256:2b871df1fe1a3ba85d90e22742b93584f8d2b8e6124f8372ab15c71b73e428b8", size = 37297371 },
    { url = "https://files.pythonhosted.org/packages/e9/06/0449b744892ed22b7e7b9a1994a866e64895363572677a316a9042af1fe5/scipy-1.15.2-cp312-cp312-musllinux_1_2_aarch64.whl", hash = "sha256:03205d57a28e18dfd39f0377d5002725bf1f19a46f444108c29bdb246b6c8a11", size = 36872390 },
    { url = "https://files.pythonhosted.org/packages/6a/6f/a8ac3cfd9505ec695c1bc35edc034d13afbd2fc1882a7c6b473e280397bb/scipy-1.15.2-cp312-cp312-musllinux_1_2_x86_64.whl", hash = "sha256:601881dfb761311045b03114c5fe718a12634e5608c3b403737ae463c9885d53", size = 39700276 },
    { url = "https://files.pythonhosted.org/packages/f5/6f/e6e5aff77ea2a48dd96808bb51d7450875af154ee7cbe72188afb0b37929/scipy-1.15.2-cp312-cp312-win_amd64.whl", hash = "sha256:e7c68b6a43259ba0aab737237876e5c2c549a031ddb7abc28c7b47f22e202ded", size = 40942317 },
    { url = "https://files.pythonhosted.org/packages/53/40/09319f6e0f276ea2754196185f95cd191cb852288440ce035d5c3a931ea2/scipy-1.15.2-cp313-cp313-macosx_10_13_x86_64.whl", hash = "sha256:01edfac9f0798ad6b46d9c4c9ca0e0ad23dbf0b1eb70e96adb9fa7f525eff0bf", size = 38717587 },
    { url = "https://files.pythonhosted.org/packages/fe/c3/2854f40ecd19585d65afaef601e5e1f8dbf6758b2f95b5ea93d38655a2c6/scipy-1.15.2-cp313-cp313-macosx_12_0_arm64.whl", hash = "sha256:08b57a9336b8e79b305a143c3655cc5bdbe6d5ece3378578888d2afbb51c4e37", size = 30100266 },
    { url = "https://files.pythonhosted.org/packages/dd/b1/f9fe6e3c828cb5930b5fe74cb479de5f3d66d682fa8adb77249acaf545b8/scipy-1.15.2-cp313-cp313-macosx_14_0_arm64.whl", hash = "sha256:54c462098484e7466362a9f1672d20888f724911a74c22ae35b61f9c5919183d", size = 22373768 },
    { url = "https://files.pythonhosted.org/packages/15/9d/a60db8c795700414c3f681908a2b911e031e024d93214f2d23c6dae174ab/scipy-1.15.2-cp313-cp313-macosx_14_0_x86_64.whl", hash = "sha256:cf72ff559a53a6a6d77bd8eefd12a17995ffa44ad86c77a5df96f533d4e6c6bb", size = 25154719 },
    { url = "https://files.pythonhosted.org/packages/37/3b/9bda92a85cd93f19f9ed90ade84aa1e51657e29988317fabdd44544f1dd4/scipy-1.15.2-cp313-cp313-manylinux_2_17_aarch64.manylinux2014_aarch64.whl", hash = "sha256:9de9d1416b3d9e7df9923ab23cd2fe714244af10b763975bea9e4f2e81cebd27", size = 35163195 },
    { url = "https://files.pythonhosted.org/packages/03/5a/fc34bf1aa14dc7c0e701691fa8685f3faec80e57d816615e3625f28feb43/scipy-1.15.2-cp313-cp313-manylinux_2_17_x86_64.manylinux2014_x86_64.whl", hash = "sha256:fb530e4794fc8ea76a4a21ccb67dea33e5e0e60f07fc38a49e821e1eae3b71a0", size = 37255404 },
    { url = "https://files.pythonhosted.org/packages/4a/71/472eac45440cee134c8a180dbe4c01b3ec247e0338b7c759e6cd71f199a7/scipy-1.15.2-cp313-cp313-musllinux_1_2_aarch64.whl", hash = "sha256:5ea7ed46d437fc52350b028b1d44e002646e28f3e8ddc714011aaf87330f2f32", size = 36860011 },
    { url = "https://files.pythonhosted.org/packages/01/b3/21f890f4f42daf20e4d3aaa18182dddb9192771cd47445aaae2e318f6738/scipy-1.15.2-cp313-cp313-musllinux_1_2_x86_64.whl", hash = "sha256:11e7ad32cf184b74380f43d3c0a706f49358b904fa7d5345f16ddf993609184d", size = 39657406 },
    { url = "https://files.pythonhosted.org/packages/0d/76/77cf2ac1f2a9cc00c073d49e1e16244e389dd88e2490c91d84e1e3e4d126/scipy-1.15.2-cp313-cp313-win_amd64.whl", hash = "sha256:a5080a79dfb9b78b768cebf3c9dcbc7b665c5875793569f48bf0e2b1d7f68f6f", size = 40961243 },
    { url = "https://files.pythonhosted.org/packages/4c/4b/a57f8ddcf48e129e6054fa9899a2a86d1fc6b07a0e15c7eebff7ca94533f/scipy-1.15.2-cp313-cp313t-macosx_10_13_x86_64.whl", hash = "sha256:447ce30cee6a9d5d1379087c9e474628dab3db4a67484be1b7dc3196bfb2fac9", size = 38870286 },
    { url = "https://files.pythonhosted.org/packages/0c/43/c304d69a56c91ad5f188c0714f6a97b9c1fed93128c691148621274a3a68/scipy-1.15.2-cp313-cp313t-macosx_12_0_arm64.whl", hash = "sha256:c90ebe8aaa4397eaefa8455a8182b164a6cc1d59ad53f79943f266d99f68687f", size = 30141634 },
    { url = "https://files.pythonhosted.org/packages/44/1a/6c21b45d2548eb73be9b9bff421aaaa7e85e22c1f9b3bc44b23485dfce0a/scipy-1.15.2-cp313-cp313t-macosx_14_0_arm64.whl", hash = "sha256:def751dd08243934c884a3221156d63e15234a3155cf25978b0a668409d45eb6", size = 22415179 },
    { url = "https://files.pythonhosted.org/packages/74/4b/aefac4bba80ef815b64f55da06f62f92be5d03b467f2ce3668071799429a/scipy-1.15.2-cp313-cp313t-macosx_14_0_x86_64.whl", hash = "sha256:302093e7dfb120e55515936cb55618ee0b895f8bcaf18ff81eca086c17bd80af", size = 25126412 },
    { url = "https://files.pythonhosted.org/packages/b1/53/1cbb148e6e8f1660aacd9f0a9dfa2b05e9ff1cb54b4386fe868477972ac2/scipy-1.15.2-cp313-cp313t-manylinux_2_17_aarch64.manylinux2014_aarch64.whl", hash = "sha256:7cd5b77413e1855351cdde594eca99c1f4a588c2d63711388b6a1f1c01f62274", size = 34952867 },
    { url = "https://files.pythonhosted.org/packages/2c/23/e0eb7f31a9c13cf2dca083828b97992dd22f8184c6ce4fec5deec0c81fcf/scipy-1.15.2-cp313-cp313t-manylinux_2_17_x86_64.manylinux2014_x86_64.whl", hash = "sha256:6d0194c37037707b2afa7a2f2a924cf7bac3dc292d51b6a925e5fcb89bc5c776", size = 36890009 },
    { url = "https://files.pythonhosted.org/packages/03/f3/e699e19cabe96bbac5189c04aaa970718f0105cff03d458dc5e2b6bd1e8c/scipy-1.15.2-cp313-cp313t-musllinux_1_2_aarch64.whl", hash = "sha256:bae43364d600fdc3ac327db99659dcb79e6e7ecd279a75fe1266669d9a652828", size = 36545159 },
    { url = "https://files.pythonhosted.org/packages/af/f5/ab3838e56fe5cc22383d6fcf2336e48c8fe33e944b9037fbf6cbdf5a11f8/scipy-1.15.2-cp313-cp313t-musllinux_1_2_x86_64.whl", hash = "sha256:f031846580d9acccd0044efd1a90e6f4df3a6e12b4b6bd694a7bc03a89892b28", size = 39136566 },
    { url = "https://files.pythonhosted.org/packages/0a/c8/b3f566db71461cabd4b2d5b39bcc24a7e1c119535c8361f81426be39bb47/scipy-1.15.2-cp313-cp313t-win_amd64.whl", hash = "sha256:fe8a9eb875d430d81755472c5ba75e84acc980e4a8f6204d402849234d3017db", size = 40477705 },
]

[[package]]
name = "six"
version = "1.17.0"
source = { registry = "https://pypi.org/simple" }
sdist = { url = "https://files.pythonhosted.org/packages/94/e7/b2c673351809dca68a0e064b6af791aa332cf192da575fd474ed7d6f16a2/six-1.17.0.tar.gz", hash = "sha256:ff70335d468e7eb6ec65b95b99d3a2836546063f63acc5171de367e834932a81", size = 34031 }
wheels = [
    { url = "https://files.pythonhosted.org/packages/b7/ce/149a00dd41f10bc29e5921b496af8b574d8413afcd5e30dfa0ed46c2cc5e/six-1.17.0-py2.py3-none-any.whl", hash = "sha256:4721f391ed90541fddacab5acf947aa0d3dc7d27b2e1e8eda2be8970586c3274", size = 11050 },
]

[[package]]
name = "snakeviz"
version = "2.2.2"
source = { registry = "https://pypi.org/simple" }
dependencies = [
    { name = "tornado" },
]
sdist = { url = "https://files.pythonhosted.org/packages/04/06/82f56563b16d33c2586ac2615a3034a83a4ff1969b84c8d79339e5d07d73/snakeviz-2.2.2.tar.gz", hash = "sha256:08028c6f8e34a032ff14757a38424770abb8662fb2818985aeea0d9bc13a7d83", size = 182039 }
wheels = [
    { url = "https://files.pythonhosted.org/packages/cd/f7/83b00cdf4f114f10750a18b64c27dc34636d0ac990ccac98282f5c0fbb43/snakeviz-2.2.2-py3-none-any.whl", hash = "sha256:77e7b9c82f6152edc330040319b97612351cd9b48c706434c535c2df31d10ac5", size = 183477 },
]

[[package]]
name = "sniffio"
version = "1.3.1"
source = { registry = "https://pypi.org/simple" }
sdist = { url = "https://files.pythonhosted.org/packages/a2/87/a6771e1546d97e7e041b6ae58d80074f81b7d5121207425c964ddf5cfdbd/sniffio-1.3.1.tar.gz", hash = "sha256:f4324edc670a0f49750a81b895f35c3adb843cca46f0530f79fc1babb23789dc", size = 20372 }
wheels = [
    { url = "https://files.pythonhosted.org/packages/e9/44/75a9c9421471a6c4805dbf2356f7c181a29c1879239abab1ea2cc8f38b40/sniffio-1.3.1-py3-none-any.whl", hash = "sha256:2f6da418d1f1e0fddd844478f41680e794e6051915791a034ff65e5f100525a2", size = 10235 },
]

[[package]]
name = "soupsieve"
version = "2.6"
source = { registry = "https://pypi.org/simple" }
sdist = { url = "https://files.pythonhosted.org/packages/d7/ce/fbaeed4f9fb8b2daa961f90591662df6a86c1abf25c548329a86920aedfb/soupsieve-2.6.tar.gz", hash = "sha256:e2e68417777af359ec65daac1057404a3c8a5455bb8abc36f1a9866ab1a51abb", size = 101569 }
wheels = [
    { url = "https://files.pythonhosted.org/packages/d1/c2/fe97d779f3ef3b15f05c94a2f1e3d21732574ed441687474db9d342a7315/soupsieve-2.6-py3-none-any.whl", hash = "sha256:e72c4ff06e4fb6e4b5a9f0f55fe6e81514581fca1515028625d0f299c602ccc9", size = 36186 },
]

[[package]]
name = "stack-data"
version = "0.6.3"
source = { registry = "https://pypi.org/simple" }
dependencies = [
    { name = "asttokens" },
    { name = "executing" },
    { name = "pure-eval" },
]
sdist = { url = "https://files.pythonhosted.org/packages/28/e3/55dcc2cfbc3ca9c29519eb6884dd1415ecb53b0e934862d3559ddcb7e20b/stack_data-0.6.3.tar.gz", hash = "sha256:836a778de4fec4dcd1dcd89ed8abff8a221f58308462e1c4aa2a3cf30148f0b9", size = 44707 }
wheels = [
    { url = "https://files.pythonhosted.org/packages/f1/7b/ce1eafaf1a76852e2ec9b22edecf1daa58175c090266e9f6c64afcd81d91/stack_data-0.6.3-py3-none-any.whl", hash = "sha256:d5558e0c25a4cb0853cddad3d77da9891a08cb85dd9f9f91b9f8cd66e511e695", size = 24521 },
]

[[package]]
name = "starlette"
version = "0.46.1"
source = { registry = "https://pypi.org/simple" }
dependencies = [
    { name = "anyio" },
]
sdist = { url = "https://files.pythonhosted.org/packages/04/1b/52b27f2e13ceedc79a908e29eac426a63465a1a01248e5f24aa36a62aeb3/starlette-0.46.1.tar.gz", hash = "sha256:3c88d58ee4bd1bb807c0d1acb381838afc7752f9ddaec81bbe4383611d833230", size = 2580102 }
wheels = [
    { url = "https://files.pythonhosted.org/packages/a0/4b/528ccf7a982216885a1ff4908e886b8fb5f19862d1962f56a3fce2435a70/starlette-0.46.1-py3-none-any.whl", hash = "sha256:77c74ed9d2720138b25875133f3a2dae6d854af2ec37dceb56aef370c1d8a227", size = 71995 },
]

[[package]]
name = "sympy"
version = "1.13.3"
source = { registry = "https://pypi.org/simple" }
dependencies = [
    { name = "mpmath" },
]
sdist = { url = "https://files.pythonhosted.org/packages/11/8a/5a7fd6284fa8caac23a26c9ddf9c30485a48169344b4bd3b0f02fef1890f/sympy-1.13.3.tar.gz", hash = "sha256:b27fd2c6530e0ab39e275fc9b683895367e51d5da91baa8d3d64db2565fec4d9", size = 7533196 }
wheels = [
    { url = "https://files.pythonhosted.org/packages/99/ff/c87e0622b1dadea79d2fb0b25ade9ed98954c9033722eb707053d310d4f3/sympy-1.13.3-py3-none-any.whl", hash = "sha256:54612cf55a62755ee71824ce692986f23c88ffa77207b30c1368eda4a7060f73", size = 6189483 },
]

[[package]]
name = "tabulate"
version = "0.9.0"
source = { registry = "https://pypi.org/simple" }
sdist = { url = "https://files.pythonhosted.org/packages/ec/fe/802052aecb21e3797b8f7902564ab6ea0d60ff8ca23952079064155d1ae1/tabulate-0.9.0.tar.gz", hash = "sha256:0095b12bf5966de529c0feb1fa08671671b3368eec77d7ef7ab114be2c068b3c", size = 81090 }
wheels = [
    { url = "https://files.pythonhosted.org/packages/40/44/4a5f08c96eb108af5cb50b41f76142f0afa346dfa99d5296fe7202a11854/tabulate-0.9.0-py3-none-any.whl", hash = "sha256:024ca478df22e9340661486f85298cff5f6dcdba14f3813e8830015b9ed1948f", size = 35252 },
]

[[package]]
name = "textual"
version = "2.1.2"
source = { registry = "https://pypi.org/simple" }
dependencies = [
    { name = "markdown-it-py", extra = ["linkify", "plugins"] },
    { name = "platformdirs" },
    { name = "rich" },
    { name = "typing-extensions" },
]
sdist = { url = "https://files.pythonhosted.org/packages/41/62/4af4689dd971ed4fb3215467624016d53550bff1df9ca02e7625eec07f8b/textual-2.1.2.tar.gz", hash = "sha256:aae3f9fde00c7440be00e3c3ac189e02d014f5298afdc32132f93480f9e09146", size = 1596600 }
wheels = [
    { url = "https://files.pythonhosted.org/packages/07/81/9df1988c908cbba77f10fecb8587496b3dff2838d4510457877a521d87fd/textual-2.1.2-py3-none-any.whl", hash = "sha256:95f37f49e930838e721bba8612f62114d410a3019665b6142adabc14c2fb9611", size = 680148 },
]

[[package]]
name = "textual-dev"
version = "1.7.0"
source = { registry = "https://pypi.org/simple" }
dependencies = [
    { name = "aiohttp" },
    { name = "click" },
    { name = "msgpack" },
    { name = "textual" },
    { name = "textual-serve" },
    { name = "typing-extensions" },
]
sdist = { url = "https://files.pythonhosted.org/packages/a1/d3/ed0b20f6de0af1b7062c402d59d256029c0daa055ad9e04c27471b450cdd/textual_dev-1.7.0.tar.gz", hash = "sha256:bf1a50eaaff4cd6a863535dd53f06dbbd62617c371604f66f56de3908220ccd5", size = 25935 }
wheels = [
    { url = "https://files.pythonhosted.org/packages/50/4b/3c1eb9cbc39f2f28d27e10ef2fe42bfe0cf3c2f8445a454c124948d6169b/textual_dev-1.7.0-py3-none-any.whl", hash = "sha256:a93a846aeb6a06edb7808504d9c301565f7f4bf2e7046d56583ed755af356c8d", size = 27221 },
]

[[package]]
name = "textual-serve"
version = "1.1.1"
source = { registry = "https://pypi.org/simple" }
dependencies = [
    { name = "aiohttp" },
    { name = "aiohttp-jinja2" },
    { name = "jinja2" },
    { name = "rich" },
    { name = "textual" },
]
sdist = { url = "https://files.pythonhosted.org/packages/18/6c/57248070f525ea8a9a02d9f58dc2747c609b615b0bda1306aaeb80a233bd/textual_serve-1.1.1.tar.gz", hash = "sha256:71c662472c462e5e368defc660ee6e8eae3bfda88ca40c050c55474686eb0c54", size = 445957 }
wheels = [
    { url = "https://files.pythonhosted.org/packages/07/a9/01d35770fde8d889e1fe28b726188cf28801e57afd369c614cd2bc100ee4/textual_serve-1.1.1-py3-none-any.whl", hash = "sha256:568782f1c0e60e3f7039d9121e1cb5c2f4ca1aaf6d6bd7aeb833d5763a534cb2", size = 445034 },
]

[[package]]
name = "tinycss2"
version = "1.4.0"
source = { registry = "https://pypi.org/simple" }
dependencies = [
    { name = "webencodings" },
]
sdist = { url = "https://files.pythonhosted.org/packages/7a/fd/7a5ee21fd08ff70d3d33a5781c255cbe779659bd03278feb98b19ee550f4/tinycss2-1.4.0.tar.gz", hash = "sha256:10c0972f6fc0fbee87c3edb76549357415e94548c1ae10ebccdea16fb404a9b7", size = 87085 }
wheels = [
    { url = "https://files.pythonhosted.org/packages/e6/34/ebdc18bae6aa14fbee1a08b63c015c72b64868ff7dae68808ab500c492e2/tinycss2-1.4.0-py3-none-any.whl", hash = "sha256:3a49cf47b7675da0b15d0c6e1df8df4ebd96e9394bb905a5775adb0d884c5289", size = 26610 },
]

[[package]]
name = "toml"
version = "0.10.2"
source = { registry = "https://pypi.org/simple" }
sdist = { url = "https://files.pythonhosted.org/packages/be/ba/1f744cdc819428fc6b5084ec34d9b30660f6f9daaf70eead706e3203ec3c/toml-0.10.2.tar.gz", hash = "sha256:b3bda1d108d5dd99f4a20d24d9c348e91c4db7ab1b749200bded2f839ccbe68f", size = 22253 }
wheels = [
    { url = "https://files.pythonhosted.org/packages/44/6f/7120676b6d73228c96e17f1f794d8ab046fc910d781c8d151120c3f1569e/toml-0.10.2-py2.py3-none-any.whl", hash = "sha256:806143ae5bfb6a3c6e736a764057db0e6a0e05e338b5630894a5f779cabb4f9b", size = 16588 },
]

[[package]]
name = "tomli"
version = "2.2.1"
source = { registry = "https://pypi.org/simple" }
sdist = { url = "https://files.pythonhosted.org/packages/18/87/302344fed471e44a87289cf4967697d07e532f2421fdaf868a303cbae4ff/tomli-2.2.1.tar.gz", hash = "sha256:cd45e1dc79c835ce60f7404ec8119f2eb06d38b1deba146f07ced3bbc44505ff", size = 17175 }
wheels = [
    { url = "https://files.pythonhosted.org/packages/43/ca/75707e6efa2b37c77dadb324ae7d9571cb424e61ea73fad7c56c2d14527f/tomli-2.2.1-cp311-cp311-macosx_10_9_x86_64.whl", hash = "sha256:678e4fa69e4575eb77d103de3df8a895e1591b48e740211bd1067378c69e8249", size = 131077 },
    { url = "https://files.pythonhosted.org/packages/c7/16/51ae563a8615d472fdbffc43a3f3d46588c264ac4f024f63f01283becfbb/tomli-2.2.1-cp311-cp311-macosx_11_0_arm64.whl", hash = "sha256:023aa114dd824ade0100497eb2318602af309e5a55595f76b626d6d9f3b7b0a6", size = 123429 },
    { url = "https://files.pythonhosted.org/packages/f1/dd/4f6cd1e7b160041db83c694abc78e100473c15d54620083dbd5aae7b990e/tomli-2.2.1-cp311-cp311-manylinux_2_17_aarch64.manylinux2014_aarch64.whl", hash = "sha256:ece47d672db52ac607a3d9599a9d48dcb2f2f735c6c2d1f34130085bb12b112a", size = 226067 },
    { url = "https://files.pythonhosted.org/packages/a9/6b/c54ede5dc70d648cc6361eaf429304b02f2871a345bbdd51e993d6cdf550/tomli-2.2.1-cp311-cp311-manylinux_2_17_x86_64.manylinux2014_x86_64.whl", hash = "sha256:6972ca9c9cc9f0acaa56a8ca1ff51e7af152a9f87fb64623e31d5c83700080ee", size = 236030 },
    { url = "https://files.pythonhosted.org/packages/1f/47/999514fa49cfaf7a92c805a86c3c43f4215621855d151b61c602abb38091/tomli-2.2.1-cp311-cp311-manylinux_2_5_i686.manylinux1_i686.manylinux_2_17_i686.manylinux2014_i686.whl", hash = "sha256:c954d2250168d28797dd4e3ac5cf812a406cd5a92674ee4c8f123c889786aa8e", size = 240898 },
    { url = "https://files.pythonhosted.org/packages/73/41/0a01279a7ae09ee1573b423318e7934674ce06eb33f50936655071d81a24/tomli-2.2.1-cp311-cp311-musllinux_1_2_aarch64.whl", hash = "sha256:8dd28b3e155b80f4d54beb40a441d366adcfe740969820caf156c019fb5c7ec4", size = 229894 },
    { url = "https://files.pythonhosted.org/packages/55/18/5d8bc5b0a0362311ce4d18830a5d28943667599a60d20118074ea1b01bb7/tomli-2.2.1-cp311-cp311-musllinux_1_2_i686.whl", hash = "sha256:e59e304978767a54663af13c07b3d1af22ddee3bb2fb0618ca1593e4f593a106", size = 245319 },
    { url = "https://files.pythonhosted.org/packages/92/a3/7ade0576d17f3cdf5ff44d61390d4b3febb8a9fc2b480c75c47ea048c646/tomli-2.2.1-cp311-cp311-musllinux_1_2_x86_64.whl", hash = "sha256:33580bccab0338d00994d7f16f4c4ec25b776af3ffaac1ed74e0b3fc95e885a8", size = 238273 },
    { url = "https://files.pythonhosted.org/packages/72/6f/fa64ef058ac1446a1e51110c375339b3ec6be245af9d14c87c4a6412dd32/tomli-2.2.1-cp311-cp311-win32.whl", hash = "sha256:465af0e0875402f1d226519c9904f37254b3045fc5084697cefb9bdde1ff99ff", size = 98310 },
    { url = "https://files.pythonhosted.org/packages/6a/1c/4a2dcde4a51b81be3530565e92eda625d94dafb46dbeb15069df4caffc34/tomli-2.2.1-cp311-cp311-win_amd64.whl", hash = "sha256:2d0f2fdd22b02c6d81637a3c95f8cd77f995846af7414c5c4b8d0545afa1bc4b", size = 108309 },
    { url = "https://files.pythonhosted.org/packages/52/e1/f8af4c2fcde17500422858155aeb0d7e93477a0d59a98e56cbfe75070fd0/tomli-2.2.1-cp312-cp312-macosx_10_13_x86_64.whl", hash = "sha256:4a8f6e44de52d5e6c657c9fe83b562f5f4256d8ebbfe4ff922c495620a7f6cea", size = 132762 },
    { url = "https://files.pythonhosted.org/packages/03/b8/152c68bb84fc00396b83e7bbddd5ec0bd3dd409db4195e2a9b3e398ad2e3/tomli-2.2.1-cp312-cp312-macosx_11_0_arm64.whl", hash = "sha256:8d57ca8095a641b8237d5b079147646153d22552f1c637fd3ba7f4b0b29167a8", size = 123453 },
    { url = "https://files.pythonhosted.org/packages/c8/d6/fc9267af9166f79ac528ff7e8c55c8181ded34eb4b0e93daa767b8841573/tomli-2.2.1-cp312-cp312-manylinux_2_17_aarch64.manylinux2014_aarch64.whl", hash = "sha256:4e340144ad7ae1533cb897d406382b4b6fede8890a03738ff1683af800d54192", size = 233486 },
    { url = "https://files.pythonhosted.org/packages/5c/51/51c3f2884d7bab89af25f678447ea7d297b53b5a3b5730a7cb2ef6069f07/tomli-2.2.1-cp312-cp312-manylinux_2_17_x86_64.manylinux2014_x86_64.whl", hash = "sha256:db2b95f9de79181805df90bedc5a5ab4c165e6ec3fe99f970d0e302f384ad222", size = 242349 },
    { url = "https://files.pythonhosted.org/packages/ab/df/bfa89627d13a5cc22402e441e8a931ef2108403db390ff3345c05253935e/tomli-2.2.1-cp312-cp312-manylinux_2_5_i686.manylinux1_i686.manylinux_2_17_i686.manylinux2014_i686.whl", hash = "sha256:40741994320b232529c802f8bc86da4e1aa9f413db394617b9a256ae0f9a7f77", size = 252159 },
    { url = "https://files.pythonhosted.org/packages/9e/6e/fa2b916dced65763a5168c6ccb91066f7639bdc88b48adda990db10c8c0b/tomli-2.2.1-cp312-cp312-musllinux_1_2_aarch64.whl", hash = "sha256:400e720fe168c0f8521520190686ef8ef033fb19fc493da09779e592861b78c6", size = 237243 },
    { url = "https://files.pythonhosted.org/packages/b4/04/885d3b1f650e1153cbb93a6a9782c58a972b94ea4483ae4ac5cedd5e4a09/tomli-2.2.1-cp312-cp312-musllinux_1_2_i686.whl", hash = "sha256:02abe224de6ae62c19f090f68da4e27b10af2b93213d36cf44e6e1c5abd19fdd", size = 259645 },
    { url = "https://files.pythonhosted.org/packages/9c/de/6b432d66e986e501586da298e28ebeefd3edc2c780f3ad73d22566034239/tomli-2.2.1-cp312-cp312-musllinux_1_2_x86_64.whl", hash = "sha256:b82ebccc8c8a36f2094e969560a1b836758481f3dc360ce9a3277c65f374285e", size = 244584 },
    { url = "https://files.pythonhosted.org/packages/1c/9a/47c0449b98e6e7d1be6cbac02f93dd79003234ddc4aaab6ba07a9a7482e2/tomli-2.2.1-cp312-cp312-win32.whl", hash = "sha256:889f80ef92701b9dbb224e49ec87c645ce5df3fa2cc548664eb8a25e03127a98", size = 98875 },
    { url = "https://files.pythonhosted.org/packages/ef/60/9b9638f081c6f1261e2688bd487625cd1e660d0a85bd469e91d8db969734/tomli-2.2.1-cp312-cp312-win_amd64.whl", hash = "sha256:7fc04e92e1d624a4a63c76474610238576942d6b8950a2d7f908a340494e67e4", size = 109418 },
    { url = "https://files.pythonhosted.org/packages/04/90/2ee5f2e0362cb8a0b6499dc44f4d7d48f8fff06d28ba46e6f1eaa61a1388/tomli-2.2.1-cp313-cp313-macosx_10_13_x86_64.whl", hash = "sha256:f4039b9cbc3048b2416cc57ab3bda989a6fcf9b36cf8937f01a6e731b64f80d7", size = 132708 },
    { url = "https://files.pythonhosted.org/packages/c0/ec/46b4108816de6b385141f082ba99e315501ccd0a2ea23db4a100dd3990ea/tomli-2.2.1-cp313-cp313-macosx_11_0_arm64.whl", hash = "sha256:286f0ca2ffeeb5b9bd4fcc8d6c330534323ec51b2f52da063b11c502da16f30c", size = 123582 },
    { url = "https://files.pythonhosted.org/packages/a0/bd/b470466d0137b37b68d24556c38a0cc819e8febe392d5b199dcd7f578365/tomli-2.2.1-cp313-cp313-manylinux_2_17_aarch64.manylinux2014_aarch64.whl", hash = "sha256:a92ef1a44547e894e2a17d24e7557a5e85a9e1d0048b0b5e7541f76c5032cb13", size = 232543 },
    { url = "https://files.pythonhosted.org/packages/d9/e5/82e80ff3b751373f7cead2815bcbe2d51c895b3c990686741a8e56ec42ab/tomli-2.2.1-cp313-cp313-manylinux_2_17_x86_64.manylinux2014_x86_64.whl", hash = "sha256:9316dc65bed1684c9a98ee68759ceaed29d229e985297003e494aa825ebb0281", size = 241691 },
    { url = "https://files.pythonhosted.org/packages/05/7e/2a110bc2713557d6a1bfb06af23dd01e7dde52b6ee7dadc589868f9abfac/tomli-2.2.1-cp313-cp313-manylinux_2_5_i686.manylinux1_i686.manylinux_2_17_i686.manylinux2014_i686.whl", hash = "sha256:e85e99945e688e32d5a35c1ff38ed0b3f41f43fad8df0bdf79f72b2ba7bc5272", size = 251170 },
    { url = "https://files.pythonhosted.org/packages/64/7b/22d713946efe00e0adbcdfd6d1aa119ae03fd0b60ebed51ebb3fa9f5a2e5/tomli-2.2.1-cp313-cp313-musllinux_1_2_aarch64.whl", hash = "sha256:ac065718db92ca818f8d6141b5f66369833d4a80a9d74435a268c52bdfa73140", size = 236530 },
    { url = "https://files.pythonhosted.org/packages/38/31/3a76f67da4b0cf37b742ca76beaf819dca0ebef26d78fc794a576e08accf/tomli-2.2.1-cp313-cp313-musllinux_1_2_i686.whl", hash = "sha256:d920f33822747519673ee656a4b6ac33e382eca9d331c87770faa3eef562aeb2", size = 258666 },
    { url = "https://files.pythonhosted.org/packages/07/10/5af1293da642aded87e8a988753945d0cf7e00a9452d3911dd3bb354c9e2/tomli-2.2.1-cp313-cp313-musllinux_1_2_x86_64.whl", hash = "sha256:a198f10c4d1b1375d7687bc25294306e551bf1abfa4eace6650070a5c1ae2744", size = 243954 },
    { url = "https://files.pythonhosted.org/packages/5b/b9/1ed31d167be802da0fc95020d04cd27b7d7065cc6fbefdd2f9186f60d7bd/tomli-2.2.1-cp313-cp313-win32.whl", hash = "sha256:d3f5614314d758649ab2ab3a62d4f2004c825922f9e370b29416484086b264ec", size = 98724 },
    { url = "https://files.pythonhosted.org/packages/c7/32/b0963458706accd9afcfeb867c0f9175a741bf7b19cd424230714d722198/tomli-2.2.1-cp313-cp313-win_amd64.whl", hash = "sha256:a38aa0308e754b0e3c67e344754dff64999ff9b513e691d0e786265c93583c69", size = 109383 },
    { url = "https://files.pythonhosted.org/packages/6e/c2/61d3e0f47e2b74ef40a68b9e6ad5984f6241a942f7cd3bbfbdbd03861ea9/tomli-2.2.1-py3-none-any.whl", hash = "sha256:cb55c73c5f4408779d0cf3eef9f762b9c9f147a77de7b258bef0a5628adc85cc", size = 14257 },
]

[[package]]
name = "tomlkit"
version = "0.13.2"
source = { registry = "https://pypi.org/simple" }
sdist = { url = "https://files.pythonhosted.org/packages/b1/09/a439bec5888f00a54b8b9f05fa94d7f901d6735ef4e55dcec9bc37b5d8fa/tomlkit-0.13.2.tar.gz", hash = "sha256:fff5fe59a87295b278abd31bec92c15d9bc4a06885ab12bcea52c71119392e79", size = 192885 }
wheels = [
    { url = "https://files.pythonhosted.org/packages/f9/b6/a447b5e4ec71e13871be01ba81f5dfc9d0af7e473da256ff46bc0e24026f/tomlkit-0.13.2-py3-none-any.whl", hash = "sha256:7a974427f6e119197f670fbbbeae7bef749a6c14e793db934baefc1b5f03efde", size = 37955 },
]

[[package]]
name = "tornado"
version = "6.4.2"
source = { registry = "https://pypi.org/simple" }
sdist = { url = "https://files.pythonhosted.org/packages/59/45/a0daf161f7d6f36c3ea5fc0c2de619746cc3dd4c76402e9db545bd920f63/tornado-6.4.2.tar.gz", hash = "sha256:92bad5b4746e9879fd7bf1eb21dce4e3fc5128d71601f80005afa39237ad620b", size = 501135 }
wheels = [
    { url = "https://files.pythonhosted.org/packages/26/7e/71f604d8cea1b58f82ba3590290b66da1e72d840aeb37e0d5f7291bd30db/tornado-6.4.2-cp38-abi3-macosx_10_9_universal2.whl", hash = "sha256:e828cce1123e9e44ae2a50a9de3055497ab1d0aeb440c5ac23064d9e44880da1", size = 436299 },
    { url = "https://files.pythonhosted.org/packages/96/44/87543a3b99016d0bf54fdaab30d24bf0af2e848f1d13d34a3a5380aabe16/tornado-6.4.2-cp38-abi3-macosx_10_9_x86_64.whl", hash = "sha256:072ce12ada169c5b00b7d92a99ba089447ccc993ea2143c9ede887e0937aa803", size = 434253 },
    { url = "https://files.pythonhosted.org/packages/cb/fb/fdf679b4ce51bcb7210801ef4f11fdac96e9885daa402861751353beea6e/tornado-6.4.2-cp38-abi3-manylinux_2_17_aarch64.manylinux2014_aarch64.whl", hash = "sha256:1a017d239bd1bb0919f72af256a970624241f070496635784d9bf0db640d3fec", size = 437602 },
    { url = "https://files.pythonhosted.org/packages/4f/3b/e31aeffffc22b475a64dbeb273026a21b5b566f74dee48742817626c47dc/tornado-6.4.2-cp38-abi3-manylinux_2_5_i686.manylinux1_i686.manylinux_2_17_i686.manylinux2014_i686.whl", hash = "sha256:c36e62ce8f63409301537222faffcef7dfc5284f27eec227389f2ad11b09d946", size = 436972 },
    { url = "https://files.pythonhosted.org/packages/22/55/b78a464de78051a30599ceb6983b01d8f732e6f69bf37b4ed07f642ac0fc/tornado-6.4.2-cp38-abi3-manylinux_2_5_x86_64.manylinux1_x86_64.manylinux_2_17_x86_64.manylinux2014_x86_64.whl", hash = "sha256:bca9eb02196e789c9cb5c3c7c0f04fb447dc2adffd95265b2c7223a8a615ccbf", size = 437173 },
    { url = "https://files.pythonhosted.org/packages/79/5e/be4fb0d1684eb822c9a62fb18a3e44a06188f78aa466b2ad991d2ee31104/tornado-6.4.2-cp38-abi3-musllinux_1_2_aarch64.whl", hash = "sha256:304463bd0772442ff4d0f5149c6f1c2135a1fae045adf070821c6cdc76980634", size = 437892 },
    { url = "https://files.pythonhosted.org/packages/f5/33/4f91fdd94ea36e1d796147003b490fe60a0215ac5737b6f9c65e160d4fe0/tornado-6.4.2-cp38-abi3-musllinux_1_2_i686.whl", hash = "sha256:c82c46813ba483a385ab2a99caeaedf92585a1f90defb5693351fa7e4ea0bf73", size = 437334 },
    { url = "https://files.pythonhosted.org/packages/2b/ae/c1b22d4524b0e10da2f29a176fb2890386f7bd1f63aacf186444873a88a0/tornado-6.4.2-cp38-abi3-musllinux_1_2_x86_64.whl", hash = "sha256:932d195ca9015956fa502c6b56af9eb06106140d844a335590c1ec7f5277d10c", size = 437261 },
    { url = "https://files.pythonhosted.org/packages/b5/25/36dbd49ab6d179bcfc4c6c093a51795a4f3bed380543a8242ac3517a1751/tornado-6.4.2-cp38-abi3-win32.whl", hash = "sha256:2876cef82e6c5978fde1e0d5b1f919d756968d5b4282418f3146b79b58556482", size = 438463 },
    { url = "https://files.pythonhosted.org/packages/61/cc/58b1adeb1bb46228442081e746fcdbc4540905c87e8add7c277540934edb/tornado-6.4.2-cp38-abi3-win_amd64.whl", hash = "sha256:908b71bf3ff37d81073356a5fadcc660eb10c1476ee6e2725588626ce7e5ca38", size = 438907 },
]

[[package]]
name = "traitlets"
version = "5.14.3"
source = { registry = "https://pypi.org/simple" }
sdist = { url = "https://files.pythonhosted.org/packages/eb/79/72064e6a701c2183016abbbfedaba506d81e30e232a68c9f0d6f6fcd1574/traitlets-5.14.3.tar.gz", hash = "sha256:9ed0579d3502c94b4b3732ac120375cda96f923114522847de4b3bb98b96b6b7", size = 161621 }
wheels = [
    { url = "https://files.pythonhosted.org/packages/00/c0/8f5d070730d7836adc9c9b6408dec68c6ced86b304a9b26a14df072a6e8c/traitlets-5.14.3-py3-none-any.whl", hash = "sha256:b74e89e397b1ed28cc831db7aea759ba6640cb3de13090ca145426688ff1ac4f", size = 85359 },
]

[[package]]
name = "typing-extensions"
version = "4.12.2"
source = { registry = "https://pypi.org/simple" }
sdist = { url = "https://files.pythonhosted.org/packages/df/db/f35a00659bc03fec321ba8bce9420de607a1d37f8342eee1863174c69557/typing_extensions-4.12.2.tar.gz", hash = "sha256:1a7ead55c7e559dd4dee8856e3a88b41225abfe1ce8df57b7c13915fe121ffb8", size = 85321 }
wheels = [
    { url = "https://files.pythonhosted.org/packages/26/9f/ad63fc0248c5379346306f8668cda6e2e2e9c95e01216d2b8ffd9ff037d0/typing_extensions-4.12.2-py3-none-any.whl", hash = "sha256:04e5ca0351e0f3f85c6853954072df659d0d13fac324d0072316b67d7794700d", size = 37438 },
]

[[package]]
name = "uc-micro-py"
version = "1.0.3"
source = { registry = "https://pypi.org/simple" }
sdist = { url = "https://files.pythonhosted.org/packages/91/7a/146a99696aee0609e3712f2b44c6274566bc368dfe8375191278045186b8/uc-micro-py-1.0.3.tar.gz", hash = "sha256:d321b92cff673ec58027c04015fcaa8bb1e005478643ff4a500882eaab88c48a", size = 6043 }
wheels = [
    { url = "https://files.pythonhosted.org/packages/37/87/1f677586e8ac487e29672e4b17455758fce261de06a0d086167bb760361a/uc_micro_py-1.0.3-py3-none-any.whl", hash = "sha256:db1dffff340817673d7b466ec86114a9dc0e9d4d9b5ba229d9d60e5c12600cd5", size = 6229 },
]

[[package]]
name = "urllib3"
version = "2.3.0"
source = { registry = "https://pypi.org/simple" }
sdist = { url = "https://files.pythonhosted.org/packages/aa/63/e53da845320b757bf29ef6a9062f5c669fe997973f966045cb019c3f4b66/urllib3-2.3.0.tar.gz", hash = "sha256:f8c5449b3cf0861679ce7e0503c7b44b5ec981bec0d1d3795a07f1ba96f0204d", size = 307268 }
wheels = [
    { url = "https://files.pythonhosted.org/packages/c8/19/4ec628951a74043532ca2cf5d97b7b14863931476d117c471e8e2b1eb39f/urllib3-2.3.0-py3-none-any.whl", hash = "sha256:1cee9ad369867bfdbbb48b7dd50374c0967a0bb7710050facf0dd6911440e3df", size = 128369 },
]

[[package]]
name = "uvicorn"
version = "0.34.0"
source = { registry = "https://pypi.org/simple" }
dependencies = [
    { name = "click" },
    { name = "h11" },
    { name = "typing-extensions", marker = "python_full_version < '3.11'" },
]
sdist = { url = "https://files.pythonhosted.org/packages/4b/4d/938bd85e5bf2edeec766267a5015ad969730bb91e31b44021dfe8b22df6c/uvicorn-0.34.0.tar.gz", hash = "sha256:404051050cd7e905de2c9a7e61790943440b3416f49cb409f965d9dcd0fa73e9", size = 76568 }
wheels = [
    { url = "https://files.pythonhosted.org/packages/61/14/33a3a1352cfa71812a3a21e8c9bfb83f60b0011f5e36f2b1399d51928209/uvicorn-0.34.0-py3-none-any.whl", hash = "sha256:023dc038422502fa28a09c7a30bf2b6991512da7dcdb8fd35fe57cfc154126f4", size = 62315 },
]

[[package]]
name = "virtualenv"
version = "20.29.3"
source = { registry = "https://pypi.org/simple" }
dependencies = [
    { name = "distlib" },
    { name = "filelock" },
    { name = "platformdirs" },
]
sdist = { url = "https://files.pythonhosted.org/packages/c7/9c/57d19fa093bcf5ac61a48087dd44d00655f85421d1aa9722f8befbf3f40a/virtualenv-20.29.3.tar.gz", hash = "sha256:95e39403fcf3940ac45bc717597dba16110b74506131845d9b687d5e73d947ac", size = 4320280 }
wheels = [
    { url = "https://files.pythonhosted.org/packages/c2/eb/c6db6e3001d58c6a9e67c74bb7b4206767caa3ccc28c6b9eaf4c23fb4e34/virtualenv-20.29.3-py3-none-any.whl", hash = "sha256:3e3d00f5807e83b234dfb6122bf37cfadf4be216c53a49ac059d02414f819170", size = 4301458 },
]

[[package]]
name = "viztracer"
version = "1.0.3"
source = { registry = "https://pypi.org/simple" }
dependencies = [
    { name = "objprint" },
]
sdist = { url = "https://files.pythonhosted.org/packages/5d/01/3e7d7d1b555fa120340a0927d67ff93604ee738b11794b7c4072f1dfa0ea/viztracer-1.0.3.tar.gz", hash = "sha256:1e37da741242d63ce2be0c6d7878aba7267e9cd2592c5823c2383128ea5b943a", size = 14272944 }
wheels = [
    { url = "https://files.pythonhosted.org/packages/96/f2/6896968d5165119df20889eacb9169f0364faeae0e8eee5a7ff6292cb0c0/viztracer-1.0.3-cp310-cp310-macosx_11_0_arm64.whl", hash = "sha256:1fed208116abbfc76638251cf64700f928783682b722c0689f3bd9706f8247f8", size = 14439146 },
    { url = "https://files.pythonhosted.org/packages/99/4f/a41ee862dced1d4d290f7ac180bac5aff731bea84db11bcf468e99a3eafc/viztracer-1.0.3-cp310-cp310-macosx_11_0_x86_64.whl", hash = "sha256:a9701acfd14c510d8fc9038c4186e8ca9c340c29d60c04060f8656195dae80fe", size = 14438383 },
    { url = "https://files.pythonhosted.org/packages/2d/48/7ef6351ec1f827bd257844e4da4bb62a4ee1e5e0fc6e63fddf5d89c20e3e/viztracer-1.0.3-cp310-cp310-manylinux_2_17_aarch64.manylinux2014_aarch64.whl", hash = "sha256:32d1bf514970104a0544ef105062f0756def2ab61de1f8533bd5bb77389f19e2", size = 14553006 },
    { url = "https://files.pythonhosted.org/packages/86/12/2aab154a58b74486196bd57261c753f4ee3b9b0822f74743da58431ebec4/viztracer-1.0.3-cp310-cp310-manylinux_2_17_i686.manylinux2014_i686.whl", hash = "sha256:4df3487f80e7038c776f1d3ad7fff5a0bfd855d033d000926d78154c72a5ff87", size = 14547879 },
    { url = "https://files.pythonhosted.org/packages/7b/f0/d33f6b1a8004fc1d4afb67f22f3aecf9a6815ee3d66c8631ba22e0bec064/viztracer-1.0.3-cp310-cp310-manylinux_2_17_x86_64.manylinux2014_x86_64.whl", hash = "sha256:ddd18f3351ee44c375ba01a2cb1de1d876268010b71da9aa150549538e0e7020", size = 14557804 },
    { url = "https://files.pythonhosted.org/packages/b8/ee/64376dd6bbb6a3a3dfcc00c6d94ee98f3ad3d362304b4a4298a7d13f4326/viztracer-1.0.3-cp310-cp310-win32.whl", hash = "sha256:27bdaafe31710d00532e2a2ce5af2d6ad117af6b3632d5131b3012e108511f04", size = 14601835 },
    { url = "https://files.pythonhosted.org/packages/09/b1/c5a58e7d805def45bed625caaa15aefc42f38483061a0ed682c86451ce13/viztracer-1.0.3-cp310-cp310-win_amd64.whl", hash = "sha256:b911e4af450f09b47c0124bb402fc8a85bf8dfdbf6f9c14f49cc15f8c7205f88", size = 14604553 },
    { url = "https://files.pythonhosted.org/packages/17/b4/70bae6b3f281af50c822d1b7fdcdb28098afa26acc9604b41455bdeba921/viztracer-1.0.3-cp311-cp311-macosx_11_0_arm64.whl", hash = "sha256:1ce5ea8aac5bffd5d469d1166086507439c4caa0da970cff094900078feca811", size = 14438920 },
    { url = "https://files.pythonhosted.org/packages/7a/1e/58ee5c775e34fdc47b2c216ec5c4575fa1e4ef79d49c5b8d4d07f822ac54/viztracer-1.0.3-cp311-cp311-macosx_11_0_x86_64.whl", hash = "sha256:29fabfc27800641e6fe3e139c7197ece6f05004e17e8a4346209feac8f90fb00", size = 14438207 },
    { url = "https://files.pythonhosted.org/packages/65/76/650eeb109c9920cedac53b490a3115741778610221152eb163838def3970/viztracer-1.0.3-cp311-cp311-manylinux_2_17_aarch64.manylinux2014_aarch64.whl", hash = "sha256:4ca0697b2681b9ee18f06681494757046c6cdc4488d79683f85b0770f6676d5b", size = 14551749 },
    { url = "https://files.pythonhosted.org/packages/62/0d/ab34e590daf0146bd844652936c3e6af3422a6feb48caa7158d3bdb67059/viztracer-1.0.3-cp311-cp311-manylinux_2_17_i686.manylinux2014_i686.whl", hash = "sha256:0bd38b802105d69d905a8211d5a56f20398238ef5d5b45e61eaa4126d81e82bd", size = 14546547 },
    { url = "https://files.pythonhosted.org/packages/e7/36/17fa19f4281d88c41e9733025e2394a4496411794a82d86bcc7ddb317ed3/viztracer-1.0.3-cp311-cp311-manylinux_2_17_x86_64.manylinux2014_x86_64.whl", hash = "sha256:f3aea8763ef5786e4288efe7c2833e77bb3ca41749835e3af0780a1ddc47d5e6", size = 14556822 },
    { url = "https://files.pythonhosted.org/packages/8f/73/23a22b345fd4288d29490dcf24575ef4708c7294aa92779f84b98f959dde/viztracer-1.0.3-cp311-cp311-win32.whl", hash = "sha256:3173d777a22661f9034acec3ad092e1359bc793617c4ac8b535c021bdf6f2d83", size = 14601702 },
    { url = "https://files.pythonhosted.org/packages/5d/e1/d383b97b0fdc8f4e8ca4070eb2f5ae738a9115d14866fb454924bd6dc6c1/viztracer-1.0.3-cp311-cp311-win_amd64.whl", hash = "sha256:68726e92838c2ba7e6cfeb812274fedc7d1db44dafd5a3e7007ecce9baed34cc", size = 14604431 },
    { url = "https://files.pythonhosted.org/packages/08/12/ad1e476ec9898005f15b1da2278cc27fecffa8d95c1b9521f51eed8eb165/viztracer-1.0.3-cp312-cp312-macosx_11_0_arm64.whl", hash = "sha256:ba474dce78737a55dea26904d96d65abd7e265ee27f7846c57c0da0c40ee9fbc", size = 14439126 },
    { url = "https://files.pythonhosted.org/packages/a1/21/4616d015757afc60312e154158abf500511127aa8fbc37fb7d7a29cb3300/viztracer-1.0.3-cp312-cp312-macosx_11_0_x86_64.whl", hash = "sha256:1a89ab9ab327b1612e59334082fbeb28ef4c74b4c89f98186b197c341f26fce1", size = 14438956 },
    { url = "https://files.pythonhosted.org/packages/2a/39/bbdddf8fa144dc5732f42f7148120b4586dfd18c6102c10ffffeffbe1ee0/viztracer-1.0.3-cp312-cp312-manylinux_2_17_i686.manylinux2014_i686.whl", hash = "sha256:262cc4f8d0572295df31b95e54153120b0e8a4d8ac8b689edfd505d047b3e079", size = 14554674 },
    { url = "https://files.pythonhosted.org/packages/66/c0/ad422516329cd3ff95aa0b7814adca255998405e4229ae332a7d4dfdf3f0/viztracer-1.0.3-cp312-cp312-manylinux_2_17_x86_64.manylinux2014_x86_64.whl", hash = "sha256:8f19c38772a16b706193662c62fd449d08bf243a123a12f24a8d5ebdc344b636", size = 14566572 },
    { url = "https://files.pythonhosted.org/packages/83/21/fe038d5243f78001aebdbcd36f7c5af41c631ea615f9ab91ca618ac5272e/viztracer-1.0.3-cp312-cp312-win32.whl", hash = "sha256:bcef27e88ef564895209415463fb43d003048c9e799cfd3c10eb1c38f51fa101", size = 14602979 },
    { url = "https://files.pythonhosted.org/packages/3e/30/58a47010407c00ef3ccc3177cc82ba98ce01afa285254298d5e51eed6cb9/viztracer-1.0.3-cp312-cp312-win_amd64.whl", hash = "sha256:6c19abb195efb1cb4ccf83ec8826d9de00eff9a5ede7220b781d7a4eb5f27fa0", size = 14605714 },
    { url = "https://files.pythonhosted.org/packages/59/9f/3f98961078f216294dcf51b07eb96804c6d32a39a6eec53481a25cb37d65/viztracer-1.0.3-cp313-cp313-macosx_11_0_arm64.whl", hash = "sha256:6dc236dcd3040dee579a195cfda5e225c73d24c8301b3a6ba1f699bc0dec9fe4", size = 14439136 },
    { url = "https://files.pythonhosted.org/packages/be/fa/468497cdbefbc661753e7b077dea4264063cbb36b959fd09cb60dba3585b/viztracer-1.0.3-cp313-cp313-macosx_11_0_x86_64.whl", hash = "sha256:a9f465d21523d605b644072819422831e1c8bcef68a38585fd9eccb67368568e", size = 14438995 },
    { url = "https://files.pythonhosted.org/packages/e4/37/17acf5e9c0d330d6b496742539cff4f19578f1ddef48872852e47da9b8ab/viztracer-1.0.3-cp313-cp313-manylinux_2_17_i686.manylinux2014_i686.whl", hash = "sha256:ec9c31394e1eaf19d633f5a588367622c4d66a3c6527e98711db0fa1e2cccf46", size = 14554544 },
    { url = "https://files.pythonhosted.org/packages/82/84/32c77af78a274b6c1da4dcd3900fb7a756b2281eaf2af2aaa3a4e8b5a01b/viztracer-1.0.3-cp313-cp313-manylinux_2_17_x86_64.manylinux2014_x86_64.whl", hash = "sha256:895b698a2b724a7ff18516bb025ca2aecc3ff345544c8502f5abf57d670d43fe", size = 14566601 },
    { url = "https://files.pythonhosted.org/packages/63/c2/1671012be07af40f992d87a70520bc7d83340b40c396e11d06ead472ff1f/viztracer-1.0.3-cp313-cp313-win32.whl", hash = "sha256:663c0ddc48522fa95fed519cacf5fee9e41536b9ecc46ef4d978237d6ad93268", size = 14602983 },
    { url = "https://files.pythonhosted.org/packages/3b/f0/bdec7b8f6dbc69a7e614963852ec9b9ab46db1e6851f070132a28f0e9851/viztracer-1.0.3-cp313-cp313-win_amd64.whl", hash = "sha256:ea3afbb3abcfede0fe82c17f93b5e54e6f8fa1ca86fcf450c6e5759db5c34028", size = 14605597 },
    { url = "https://files.pythonhosted.org/packages/00/a6/fea88b9a4dd72d9d7e234d7b87823287666f864c9f348d2cca1f4246b23d/viztracer-1.0.3-cp313-cp313t-macosx_11_0_arm64.whl", hash = "sha256:8a47f550641a8003ba5fbc28fbe6d8b25fde37ae8720341d4f6ca2771ed13434", size = 14441854 },
    { url = "https://files.pythonhosted.org/packages/6b/43/4e1ba851302b4319cb526ba096172c92f2918eefee73b1c0241afa101cfb/viztracer-1.0.3-cp313-cp313t-macosx_11_0_x86_64.whl", hash = "sha256:d09b680f5041148c228a2099bb11bdb1ff9a14b476477b507274a64173d1d749", size = 14441669 },
    { url = "https://files.pythonhosted.org/packages/95/a1/bb4f3730ed5a40dc33d33e9d85cf10f46f17df69b130968a4cc35bb97c16/viztracer-1.0.3-cp313-cp313t-manylinux_2_17_i686.manylinux2014_i686.whl", hash = "sha256:982af1a1a2e93255a7caec4b73c52200f40ec21d01280e99e5d542ce62b6982d", size = 14597088 },
    { url = "https://files.pythonhosted.org/packages/5b/63/ac19cb1acd266911c397d1a2cec3a55ce9a639aa6045fc38e0f3be3dc7a3/viztracer-1.0.3-cp313-cp313t-manylinux_2_17_x86_64.manylinux2014_x86_64.whl", hash = "sha256:6cd70946a1bfc850ae037745c52c00ad247ea1f18e2a01c7b2d10c627e0d1a77", size = 14608662 },
    { url = "https://files.pythonhosted.org/packages/c5/0f/c9903690534672098ae5b963ce4cf815b6093c3e6edcc3b018f1670b6dbe/viztracer-1.0.3-cp313-cp313t-win32.whl", hash = "sha256:b74455007cbbea7ab4758e0e0fe5a35f7ff822c86dc6a0306075cf9b767a2ad9", size = 14606962 },
    { url = "https://files.pythonhosted.org/packages/2b/fc/be9a36c36b54f4e5023c2e061481f4bcf95236d9054eb378775a79a963a1/viztracer-1.0.3-cp313-cp313t-win_amd64.whl", hash = "sha256:4b237c343b2cd9ac261ef9ff4a1c0505918031baf617cfc05842f295d50e8378", size = 14610317 },
]

[[package]]
name = "watchdog"
version = "6.0.0"
source = { registry = "https://pypi.org/simple" }
sdist = { url = "https://files.pythonhosted.org/packages/db/7d/7f3d619e951c88ed75c6037b246ddcf2d322812ee8ea189be89511721d54/watchdog-6.0.0.tar.gz", hash = "sha256:9ddf7c82fda3ae8e24decda1338ede66e1c99883db93711d8fb941eaa2d8c282", size = 131220 }
wheels = [
    { url = "https://files.pythonhosted.org/packages/0c/56/90994d789c61df619bfc5ce2ecdabd5eeff564e1eb47512bd01b5e019569/watchdog-6.0.0-cp310-cp310-macosx_10_9_universal2.whl", hash = "sha256:d1cdb490583ebd691c012b3d6dae011000fe42edb7a82ece80965b42abd61f26", size = 96390 },
    { url = "https://files.pythonhosted.org/packages/55/46/9a67ee697342ddf3c6daa97e3a587a56d6c4052f881ed926a849fcf7371c/watchdog-6.0.0-cp310-cp310-macosx_10_9_x86_64.whl", hash = "sha256:bc64ab3bdb6a04d69d4023b29422170b74681784ffb9463ed4870cf2f3e66112", size = 88389 },
    { url = "https://files.pythonhosted.org/packages/44/65/91b0985747c52064d8701e1075eb96f8c40a79df889e59a399453adfb882/watchdog-6.0.0-cp310-cp310-macosx_11_0_arm64.whl", hash = "sha256:c897ac1b55c5a1461e16dae288d22bb2e412ba9807df8397a635d88f671d36c3", size = 89020 },
    { url = "https://files.pythonhosted.org/packages/e0/24/d9be5cd6642a6aa68352ded4b4b10fb0d7889cb7f45814fb92cecd35f101/watchdog-6.0.0-cp311-cp311-macosx_10_9_universal2.whl", hash = "sha256:6eb11feb5a0d452ee41f824e271ca311a09e250441c262ca2fd7ebcf2461a06c", size = 96393 },
    { url = "https://files.pythonhosted.org/packages/63/7a/6013b0d8dbc56adca7fdd4f0beed381c59f6752341b12fa0886fa7afc78b/watchdog-6.0.0-cp311-cp311-macosx_10_9_x86_64.whl", hash = "sha256:ef810fbf7b781a5a593894e4f439773830bdecb885e6880d957d5b9382a960d2", size = 88392 },
    { url = "https://files.pythonhosted.org/packages/d1/40/b75381494851556de56281e053700e46bff5b37bf4c7267e858640af5a7f/watchdog-6.0.0-cp311-cp311-macosx_11_0_arm64.whl", hash = "sha256:afd0fe1b2270917c5e23c2a65ce50c2a4abb63daafb0d419fde368e272a76b7c", size = 89019 },
    { url = "https://files.pythonhosted.org/packages/39/ea/3930d07dafc9e286ed356a679aa02d777c06e9bfd1164fa7c19c288a5483/watchdog-6.0.0-cp312-cp312-macosx_10_13_universal2.whl", hash = "sha256:bdd4e6f14b8b18c334febb9c4425a878a2ac20efd1e0b231978e7b150f92a948", size = 96471 },
    { url = "https://files.pythonhosted.org/packages/12/87/48361531f70b1f87928b045df868a9fd4e253d9ae087fa4cf3f7113be363/watchdog-6.0.0-cp312-cp312-macosx_10_13_x86_64.whl", hash = "sha256:c7c15dda13c4eb00d6fb6fc508b3c0ed88b9d5d374056b239c4ad1611125c860", size = 88449 },
    { url = "https://files.pythonhosted.org/packages/5b/7e/8f322f5e600812e6f9a31b75d242631068ca8f4ef0582dd3ae6e72daecc8/watchdog-6.0.0-cp312-cp312-macosx_11_0_arm64.whl", hash = "sha256:6f10cb2d5902447c7d0da897e2c6768bca89174d0c6e1e30abec5421af97a5b0", size = 89054 },
    { url = "https://files.pythonhosted.org/packages/68/98/b0345cabdce2041a01293ba483333582891a3bd5769b08eceb0d406056ef/watchdog-6.0.0-cp313-cp313-macosx_10_13_universal2.whl", hash = "sha256:490ab2ef84f11129844c23fb14ecf30ef3d8a6abafd3754a6f75ca1e6654136c", size = 96480 },
    { url = "https://files.pythonhosted.org/packages/85/83/cdf13902c626b28eedef7ec4f10745c52aad8a8fe7eb04ed7b1f111ca20e/watchdog-6.0.0-cp313-cp313-macosx_10_13_x86_64.whl", hash = "sha256:76aae96b00ae814b181bb25b1b98076d5fc84e8a53cd8885a318b42b6d3a5134", size = 88451 },
    { url = "https://files.pythonhosted.org/packages/fe/c4/225c87bae08c8b9ec99030cd48ae9c4eca050a59bf5c2255853e18c87b50/watchdog-6.0.0-cp313-cp313-macosx_11_0_arm64.whl", hash = "sha256:a175f755fc2279e0b7312c0035d52e27211a5bc39719dd529625b1930917345b", size = 89057 },
    { url = "https://files.pythonhosted.org/packages/30/ad/d17b5d42e28a8b91f8ed01cb949da092827afb9995d4559fd448d0472763/watchdog-6.0.0-pp310-pypy310_pp73-macosx_10_15_x86_64.whl", hash = "sha256:c7ac31a19f4545dd92fc25d200694098f42c9a8e391bc00bdd362c5736dbf881", size = 87902 },
    { url = "https://files.pythonhosted.org/packages/5c/ca/c3649991d140ff6ab67bfc85ab42b165ead119c9e12211e08089d763ece5/watchdog-6.0.0-pp310-pypy310_pp73-macosx_11_0_arm64.whl", hash = "sha256:9513f27a1a582d9808cf21a07dae516f0fab1cf2d7683a742c498b93eedabb11", size = 88380 },
    { url = "https://files.pythonhosted.org/packages/a9/c7/ca4bf3e518cb57a686b2feb4f55a1892fd9a3dd13f470fca14e00f80ea36/watchdog-6.0.0-py3-none-manylinux2014_aarch64.whl", hash = "sha256:7607498efa04a3542ae3e05e64da8202e58159aa1fa4acddf7678d34a35d4f13", size = 79079 },
    { url = "https://files.pythonhosted.org/packages/5c/51/d46dc9332f9a647593c947b4b88e2381c8dfc0942d15b8edc0310fa4abb1/watchdog-6.0.0-py3-none-manylinux2014_armv7l.whl", hash = "sha256:9041567ee8953024c83343288ccc458fd0a2d811d6a0fd68c4c22609e3490379", size = 79078 },
    { url = "https://files.pythonhosted.org/packages/d4/57/04edbf5e169cd318d5f07b4766fee38e825d64b6913ca157ca32d1a42267/watchdog-6.0.0-py3-none-manylinux2014_i686.whl", hash = "sha256:82dc3e3143c7e38ec49d61af98d6558288c415eac98486a5c581726e0737c00e", size = 79076 },
    { url = "https://files.pythonhosted.org/packages/ab/cc/da8422b300e13cb187d2203f20b9253e91058aaf7db65b74142013478e66/watchdog-6.0.0-py3-none-manylinux2014_ppc64.whl", hash = "sha256:212ac9b8bf1161dc91bd09c048048a95ca3a4c4f5e5d4a7d1b1a7d5752a7f96f", size = 79077 },
    { url = "https://files.pythonhosted.org/packages/2c/3b/b8964e04ae1a025c44ba8e4291f86e97fac443bca31de8bd98d3263d2fcf/watchdog-6.0.0-py3-none-manylinux2014_ppc64le.whl", hash = "sha256:e3df4cbb9a450c6d49318f6d14f4bbc80d763fa587ba46ec86f99f9e6876bb26", size = 79078 },
    { url = "https://files.pythonhosted.org/packages/62/ae/a696eb424bedff7407801c257d4b1afda455fe40821a2be430e173660e81/watchdog-6.0.0-py3-none-manylinux2014_s390x.whl", hash = "sha256:2cce7cfc2008eb51feb6aab51251fd79b85d9894e98ba847408f662b3395ca3c", size = 79077 },
    { url = "https://files.pythonhosted.org/packages/b5/e8/dbf020b4d98251a9860752a094d09a65e1b436ad181faf929983f697048f/watchdog-6.0.0-py3-none-manylinux2014_x86_64.whl", hash = "sha256:20ffe5b202af80ab4266dcd3e91aae72bf2da48c0d33bdb15c66658e685e94e2", size = 79078 },
    { url = "https://files.pythonhosted.org/packages/07/f6/d0e5b343768e8bcb4cda79f0f2f55051bf26177ecd5651f84c07567461cf/watchdog-6.0.0-py3-none-win32.whl", hash = "sha256:07df1fdd701c5d4c8e55ef6cf55b8f0120fe1aef7ef39a1c6fc6bc2e606d517a", size = 79065 },
    { url = "https://files.pythonhosted.org/packages/db/d9/c495884c6e548fce18a8f40568ff120bc3a4b7b99813081c8ac0c936fa64/watchdog-6.0.0-py3-none-win_amd64.whl", hash = "sha256:cbafb470cf848d93b5d013e2ecb245d4aa1c8fd0504e863ccefa32445359d680", size = 79070 },
    { url = "https://files.pythonhosted.org/packages/33/e8/e40370e6d74ddba47f002a32919d91310d6074130fe4e17dabcafc15cbf1/watchdog-6.0.0-py3-none-win_ia64.whl", hash = "sha256:a1914259fa9e1454315171103c6a30961236f508b9b623eae470268bbcc6a22f", size = 79067 },
]

[[package]]
name = "wcwidth"
version = "0.2.13"
source = { registry = "https://pypi.org/simple" }
sdist = { url = "https://files.pythonhosted.org/packages/6c/63/53559446a878410fc5a5974feb13d31d78d752eb18aeba59c7fef1af7598/wcwidth-0.2.13.tar.gz", hash = "sha256:72ea0c06399eb286d978fdedb6923a9eb47e1c486ce63e9b4e64fc18303972b5", size = 101301 }
wheels = [
    { url = "https://files.pythonhosted.org/packages/fd/84/fd2ba7aafacbad3c4201d395674fc6348826569da3c0937e75505ead3528/wcwidth-0.2.13-py2.py3-none-any.whl", hash = "sha256:3da69048e4540d84af32131829ff948f1e022c1c6bdb8d6102117aac784f6859", size = 34166 },
]

[[package]]
name = "webencodings"
version = "0.5.1"
source = { registry = "https://pypi.org/simple" }
sdist = { url = "https://files.pythonhosted.org/packages/0b/02/ae6ceac1baeda530866a85075641cec12989bd8d31af6d5ab4a3e8c92f47/webencodings-0.5.1.tar.gz", hash = "sha256:b36a1c245f2d304965eb4e0a82848379241dc04b865afcc4aab16748587e1923", size = 9721 }
wheels = [
    { url = "https://files.pythonhosted.org/packages/f4/24/2a3e3df732393fed8b3ebf2ec078f05546de641fe1b667ee316ec1dcf3b7/webencodings-0.5.1-py2.py3-none-any.whl", hash = "sha256:a0af1213f3c2226497a97e2b3aa01a7e4bee4f403f95be16fc9acd2947514a78", size = 11774 },
]

[[package]]
name = "websockets"
version = "15.0.1"
source = { registry = "https://pypi.org/simple" }
sdist = { url = "https://files.pythonhosted.org/packages/21/e6/26d09fab466b7ca9c7737474c52be4f76a40301b08362eb2dbc19dcc16c1/websockets-15.0.1.tar.gz", hash = "sha256:82544de02076bafba038ce055ee6412d68da13ab47f0c60cab827346de828dee", size = 177016 }
wheels = [
    { url = "https://files.pythonhosted.org/packages/1e/da/6462a9f510c0c49837bbc9345aca92d767a56c1fb2939e1579df1e1cdcf7/websockets-15.0.1-cp310-cp310-macosx_10_9_universal2.whl", hash = "sha256:d63efaa0cd96cf0c5fe4d581521d9fa87744540d4bc999ae6e08595a1014b45b", size = 175423 },
    { url = "https://files.pythonhosted.org/packages/1c/9f/9d11c1a4eb046a9e106483b9ff69bce7ac880443f00e5ce64261b47b07e7/websockets-15.0.1-cp310-cp310-macosx_10_9_x86_64.whl", hash = "sha256:ac60e3b188ec7574cb761b08d50fcedf9d77f1530352db4eef1707fe9dee7205", size = 173080 },
    { url = "https://files.pythonhosted.org/packages/d5/4f/b462242432d93ea45f297b6179c7333dd0402b855a912a04e7fc61c0d71f/websockets-15.0.1-cp310-cp310-macosx_11_0_arm64.whl", hash = "sha256:5756779642579d902eed757b21b0164cd6fe338506a8083eb58af5c372e39d9a", size = 173329 },
    { url = "https://files.pythonhosted.org/packages/6e/0c/6afa1f4644d7ed50284ac59cc70ef8abd44ccf7d45850d989ea7310538d0/websockets-15.0.1-cp310-cp310-manylinux_2_17_aarch64.manylinux2014_aarch64.whl", hash = "sha256:0fdfe3e2a29e4db3659dbd5bbf04560cea53dd9610273917799f1cde46aa725e", size = 182312 },
    { url = "https://files.pythonhosted.org/packages/dd/d4/ffc8bd1350b229ca7a4db2a3e1c482cf87cea1baccd0ef3e72bc720caeec/websockets-15.0.1-cp310-cp310-manylinux_2_5_i686.manylinux1_i686.manylinux_2_17_i686.manylinux2014_i686.whl", hash = "sha256:4c2529b320eb9e35af0fa3016c187dffb84a3ecc572bcee7c3ce302bfeba52bf", size = 181319 },
    { url = "https://files.pythonhosted.org/packages/97/3a/5323a6bb94917af13bbb34009fac01e55c51dfde354f63692bf2533ffbc2/websockets-15.0.1-cp310-cp310-manylinux_2_5_x86_64.manylinux1_x86_64.manylinux_2_17_x86_64.manylinux2014_x86_64.whl", hash = "sha256:ac1e5c9054fe23226fb11e05a6e630837f074174c4c2f0fe442996112a6de4fb", size = 181631 },
    { url = "https://files.pythonhosted.org/packages/a6/cc/1aeb0f7cee59ef065724041bb7ed667b6ab1eeffe5141696cccec2687b66/websockets-15.0.1-cp310-cp310-musllinux_1_2_aarch64.whl", hash = "sha256:5df592cd503496351d6dc14f7cdad49f268d8e618f80dce0cd5a36b93c3fc08d", size = 182016 },
    { url = "https://files.pythonhosted.org/packages/79/f9/c86f8f7af208e4161a7f7e02774e9d0a81c632ae76db2ff22549e1718a51/websockets-15.0.1-cp310-cp310-musllinux_1_2_i686.whl", hash = "sha256:0a34631031a8f05657e8e90903e656959234f3a04552259458aac0b0f9ae6fd9", size = 181426 },
    { url = "https://files.pythonhosted.org/packages/c7/b9/828b0bc6753db905b91df6ae477c0b14a141090df64fb17f8a9d7e3516cf/websockets-15.0.1-cp310-cp310-musllinux_1_2_x86_64.whl", hash = "sha256:3d00075aa65772e7ce9e990cab3ff1de702aa09be3940d1dc88d5abf1ab8a09c", size = 181360 },
    { url = "https://files.pythonhosted.org/packages/89/fb/250f5533ec468ba6327055b7d98b9df056fb1ce623b8b6aaafb30b55d02e/websockets-15.0.1-cp310-cp310-win32.whl", hash = "sha256:1234d4ef35db82f5446dca8e35a7da7964d02c127b095e172e54397fb6a6c256", size = 176388 },
    { url = "https://files.pythonhosted.org/packages/1c/46/aca7082012768bb98e5608f01658ff3ac8437e563eca41cf068bd5849a5e/websockets-15.0.1-cp310-cp310-win_amd64.whl", hash = "sha256:39c1fec2c11dc8d89bba6b2bf1556af381611a173ac2b511cf7231622058af41", size = 176830 },
    { url = "https://files.pythonhosted.org/packages/9f/32/18fcd5919c293a398db67443acd33fde142f283853076049824fc58e6f75/websockets-15.0.1-cp311-cp311-macosx_10_9_universal2.whl", hash = "sha256:823c248b690b2fd9303ba00c4f66cd5e2d8c3ba4aa968b2779be9532a4dad431", size = 175423 },
    { url = "https://files.pythonhosted.org/packages/76/70/ba1ad96b07869275ef42e2ce21f07a5b0148936688c2baf7e4a1f60d5058/websockets-15.0.1-cp311-cp311-macosx_10_9_x86_64.whl", hash = "sha256:678999709e68425ae2593acf2e3ebcbcf2e69885a5ee78f9eb80e6e371f1bf57", size = 173082 },
    { url = "https://files.pythonhosted.org/packages/86/f2/10b55821dd40eb696ce4704a87d57774696f9451108cff0d2824c97e0f97/websockets-15.0.1-cp311-cp311-macosx_11_0_arm64.whl", hash = "sha256:d50fd1ee42388dcfb2b3676132c78116490976f1300da28eb629272d5d93e905", size = 173330 },
    { url = "https://files.pythonhosted.org/packages/a5/90/1c37ae8b8a113d3daf1065222b6af61cc44102da95388ac0018fcb7d93d9/websockets-15.0.1-cp311-cp311-manylinux_2_17_aarch64.manylinux2014_aarch64.whl", hash = "sha256:d99e5546bf73dbad5bf3547174cd6cb8ba7273062a23808ffea025ecb1cf8562", size = 182878 },
    { url = "https://files.pythonhosted.org/packages/8e/8d/96e8e288b2a41dffafb78e8904ea7367ee4f891dafc2ab8d87e2124cb3d3/websockets-15.0.1-cp311-cp311-manylinux_2_5_i686.manylinux1_i686.manylinux_2_17_i686.manylinux2014_i686.whl", hash = "sha256:66dd88c918e3287efc22409d426c8f729688d89a0c587c88971a0faa2c2f3792", size = 181883 },
    { url = "https://files.pythonhosted.org/packages/93/1f/5d6dbf551766308f6f50f8baf8e9860be6182911e8106da7a7f73785f4c4/websockets-15.0.1-cp311-cp311-manylinux_2_5_x86_64.manylinux1_x86_64.manylinux_2_17_x86_64.manylinux2014_x86_64.whl", hash = "sha256:8dd8327c795b3e3f219760fa603dcae1dcc148172290a8ab15158cf85a953413", size = 182252 },
    { url = "https://files.pythonhosted.org/packages/d4/78/2d4fed9123e6620cbf1706c0de8a1632e1a28e7774d94346d7de1bba2ca3/websockets-15.0.1-cp311-cp311-musllinux_1_2_aarch64.whl", hash = "sha256:8fdc51055e6ff4adeb88d58a11042ec9a5eae317a0a53d12c062c8a8865909e8", size = 182521 },
    { url = "https://files.pythonhosted.org/packages/e7/3b/66d4c1b444dd1a9823c4a81f50231b921bab54eee2f69e70319b4e21f1ca/websockets-15.0.1-cp311-cp311-musllinux_1_2_i686.whl", hash = "sha256:693f0192126df6c2327cce3baa7c06f2a117575e32ab2308f7f8216c29d9e2e3", size = 181958 },
    { url = "https://files.pythonhosted.org/packages/08/ff/e9eed2ee5fed6f76fdd6032ca5cd38c57ca9661430bb3d5fb2872dc8703c/websockets-15.0.1-cp311-cp311-musllinux_1_2_x86_64.whl", hash = "sha256:54479983bd5fb469c38f2f5c7e3a24f9a4e70594cd68cd1fa6b9340dadaff7cf", size = 181918 },
    { url = "https://files.pythonhosted.org/packages/d8/75/994634a49b7e12532be6a42103597b71098fd25900f7437d6055ed39930a/websockets-15.0.1-cp311-cp311-win32.whl", hash = "sha256:16b6c1b3e57799b9d38427dda63edcbe4926352c47cf88588c0be4ace18dac85", size = 176388 },
    { url = "https://files.pythonhosted.org/packages/98/93/e36c73f78400a65f5e236cd376713c34182e6663f6889cd45a4a04d8f203/websockets-15.0.1-cp311-cp311-win_amd64.whl", hash = "sha256:27ccee0071a0e75d22cb35849b1db43f2ecd3e161041ac1ee9d2352ddf72f065", size = 176828 },
    { url = "https://files.pythonhosted.org/packages/51/6b/4545a0d843594f5d0771e86463606a3988b5a09ca5123136f8a76580dd63/websockets-15.0.1-cp312-cp312-macosx_10_13_universal2.whl", hash = "sha256:3e90baa811a5d73f3ca0bcbf32064d663ed81318ab225ee4f427ad4e26e5aff3", size = 175437 },
    { url = "https://files.pythonhosted.org/packages/f4/71/809a0f5f6a06522af902e0f2ea2757f71ead94610010cf570ab5c98e99ed/websockets-15.0.1-cp312-cp312-macosx_10_13_x86_64.whl", hash = "sha256:592f1a9fe869c778694f0aa806ba0374e97648ab57936f092fd9d87f8bc03665", size = 173096 },
    { url = "https://files.pythonhosted.org/packages/3d/69/1a681dd6f02180916f116894181eab8b2e25b31e484c5d0eae637ec01f7c/websockets-15.0.1-cp312-cp312-macosx_11_0_arm64.whl", hash = "sha256:0701bc3cfcb9164d04a14b149fd74be7347a530ad3bbf15ab2c678a2cd3dd9a2", size = 173332 },
    { url = "https://files.pythonhosted.org/packages/a6/02/0073b3952f5bce97eafbb35757f8d0d54812b6174ed8dd952aa08429bcc3/websockets-15.0.1-cp312-cp312-manylinux_2_17_aarch64.manylinux2014_aarch64.whl", hash = "sha256:e8b56bdcdb4505c8078cb6c7157d9811a85790f2f2b3632c7d1462ab5783d215", size = 183152 },
    { url = "https://files.pythonhosted.org/packages/74/45/c205c8480eafd114b428284840da0b1be9ffd0e4f87338dc95dc6ff961a1/websockets-15.0.1-cp312-cp312-manylinux_2_5_i686.manylinux1_i686.manylinux_2_17_i686.manylinux2014_i686.whl", hash = "sha256:0af68c55afbd5f07986df82831c7bff04846928ea8d1fd7f30052638788bc9b5", size = 182096 },
    { url = "https://files.pythonhosted.org/packages/14/8f/aa61f528fba38578ec553c145857a181384c72b98156f858ca5c8e82d9d3/websockets-15.0.1-cp312-cp312-manylinux_2_5_x86_64.manylinux1_x86_64.manylinux_2_17_x86_64.manylinux2014_x86_64.whl", hash = "sha256:64dee438fed052b52e4f98f76c5790513235efaa1ef7f3f2192c392cd7c91b65", size = 182523 },
    { url = "https://files.pythonhosted.org/packages/ec/6d/0267396610add5bc0d0d3e77f546d4cd287200804fe02323797de77dbce9/websockets-15.0.1-cp312-cp312-musllinux_1_2_aarch64.whl", hash = "sha256:d5f6b181bb38171a8ad1d6aa58a67a6aa9d4b38d0f8c5f496b9e42561dfc62fe", size = 182790 },
    { url = "https://files.pythonhosted.org/packages/02/05/c68c5adbf679cf610ae2f74a9b871ae84564462955d991178f95a1ddb7dd/websockets-15.0.1-cp312-cp312-musllinux_1_2_i686.whl", hash = "sha256:5d54b09eba2bada6011aea5375542a157637b91029687eb4fdb2dab11059c1b4", size = 182165 },
    { url = "https://files.pythonhosted.org/packages/29/93/bb672df7b2f5faac89761cb5fa34f5cec45a4026c383a4b5761c6cea5c16/websockets-15.0.1-cp312-cp312-musllinux_1_2_x86_64.whl", hash = "sha256:3be571a8b5afed347da347bfcf27ba12b069d9d7f42cb8c7028b5e98bbb12597", size = 182160 },
    { url = "https://files.pythonhosted.org/packages/ff/83/de1f7709376dc3ca9b7eeb4b9a07b4526b14876b6d372a4dc62312bebee0/websockets-15.0.1-cp312-cp312-win32.whl", hash = "sha256:c338ffa0520bdb12fbc527265235639fb76e7bc7faafbb93f6ba80d9c06578a9", size = 176395 },
    { url = "https://files.pythonhosted.org/packages/7d/71/abf2ebc3bbfa40f391ce1428c7168fb20582d0ff57019b69ea20fa698043/websockets-15.0.1-cp312-cp312-win_amd64.whl", hash = "sha256:fcd5cf9e305d7b8338754470cf69cf81f420459dbae8a3b40cee57417f4614a7", size = 176841 },
    { url = "https://files.pythonhosted.org/packages/cb/9f/51f0cf64471a9d2b4d0fc6c534f323b664e7095640c34562f5182e5a7195/websockets-15.0.1-cp313-cp313-macosx_10_13_universal2.whl", hash = "sha256:ee443ef070bb3b6ed74514f5efaa37a252af57c90eb33b956d35c8e9c10a1931", size = 175440 },
    { url = "https://files.pythonhosted.org/packages/8a/05/aa116ec9943c718905997412c5989f7ed671bc0188ee2ba89520e8765d7b/websockets-15.0.1-cp313-cp313-macosx_10_13_x86_64.whl", hash = "sha256:5a939de6b7b4e18ca683218320fc67ea886038265fd1ed30173f5ce3f8e85675", size = 173098 },
    { url = "https://files.pythonhosted.org/packages/ff/0b/33cef55ff24f2d92924923c99926dcce78e7bd922d649467f0eda8368923/websockets-15.0.1-cp313-cp313-macosx_11_0_arm64.whl", hash = "sha256:746ee8dba912cd6fc889a8147168991d50ed70447bf18bcda7039f7d2e3d9151", size = 173329 },
    { url = "https://files.pythonhosted.org/packages/31/1d/063b25dcc01faa8fada1469bdf769de3768b7044eac9d41f734fd7b6ad6d/websockets-15.0.1-cp313-cp313-manylinux_2_17_aarch64.manylinux2014_aarch64.whl", hash = "sha256:595b6c3969023ecf9041b2936ac3827e4623bfa3ccf007575f04c5a6aa318c22", size = 183111 },
    { url = "https://files.pythonhosted.org/packages/93/53/9a87ee494a51bf63e4ec9241c1ccc4f7c2f45fff85d5bde2ff74fcb68b9e/websockets-15.0.1-cp313-cp313-manylinux_2_5_i686.manylinux1_i686.manylinux_2_17_i686.manylinux2014_i686.whl", hash = "sha256:3c714d2fc58b5ca3e285461a4cc0c9a66bd0e24c5da9911e30158286c9b5be7f", size = 182054 },
    { url = "https://files.pythonhosted.org/packages/ff/b2/83a6ddf56cdcbad4e3d841fcc55d6ba7d19aeb89c50f24dd7e859ec0805f/websockets-15.0.1-cp313-cp313-manylinux_2_5_x86_64.manylinux1_x86_64.manylinux_2_17_x86_64.manylinux2014_x86_64.whl", hash = "sha256:0f3c1e2ab208db911594ae5b4f79addeb3501604a165019dd221c0bdcabe4db8", size = 182496 },
    { url = "https://files.pythonhosted.org/packages/98/41/e7038944ed0abf34c45aa4635ba28136f06052e08fc2168520bb8b25149f/websockets-15.0.1-cp313-cp313-musllinux_1_2_aarch64.whl", hash = "sha256:229cf1d3ca6c1804400b0a9790dc66528e08a6a1feec0d5040e8b9eb14422375", size = 182829 },
    { url = "https://files.pythonhosted.org/packages/e0/17/de15b6158680c7623c6ef0db361da965ab25d813ae54fcfeae2e5b9ef910/websockets-15.0.1-cp313-cp313-musllinux_1_2_i686.whl", hash = "sha256:756c56e867a90fb00177d530dca4b097dd753cde348448a1012ed6c5131f8b7d", size = 182217 },
    { url = "https://files.pythonhosted.org/packages/33/2b/1f168cb6041853eef0362fb9554c3824367c5560cbdaad89ac40f8c2edfc/websockets-15.0.1-cp313-cp313-musllinux_1_2_x86_64.whl", hash = "sha256:558d023b3df0bffe50a04e710bc87742de35060580a293c2a984299ed83bc4e4", size = 182195 },
    { url = "https://files.pythonhosted.org/packages/86/eb/20b6cdf273913d0ad05a6a14aed4b9a85591c18a987a3d47f20fa13dcc47/websockets-15.0.1-cp313-cp313-win32.whl", hash = "sha256:ba9e56e8ceeeedb2e080147ba85ffcd5cd0711b89576b83784d8605a7df455fa", size = 176393 },
    { url = "https://files.pythonhosted.org/packages/1b/6c/c65773d6cab416a64d191d6ee8a8b1c68a09970ea6909d16965d26bfed1e/websockets-15.0.1-cp313-cp313-win_amd64.whl", hash = "sha256:e09473f095a819042ecb2ab9465aee615bd9c2028e4ef7d933600a8401c79561", size = 176837 },
    { url = "https://files.pythonhosted.org/packages/02/9e/d40f779fa16f74d3468357197af8d6ad07e7c5a27ea1ca74ceb38986f77a/websockets-15.0.1-pp310-pypy310_pp73-macosx_10_15_x86_64.whl", hash = "sha256:0c9e74d766f2818bb95f84c25be4dea09841ac0f734d1966f415e4edfc4ef1c3", size = 173109 },
    { url = "https://files.pythonhosted.org/packages/bc/cd/5b887b8585a593073fd92f7c23ecd3985cd2c3175025a91b0d69b0551372/websockets-15.0.1-pp310-pypy310_pp73-macosx_11_0_arm64.whl", hash = "sha256:1009ee0c7739c08a0cd59de430d6de452a55e42d6b522de7aa15e6f67db0b8e1", size = 173343 },
    { url = "https://files.pythonhosted.org/packages/fe/ae/d34f7556890341e900a95acf4886833646306269f899d58ad62f588bf410/websockets-15.0.1-pp310-pypy310_pp73-manylinux_2_17_aarch64.manylinux2014_aarch64.whl", hash = "sha256:76d1f20b1c7a2fa82367e04982e708723ba0e7b8d43aa643d3dcd404d74f1475", size = 174599 },
    { url = "https://files.pythonhosted.org/packages/71/e6/5fd43993a87db364ec60fc1d608273a1a465c0caba69176dd160e197ce42/websockets-15.0.1-pp310-pypy310_pp73-manylinux_2_5_i686.manylinux1_i686.manylinux_2_17_i686.manylinux2014_i686.whl", hash = "sha256:f29d80eb9a9263b8d109135351caf568cc3f80b9928bccde535c235de55c22d9", size = 174207 },
    { url = "https://files.pythonhosted.org/packages/2b/fb/c492d6daa5ec067c2988ac80c61359ace5c4c674c532985ac5a123436cec/websockets-15.0.1-pp310-pypy310_pp73-manylinux_2_5_x86_64.manylinux1_x86_64.manylinux_2_17_x86_64.manylinux2014_x86_64.whl", hash = "sha256:b359ed09954d7c18bbc1680f380c7301f92c60bf924171629c5db97febb12f04", size = 174155 },
    { url = "https://files.pythonhosted.org/packages/68/a1/dcb68430b1d00b698ae7a7e0194433bce4f07ded185f0ee5fb21e2a2e91e/websockets-15.0.1-pp310-pypy310_pp73-win_amd64.whl", hash = "sha256:cad21560da69f4ce7658ca2cb83138fb4cf695a2ba3e475e0559e05991aa8122", size = 176884 },
    { url = "https://files.pythonhosted.org/packages/fa/a8/5b41e0da817d64113292ab1f8247140aac61cbf6cfd085d6a0fa77f4984f/websockets-15.0.1-py3-none-any.whl", hash = "sha256:f7a866fbc1e97b5c617ee4116daaa09b722101d4a3c170c787450ba409f9736f", size = 169743 },
]

[[package]]
name = "xdsl"
source = { editable = "." }
dependencies = [
    { name = "immutabledict" },
    { name = "ordered-set" },
    { name = "typing-extensions" },
]

[package.optional-dependencies]
bench = [
    { name = "asv" },
    { name = "flameprof" },
    { name = "orjson" },
    { name = "snakeviz" },
    { name = "viztracer" },
]
dev = [
    { name = "coverage" },
    { name = "filecheck" },
    { name = "ipykernel" },
    { name = "lit" },
    { name = "marimo" },
    { name = "nbconvert" },
    { name = "nbval" },
    { name = "pre-commit" },
    { name = "pyright" },
    { name = "pytest" },
    { name = "pytest-asyncio" },
    { name = "pytest-cov" },
    { name = "ruff" },
    { name = "sympy" },
    { name = "textual-dev" },
    { name = "toml" },
]
docs = [
    { name = "lzstring2" },
    { name = "mkdocs" },
    { name = "mkdocs-gen-files" },
    { name = "mkdocs-material" },
    { name = "mkdocstrings", extra = ["python"] },
    { name = "pymdown-extensions" },
]
gui = [
    { name = "pyclip" },
    { name = "textual" },
]
jax = [
    { name = "jax" },
    { name = "numpy" },
]
riscv = [
    { name = "riscemu" },
]

[package.metadata]
requires-dist = [
    { name = "asv", marker = "extra == 'bench'", specifier = ">=0.6.4" },
    { name = "coverage", marker = "extra == 'dev'", specifier = "<8.0.0" },
    { name = "filecheck", marker = "extra == 'dev'", specifier = "==1.0.1" },
    { name = "flameprof", marker = "extra == 'bench'", specifier = ">=0.4" },
    { name = "immutabledict", specifier = "<4.2.2" },
    { name = "ipykernel", marker = "extra == 'dev'" },
    { name = "jax", marker = "extra == 'jax'", specifier = "==0.5.3" },
    { name = "lit", marker = "extra == 'dev'", specifier = "<19.0.0" },
<<<<<<< HEAD
    { name = "lzstring2", marker = "extra == 'docs'", git = "https://github.com/superlopuh/lz-string.git" },
    { name = "marimo", marker = "extra == 'dev'", specifier = "==0.11.23" },
=======
    { name = "marimo", marker = "extra == 'dev'", specifier = "==0.11.26" },
>>>>>>> 78813ac6
    { name = "mkdocs", marker = "extra == 'docs'", specifier = ">=1.6.1" },
    { name = "mkdocs-gen-files", marker = "extra == 'docs'", specifier = ">=0.5.0" },
    { name = "mkdocs-material", marker = "extra == 'docs'", specifier = ">=9.5.49" },
    { name = "mkdocstrings", extras = ["python"], marker = "extra == 'docs'", specifier = ">=0.27.0" },
    { name = "nbconvert", marker = "extra == 'dev'", specifier = ">=7.7.2,<8.0.0" },
    { name = "nbval", marker = "extra == 'dev'", specifier = "<0.12" },
    { name = "numpy", marker = "extra == 'jax'", specifier = "==2.2.4" },
    { name = "ordered-set", specifier = "==4.1.0" },
    { name = "orjson", marker = "extra == 'bench'", specifier = ">=3.10.15" },
    { name = "pre-commit", marker = "extra == 'dev'", specifier = ">=4.0.0,<5.0.0" },
    { name = "pyclip", marker = "extra == 'gui'", specifier = "==0.7" },
    { name = "pymdown-extensions", marker = "extra == 'docs'", specifier = ">=10.7" },
    { name = "pyright", marker = "extra == 'dev'", specifier = "==1.1.397" },
    { name = "pytest", marker = "extra == 'dev'", specifier = "<8.4" },
    { name = "pytest-asyncio", marker = "extra == 'dev'", specifier = "==0.25.3" },
    { name = "pytest-cov", marker = "extra == 'dev'" },
    { name = "riscemu", marker = "extra == 'riscv'", specifier = "==2.2.7" },
    { name = "ruff", marker = "extra == 'dev'", specifier = "==0.11.2" },
    { name = "snakeviz", marker = "extra == 'bench'", specifier = ">=2.2.2" },
    { name = "sympy", marker = "extra == 'dev'", specifier = "==1.13.3" },
    { name = "textual", marker = "extra == 'gui'", specifier = "==2.1.2" },
    { name = "textual-dev", marker = "extra == 'dev'", specifier = "==1.7.0" },
    { name = "toml", marker = "extra == 'dev'", specifier = "<0.11" },
    { name = "typing-extensions", specifier = ">=4.7,<4.13" },
    { name = "viztracer", marker = "extra == 'bench'", specifier = ">=1.0.1" },
]
provides-extras = ["dev", "docs", "gui", "jax", "riscv", "bench"]

[[package]]
name = "yarl"
version = "1.18.3"
source = { registry = "https://pypi.org/simple" }
dependencies = [
    { name = "idna" },
    { name = "multidict" },
    { name = "propcache" },
]
sdist = { url = "https://files.pythonhosted.org/packages/b7/9d/4b94a8e6d2b51b599516a5cb88e5bc99b4d8d4583e468057eaa29d5f0918/yarl-1.18.3.tar.gz", hash = "sha256:ac1801c45cbf77b6c99242eeff4fffb5e4e73a800b5c4ad4fc0be5def634d2e1", size = 181062 }
wheels = [
    { url = "https://files.pythonhosted.org/packages/d2/98/e005bc608765a8a5569f58e650961314873c8469c333616eb40bff19ae97/yarl-1.18.3-cp310-cp310-macosx_10_9_universal2.whl", hash = "sha256:7df647e8edd71f000a5208fe6ff8c382a1de8edfbccdbbfe649d263de07d8c34", size = 141458 },
    { url = "https://files.pythonhosted.org/packages/df/5d/f8106b263b8ae8a866b46d9be869ac01f9b3fb7f2325f3ecb3df8003f796/yarl-1.18.3-cp310-cp310-macosx_10_9_x86_64.whl", hash = "sha256:c69697d3adff5aa4f874b19c0e4ed65180ceed6318ec856ebc423aa5850d84f7", size = 94365 },
    { url = "https://files.pythonhosted.org/packages/56/3e/d8637ddb9ba69bf851f765a3ee288676f7cf64fb3be13760c18cbc9d10bd/yarl-1.18.3-cp310-cp310-macosx_11_0_arm64.whl", hash = "sha256:602d98f2c2d929f8e697ed274fbadc09902c4025c5a9963bf4e9edfc3ab6f7ed", size = 92181 },
    { url = "https://files.pythonhosted.org/packages/76/f9/d616a5c2daae281171de10fba41e1c0e2d8207166fc3547252f7d469b4e1/yarl-1.18.3-cp310-cp310-manylinux_2_17_aarch64.manylinux2014_aarch64.whl", hash = "sha256:c654d5207c78e0bd6d749f6dae1dcbbfde3403ad3a4b11f3c5544d9906969dde", size = 315349 },
    { url = "https://files.pythonhosted.org/packages/bb/b4/3ea5e7b6f08f698b3769a06054783e434f6d59857181b5c4e145de83f59b/yarl-1.18.3-cp310-cp310-manylinux_2_17_ppc64le.manylinux2014_ppc64le.whl", hash = "sha256:5094d9206c64181d0f6e76ebd8fb2f8fe274950a63890ee9e0ebfd58bf9d787b", size = 330494 },
    { url = "https://files.pythonhosted.org/packages/55/f1/e0fc810554877b1b67420568afff51b967baed5b53bcc983ab164eebf9c9/yarl-1.18.3-cp310-cp310-manylinux_2_17_s390x.manylinux2014_s390x.whl", hash = "sha256:35098b24e0327fc4ebdc8ffe336cee0a87a700c24ffed13161af80124b7dc8e5", size = 326927 },
    { url = "https://files.pythonhosted.org/packages/a9/42/b1753949b327b36f210899f2dd0a0947c0c74e42a32de3f8eb5c7d93edca/yarl-1.18.3-cp310-cp310-manylinux_2_17_x86_64.manylinux2014_x86_64.whl", hash = "sha256:3236da9272872443f81fedc389bace88408f64f89f75d1bdb2256069a8730ccc", size = 319703 },
    { url = "https://files.pythonhosted.org/packages/f0/6d/e87c62dc9635daefb064b56f5c97df55a2e9cc947a2b3afd4fd2f3b841c7/yarl-1.18.3-cp310-cp310-manylinux_2_5_i686.manylinux1_i686.manylinux_2_17_i686.manylinux2014_i686.whl", hash = "sha256:e2c08cc9b16f4f4bc522771d96734c7901e7ebef70c6c5c35dd0f10845270bcd", size = 310246 },
    { url = "https://files.pythonhosted.org/packages/e3/ef/e2e8d1785cdcbd986f7622d7f0098205f3644546da7919c24b95790ec65a/yarl-1.18.3-cp310-cp310-musllinux_1_2_aarch64.whl", hash = "sha256:80316a8bd5109320d38eef8833ccf5f89608c9107d02d2a7f985f98ed6876990", size = 319730 },
    { url = "https://files.pythonhosted.org/packages/fc/15/8723e22345bc160dfde68c4b3ae8b236e868f9963c74015f1bc8a614101c/yarl-1.18.3-cp310-cp310-musllinux_1_2_armv7l.whl", hash = "sha256:c1e1cc06da1491e6734f0ea1e6294ce00792193c463350626571c287c9a704db", size = 321681 },
    { url = "https://files.pythonhosted.org/packages/86/09/bf764e974f1516efa0ae2801494a5951e959f1610dd41edbfc07e5e0f978/yarl-1.18.3-cp310-cp310-musllinux_1_2_i686.whl", hash = "sha256:fea09ca13323376a2fdfb353a5fa2e59f90cd18d7ca4eaa1fd31f0a8b4f91e62", size = 324812 },
    { url = "https://files.pythonhosted.org/packages/f6/4c/20a0187e3b903c97d857cf0272d687c1b08b03438968ae8ffc50fe78b0d6/yarl-1.18.3-cp310-cp310-musllinux_1_2_ppc64le.whl", hash = "sha256:e3b9fd71836999aad54084906f8663dffcd2a7fb5cdafd6c37713b2e72be1760", size = 337011 },
    { url = "https://files.pythonhosted.org/packages/c9/71/6244599a6e1cc4c9f73254a627234e0dad3883ece40cc33dce6265977461/yarl-1.18.3-cp310-cp310-musllinux_1_2_s390x.whl", hash = "sha256:757e81cae69244257d125ff31663249b3013b5dc0a8520d73694aed497fb195b", size = 338132 },
    { url = "https://files.pythonhosted.org/packages/af/f5/e0c3efaf74566c4b4a41cb76d27097df424052a064216beccae8d303c90f/yarl-1.18.3-cp310-cp310-musllinux_1_2_x86_64.whl", hash = "sha256:b1771de9944d875f1b98a745bc547e684b863abf8f8287da8466cf470ef52690", size = 331849 },
    { url = "https://files.pythonhosted.org/packages/8a/b8/3d16209c2014c2f98a8f658850a57b716efb97930aebf1ca0d9325933731/yarl-1.18.3-cp310-cp310-win32.whl", hash = "sha256:8874027a53e3aea659a6d62751800cf6e63314c160fd607489ba5c2edd753cf6", size = 84309 },
    { url = "https://files.pythonhosted.org/packages/fd/b7/2e9a5b18eb0fe24c3a0e8bae994e812ed9852ab4fd067c0107fadde0d5f0/yarl-1.18.3-cp310-cp310-win_amd64.whl", hash = "sha256:93b2e109287f93db79210f86deb6b9bbb81ac32fc97236b16f7433db7fc437d8", size = 90484 },
    { url = "https://files.pythonhosted.org/packages/40/93/282b5f4898d8e8efaf0790ba6d10e2245d2c9f30e199d1a85cae9356098c/yarl-1.18.3-cp311-cp311-macosx_10_9_universal2.whl", hash = "sha256:8503ad47387b8ebd39cbbbdf0bf113e17330ffd339ba1144074da24c545f0069", size = 141555 },
    { url = "https://files.pythonhosted.org/packages/6d/9c/0a49af78df099c283ca3444560f10718fadb8a18dc8b3edf8c7bd9fd7d89/yarl-1.18.3-cp311-cp311-macosx_10_9_x86_64.whl", hash = "sha256:02ddb6756f8f4517a2d5e99d8b2f272488e18dd0bfbc802f31c16c6c20f22193", size = 94351 },
    { url = "https://files.pythonhosted.org/packages/5a/a1/205ab51e148fdcedad189ca8dd587794c6f119882437d04c33c01a75dece/yarl-1.18.3-cp311-cp311-macosx_11_0_arm64.whl", hash = "sha256:67a283dd2882ac98cc6318384f565bffc751ab564605959df4752d42483ad889", size = 92286 },
    { url = "https://files.pythonhosted.org/packages/ed/fe/88b690b30f3f59275fb674f5f93ddd4a3ae796c2b62e5bb9ece8a4914b83/yarl-1.18.3-cp311-cp311-manylinux_2_17_aarch64.manylinux2014_aarch64.whl", hash = "sha256:d980e0325b6eddc81331d3f4551e2a333999fb176fd153e075c6d1c2530aa8a8", size = 340649 },
    { url = "https://files.pythonhosted.org/packages/07/eb/3b65499b568e01f36e847cebdc8d7ccb51fff716dbda1ae83c3cbb8ca1c9/yarl-1.18.3-cp311-cp311-manylinux_2_17_ppc64le.manylinux2014_ppc64le.whl", hash = "sha256:b643562c12680b01e17239be267bc306bbc6aac1f34f6444d1bded0c5ce438ca", size = 356623 },
    { url = "https://files.pythonhosted.org/packages/33/46/f559dc184280b745fc76ec6b1954de2c55595f0ec0a7614238b9ebf69618/yarl-1.18.3-cp311-cp311-manylinux_2_17_s390x.manylinux2014_s390x.whl", hash = "sha256:c017a3b6df3a1bd45b9fa49a0f54005e53fbcad16633870104b66fa1a30a29d8", size = 354007 },
    { url = "https://files.pythonhosted.org/packages/af/ba/1865d85212351ad160f19fb99808acf23aab9a0f8ff31c8c9f1b4d671fc9/yarl-1.18.3-cp311-cp311-manylinux_2_17_x86_64.manylinux2014_x86_64.whl", hash = "sha256:75674776d96d7b851b6498f17824ba17849d790a44d282929c42dbb77d4f17ae", size = 344145 },
    { url = "https://files.pythonhosted.org/packages/94/cb/5c3e975d77755d7b3d5193e92056b19d83752ea2da7ab394e22260a7b824/yarl-1.18.3-cp311-cp311-manylinux_2_5_i686.manylinux1_i686.manylinux_2_17_i686.manylinux2014_i686.whl", hash = "sha256:ccaa3a4b521b780a7e771cc336a2dba389a0861592bbce09a476190bb0c8b4b3", size = 336133 },
    { url = "https://files.pythonhosted.org/packages/19/89/b77d3fd249ab52a5c40859815765d35c91425b6bb82e7427ab2f78f5ff55/yarl-1.18.3-cp311-cp311-musllinux_1_2_aarch64.whl", hash = "sha256:2d06d3005e668744e11ed80812e61efd77d70bb7f03e33c1598c301eea20efbb", size = 347967 },
    { url = "https://files.pythonhosted.org/packages/35/bd/f6b7630ba2cc06c319c3235634c582a6ab014d52311e7d7c22f9518189b5/yarl-1.18.3-cp311-cp311-musllinux_1_2_armv7l.whl", hash = "sha256:9d41beda9dc97ca9ab0b9888cb71f7539124bc05df02c0cff6e5acc5a19dcc6e", size = 346397 },
    { url = "https://files.pythonhosted.org/packages/18/1a/0b4e367d5a72d1f095318344848e93ea70da728118221f84f1bf6c1e39e7/yarl-1.18.3-cp311-cp311-musllinux_1_2_i686.whl", hash = "sha256:ba23302c0c61a9999784e73809427c9dbedd79f66a13d84ad1b1943802eaaf59", size = 350206 },
    { url = "https://files.pythonhosted.org/packages/b5/cf/320fff4367341fb77809a2d8d7fe75b5d323a8e1b35710aafe41fdbf327b/yarl-1.18.3-cp311-cp311-musllinux_1_2_ppc64le.whl", hash = "sha256:6748dbf9bfa5ba1afcc7556b71cda0d7ce5f24768043a02a58846e4a443d808d", size = 362089 },
    { url = "https://files.pythonhosted.org/packages/57/cf/aadba261d8b920253204085268bad5e8cdd86b50162fcb1b10c10834885a/yarl-1.18.3-cp311-cp311-musllinux_1_2_s390x.whl", hash = "sha256:0b0cad37311123211dc91eadcb322ef4d4a66008d3e1bdc404808992260e1a0e", size = 366267 },
    { url = "https://files.pythonhosted.org/packages/54/58/fb4cadd81acdee6dafe14abeb258f876e4dd410518099ae9a35c88d8097c/yarl-1.18.3-cp311-cp311-musllinux_1_2_x86_64.whl", hash = "sha256:0fb2171a4486bb075316ee754c6d8382ea6eb8b399d4ec62fde2b591f879778a", size = 359141 },
    { url = "https://files.pythonhosted.org/packages/9a/7a/4c571597589da4cd5c14ed2a0b17ac56ec9ee7ee615013f74653169e702d/yarl-1.18.3-cp311-cp311-win32.whl", hash = "sha256:61b1a825a13bef4a5f10b1885245377d3cd0bf87cba068e1d9a88c2ae36880e1", size = 84402 },
    { url = "https://files.pythonhosted.org/packages/ae/7b/8600250b3d89b625f1121d897062f629883c2f45339623b69b1747ec65fa/yarl-1.18.3-cp311-cp311-win_amd64.whl", hash = "sha256:b9d60031cf568c627d028239693fd718025719c02c9f55df0a53e587aab951b5", size = 91030 },
    { url = "https://files.pythonhosted.org/packages/33/85/bd2e2729752ff4c77338e0102914897512e92496375e079ce0150a6dc306/yarl-1.18.3-cp312-cp312-macosx_10_13_universal2.whl", hash = "sha256:1dd4bdd05407ced96fed3d7f25dbbf88d2ffb045a0db60dbc247f5b3c5c25d50", size = 142644 },
    { url = "https://files.pythonhosted.org/packages/ff/74/1178322cc0f10288d7eefa6e4a85d8d2e28187ccab13d5b844e8b5d7c88d/yarl-1.18.3-cp312-cp312-macosx_10_13_x86_64.whl", hash = "sha256:7c33dd1931a95e5d9a772d0ac5e44cac8957eaf58e3c8da8c1414de7dd27c576", size = 94962 },
    { url = "https://files.pythonhosted.org/packages/be/75/79c6acc0261e2c2ae8a1c41cf12265e91628c8c58ae91f5ff59e29c0787f/yarl-1.18.3-cp312-cp312-macosx_11_0_arm64.whl", hash = "sha256:25b411eddcfd56a2f0cd6a384e9f4f7aa3efee14b188de13048c25b5e91f1640", size = 92795 },
    { url = "https://files.pythonhosted.org/packages/6b/32/927b2d67a412c31199e83fefdce6e645247b4fb164aa1ecb35a0f9eb2058/yarl-1.18.3-cp312-cp312-manylinux_2_17_aarch64.manylinux2014_aarch64.whl", hash = "sha256:436c4fc0a4d66b2badc6c5fc5ef4e47bb10e4fd9bf0c79524ac719a01f3607c2", size = 332368 },
    { url = "https://files.pythonhosted.org/packages/19/e5/859fca07169d6eceeaa4fde1997c91d8abde4e9a7c018e371640c2da2b71/yarl-1.18.3-cp312-cp312-manylinux_2_17_ppc64le.manylinux2014_ppc64le.whl", hash = "sha256:e35ef8683211db69ffe129a25d5634319a677570ab6b2eba4afa860f54eeaf75", size = 342314 },
    { url = "https://files.pythonhosted.org/packages/08/75/76b63ccd91c9e03ab213ef27ae6add2e3400e77e5cdddf8ed2dbc36e3f21/yarl-1.18.3-cp312-cp312-manylinux_2_17_s390x.manylinux2014_s390x.whl", hash = "sha256:84b2deecba4a3f1a398df819151eb72d29bfeb3b69abb145a00ddc8d30094512", size = 341987 },
    { url = "https://files.pythonhosted.org/packages/1a/e1/a097d5755d3ea8479a42856f51d97eeff7a3a7160593332d98f2709b3580/yarl-1.18.3-cp312-cp312-manylinux_2_17_x86_64.manylinux2014_x86_64.whl", hash = "sha256:00e5a1fea0fd4f5bfa7440a47eff01d9822a65b4488f7cff83155a0f31a2ecba", size = 336914 },
    { url = "https://files.pythonhosted.org/packages/0b/42/e1b4d0e396b7987feceebe565286c27bc085bf07d61a59508cdaf2d45e63/yarl-1.18.3-cp312-cp312-manylinux_2_5_i686.manylinux1_i686.manylinux_2_17_i686.manylinux2014_i686.whl", hash = "sha256:d0e883008013c0e4aef84dcfe2a0b172c4d23c2669412cf5b3371003941f72bb", size = 325765 },
    { url = "https://files.pythonhosted.org/packages/7e/18/03a5834ccc9177f97ca1bbb245b93c13e58e8225276f01eedc4cc98ab820/yarl-1.18.3-cp312-cp312-musllinux_1_2_aarch64.whl", hash = "sha256:5a3f356548e34a70b0172d8890006c37be92995f62d95a07b4a42e90fba54272", size = 344444 },
    { url = "https://files.pythonhosted.org/packages/c8/03/a713633bdde0640b0472aa197b5b86e90fbc4c5bc05b727b714cd8a40e6d/yarl-1.18.3-cp312-cp312-musllinux_1_2_armv7l.whl", hash = "sha256:ccd17349166b1bee6e529b4add61727d3f55edb7babbe4069b5764c9587a8cc6", size = 340760 },
    { url = "https://files.pythonhosted.org/packages/eb/99/f6567e3f3bbad8fd101886ea0276c68ecb86a2b58be0f64077396cd4b95e/yarl-1.18.3-cp312-cp312-musllinux_1_2_i686.whl", hash = "sha256:b958ddd075ddba5b09bb0be8a6d9906d2ce933aee81100db289badbeb966f54e", size = 346484 },
    { url = "https://files.pythonhosted.org/packages/8e/a9/84717c896b2fc6cb15bd4eecd64e34a2f0a9fd6669e69170c73a8b46795a/yarl-1.18.3-cp312-cp312-musllinux_1_2_ppc64le.whl", hash = "sha256:c7d79f7d9aabd6011004e33b22bc13056a3e3fb54794d138af57f5ee9d9032cb", size = 359864 },
    { url = "https://files.pythonhosted.org/packages/1e/2e/d0f5f1bef7ee93ed17e739ec8dbcb47794af891f7d165fa6014517b48169/yarl-1.18.3-cp312-cp312-musllinux_1_2_s390x.whl", hash = "sha256:4891ed92157e5430874dad17b15eb1fda57627710756c27422200c52d8a4e393", size = 364537 },
    { url = "https://files.pythonhosted.org/packages/97/8a/568d07c5d4964da5b02621a517532adb8ec5ba181ad1687191fffeda0ab6/yarl-1.18.3-cp312-cp312-musllinux_1_2_x86_64.whl", hash = "sha256:ce1af883b94304f493698b00d0f006d56aea98aeb49d75ec7d98cd4a777e9285", size = 357861 },
    { url = "https://files.pythonhosted.org/packages/7d/e3/924c3f64b6b3077889df9a1ece1ed8947e7b61b0a933f2ec93041990a677/yarl-1.18.3-cp312-cp312-win32.whl", hash = "sha256:f91c4803173928a25e1a55b943c81f55b8872f0018be83e3ad4938adffb77dd2", size = 84097 },
    { url = "https://files.pythonhosted.org/packages/34/45/0e055320daaabfc169b21ff6174567b2c910c45617b0d79c68d7ab349b02/yarl-1.18.3-cp312-cp312-win_amd64.whl", hash = "sha256:7e2ee16578af3b52ac2f334c3b1f92262f47e02cc6193c598502bd46f5cd1477", size = 90399 },
    { url = "https://files.pythonhosted.org/packages/30/c7/c790513d5328a8390be8f47be5d52e141f78b66c6c48f48d241ca6bd5265/yarl-1.18.3-cp313-cp313-macosx_10_13_universal2.whl", hash = "sha256:90adb47ad432332d4f0bc28f83a5963f426ce9a1a8809f5e584e704b82685dcb", size = 140789 },
    { url = "https://files.pythonhosted.org/packages/30/aa/a2f84e93554a578463e2edaaf2300faa61c8701f0898725842c704ba5444/yarl-1.18.3-cp313-cp313-macosx_10_13_x86_64.whl", hash = "sha256:913829534200eb0f789d45349e55203a091f45c37a2674678744ae52fae23efa", size = 94144 },
    { url = "https://files.pythonhosted.org/packages/c6/fc/d68d8f83714b221a85ce7866832cba36d7c04a68fa6a960b908c2c84f325/yarl-1.18.3-cp313-cp313-macosx_11_0_arm64.whl", hash = "sha256:ef9f7768395923c3039055c14334ba4d926f3baf7b776c923c93d80195624782", size = 91974 },
    { url = "https://files.pythonhosted.org/packages/56/4e/d2563d8323a7e9a414b5b25341b3942af5902a2263d36d20fb17c40411e2/yarl-1.18.3-cp313-cp313-manylinux_2_17_aarch64.manylinux2014_aarch64.whl", hash = "sha256:88a19f62ff30117e706ebc9090b8ecc79aeb77d0b1f5ec10d2d27a12bc9f66d0", size = 333587 },
    { url = "https://files.pythonhosted.org/packages/25/c9/cfec0bc0cac8d054be223e9f2c7909d3e8442a856af9dbce7e3442a8ec8d/yarl-1.18.3-cp313-cp313-manylinux_2_17_ppc64le.manylinux2014_ppc64le.whl", hash = "sha256:e17c9361d46a4d5addf777c6dd5eab0715a7684c2f11b88c67ac37edfba6c482", size = 344386 },
    { url = "https://files.pythonhosted.org/packages/ab/5d/4c532190113b25f1364d25f4c319322e86232d69175b91f27e3ebc2caf9a/yarl-1.18.3-cp313-cp313-manylinux_2_17_s390x.manylinux2014_s390x.whl", hash = "sha256:1a74a13a4c857a84a845505fd2d68e54826a2cd01935a96efb1e9d86c728e186", size = 345421 },
    { url = "https://files.pythonhosted.org/packages/23/d1/6cdd1632da013aa6ba18cee4d750d953104a5e7aac44e249d9410a972bf5/yarl-1.18.3-cp313-cp313-manylinux_2_17_x86_64.manylinux2014_x86_64.whl", hash = "sha256:41f7ce59d6ee7741af71d82020346af364949314ed3d87553763a2df1829cc58", size = 339384 },
    { url = "https://files.pythonhosted.org/packages/9a/c4/6b3c39bec352e441bd30f432cda6ba51681ab19bb8abe023f0d19777aad1/yarl-1.18.3-cp313-cp313-manylinux_2_5_i686.manylinux1_i686.manylinux_2_17_i686.manylinux2014_i686.whl", hash = "sha256:f52a265001d830bc425f82ca9eabda94a64a4d753b07d623a9f2863fde532b53", size = 326689 },
    { url = "https://files.pythonhosted.org/packages/23/30/07fb088f2eefdc0aa4fc1af4e3ca4eb1a3aadd1ce7d866d74c0f124e6a85/yarl-1.18.3-cp313-cp313-musllinux_1_2_aarch64.whl", hash = "sha256:82123d0c954dc58db301f5021a01854a85bf1f3bb7d12ae0c01afc414a882ca2", size = 345453 },
    { url = "https://files.pythonhosted.org/packages/63/09/d54befb48f9cd8eec43797f624ec37783a0266855f4930a91e3d5c7717f8/yarl-1.18.3-cp313-cp313-musllinux_1_2_armv7l.whl", hash = "sha256:2ec9bbba33b2d00999af4631a3397d1fd78290c48e2a3e52d8dd72db3a067ac8", size = 341872 },
    { url = "https://files.pythonhosted.org/packages/91/26/fd0ef9bf29dd906a84b59f0cd1281e65b0c3e08c6aa94b57f7d11f593518/yarl-1.18.3-cp313-cp313-musllinux_1_2_i686.whl", hash = "sha256:fbd6748e8ab9b41171bb95c6142faf068f5ef1511935a0aa07025438dd9a9bc1", size = 347497 },
    { url = "https://files.pythonhosted.org/packages/d9/b5/14ac7a256d0511b2ac168d50d4b7d744aea1c1aa20c79f620d1059aab8b2/yarl-1.18.3-cp313-cp313-musllinux_1_2_ppc64le.whl", hash = "sha256:877d209b6aebeb5b16c42cbb377f5f94d9e556626b1bfff66d7b0d115be88d0a", size = 359981 },
    { url = "https://files.pythonhosted.org/packages/ca/b3/d493221ad5cbd18bc07e642894030437e405e1413c4236dd5db6e46bcec9/yarl-1.18.3-cp313-cp313-musllinux_1_2_s390x.whl", hash = "sha256:b464c4ab4bfcb41e3bfd3f1c26600d038376c2de3297760dfe064d2cb7ea8e10", size = 366229 },
    { url = "https://files.pythonhosted.org/packages/04/56/6a3e2a5d9152c56c346df9b8fb8edd2c8888b1e03f96324d457e5cf06d34/yarl-1.18.3-cp313-cp313-musllinux_1_2_x86_64.whl", hash = "sha256:8d39d351e7faf01483cc7ff7c0213c412e38e5a340238826be7e0e4da450fdc8", size = 360383 },
    { url = "https://files.pythonhosted.org/packages/fd/b7/4b3c7c7913a278d445cc6284e59b2e62fa25e72758f888b7a7a39eb8423f/yarl-1.18.3-cp313-cp313-win32.whl", hash = "sha256:61ee62ead9b68b9123ec24bc866cbef297dd266175d53296e2db5e7f797f902d", size = 310152 },
    { url = "https://files.pythonhosted.org/packages/f5/d5/688db678e987c3e0fb17867970700b92603cadf36c56e5fb08f23e822a0c/yarl-1.18.3-cp313-cp313-win_amd64.whl", hash = "sha256:578e281c393af575879990861823ef19d66e2b1d0098414855dd367e234f5b3c", size = 315723 },
    { url = "https://files.pythonhosted.org/packages/f5/4b/a06e0ec3d155924f77835ed2d167ebd3b211a7b0853da1cf8d8414d784ef/yarl-1.18.3-py3-none-any.whl", hash = "sha256:b57f4f58099328dfb26c6a771d09fb20dbbae81d20cfb66141251ea063bd101b", size = 45109 },
]

[[package]]
name = "zipp"
version = "3.21.0"
source = { registry = "https://pypi.org/simple" }
sdist = { url = "https://files.pythonhosted.org/packages/3f/50/bad581df71744867e9468ebd0bcd6505de3b275e06f202c2cb016e3ff56f/zipp-3.21.0.tar.gz", hash = "sha256:2c9958f6430a2040341a52eb608ed6dd93ef4392e02ffe219417c1b28b5dd1f4", size = 24545 }
wheels = [
    { url = "https://files.pythonhosted.org/packages/b7/1a/7e4798e9339adc931158c9d69ecc34f5e6791489d469f5e50ec15e35f458/zipp-3.21.0-py3-none-any.whl", hash = "sha256:ac1bbe05fd2991f160ebce24ffbac5f6d11d83dc90891255885223d42b3cd931", size = 9630 },
]<|MERGE_RESOLUTION|>--- conflicted
+++ resolved
@@ -944,6 +944,7 @@
     { url = "https://files.pythonhosted.org/packages/36/8f/cafdf24170084de897ffe2a030241c2ba72d12eede85b940a81a94cab156/jaxlib-0.5.3-cp313-cp313-manylinux2014_aarch64.whl", hash = "sha256:e904b92dedfbc7e545725a8d7676987030ae9c069001d94701bc109c6dab4100", size = 95765995 },
     { url = "https://files.pythonhosted.org/packages/86/c7/fc0755ebd999c7c66ac4203d99f958d5ffc0a34eb270f57932ca0213bb54/jaxlib-0.5.3-cp313-cp313-manylinux2014_x86_64.whl", hash = "sha256:bb7593cb7fffcb13963f22fa5229ed960b8fb4ae5ec3b0820048cbd67f1e8e31", size = 105130796 },
     { url = "https://files.pythonhosted.org/packages/83/98/e32da21a490dc408d172ba246d6c47428482fe50d771c3f813e5fc063781/jaxlib-0.5.3-cp313-cp313-win_amd64.whl", hash = "sha256:8019f73a10b1290f988dd3768c684f3a8a147239091c3b790ce7e47e3bbc00bd", size = 65792205 },
+    { url = "https://files.pythonhosted.org/packages/88/c6/0d69ed0d408c811959a471563afa99baecacdc56ed1799002e309520b565/jaxlib-0.5.3-cp313-cp313t-manylinux2014_x86_64.whl", hash = "sha256:4c9a9d4cda091a3ef068ace8379fff9e98eea2fc51dbdd7c3386144a1bdf715d", size = 105318736 },
 ]
 
 [[package]]
@@ -3096,12 +3097,8 @@
     { name = "ipykernel", marker = "extra == 'dev'" },
     { name = "jax", marker = "extra == 'jax'", specifier = "==0.5.3" },
     { name = "lit", marker = "extra == 'dev'", specifier = "<19.0.0" },
-<<<<<<< HEAD
     { name = "lzstring2", marker = "extra == 'docs'", git = "https://github.com/superlopuh/lz-string.git" },
-    { name = "marimo", marker = "extra == 'dev'", specifier = "==0.11.23" },
-=======
     { name = "marimo", marker = "extra == 'dev'", specifier = "==0.11.26" },
->>>>>>> 78813ac6
     { name = "mkdocs", marker = "extra == 'docs'", specifier = ">=1.6.1" },
     { name = "mkdocs-gen-files", marker = "extra == 'docs'", specifier = ">=0.5.0" },
     { name = "mkdocs-material", marker = "extra == 'docs'", specifier = ">=9.5.49" },
