--- conflicted
+++ resolved
@@ -24,13 +24,8 @@
     "nbval<0.12",
     "filecheck==1.0.1",
     "lit<19.0.0",
-<<<<<<< HEAD
     "marimo==0.10.15",
-    "pre-commit==4.0.1",
-=======
-    "marimo==0.10.14",
     "pre-commit==4.1.0",
->>>>>>> 9cdc4627
     "ruff==0.9.2",
     "asv<0.7",
     "nbconvert>=7.7.2,<8.0.0",
