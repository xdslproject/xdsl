--- conflicted
+++ resolved
@@ -393,13 +393,8 @@
 
     class Rewrite(RewritePattern):
         @op_type_rewrite_pattern
-<<<<<<< HEAD
-        def match_and_rewrite(self, mod: ModuleOp, rewriter: PatternRewriter):
+        def match_and_rewrite(self, op: test.TestOp, rewriter: PatternRewriter):
             new_cst = ConstantOp.from_int_and_width(42, i32)
-=======
-        def match_and_rewrite(self, op: test.TestOp, rewriter: PatternRewriter):
-            new_cst = Constant.from_int_and_width(42, i32)
->>>>>>> 158cfe1e
 
             rewriter.insert_op(new_cst, InsertPoint.at_start(op.regions[0].blocks[0]))
 
@@ -429,13 +424,8 @@
 
     class Rewrite(RewritePattern):
         @op_type_rewrite_pattern
-<<<<<<< HEAD
-        def match_and_rewrite(self, mod: ModuleOp, rewriter: PatternRewriter):
+        def match_and_rewrite(self, op: test.TestOp, rewriter: PatternRewriter):
             new_cst = ConstantOp.from_int_and_width(42, i32)
-=======
-        def match_and_rewrite(self, op: test.TestOp, rewriter: PatternRewriter):
-            new_cst = Constant.from_int_and_width(42, i32)
->>>>>>> 158cfe1e
 
             first_op = op.regions[0].block.ops.first
             assert first_op is not None
@@ -467,13 +457,8 @@
 
     class Rewrite(RewritePattern):
         @op_type_rewrite_pattern
-<<<<<<< HEAD
-        def match_and_rewrite(self, mod: ModuleOp, rewriter: PatternRewriter):
+        def match_and_rewrite(self, op: test.TestOp, rewriter: PatternRewriter):
             new_cst = ConstantOp.from_int_and_width(42, i32)
-=======
-        def match_and_rewrite(self, op: test.TestOp, rewriter: PatternRewriter):
-            new_cst = Constant.from_int_and_width(42, i32)
->>>>>>> 158cfe1e
 
             first_op = op.regions[0].block.ops.first
             assert first_op is not None
