from typing import cast

import pytest

from xdsl.backend.riscv.lowering import (
    convert_arith_to_riscv,
    convert_func_to_riscv_func,
)
from xdsl.builder import ImplicitBuilder
from xdsl.dialects import arith, func, riscv, riscv_func
from xdsl.dialects.builtin import (
    IndexType,
    IntegerAttr,
    ModuleOp,
    UnrealizedConversionCastOp,
)
from xdsl.interactive.app import InputApp
from xdsl.ir import Block, Region
from xdsl.transforms import (
    mlir_opt,
    printf_to_llvm,
)
from xdsl.transforms.experimental import (
    hls_convert_stencil_to_ll_mlir,
)
from xdsl.transforms.experimental.dmp import stencil_global_to_local
from xdsl.utils.exceptions import ParseError


@pytest.mark.asyncio()
async def test_inputs():
    """Test different inputs produce desired result."""
    async with InputApp().run_test() as pilot:
        app = cast(InputApp, pilot.app)

        # Test no input
        assert app.output_text_area.text == "No input"
        assert app.current_module is None

        # Test inccorect input
        app.input_text_area.insert("dkjfd")
        await pilot.pause()
        assert (
            app.output_text_area.text
            == "(Span[5:6](text=''), 'Operation builtin.unregistered does not have a custom format.')"
        )

        assert isinstance(app.current_module, ParseError)
        assert (
            str(app.current_module)
            == "(Span[5:6](text=''), 'Operation builtin.unregistered does not have a custom format.')"
        )

        # Test corect input
        app.input_text_area.clear()
        app.input_text_area.insert(
            """
        func.func @hello(%n : index) -> index {
          %two = arith.constant 2 : index
          %res = arith.muli %n, %two : index
          func.return %res : index
        }
        """
        )
        await pilot.pause()
        assert (
            app.output_text_area.text
            == """builtin.module {
  func.func @hello(%n : index) -> index {
    %two = arith.constant 2 : index
    %res = arith.muli %n, %two : index
    func.return %res : index
  }
}
"""
        )

        index = IndexType()

        expected_module = ModuleOp(Region([Block()]))
        with ImplicitBuilder(expected_module.body):
            function = func.FuncOp("hello", ((index,), (index,)))
            with ImplicitBuilder(function.body) as (n,):
                two = arith.Constant(IntegerAttr(2, index)).result
                res = arith.Muli(n, two)
                func.Return(res)

        assert isinstance(app.current_module, ModuleOp)
        assert app.current_module.is_structurally_equivalent(expected_module)


@pytest.mark.asyncio()
async def test_buttons():
    """Test pressing keys has the desired result."""
    async with InputApp().run_test() as pilot:
        app = cast(InputApp, pilot.app)

        # Test clicking the "clear passes" button
        app.input_text_area.insert(
            """
        func.func @hello(%n : index) -> index {
          %two = arith.constant 2 : index
          %res = arith.muli %n, %two : index
          func.return %res : index
        }
        """
        )

        # assert that the Input and Output Text Area's have changed
        await pilot.pause()
        assert (
            app.input_text_area.text
            == """
        func.func @hello(%n : index) -> index {
          %two = arith.constant 2 : index
          %res = arith.muli %n, %two : index
          func.return %res : index
        }
        """
        )
        assert (
            app.output_text_area.text
            == """builtin.module {
  func.func @hello(%n : index) -> index {
    %two = arith.constant 2 : index
    %res = arith.muli %n, %two : index
    func.return %res : index
  }
}
"""
        )

        # Test clicking the "clear input" button
        await pilot.click("#clear_input_button")

        # assert that the input text area has been cleared
        await pilot.pause()
        assert app.input_text_area.text == ""

        app.input_text_area.insert(
            """
        func.func @hello(%n : index) -> index {
          %two = arith.constant 2 : index
          %res = arith.muli %n, %two : index
          func.return %res : index
        }
        """
        )

        await pilot.pause()
        # assert that the Input and Output Text Area's have changed
        assert (
            app.input_text_area.text
            == """
        func.func @hello(%n : index) -> index {
          %two = arith.constant 2 : index
          %res = arith.muli %n, %two : index
          func.return %res : index
        }
        """
        )
        assert (
            app.output_text_area.text
            == """builtin.module {
  func.func @hello(%n : index) -> index {
    %two = arith.constant 2 : index
    %res = arith.muli %n, %two : index
    func.return %res : index
  }
}
"""
        )

        # Test clicking the "clear input" button
        await pilot.click("#clear_input_button")

        # assert that the input text area has been cleared
        await pilot.pause()
        assert app.input_text_area.text == ""

        app.input_text_area.insert(
            """
        func.func @hello(%n : index) -> index {
          %two = arith.constant 2 : index
          %res = arith.muli %n, %two : index
          func.return %res : index
        }
        """
        )

        # Select a pass
        app.pass_pipeline = tuple(
            (*app.pass_pipeline, convert_func_to_riscv_func.ConvertFuncToRiscvFuncPass)
        )

        # assert that pass selection affected Output Text Area
        await pilot.pause()
        assert (
            app.output_text_area.text
            == """builtin.module {
  riscv.assembly_section ".text" {
    riscv.directive ".globl" "hello"
    riscv.directive ".p2align" "2"
    riscv_func.func @hello(%n : !riscv.reg<a0>) -> !riscv.reg<a0> {
      %0 = riscv.mv %n : (!riscv.reg<a0>) -> !riscv.reg<>
      %n_1 = builtin.unrealized_conversion_cast %0 : !riscv.reg<> to index
      %two = arith.constant 2 : index
      %res = arith.muli %n_1, %two : index
      %1 = builtin.unrealized_conversion_cast %res : index to !riscv.reg<>
      %2 = riscv.mv %1 : (!riscv.reg<>) -> !riscv.reg<a0>
      riscv_func.return %2 : !riscv.reg<a0>
    }
  }
}
"""
        )

        # press "Clear Passes" button
        await pilot.click("#clear_passes_button")

        # assert that the Output Text Area and current_module have the expected results
        await pilot.pause()
        assert app.pass_pipeline == ()
        assert (
            app.output_text_area.text
            == """builtin.module {
  func.func @hello(%n : index) -> index {
    %two = arith.constant 2 : index
    %res = arith.muli %n, %two : index
    func.return %res : index
  }
}
"""
        )

        index = IndexType()

        expected_module = ModuleOp(Region([Block()]))
        with ImplicitBuilder(expected_module.body):
            function = func.FuncOp("hello", ((index,), (index,)))
            with ImplicitBuilder(function.body) as (n,):
                two = arith.Constant(IntegerAttr(2, index)).result
                res = arith.Muli(n, two)
                func.Return(res)

        assert isinstance(app.current_module, ModuleOp)
        assert app.current_module.is_structurally_equivalent(expected_module)

<<<<<<< HEAD
        # press "Condense" button
        await pilot.click("#condense_button")

        condensed_list = tuple(
            (
                convert_arith_to_riscv.ConvertArithToRiscvPass,
                convert_func_to_riscv_func.ConvertFuncToRiscvFuncPass,
                stencil_global_to_local.DistributeStencilPass,
                hls_convert_stencil_to_ll_mlir.HLSConvertStencilToLLMLIRPass,
                mlir_opt.MLIROptPass,
                printf_to_llvm.PrintfToLLVM,
            )
        )

        await pilot.pause()
        assert app.condense_mode is True
        assert app.current_condensed_pass_list == condensed_list

=======
>>>>>>> 3246b7b0

@pytest.mark.asyncio()
async def test_passes():
    """Test pass application has the desired result."""
    async with InputApp().run_test() as pilot:
        app = cast(InputApp, pilot.app)
        # Testing a pass
        app.input_text_area.insert(
            """
        func.func @hello(%n : index) -> index {
          %two = arith.constant 2 : index
          %res = arith.muli %n, %two : index
          func.return %res : index
        }
        """
        )

        # Await on test update to make sure we only update due to pass change later
        await pilot.pause()
        assert (
            app.output_text_area.text
            == """builtin.module {
  func.func @hello(%n : index) -> index {
    %two = arith.constant 2 : index
    %res = arith.muli %n, %two : index
    func.return %res : index
  }
}
"""
        )

        # Select a pass
        app.pass_pipeline = tuple(
            (*app.pass_pipeline, convert_func_to_riscv_func.ConvertFuncToRiscvFuncPass)
        )

        # assert that the Output Text Area has changed accordingly
        await pilot.pause()
        assert (
            app.output_text_area.text
            == """builtin.module {
  riscv.assembly_section ".text" {
    riscv.directive ".globl" "hello"
    riscv.directive ".p2align" "2"
    riscv_func.func @hello(%n : !riscv.reg<a0>) -> !riscv.reg<a0> {
      %0 = riscv.mv %n : (!riscv.reg<a0>) -> !riscv.reg<>
      %n_1 = builtin.unrealized_conversion_cast %0 : !riscv.reg<> to index
      %two = arith.constant 2 : index
      %res = arith.muli %n_1, %two : index
      %1 = builtin.unrealized_conversion_cast %res : index to !riscv.reg<>
      %2 = riscv.mv %1 : (!riscv.reg<>) -> !riscv.reg<a0>
      riscv_func.return %2 : !riscv.reg<a0>
    }
  }
}
"""
        )

        index = IndexType()
        expected_module = ModuleOp(Region([Block()]))
        with ImplicitBuilder(expected_module.body):
            section = riscv.AssemblySectionOp(".text")
            with ImplicitBuilder(section.data):
                riscv.DirectiveOp(".globl", "hello")
                riscv.DirectiveOp(".p2align", "2")
                function = riscv_func.FuncOp(
                    "hello",
                    Region([Block(arg_types=[riscv.Registers.A0])]),
                    ((riscv.Registers.A0,), (riscv.Registers.A0,)),
                )
                with ImplicitBuilder(function.body) as (n,):
                    zero = riscv.MVOp(n, rd=riscv.IntRegisterType(""))
                    n_one = UnrealizedConversionCastOp.get([zero.rd], [index])
                    two = arith.Constant(IntegerAttr(2, index)).result
                    res = arith.Muli(n_one, two)
                    one = UnrealizedConversionCastOp.get(
                        [res.result], [riscv.IntRegisterType("")]
                    )
                    two_two = riscv.MVOp(one, rd=riscv.Registers.A0)
                    riscv_func.ReturnOp(two_two)

        assert isinstance(app.current_module, ModuleOp)
        # Assert that the current module has been changed accordingly
        assert app.current_module.is_structurally_equivalent(expected_module)<|MERGE_RESOLUTION|>--- conflicted
+++ resolved
@@ -246,7 +246,6 @@
         assert isinstance(app.current_module, ModuleOp)
         assert app.current_module.is_structurally_equivalent(expected_module)
 
-<<<<<<< HEAD
         # press "Condense" button
         await pilot.click("#condense_button")
 
@@ -265,8 +264,7 @@
         assert app.condense_mode is True
         assert app.current_condensed_pass_list == condensed_list
 
-=======
->>>>>>> 3246b7b0
+
 
 @pytest.mark.asyncio()
 async def test_passes():
