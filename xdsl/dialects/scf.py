from __future__ import annotations

from collections.abc import Sequence
from typing import Annotated

from typing_extensions import Self

from xdsl.dialects.builtin import (
    AnySignlessIntegerOrIndexType,
    IndexType,
    IntegerType,
)
from xdsl.dialects.utils import (
    AbstractYieldOperation,
    parse_assignment,
    print_assignment,
)
from xdsl.ir import Attribute, Block, Dialect, Operation, Region, SSAValue
from xdsl.irdl import (
    AnyAttr,
    AttrSizedOperandSegments,
    ConstraintVar,
    IRDLOperation,
    irdl_op_definition,
    operand_def,
    region_def,
    traits_def,
    var_operand_def,
    var_result_def,
)
from xdsl.parser import Parser, UnresolvedOperand
from xdsl.pattern_rewriter import RewritePattern
from xdsl.printer import Printer
from xdsl.traits import (
    HasCanonicalizationPatternsTrait,
    HasParent,
    IsTerminator,
    Pure,
    RecursivelySpeculatable,
    RecursiveMemoryEffect,
    SingleBlockImplicitTerminator,
    ensure_terminator,
)
from xdsl.utils.exceptions import VerifyException


@irdl_op_definition
class While(IRDLOperation):
    name = "scf.while"
    arguments = var_operand_def(AnyAttr())

    res = var_result_def(AnyAttr())
    before_region = region_def()
    after_region = region_def()

    traits = frozenset([RecursiveMemoryEffect()])

    def __init__(
        self,
        arguments: Sequence[SSAValue | Operation],
        result_types: Sequence[Attribute],
        before_region: Region | Sequence[Operation] | Sequence[Block],
        after_region: Region | Sequence[Operation] | Sequence[Block],
    ):
        super().__init__(
            operands=[arguments],
            result_types=[result_types],
            regions=[before_region, after_region],
        )

    # TODO verify dependencies between scf.condition, scf.yield and the regions
    def verify_(self):
        for idx, arg in enumerate(self.arguments):
            if self.before_region.block.args[idx].type != arg.type:
                raise Exception(
                    f"Block arguments with wrong type, expected {arg.type}, "
                    f"got {self.before_region.block.args[idx].type}"
                )

        for idx, res in enumerate(self.res):
            if self.after_region.block.args[idx].type != res.type:
                raise Exception(
                    f"Block arguments with wrong type, expected {res.type}, "
                    f"got {self.after_region.block.args[idx].type}"
                )

    def print(self, printer: Printer):
        printer.print_string(" (")
        block_args = self.before_region.block.args
        printer.print_list(
            zip(block_args, self.arguments, strict=True),
            lambda pair: printer.print(pair[0], " = ", pair[1]),
        )
        printer.print_string(") : ")
        printer.print_operation_type(self)
        printer.print_string(" ")
        printer.print_region(self.before_region, print_entry_block_args=False)
        printer.print(" do ")
        printer.print_region(self.after_region)
        if self.attributes:
            printer.print_op_attributes(self.attributes, print_keyword=True)

    @classmethod
    def parse(cls, parser: Parser) -> Self:
        def parse_assignment():
            arg = parser.parse_argument(expect_type=False)
            parser.parse_punctuation("=")
            operand = parser.parse_unresolved_operand()
            return arg, operand

        tuples = parser.parse_comma_separated_list(
            parser.Delimiter.PAREN,
            parse_assignment,
        )

        parser.parse_punctuation(":")
        type_pos = parser.pos
        function_type = parser.parse_function_type()

        if len(tuples) != len(function_type.inputs.data):
            parser.raise_error(
                f"Mismatch between block argument count ({len(tuples)}) and operand count ({len(function_type.inputs.data)})",
                type_pos,
                parser.pos,
            )

        block_args = tuple(
            block_arg.resolve(t)
            for ((block_arg, _), t) in zip(
                tuples, function_type.inputs.data, strict=True
            )
        )

        arguments = tuple(
            parser.resolve_operand(operand, t)
            for ((_, operand), t) in zip(tuples, function_type.inputs.data, strict=True)
        )

        before_region = parser.parse_region(block_args)
        parser.parse_characters("do")
        after_region = parser.parse_region()

        attrs = parser.parse_optional_attr_dict_with_keyword()

        op = cls(arguments, function_type.outputs.data, before_region, after_region)

        if attrs is not None:
            op.attributes = attrs.data

        return op


@irdl_op_definition
class Yield(AbstractYieldOperation[Attribute]):
    name = "scf.yield"

    traits = traits_def(
        lambda: frozenset(
            [IsTerminator(), HasParent(For, If, ParallelOp, While), Pure()]
        )
    )


@irdl_op_definition
class If(IRDLOperation):
    name = "scf.if"
    output = var_result_def(AnyAttr())
    cond = operand_def(IntegerType(1))

<<<<<<< HEAD
    true_region = region_def()
=======
    true_region: Region = region_def("single_block")
>>>>>>> d95e30d2
    # TODO this should be optional under certain conditions
    false_region = region_def()

    traits = frozenset(
        [
            SingleBlockImplicitTerminator(Yield),
            RecursiveMemoryEffect(),
            RecursivelySpeculatable(),
        ]
    )

    def __init__(
        self,
        cond: SSAValue | Operation,
        return_types: Sequence[Attribute],
        true_region: Region | Sequence[Block] | Sequence[Operation],
        false_region: Region | Sequence[Block] | Sequence[Operation] | None = None,
        attr_dict: dict[str, Attribute] | None = None,
    ):
        if false_region is None:
            false_region = Region()

        super().__init__(
            operands=[cond],
            result_types=[return_types],
            regions=[true_region, false_region],
            attributes=attr_dict,
        )

    @staticmethod
    def parse_region_with_yield(parser: Parser) -> Region:
        region = parser.parse_region()
        block = region.blocks.last
        if block is None:
            block = Block()
            region.add_block(block)
        last_op = block.last_op
        if last_op is not None and last_op.has_trait(IsTerminator):
            return region

        block.add_op(Yield())

        return region

    @classmethod
    def parse(cls, parser: Parser) -> Self:
        cond = parser.parse_operand()
        return_types = []
        if parser.parse_optional_punctuation("->"):
            return_types = parser.parse_comma_separated_list(
                parser.Delimiter.PAREN, parser.parse_type
            )
        else:
            return_types = []

        then_region = cls.parse_region_with_yield(parser)

        else_region = (
            cls.parse_region_with_yield(parser)
            if parser.parse_optional_keyword("else")
            else Region()
        )

        attr_dict = parser.parse_optional_attr_dict()

        return cls(cond, return_types, then_region, else_region, attr_dict)

    def print(self, printer: Printer):
        printer.print_string(" ")
        printer.print_operand(self.cond)

        print_block_terminators = False
        if bool(self.output):
            printer.print_string(" -> (")
            printer.print_list(self.output.types, printer.print_attribute)
            printer.print_string(")")
            print_block_terminators = True

        printer.print_string(" ")
        printer.print_region(
            self.true_region,
            print_entry_block_args=False,
            print_block_terminators=print_block_terminators,
        )

        if bool(self.false_region.blocks):
            printer.print_string(" else ")
            printer.print_region(
                self.false_region,
                print_entry_block_args=False,
                print_block_terminators=print_block_terminators,
            )

        if bool(self.attributes.keys):
            printer.print_attr_dict(self.attributes)


class ForOpHasCanonicalizationPatternsTrait(HasCanonicalizationPatternsTrait):
    @classmethod
    def get_canonicalization_patterns(cls) -> tuple[RewritePattern, ...]:
        from xdsl.transforms.canonicalization_patterns.scf import SimplifyTrivialLoops

        return (SimplifyTrivialLoops(),)


@irdl_op_definition
class For(IRDLOperation):
    name = "scf.for"

    T = Annotated[AnySignlessIntegerOrIndexType, ConstraintVar("T")]

    lb = operand_def(T)
    ub = operand_def(T)
    step = operand_def(T)

    iter_args = var_operand_def(AnyAttr())

    res = var_result_def(AnyAttr())

    body = region_def("single_block")

    traits = frozenset(
        [
            SingleBlockImplicitTerminator(Yield),
            ForOpHasCanonicalizationPatternsTrait(),
            RecursiveMemoryEffect(),
        ]
    )

    def __init__(
        self,
        lb: SSAValue | Operation,
        ub: SSAValue | Operation,
        step: SSAValue | Operation,
        iter_args: Sequence[SSAValue | Operation],
        body: Region | Sequence[Operation] | Sequence[Block] | Block,
    ):
        if isinstance(body, Block):
            body = [body]

        super().__init__(
            operands=[lb, ub, step, iter_args],
            result_types=[[SSAValue.get(a).type for a in iter_args]],
            regions=[body],
        )

    def verify_(self):
        # body block verification
        if not self.body.block.args:
            raise VerifyException(
                "Body block must have induction var as first block arg"
            )

        indvar, *block_iter_args = self.body.block.args
        block_iter_args_num = len(block_iter_args)
        iter_args = self.iter_args
        iter_args_num = len(self.iter_args)

        for opnd in (self.lb, self.ub, self.step):
            if opnd.type != indvar.type:
                raise VerifyException(
                    "Expected induction var to be same type as bounds and step"
                )
        if iter_args_num + 1 != block_iter_args_num + 1:
            raise VerifyException(
                f"Expected {iter_args_num + 1} args, but got {block_iter_args_num + 1}. "
                "Body block must have induction and loop-carried variables as args."
            )
        for i, arg in enumerate(iter_args):
            if block_iter_args[i].type != arg.type:
                raise VerifyException(
                    f"Block arg #{i + 1} expected to be {arg.type}, but got {block_iter_args[i].type}. "
                    "Block args after the induction variable must match the loop-carried variables."
                )
        if (last_op := self.body.block.last_op) is not None and isinstance(
            last_op, Yield
        ):
            yieldop = last_op
            if len(yieldop.arguments) != iter_args_num:
                raise VerifyException(
                    f"{yieldop.name} expected {iter_args_num} args, but got {len(yieldop.arguments)}. "
                    f"The {self.name} must yield its loop-carried variables."
                )
            for i, arg in enumerate(yieldop.arguments):
                if iter_args[i].type != arg.type:
                    raise VerifyException(
                        f"Expected yield arg #{i} to be {iter_args[i].type}, but got {arg.type}. "
                        f"{yieldop.name} of {self.name} must match loop-carried variable types."
                    )

    def print(self, printer: Printer):
        block = self.body.block
        indvar, *iter_args = block.args
        printer.print_string(" ")
        printer.print_ssa_value(indvar)
        printer.print_string(" = ")
        printer.print_ssa_value(self.lb)
        printer.print_string(" to ")
        printer.print_ssa_value(self.ub)
        printer.print_string(" step ")
        printer.print_ssa_value(self.step)
        printer.print_string(" ")
        if iter_args:
            printer.print_string("iter_args(")
            printer.print_list(
                zip(iter_args, self.iter_args),
                lambda pair: print_assignment(printer, *pair),
            )
            printer.print_string(") -> (")
            printer.print_list((a.type for a in iter_args), printer.print_attribute)
            printer.print_string(") ")
        if not isinstance(indvar.type, IndexType):
            printer.print_string(": ")
            printer.print_attribute(indvar.type)
            printer.print_string(" ")
        printer.print_region(
            self.body,
            print_entry_block_args=False,
            print_empty_block=False,
            print_block_terminators=bool(iter_args),
        )

    @classmethod
    def parse(cls, parser: Parser) -> Self:
        # Parse bounds
        unresolved_indvar = parser.parse_argument(expect_type=False)
        parser.parse_characters("=")
        lb = parser.parse_operand()
        parser.parse_characters("to")
        ub = parser.parse_operand()
        parser.parse_characters("step")
        step = parser.parse_operand()

        # Parse iteration arguments
        pos = parser.pos
        unresolved_iter_args: list[Parser.UnresolvedArgument] = []
        iter_arg_unresolved_operands: list[UnresolvedOperand] = []
        iter_arg_types: list[Attribute] = []
        if parser.parse_optional_characters("iter_args"):
            for iter_arg, iter_arg_operand in parser.parse_comma_separated_list(
                Parser.Delimiter.PAREN, lambda: parse_assignment(parser)
            ):
                unresolved_iter_args.append(iter_arg)
                iter_arg_unresolved_operands.append(iter_arg_operand)
            parser.parse_characters("->")
            iter_arg_types = parser.parse_comma_separated_list(
                Parser.Delimiter.PAREN, parser.parse_attribute
            )

        iter_arg_operands = parser.resolve_operands(
            iter_arg_unresolved_operands, iter_arg_types, pos
        )

        # Set induction variable type
        indvar = unresolved_indvar.resolve(lb.type)
        if parser.parse_optional_characters(":"):
            indvar.type = parser.parse_type()

        # Set block argument types
        iter_args = [
            u_arg.resolve(t) for u_arg, t in zip(unresolved_iter_args, iter_arg_types)
        ]

        # Parse body
        body = parser.parse_region((indvar, *iter_args))

        for_op = cls(lb, ub, step, iter_arg_operands, body)

        if not iter_args:
            for trait in for_op.get_traits_of_type(SingleBlockImplicitTerminator):
                ensure_terminator(for_op, trait)

        return for_op


@irdl_op_definition
class ParallelOp(IRDLOperation):
    name = "scf.parallel"
    lowerBound = var_operand_def(IndexType)
    upperBound = var_operand_def(IndexType)
    step = var_operand_def(IndexType)
    initVals = var_operand_def(AnyAttr())
    res = var_result_def(AnyAttr())

    body = region_def("single_block")

    irdl_options = [AttrSizedOperandSegments(as_property=True)]

    traits = frozenset([SingleBlockImplicitTerminator(Yield), RecursiveMemoryEffect()])

    def __init__(
        self,
        lower_bounds: Sequence[SSAValue | Operation],
        upper_bounds: Sequence[SSAValue | Operation],
        steps: Sequence[SSAValue | Operation],
        body: Region | Sequence[Block] | Sequence[Operation],
        init_vals: Sequence[SSAValue | Operation] = (),
    ):
        super().__init__(
            operands=[lower_bounds, upper_bounds, steps, init_vals],
            regions=[body],
            result_types=[[SSAValue.get(a).type for a in init_vals]],
        )

    def verify_(self) -> None:
        # This verifies the scf.parallel operation, as can be seen it's fairly complex
        # due to the restrictions on the operation and ability to mix in reduction operations
        # All initvals must be handled by an individual reduction operation, with the block
        # arguments just being induction variables and no arguments to the yield as that is
        # handled by the reduction op

        # First check that the number of lower and upper bounds, along with the number of
        # steps is all equal
        if len(self.lowerBound) != len(self.upperBound) or len(self.lowerBound) != len(
            self.step
        ):
            raise VerifyException(
                "Expected the same number of lower bounds, upper "
                "bounds, and steps for scf.parallel. Got "
                f"{len(self.lowerBound)}, {len(self.upperBound)} and "
                f"{len(self.step)}."
            )

        body_args = self.body.block.args
        # Check the number of block arguments equals the number of induction variables as all
        # initVals must be encapsulated in a reduce operation
        if len(self.lowerBound) != len(body_args):
            raise VerifyException(
                "Number of block arguments must exactly equal the number of induction variables"
            )

        # Check that the number of initial values (initVals)
        # equals the number of reductions
        if len(self.initVals) != self.count_number_reduction_ops():
            raise VerifyException(
                f"Expected {len(self.initVals)} "
                f"reductions but {self.count_number_reduction_ops()} provided"
            )

        # Check each induction variable argument is present in the block arguments
        # and the block argument is of type index
        if not all([isinstance(a.type, IndexType) for a in body_args]):
            raise VerifyException(
                "scf.parallel's block must have an index argument"
                " for each induction variable"
            )

        # Now go through each reduction operation and check that the type
        # matches the corresponding initVals type
        num_reductions = self.count_number_reduction_ops()
        for reduction in range(num_reductions):
            arg_type = self.get_arg_type_of_nth_reduction_op(reduction)
            initValsType = self.initVals[reduction].type
            if initValsType != arg_type:
                raise VerifyException(
                    f"Miss match on scf.parallel argument and reduction op type number {reduction} "
                    f", parallel argment is of type {initValsType} whereas reduction operation is of type {arg_type}"
                )

        # Ensure that the number of operands in scf.yield is exactly zero
        if (last_op := self.body.block.last_op) is not None and last_op.operands:
            raise VerifyException(
                f"Single-block region terminator scf.yield has {len(last_op.operands)} "
                "operands but 0 expected inside an scf.parallel"
            )

        # Ensure that the number of reductions matches the
        # number of result types from scf.parallel
        if num_reductions != len(self.res):
            raise VerifyException(
                f"There are {num_reductions} reductions, but {len(self.res)} results expected"
            )

        # Now go through each reduction and ensure that its operand type matches the corresponding
        # scf.parallel result type (there is no result type on scf.reduce, hence we check the
        # operand type)
        for reduction in range(num_reductions):
            arg_type = self.get_arg_type_of_nth_reduction_op(reduction)
            res_type = self.res[reduction].type
            if res_type != arg_type:
                raise VerifyException(
                    f"Miss match on scf.parallel result type and reduction op type number {reduction} "
                    f", parallel argment is of type {res_type} whereas reduction operation is of type {arg_type}"
                )

    def count_number_reduction_ops(self) -> int:
        num_reduce = 0
        for op in self.body.block.ops:
            if isinstance(op, ReduceOp):
                num_reduce += 1
        return num_reduce

    def get_arg_type_of_nth_reduction_op(self, index: int):
        found = 0
        for op in self.body.block.ops:
            if isinstance(op, ReduceOp):
                if found == index:
                    return op.argument.type
                found += 1
        return None


@irdl_op_definition
class ReduceOp(IRDLOperation):
    name = "scf.reduce"
    argument = operand_def(AnyAttr())

    body = region_def("single_block")

    traits = frozenset([RecursiveMemoryEffect()])

    def __init__(
        self,
        argument: SSAValue | Operation,
        block: Block,
    ):
        super().__init__(operands=[argument], regions=[Region(block)])

    def verify_(self) -> None:
        if len(self.body.block.args) != 2:
            raise VerifyException(
                "scf.reduce block must have exactly two arguments, but "
                f"{len(self.body.block.args)} were provided"
            )

        if self.body.block.args[0].type != self.body.block.args[1].type:
            raise VerifyException(
                "scf.reduce block argument types must be the same but have "
                f"{self.body.block.args[0].type} and {self.body.block.args[1].type}"
            )

        if self.body.block.args[0].type != self.argument.type:
            raise VerifyException(
                "scf.reduce block argument types must match the operand type "
                f" but have {self.body.block.args[0].type} and {self.argument.type}"
            )

        last_op = self.body.block.last_op

        if last_op is None or not isinstance(last_op, ReduceReturnOp):
            raise VerifyException(
                "Block inside scf.reduce must terminate with an scf.reduce.return"
            )

        if last_op.result.type != self.argument.type:
            raise VerifyException(
                "scf.reduce.return result type at end of scf.reduce block must"
                f" match the reduction operand type but have {last_op.result.type} "
                f"and {self.argument.type}"
            )


@irdl_op_definition
class ReduceReturnOp(IRDLOperation):
    name = "scf.reduce.return"
    result = operand_def(AnyAttr())

    traits = frozenset([HasParent(ReduceOp), IsTerminator(), Pure()])

    def __init__(self, result: SSAValue | Operation):
        super().__init__(operands=[result])


@irdl_op_definition
class Condition(IRDLOperation):
    name = "scf.condition"
    cond = operand_def(IntegerType(1))
    arguments = var_operand_def(AnyAttr())

    traits = frozenset([HasParent(While), IsTerminator(), Pure()])

    def __init__(
        self,
        cond: SSAValue | Operation,
        *output_ops: SSAValue | Operation,
    ):
        super().__init__(operands=[cond, [output for output in output_ops]])

    def print(self, printer: Printer):
        printer.print("(", self.cond, ")")
        if self.attributes:
            printer.print_op_attributes(self.attributes)
        if self.arguments:
            printer.print(" ")
            printer.print_list(self.arguments, printer.print_ssa_value)
            printer.print_string(" : ")
            printer.print_list(
                self.arguments, lambda val: printer.print_attribute(val.type)
            )

    @classmethod
    def parse(cls, parser: Parser) -> Self:
        parser.parse_punctuation("(")
        unresolved_cond = parser.parse_unresolved_operand("cond expected")
        parser.parse_punctuation(")")
        cond = parser.resolve_operand(unresolved_cond, IntegerType(1))
        attrs = parser.parse_optional_attr_dict()

        # scf.condition is a terminator, so the list of arguments cannot be confused with
        # the results of a hypothetical operation on the next line.
        pos = parser.pos
        unresolved_arguments = parser.parse_optional_undelimited_comma_separated_list(
            parser.parse_optional_unresolved_operand, parser.parse_unresolved_operand
        )
        if unresolved_arguments is not None:
            parser.parse_punctuation(":")
            types = parser.parse_comma_separated_list(
                parser.Delimiter.NONE, parser.parse_type
            )
            arguments = parser.resolve_operands(unresolved_arguments, types, pos)
        else:
            arguments: Sequence[SSAValue] = ()

        op = cls(cond, *arguments)
        op.attributes = attrs
        return op


Scf = Dialect(
    "scf",
    [
        If,
        For,
        Yield,
        Condition,
        ParallelOp,
        ReduceOp,
        ReduceReturnOp,
        While,
    ],
    [],
)<|MERGE_RESOLUTION|>--- conflicted
+++ resolved
@@ -167,11 +167,7 @@
     output = var_result_def(AnyAttr())
     cond = operand_def(IntegerType(1))
 
-<<<<<<< HEAD
-    true_region = region_def()
-=======
-    true_region: Region = region_def("single_block")
->>>>>>> d95e30d2
+    true_region = region_def("single_block")
     # TODO this should be optional under certain conditions
     false_region = region_def()
 
