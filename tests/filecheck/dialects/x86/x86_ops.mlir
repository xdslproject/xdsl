// RUN: XDSL_ROUNDTRIP
%a = "test.op"() : () -> !x86.reg<rax>
// CHECK: %{{.*}} = "test.op"() : () -> !x86.reg<rax>

%0, %1 = "test.op"() : () -> (!x86.reg, !x86.reg)
%rsp = "test.op"() : () -> !x86.reg<rsp>
%rax = "test.op"() : () -> !x86.reg<rax>
%rdx = "test.op"() : () -> !x86.reg<rdx>

<<<<<<< HEAD
%rr_add = x86.rr.add %0, %1 : (!x86.reg, !x86.reg) -> !x86.reg
// CHECK: %{{.*}} = x86.rr.add %{{.*}}, %{{.*}} : (!x86.reg, !x86.reg) -> !x86.reg
%rr_sub = x86.rr.sub %0, %1 : (!x86.reg, !x86.reg) -> !x86.reg
// CHECK-NEXT: %{{.*}} = x86.rr.sub %{{.*}}, %{{.*}} : (!x86.reg, !x86.reg) -> !x86.reg
%rr_mul = x86.rr.imul %0, %1 : (!x86.reg, !x86.reg) -> !x86.reg
// CHECK-NEXT: %{{.*}} = x86.rr.imul %{{.*}}, %{{.*}} : (!x86.reg, !x86.reg) -> !x86.reg
%rr_and = x86.rr.and %0, %1 : (!x86.reg, !x86.reg) -> !x86.reg
// CHECK-NEXT: %{{.*}} = x86.rr.and %{{.*}}, %{{.*}} : (!x86.reg, !x86.reg) -> !x86.reg
%rr_or = x86.rr.or %0, %1 : (!x86.reg, !x86.reg) -> !x86.reg
// CHECK-NEXT: %{{.*}} = x86.rr.or %{{.*}}, %{{.*}} : (!x86.reg, !x86.reg) -> !x86.reg
%rr_xor = x86.rr.xor %0, %1 : (!x86.reg, !x86.reg) -> !x86.reg
// CHECK-NEXT: %{{.*}} = x86.rr.xor %{{.*}}, %{{.*}} : (!x86.reg, !x86.reg) -> !x86.reg
%ds_mov = x86.ds.mov %0 : (!x86.reg) -> !x86.reg
// CHECK-NEXT: %ds_mov = x86.ds.mov %{{.*}} : (!x86.reg) -> !x86.reg
%rr_cmp = x86.rr.cmp %0, %1 : (!x86.reg, !x86.reg) -> !x86.rflags<rflags>
// CHECK: %{{.*}} = x86.rr.cmp %{{.*}}, %{{.*}} : (!x86.reg, !x86.reg) -> !x86.rflags
=======
%rr_add = x86.rs.add %0, %1 : (!x86.reg, !x86.reg) -> !x86.reg
// CHECK: %{{.*}} = x86.rs.add %{{.*}}, %{{.*}} : (!x86.reg, !x86.reg) -> !x86.reg
%rr_sub = x86.rs.sub %0, %1 : (!x86.reg, !x86.reg) -> !x86.reg
// CHECK-NEXT: %{{.*}} = x86.rs.sub %{{.*}}, %{{.*}} : (!x86.reg, !x86.reg) -> !x86.reg
%rr_mul = x86.rs.imul %0, %1 : (!x86.reg, !x86.reg) -> !x86.reg
// CHECK-NEXT: %{{.*}} = x86.rs.imul %{{.*}}, %{{.*}} : (!x86.reg, !x86.reg) -> !x86.reg
%rr_and = x86.rs.and %0, %1 : (!x86.reg, !x86.reg) -> !x86.reg
// CHECK-NEXT: %{{.*}} = x86.rs.and %{{.*}}, %{{.*}} : (!x86.reg, !x86.reg) -> !x86.reg
%rr_or = x86.rs.or %0, %1 : (!x86.reg, !x86.reg) -> !x86.reg
// CHECK-NEXT: %{{.*}} = x86.rs.or %{{.*}}, %{{.*}} : (!x86.reg, !x86.reg) -> !x86.reg
%rr_xor = x86.rs.xor %0, %1 : (!x86.reg, !x86.reg) -> !x86.reg
// CHECK-NEXT: %{{.*}} = x86.rs.xor %{{.*}}, %{{.*}} : (!x86.reg, !x86.reg) -> !x86.reg
%rr_mov = x86.rs.mov %0, %1 : (!x86.reg, !x86.reg) -> !x86.reg
// CHECK-NEXT: %{{.*}} = x86.rs.mov %{{.*}}, %{{.*}} : (!x86.reg, !x86.reg) -> !x86.reg
%rr_cmp = x86.ss.cmp %0, %1 : (!x86.reg, !x86.reg) -> !x86.rflags<rflags>
// CHECK: %{{.*}} = x86.ss.cmp %{{.*}}, %{{.*}} : (!x86.reg, !x86.reg) -> !x86.rflags
>>>>>>> a3c87c8f

%r_pushrsp = x86.s.push %rsp, %0 : (!x86.reg<rsp>, !x86.reg) -> !x86.reg<rsp>
// CHECK-NEXT: %{{.*}} = x86.s.push %rsp, %{{.*}} : (!x86.reg<rsp>, !x86.reg) -> !x86.reg<rsp>
%r_poprsp, %r_pop = x86.d.pop %rsp : (!x86.reg<rsp>) -> (!x86.reg<rsp>, !x86.reg)
// CHECK-NEXT: %{{.*}}, %{{.*}} = x86.d.pop %{{.*}} : (!x86.reg<rsp>) -> (!x86.reg<rsp>, !x86.reg)
%r_not = x86.r.not %0 : (!x86.reg) -> !x86.reg
// CHECK-NEXT: %{{.*}} = x86.r.not %{{.*}} : (!x86.reg) -> !x86.reg
%r_neg = x86.r.neg %0 : (!x86.reg) -> !x86.reg
// CHECK-NEXT: %{{.*}} = x86.r.neg %{{.*}} : (!x86.reg) -> !x86.reg
%r_inc = x86.r.inc %0 : (!x86.reg) -> !x86.reg
// CHECK-NEXT: %{{.*}} = x86.r.inc %{{.*}} : (!x86.reg) -> !x86.reg
%r_dec = x86.r.dec %0 : (!x86.reg) -> !x86.reg
// CHECK-NEXT: %{{.*}} = x86.r.dec %{{.*}} : (!x86.reg) -> !x86.reg

%r_idiv_rdx, %r_idiv_rax = x86.s.idiv %0, %rdx, %rax : (!x86.reg, !x86.reg<rdx>, !x86.reg<rax>) -> (!x86.reg<rdx>, !x86.reg<rax>)
// CHECK-NEXT: %{{.*}}, %{{.*}} = x86.s.idiv %{{.*}}, %{{.*}}, %{{.*}} : (!x86.reg, !x86.reg<rdx>, !x86.reg<rax>) -> (!x86.reg<rdx>, !x86.reg<rax>)
%r_imul_rdx, %r_imul_rax = x86.s.imul %0, %rax : (!x86.reg, !x86.reg<rax>) -> (!x86.reg<rdx>, !x86.reg<rax>)
// CHECK-NEXT: %{{.*}}, %{{.*}} = x86.s.imul %{{.*}}, %{{.*}} : (!x86.reg, !x86.reg<rax>) -> (!x86.reg<rdx>, !x86.reg<rax>)

%rm_add_no_offset  = x86.rm.add %0, %1 : (!x86.reg, !x86.reg) -> !x86.reg
// CHECK-NEXT: %{{.*}} = x86.rm.add %{{.*}}, %{{.*}} : (!x86.reg, !x86.reg) -> !x86.reg
%rm_add = x86.rm.add %0, %1, 8 : (!x86.reg, !x86.reg) -> !x86.reg
// CHECK: %{{.*}} = x86.rm.add %{{.*}}, %{{.*}}, 8 : (!x86.reg, !x86.reg) -> !x86.reg
%rm_sub = x86.rm.sub %0, %1, -8 : (!x86.reg, !x86.reg) -> !x86.reg
// CHECK-NEXT: %{{.*}} = x86.rm.sub %{{.*}}, %{{.*}}, -8 : (!x86.reg, !x86.reg) -> !x86.reg
%rm_imul = x86.rm.imul %0, %1, 8 : (!x86.reg, !x86.reg) -> !x86.reg
// CHECK-NEXT: %{{.*}} = x86.rm.imul %{{.*}}, %{{.*}}, 8 : (!x86.reg, !x86.reg) -> !x86.reg
%rm_and = x86.rm.and %0, %1, 8 : (!x86.reg, !x86.reg) -> !x86.reg
// CHECK-NEXT: %{{.*}} = x86.rm.and %{{.*}}, %{{.*}}, 8 : (!x86.reg, !x86.reg) -> !x86.reg
%rm_or = x86.rm.or %0, %1, 8 : (!x86.reg, !x86.reg) -> !x86.reg
// CHECK-NEXT: %{{.*}} = x86.rm.or %{{.*}}, %{{.*}}, 8 : (!x86.reg, !x86.reg) -> !x86.reg
%rm_xor = x86.rm.xor %0, %1, 8 : (!x86.reg, !x86.reg) -> !x86.reg
// CHECK-NEXT: %{{.*}} = x86.rm.xor %{{.*}}, %{{.*}}, 8 : (!x86.reg, !x86.reg) -> !x86.reg
%rm_mov = x86.dm.mov %1, 8 : (!x86.reg) -> !x86.reg
// CHECK-NEXT: %{{.*}} = x86.dm.mov %{{.*}}, 8 : (!x86.reg) -> !x86.reg
%rm_cmp = x86.sm.cmp %0, %1, 8 : (!x86.reg, !x86.reg) -> !x86.rflags<rflags>
// CHECK-NEXT: %{{.*}} = x86.sm.cmp %{{.*}}, %{{.*}}, 8 : (!x86.reg, !x86.reg) -> !x86.rflags
%dm_lea = x86.dm.lea %0, 8 : (!x86.reg) -> !x86.reg
// CHECK-NEXT: %{{.*}} = x86.dm.lea %{{.*}}, 8 : (!x86.reg) -> !x86.reg

<<<<<<< HEAD
%ri_add = x86.rimm.add %0, 2 : (!x86.reg) -> !x86.reg
// CHECK-NEXT: %{{.*}} = x86.rimm.add %{{.*}}, 2 : (!x86.reg) -> !x86.reg
%ri_sub = x86.rimm.sub %0, 2 : (!x86.reg) -> !x86.reg
// CHECK-NEXT: %{{.*}} = x86.rimm.sub %{{.*}}, 2 : (!x86.reg) -> !x86.reg
%ri_and = x86.rimm.and %0, 2 : (!x86.reg) -> !x86.reg
// CHECK-NEXT: %{{.*}} = x86.rimm.and %{{.*}}, 2 : (!x86.reg) -> !x86.reg
%ri_or = x86.rimm.or %0, 2 : (!x86.reg) -> !x86.reg
// CHECK-NEXT: %{{.*}} = x86.rimm.or %{{.*}}, 2 : (!x86.reg) -> !x86.reg
%ri_xor = x86.rimm.xor %0, 2 : (!x86.reg) -> !x86.reg
// CHECK-NEXT: %{{.*}} = x86.rimm.xor %{{.*}}, 2 : (!x86.reg) -> !x86.reg
%dimm_mov = x86.dimm.mov 2 : () -> !x86.reg
// CHECK-NEXT: %dimm_mov = x86.dimm.mov 2 : () -> !x86.reg
%ri_cmp = x86.rimm.cmp %0, 2 : (!x86.reg) -> !x86.rflags<rflags>
// CHECK-NEXT: %{{.*}} = x86.rimm.cmp %{{.*}}, 2 : (!x86.reg) -> !x86.rflags
=======
%ri_add = x86.ri.add %0, 2 : (!x86.reg) -> !x86.reg
// CHECK-NEXT: %{{.*}} = x86.ri.add %{{.*}}, 2 : (!x86.reg) -> !x86.reg
%ri_sub = x86.ri.sub %0, 2 : (!x86.reg) -> !x86.reg
// CHECK-NEXT: %{{.*}} = x86.ri.sub %{{.*}}, 2 : (!x86.reg) -> !x86.reg
%ri_and = x86.ri.and %0, 2 : (!x86.reg) -> !x86.reg
// CHECK-NEXT: %{{.*}} = x86.ri.and %{{.*}}, 2 : (!x86.reg) -> !x86.reg
%ri_or = x86.ri.or %0, 2 : (!x86.reg) -> !x86.reg
// CHECK-NEXT: %{{.*}} = x86.ri.or %{{.*}}, 2 : (!x86.reg) -> !x86.reg
%ri_xor = x86.ri.xor %0, 2 : (!x86.reg) -> !x86.reg
// CHECK-NEXT: %{{.*}} = x86.ri.xor %{{.*}}, 2 : (!x86.reg) -> !x86.reg
%ri_mov = x86.ri.mov %0, 2 : (!x86.reg) -> !x86.reg
// CHECK-NEXT: %{{.*}} = x86.ri.mov %{{.*}}, 2 : (!x86.reg) -> !x86.reg
%ri_cmp = x86.si.cmp %0, 2 : (!x86.reg) -> !x86.rflags<rflags>
// CHECK-NEXT: %{{.*}} = x86.si.cmp %{{.*}}, 2 : (!x86.reg) -> !x86.rflags
>>>>>>> a3c87c8f

x86.ms.add %0, %1 : (!x86.reg, !x86.reg) -> ()
// CHECK-NEXT: x86.ms.add %{{.*}}, %{{.*}} : (!x86.reg, !x86.reg) -> ()
x86.ms.add %0, %1, 8 : (!x86.reg, !x86.reg) -> ()
// CHECK-NEXT: x86.ms.add %{{.*}}, %{{.*}}, 8 : (!x86.reg, !x86.reg) -> ()
x86.ms.sub %0, %1, -8 : (!x86.reg, !x86.reg) -> ()
// CHECK-NEXT: x86.ms.sub %{{.*}}, %{{.*}}, -8 : (!x86.reg, !x86.reg) -> ()
x86.ms.and %0, %1, 8 : (!x86.reg, !x86.reg) -> ()
// CHECK-NEXT: x86.ms.and %{{.*}}, %{{.*}}, 8 : (!x86.reg, !x86.reg) -> ()
x86.ms.or %0, %1, 8 : (!x86.reg, !x86.reg) -> ()
// CHECK-NEXT: x86.ms.or %{{.*}}, %{{.*}}, 8 : (!x86.reg, !x86.reg) -> ()
x86.ms.xor %0, %1, 8 : (!x86.reg, !x86.reg) -> ()
// CHECK-NEXT: x86.ms.xor %{{.*}}, %{{.*}}, 8 : (!x86.reg, !x86.reg) -> ()
x86.ms.mov %0, %1, 8 : (!x86.reg, !x86.reg) -> ()
// CHECK-NEXT: x86.ms.mov %{{.*}}, %{{.*}}, 8 : (!x86.reg, !x86.reg) -> ()
%mr.cmp = x86.ms.cmp %0, %1, 8 : (!x86.reg, !x86.reg) -> !x86.rflags<rflags>
// CHECK-NEXT: %{{.*}} = x86.ms.cmp %{{.*}}, %{{.*}}, 8 : (!x86.reg, !x86.reg) -> !x86.rflags

x86.mi.add %0, 2 : (!x86.reg) -> ()
// CHECK-NEXT: x86.mi.add %{{.*}}, 2 : (!x86.reg) -> ()
x86.mi.add %0, 2, 8 : (!x86.reg) -> ()
// CHECK-NEXT: x86.mi.add %{{.*}}, 2, 8 : (!x86.reg) -> ()
x86.mi.sub %0, 2, -8 : (!x86.reg) -> ()
// CHECK-NEXT: x86.mi.sub %{{.*}}, 2, -8 : (!x86.reg) -> ()
x86.mi.and %0, 2, 8 : (!x86.reg) -> ()
// CHECK-NEXT: x86.mi.and %{{.*}}, 2, 8 : (!x86.reg) -> ()
x86.mi.or %0, 2, 8 : (!x86.reg) -> ()
// CHECK-NEXT: x86.mi.or %{{.*}}, 2, 8 : (!x86.reg) -> ()
x86.mi.xor %0, 2, 8 : (!x86.reg) -> ()
// CHECK-NEXT: x86.mi.xor %{{.*}}, 2, 8 : (!x86.reg) -> ()
x86.mi.mov %0, 2, 8 : (!x86.reg) -> ()
// CHECK-NEXT: x86.mi.mov %{{.*}}, 2, 8 : (!x86.reg) -> ()
%mi_cmp = x86.mi.cmp %0, 2, 8 : (!x86.reg) -> !x86.rflags<rflags>
// CHECK-NEXT: %{{.*}} = x86.mi.cmp %{{.*}}, 2, 8 : (!x86.reg) -> !x86.rflags

%rri_imul = x86.dsi.imul %1, 2 : (!x86.reg) -> !x86.reg
// CHECK-NEXT: %{{.*}} = x86.dsi.imul %{{.*}}, 2 : (!x86.reg) -> !x86.reg

%rmi_imul_no_offset = x86.dmi.imul %1, 2 : (!x86.reg) -> !x86.reg
// CHECK-NEXT: %{{.*}} = x86.dmi.imul %{{.*}}, 2 : (!x86.reg) -> !x86.reg
%rmi_imul = x86.dmi.imul %1, 2, 8 : (!x86.reg) ->  !x86.reg
// CHECK-NEXT: %{{.*}} = x86.dmi.imul %{{.*}}, 2, 8 : (!x86.reg) -> !x86.reg

%m_push_rsp = x86.m.push %rsp, %0 : (!x86.reg<rsp>, !x86.reg) -> !x86.reg<rsp>
// CHECK-NEXT: %{{.*}} = x86.m.push %rsp, %{{.*}} : (!x86.reg<rsp>, !x86.reg) -> !x86.reg<rsp>
%m_push_rsp2 = x86.m.push %rsp, %0, 8 : (!x86.reg<rsp>, !x86.reg) -> !x86.reg<rsp>
// CHECK-NEXT: %{{.*}} = x86.m.push %rsp, %{{.*}}, 8 : (!x86.reg<rsp>, !x86.reg) -> !x86.reg<rsp>
%m_pop_rsp = x86.m.pop %rsp, %0, 8 : (!x86.reg<rsp>, !x86.reg) -> !x86.reg<rsp>
// CHECK-NEXT: %{{.*}} = x86.m.pop %rsp, %{{.*}}, 8 : (!x86.reg<rsp>, !x86.reg) -> !x86.reg<rsp>
x86.m.neg %0 : (!x86.reg) -> ()
// CHECK-NEXT: x86.m.neg %{{.*}} : (!x86.reg) -> ()
x86.m.neg %0, 8 : (!x86.reg) -> ()
// CHECK-NEXT: x86.m.neg %{{.*}}, 8 : (!x86.reg) -> ()
x86.m.not %0, 8 : (!x86.reg) -> ()
// CHECK-NEXT: x86.m.not %{{.*}}, 8 : (!x86.reg) -> ()
x86.m.inc %0, 8 : (!x86.reg) -> ()
// CHECK-NEXT: x86.m.inc %{{.*}}, 8 : (!x86.reg) -> ()
x86.m.dec %0, 8 : (!x86.reg) -> ()
// CHECK-NEXT: x86.m.dec %{{.*}}, 8 : (!x86.reg) -> ()

%m_idiv_rdx, %m_idiv_rax = x86.m.idiv %0, %rdx, %rax : (!x86.reg, !x86.reg<rdx>, !x86.reg<rax>) -> (!x86.reg<rdx>, !x86.reg<rax>)
// CHECK-NEXT: %{{.*}}, %{{.*}} = x86.m.idiv %{{.*}}, %{{.*}}, %{{.*}} : (!x86.reg, !x86.reg<rdx>, !x86.reg<rax>) -> (!x86.reg<rdx>, !x86.reg<rax>)
%m_idiv_rdx2, %m_idiv_rax2 = x86.m.idiv %0, %rdx, %rax, 8 : (!x86.reg, !x86.reg<rdx>, !x86.reg<rax>) -> (!x86.reg<rdx>, !x86.reg<rax>)
// CHECK-NEXT: %{{.*}}, %{{.*}} = x86.m.idiv %{{.*}}, %{{.*}}, %{{.*}}, 8 : (!x86.reg, !x86.reg<rdx>, !x86.reg<rax>) -> (!x86.reg<rdx>, !x86.reg<rax>)
%m_imul_rdx, %m_imul_rax = x86.m.imul %0, %rax, 8 : (!x86.reg, !x86.reg<rax>) -> (!x86.reg<rdx>, !x86.reg<rax>)
// CHECK-NEXT: %{{.*}}, %{{.*}} = x86.m.imul %{{.*}}, %{{.*}}, 8 : (!x86.reg, !x86.reg<rax>) -> (!x86.reg<rdx>, !x86.reg<rax>)

x86.directive ".text"
// CHECK-NEXT: x86.directive ".text"
x86.directive ".align" "2"
// CHECK-NEXT: x86.directive ".align" "2"
x86.label "label"
// CHECK-NEXT: x86.label "label"

func.func @funcyasm() {
    %2, %3 = "test.op"() : () -> (!x86.reg, !x86.reg)
    %rflags = x86.ss.cmp %2, %3 : (!x86.reg, !x86.reg) -> !x86.rflags<rflags>
    // CHECK: %{{.*}} = x86.ss.cmp %{{.*}}, %{{.*}} : (!x86.reg, !x86.reg) -> !x86.rflags

    x86.c.jmp ^then(%arg : !x86.reg)
    // CHECK-NEXT: x86.c.jmp ^{{.+}}(%arg : !x86.reg)
    ^then(%arg : !x86.reg):
    // CHECK-NEXT: ^{{.+}}(%arg : !x86.reg):
    x86.label "then"
    // CHECK-NEXT: x86.label "then"
    x86.c.ja %rflags : !x86.rflags<rflags>, ^then(%arg : !x86.reg), ^else(%arg2 : !x86.reg)
    // CHECK-NEXT: x86.c.ja %rflags : !x86.rflags<rflags>, ^{{.+}}(%arg : !x86.reg), ^{{.+}}(%arg2 : !x86.reg)
    ^else(%arg2 : !x86.reg):
    // CHECK-NEXT: ^{{.+}}(%arg2 : !x86.reg):
    x86.label "else"
    // CHECK-NEXT: x86.label "else"
    x86.c.jae %rflags : !x86.rflags<rflags>, ^then(%arg : !x86.reg), ^else2(%arg3 : !x86.reg)
    // CHECK-NEXT: x86.c.jae %rflags : !x86.rflags<rflags>, ^{{.+}}(%arg : !x86.reg), ^{{.+}}(%arg3 : !x86.reg)
    ^else2(%arg3 : !x86.reg):
    // CHECK-NEXT: ^{{.+}}(%arg3 : !x86.reg):
    x86.label "else2"
    // CHECK-NEXT: x86.label "else2"
    x86.c.jb %rflags : !x86.rflags<rflags>, ^then(%arg : !x86.reg), ^else3(%arg4 : !x86.reg)
    // CHECK-NEXT: x86.c.jb %rflags : !x86.rflags<rflags>, ^{{.+}}(%arg : !x86.reg), ^{{.+}}(%arg4 : !x86.reg)
    ^else3(%arg4 : !x86.reg):
    // CHECK-NEXT: ^{{.+}}(%arg4 : !x86.reg):
    x86.label "else3"
    // CHECK-NEXT: x86.label "else3"
    x86.c.jbe %rflags : !x86.rflags<rflags>, ^then(%arg : !x86.reg), ^else4(%arg5 : !x86.reg)
    // CHECK-NEXT: x86.c.jbe %rflags : !x86.rflags<rflags>, ^{{.+}}(%arg : !x86.reg), ^{{.+}}(%arg5 : !x86.reg)
    ^else4(%arg5 : !x86.reg):
    // CHECK-NEXT: ^{{.+}}(%arg5 : !x86.reg):
    x86.label "else4"
    // CHECK-NEXT: x86.label "else4"
    x86.c.jc %rflags : !x86.rflags<rflags>, ^then(%arg : !x86.reg), ^else5(%arg6 : !x86.reg)
    // CHECK-NEXT: x86.c.jc %rflags : !x86.rflags<rflags>, ^{{.+}}(%arg : !x86.reg), ^{{.+}}(%arg6 : !x86.reg)
    ^else5(%arg6 : !x86.reg):
    // CHECK-NEXT: ^{{.+}}(%arg6 : !x86.reg):
    x86.label "else5"
    // CHECK-NEXT: x86.label "else5"
    x86.c.je %rflags : !x86.rflags<rflags>, ^then(%arg : !x86.reg), ^else6(%arg7 : !x86.reg)
    // CHECK-NEXT: x86.c.je %rflags : !x86.rflags<rflags>, ^{{.+}}(%arg : !x86.reg), ^{{.+}}(%arg7 : !x86.reg)
    ^else6(%arg7 : !x86.reg):
    // CHECK-NEXT: ^{{.+}}(%arg7 : !x86.reg):
    x86.label "else6"
    // CHECK-NEXT: x86.label "else6"
    x86.c.jg %rflags : !x86.rflags<rflags>, ^then(%arg : !x86.reg), ^else7(%arg8 : !x86.reg)
    // CHECK-NEXT: x86.c.jg %rflags : !x86.rflags<rflags>, ^{{.+}}(%arg : !x86.reg), ^{{.+}}(%arg8 : !x86.reg)
    ^else7(%arg8 : !x86.reg):
    // CHECK-NEXT: ^{{.+}}(%arg8 : !x86.reg):
    x86.label "else7"
    // CHECK-NEXT: x86.label "else7"
    x86.c.jge %rflags : !x86.rflags<rflags>, ^then(%arg : !x86.reg), ^else8(%arg9 : !x86.reg)
    // CHECK-NEXT: x86.c.jge %rflags : !x86.rflags<rflags>, ^{{.+}}(%arg : !x86.reg), ^{{.+}}(%arg9 : !x86.reg)
    ^else8(%arg9 : !x86.reg):
    // CHECK-NEXT: ^{{.+}}(%arg9 : !x86.reg):
    x86.label "else8"
    // CHECK-NEXT: x86.label "else8"
    x86.c.jl %rflags : !x86.rflags<rflags>, ^then(%arg : !x86.reg), ^else9(%arg10 : !x86.reg)
    // CHECK-NEXT: x86.c.jl %rflags : !x86.rflags<rflags>, ^{{.+}}(%arg : !x86.reg), ^{{.+}}(%arg10 : !x86.reg)
    ^else9(%arg10 : !x86.reg):
    // CHECK-NEXT: ^{{.+}}(%arg10 : !x86.reg):
    x86.label "else9"
    // CHECK-NEXT: x86.label "else9"
    x86.c.jle %rflags : !x86.rflags<rflags>, ^then(%arg : !x86.reg), ^else10(%arg11 : !x86.reg)
    // CHECK-NEXT: x86.c.jle %rflags : !x86.rflags<rflags>, ^{{.+}}(%arg : !x86.reg), ^{{.+}}(%arg11 : !x86.reg)
    ^else10(%arg11 : !x86.reg):
    // CHECK-NEXT: ^{{.+}}(%arg11 : !x86.reg):
    x86.label "else10"
    // CHECK-NEXT: x86.label "else10"
    x86.c.jna %rflags : !x86.rflags<rflags>, ^then(%arg : !x86.reg), ^else11(%arg12 : !x86.reg)
    // CHECK-NEXT: x86.c.jna %rflags : !x86.rflags<rflags>, ^{{.+}}(%arg : !x86.reg), ^{{.+}}(%arg12 : !x86.reg)
    ^else11(%arg12 : !x86.reg):
    // CHECK-NEXT: ^{{.+}}(%arg12 : !x86.reg):
    x86.label "else11"
    // CHECK-NEXT: x86.label "else11"
    x86.c.jnae %rflags : !x86.rflags<rflags>, ^then(%arg : !x86.reg), ^else12(%arg13 : !x86.reg)
    // CHECK-NEXT: x86.c.jnae %rflags : !x86.rflags<rflags>, ^{{.+}}(%arg : !x86.reg), ^{{.+}}(%arg13 : !x86.reg)
    ^else12(%arg13 : !x86.reg):
    // CHECK-NEXT: ^{{.+}}(%arg13 : !x86.reg):
    x86.label "else12"
    // CHECK-NEXT: x86.label "else12"
    x86.c.jnb %rflags : !x86.rflags<rflags>, ^then(%arg : !x86.reg), ^else13(%arg14 : !x86.reg)
    // CHECK-NEXT: x86.c.jnb %rflags : !x86.rflags<rflags>, ^{{.+}}(%arg : !x86.reg), ^{{.+}}(%arg14 : !x86.reg)
    ^else13(%arg14 : !x86.reg):
    // CHECK-NEXT: ^{{.+}}(%arg14 : !x86.reg):
    x86.label "else13"
    // CHECK-NEXT: x86.label "else13"
    x86.c.jnbe %rflags : !x86.rflags<rflags>, ^then(%arg : !x86.reg), ^else14(%arg15 : !x86.reg)
    // CHECK-NEXT: x86.c.jnbe %rflags : !x86.rflags<rflags>, ^{{.+}}(%arg : !x86.reg), ^{{.+}}(%arg15 : !x86.reg)
    ^else14(%arg15 : !x86.reg):
    // CHECK-NEXT: ^{{.+}}(%arg15 : !x86.reg):
    x86.label "else14"
    // CHECK-NEXT: x86.label "else14"
    x86.c.jnc %rflags : !x86.rflags<rflags>, ^then(%arg : !x86.reg), ^else15(%arg16 : !x86.reg)
    // CHECK-NEXT: x86.c.jnc %rflags : !x86.rflags<rflags>, ^{{.+}}(%arg : !x86.reg), ^{{.+}}(%arg16 : !x86.reg)
    ^else15(%arg16 : !x86.reg):
    // CHECK-NEXT: ^{{.+}}(%arg16 : !x86.reg):
    x86.label "else15"
    // CHECK-NEXT: x86.label "else15"
    x86.c.jne %rflags : !x86.rflags<rflags>, ^then(%arg : !x86.reg), ^else16(%arg17 : !x86.reg)
    // CHECK-NEXT: x86.c.jne %rflags : !x86.rflags<rflags>, ^{{.+}}(%arg : !x86.reg), ^{{.+}}(%arg17 : !x86.reg)
    ^else16(%arg17 : !x86.reg):
    // CHECK-NEXT: ^{{.+}}(%arg17 : !x86.reg):
    x86.label "else16"
    // CHECK-NEXT: x86.label "else16"
    x86.c.jng %rflags : !x86.rflags<rflags>, ^then(%arg : !x86.reg), ^else17(%arg18 : !x86.reg)
    // CHECK-NEXT: x86.c.jng %rflags : !x86.rflags<rflags>, ^{{.+}}(%arg : !x86.reg), ^{{.+}}(%arg18 : !x86.reg)
    ^else17(%arg18 : !x86.reg):
    // CHECK-NEXT: ^{{.+}}(%arg18 : !x86.reg):
    x86.label "else17"
    // CHECK-NEXT: x86.label "else17"
    x86.c.jnge %rflags : !x86.rflags<rflags>, ^then(%arg : !x86.reg), ^else18(%arg19 : !x86.reg)
    // CHECK-NEXT: x86.c.jnge %rflags : !x86.rflags<rflags>, ^{{.+}}(%arg : !x86.reg), ^{{.+}}(%arg19 : !x86.reg)
    ^else18(%arg19 : !x86.reg):
    // CHECK-NEXT: ^{{.+}}(%arg19 : !x86.reg):
    x86.label "else18"
    // CHECK-NEXT: x86.label "else18"
    x86.c.jnl %rflags : !x86.rflags<rflags>, ^then(%arg : !x86.reg), ^else19(%arg20 : !x86.reg)
    // CHECK-NEXT: x86.c.jnl %rflags : !x86.rflags<rflags>, ^{{.+}}(%arg : !x86.reg), ^{{.+}}(%arg20 : !x86.reg)
    ^else19(%arg20 : !x86.reg):
    // CHECK-NEXT: ^{{.+}}(%arg20 : !x86.reg):
    x86.label "else19"
    // CHECK-NEXT: x86.label "else19"
    x86.c.jnle %rflags : !x86.rflags<rflags>, ^then(%arg : !x86.reg), ^else20(%arg21 : !x86.reg)
    // CHECK-NEXT: x86.c.jnle %rflags : !x86.rflags<rflags>, ^{{.+}}(%arg : !x86.reg), ^{{.+}}(%arg21 : !x86.reg)
    ^else20(%arg21 : !x86.reg):
    // CHECK-NEXT: ^{{.+}}(%arg21 : !x86.reg):
    x86.label "else20"
    // CHECK-NEXT: x86.label "else20"
    x86.c.jno %rflags : !x86.rflags<rflags>, ^then(%arg : !x86.reg), ^else21(%arg22 : !x86.reg)
    // CHECK-NEXT: x86.c.jno %rflags : !x86.rflags<rflags>, ^{{.+}}(%arg : !x86.reg), ^{{.+}}(%arg22 : !x86.reg)
    ^else21(%arg22 : !x86.reg):
    // CHECK-NEXT: ^{{.+}}(%arg22 : !x86.reg):
    x86.label "else21"
    // CHECK-NEXT: x86.label "else21"
    x86.c.jnp %rflags : !x86.rflags<rflags>, ^then(%arg : !x86.reg), ^else22(%arg23 : !x86.reg)
    // CHECK-NEXT: x86.c.jnp %rflags : !x86.rflags<rflags>, ^{{.+}}(%arg : !x86.reg), ^{{.+}}(%arg23 : !x86.reg)
    ^else22(%arg23 : !x86.reg):
    // CHECK-NEXT: ^{{.+}}(%arg23 : !x86.reg):
    x86.label "else22"
    // CHECK-NEXT: x86.label "else22"
    x86.c.jns %rflags : !x86.rflags<rflags>, ^then(%arg : !x86.reg), ^else23(%arg24 : !x86.reg)
    // CHECK-NEXT: x86.c.jns %rflags : !x86.rflags<rflags>, ^{{.+}}(%arg : !x86.reg), ^{{.+}}(%arg24 : !x86.reg)
    ^else23(%arg24 : !x86.reg):
    // CHECK-NEXT: ^{{.+}}(%arg24 : !x86.reg):
    x86.label "else23"
    // CHECK-NEXT: x86.label "else23"
    x86.c.jnz %rflags : !x86.rflags<rflags>, ^then(%arg : !x86.reg), ^else24(%arg25 : !x86.reg)
    // CHECK-NEXT: x86.c.jnz %rflags : !x86.rflags<rflags>, ^{{.+}}(%arg : !x86.reg), ^{{.+}}(%arg25 : !x86.reg)
    ^else24(%arg25 : !x86.reg):
    // CHECK-NEXT: ^{{.+}}(%arg25 : !x86.reg):
    x86.label "else24"
    // CHECK-NEXT: x86.label "else24"
    x86.c.jo %rflags : !x86.rflags<rflags>, ^then(%arg : !x86.reg), ^else25(%arg26 : !x86.reg)
    // CHECK-NEXT: x86.c.jo %rflags : !x86.rflags<rflags>, ^{{.+}}(%arg : !x86.reg), ^{{.+}}(%arg26 : !x86.reg)
    ^else25(%arg26 : !x86.reg):
    // CHECK-NEXT: ^{{.+}}(%arg26 : !x86.reg):
    x86.label "else25"
    // CHECK-NEXT: x86.label "else25"
    x86.c.jp %rflags : !x86.rflags<rflags>, ^then(%arg : !x86.reg), ^else26(%arg27 : !x86.reg)
    // CHECK-NEXT: x86.c.jp %rflags : !x86.rflags<rflags>, ^{{.+}}(%arg : !x86.reg), ^{{.+}}(%arg27 : !x86.reg)
    ^else26(%arg27 : !x86.reg):
    // CHECK-NEXT: ^{{.+}}(%arg27 : !x86.reg):
    x86.label "else26"
    // CHECK-NEXT: x86.label "else26"
    x86.c.jpe %rflags : !x86.rflags<rflags>, ^then(%arg : !x86.reg), ^else27(%arg28 : !x86.reg)
    // CHECK-NEXT: x86.c.jpe %rflags : !x86.rflags<rflags>, ^{{.+}}(%arg : !x86.reg), ^{{.+}}(%arg28 : !x86.reg)
    ^else27(%arg28 : !x86.reg):
    // CHECK-NEXT: ^{{.+}}(%arg28 : !x86.reg):
    x86.label "else27"
    // CHECK-NEXT: x86.label "else27"
    x86.c.jpo %rflags : !x86.rflags<rflags>, ^then(%arg : !x86.reg), ^else28(%arg29 : !x86.reg)
    // CHECK-NEXT: x86.c.jpo %rflags : !x86.rflags<rflags>, ^{{.+}}(%arg : !x86.reg), ^{{.+}}(%arg29 : !x86.reg)
    ^else28(%arg29 : !x86.reg):
    // CHECK-NEXT: ^{{.+}}(%arg29 : !x86.reg):
    x86.label "else28"
    // CHECK-NEXT: x86.label "else28"
    x86.c.js %rflags : !x86.rflags<rflags>, ^then(%arg : !x86.reg), ^else29(%arg30 : !x86.reg)
    // CHECK-NEXT: x86.c.js %rflags : !x86.rflags<rflags>, ^{{.+}}(%arg : !x86.reg), ^{{.+}}(%arg30 : !x86.reg)
    ^else29(%arg30 : !x86.reg):
    // CHECK-NEXT: ^{{.+}}(%arg30 : !x86.reg):
    x86.label "else29"
    // CHECK-NEXT: x86.label "else29"
    x86.c.jz %rflags : !x86.rflags<rflags>, ^then(%arg : !x86.reg), ^else30(%arg31 : !x86.reg)
    // CHECK-NEXT: x86.c.jz %rflags : !x86.rflags<rflags>, ^{{.+}}(%arg : !x86.reg), ^{{.+}}(%arg31 : !x86.reg)
    ^else30(%arg31 : !x86.reg):
    // CHECK-NEXT: ^{{.+}}(%arg31 : !x86.reg):
    x86.label "else30"
    // CHECK-NEXT: x86.label "else30"

    x86.c.jmp ^then(%arg : !x86.reg)
    // CHECK-NEXT: x86.c.jmp ^{{.+}}(%arg : !x86.reg)
}

%xmm0, %xmm1, %xmm2 = "test.op"() : () -> (!x86.ssereg, !x86.ssereg, !x86.ssereg)

%rrr_vfmadd231pd_sse = x86.rss.vfmadd231pd %xmm0, %xmm1, %xmm2 : (!x86.ssereg, !x86.ssereg, !x86.ssereg) -> !x86.ssereg
// CHECK: %{{.*}} = x86.rss.vfmadd231pd %{{.*}}, %{{.*}}, %{{.*}} : (!x86.ssereg, !x86.ssereg, !x86.ssereg) -> !x86.ssereg
%rr_vmovapd_sse = x86.rs.vmovapd %xmm0, %xmm1 : (!x86.ssereg, !x86.ssereg) -> !x86.ssereg
// CHECK-NEXT: x86.rs.vmovapd %{{.*}}, %{{.*}} : (!x86.ssereg, !x86.ssereg) -> !x86.ssereg
x86.ms.vmovapd %0, %xmm1, 8 : (!x86.reg, !x86.ssereg) -> ()
// CHECK-NEXT: x86.ms.vmovapd %{{.*}}, %{{.*}}, 8 : (!x86.reg, !x86.ssereg) -> ()
%rm_vbroadcastsd_sse = x86.dm.vbroadcastsd %0, 8 : (!x86.reg) -> !x86.ssereg
// CHECK-NEXT: %{{.*}} = x86.dm.vbroadcastsd %{{.*}}, 8 : (!x86.reg) -> !x86.ssereg

%ymm0, %ymm1, %ymm2 = "test.op"() : () -> (!x86.avx2reg, !x86.avx2reg, !x86.avx2reg)

%rrr_vfmadd231pd_avx2 = x86.rss.vfmadd231pd %ymm0, %ymm1, %ymm2 : (!x86.avx2reg, !x86.avx2reg, !x86.avx2reg) -> !x86.avx2reg
// CHECK: %{{.*}} = x86.rss.vfmadd231pd %{{.*}}, %{{.*}}, %{{.*}} : (!x86.avx2reg, !x86.avx2reg, !x86.avx2reg) -> !x86.avx2reg
%rr_vmovapd_avx2 = x86.rs.vmovapd %ymm0, %ymm1 : (!x86.avx2reg, !x86.avx2reg) -> !x86.avx2reg
// CHECK-NEXT: x86.rs.vmovapd %{{.*}}, %{{.*}} : (!x86.avx2reg, !x86.avx2reg) -> !x86.avx2reg
x86.ms.vmovapd %0, %ymm1, 8 : (!x86.reg, !x86.avx2reg) -> ()
// CHECK-NEXT: x86.ms.vmovapd %{{.*}}, %{{.*}}, 8 : (!x86.reg, !x86.avx2reg) -> ()
%rm_vbroadcastsd_avx2 = x86.dm.vbroadcastsd %0, 8 : (!x86.reg) -> !x86.avx2reg
// CHECK-NEXT: %{{.*}} = x86.dm.vbroadcastsd %{{.*}}, 8 : (!x86.reg) -> !x86.avx2reg

%zmm0, %zmm1, %zmm2 = "test.op"() : () -> (!x86.avx512reg, !x86.avx512reg, !x86.avx512reg)

%rrr_vfmadd231pd_avx512 = x86.rss.vfmadd231pd %zmm0, %zmm1, %zmm2 : (!x86.avx512reg, !x86.avx512reg, !x86.avx512reg) -> !x86.avx512reg
// CHECK: %{{.*}} = x86.rss.vfmadd231pd %{{.*}}, %{{.*}}, %{{.*}} : (!x86.avx512reg, !x86.avx512reg, !x86.avx512reg) -> !x86.avx512reg
%rr_vmovapd_avx512 = x86.rs.vmovapd %zmm0, %zmm1 : (!x86.avx512reg, !x86.avx512reg) -> !x86.avx512reg
// CHECK-NEXT: x86.rs.vmovapd %{{.*}}, %{{.*}} : (!x86.avx512reg, !x86.avx512reg) -> !x86.avx512reg
x86.ms.vmovapd %0, %zmm1, 8 : (!x86.reg, !x86.avx512reg) -> ()
// CHECK-NEXT: x86.ms.vmovapd %{{.*}}, %{{.*}}, 8 : (!x86.reg, !x86.avx512reg) -> ()
%rm_vbroadcastsd_avx512 = x86.dm.vbroadcastsd %0, 8 : (!x86.reg) -> !x86.avx512reg
// CHECK-NEXT: %{{.*}} = x86.dm.vbroadcastsd %{{.*}}, 8 : (!x86.reg) -> !x86.avx512reg

%rm_vmovups_avx512 = x86.dm.vmovups %1, 8 : (!x86.reg) -> (!x86.avx512reg)
// CHECK: %{{.*}} = x86.dm.vmovups %{{.*}}, 8 : (!x86.reg) -> !x86.avx512reg
%rm_vmovups_avx2 = x86.dm.vmovups %1, 8 : (!x86.reg) -> (!x86.avx2reg)
// CHECK-NEXT: %{{.*}} = x86.dm.vmovups %{{.*}}, 8 : (!x86.reg) -> !x86.avx2reg
%rm_vmovups_sse = x86.dm.vmovups %1, 8 : (!x86.reg) -> (!x86.ssereg)
// CHECK-NEXT: %{{.*}} = x86.dm.vmovups %{{.*}}, 8 : (!x86.reg) -> !x86.ssereg

%rm_vbroadcastss_avx512 = x86.dm.vbroadcastss %1, 8 : (!x86.reg) -> (!x86.avx512reg)
// CHECK: %{{.*}} = x86.dm.vbroadcastss %{{.*}}, 8 : (!x86.reg) -> !x86.avx512reg
%rm_vbroadcastss_avx2 = x86.dm.vbroadcastss %1, 8 : (!x86.reg) -> (!x86.avx2reg)
// CHECK-NEXT: %{{.*}} = x86.dm.vbroadcastss %{{.*}}, 8 : (!x86.reg) -> !x86.avx2reg
%rm_vbroadcastss_sse = x86.dm.vbroadcastss %1, 8 : (!x86.reg) -> (!x86.ssereg)
// CHECK-NEXT: %{{.*}} = x86.dm.vbroadcastss %{{.*}}, 8 : (!x86.reg) -> !x86.ssereg

x86.ms.vmovups %0, %zmm1, 0 : (!x86.reg, !x86.avx512reg) -> ()
// CHECK: x86.ms.vmovups %{{.*}}, %{{.*}} : (!x86.reg, !x86.avx512reg) -> ()
x86.ms.vmovups %0, %ymm1, 0 : (!x86.reg, !x86.avx2reg) -> ()
// CHECK-NEXT: x86.ms.vmovups %{{.*}}, %{{.*}} : (!x86.reg, !x86.avx2reg) -> ()
x86.ms.vmovups %0, %xmm1, 0 : (!x86.reg, !x86.ssereg) -> ()
// CHECK-NEXT: x86.ms.vmovups %{{.*}}, %{{.*}} : (!x86.reg, !x86.ssereg) -> ()

%rrr_vfmadd231ps_sse = x86.rss.vfmadd231ps %xmm0, %xmm1, %xmm2 : (!x86.ssereg, !x86.ssereg, !x86.ssereg) -> !x86.ssereg
// CHECK: %{{.*}} = x86.rss.vfmadd231ps %{{.*}}, %{{.*}}, %{{.*}} : (!x86.ssereg, !x86.ssereg, !x86.ssereg) -> !x86.ssereg
%rrr_vfmadd231ps_avx2 = x86.rss.vfmadd231ps %ymm0, %ymm1, %ymm2 : (!x86.avx2reg, !x86.avx2reg, !x86.avx2reg) -> !x86.avx2reg
// CHECK: %{{.*}} = x86.rss.vfmadd231ps %{{.*}}, %{{.*}}, %{{.*}} : (!x86.avx2reg, !x86.avx2reg, !x86.avx2reg) -> !x86.avx2reg
%rrr_vfmadd231ps_avx512 = x86.rss.vfmadd231ps %zmm0, %zmm1, %zmm2 : (!x86.avx512reg, !x86.avx512reg, !x86.avx512reg) -> !x86.avx512reg
// CHECK: %{{.*}} = x86.rss.vfmadd231ps %{{.*}}, %{{.*}}, %{{.*}} : (!x86.avx512reg, !x86.avx512reg, !x86.avx512reg) -> !x86.avx512reg<|MERGE_RESOLUTION|>--- conflicted
+++ resolved
@@ -7,24 +7,6 @@
 %rax = "test.op"() : () -> !x86.reg<rax>
 %rdx = "test.op"() : () -> !x86.reg<rdx>
 
-<<<<<<< HEAD
-%rr_add = x86.rr.add %0, %1 : (!x86.reg, !x86.reg) -> !x86.reg
-// CHECK: %{{.*}} = x86.rr.add %{{.*}}, %{{.*}} : (!x86.reg, !x86.reg) -> !x86.reg
-%rr_sub = x86.rr.sub %0, %1 : (!x86.reg, !x86.reg) -> !x86.reg
-// CHECK-NEXT: %{{.*}} = x86.rr.sub %{{.*}}, %{{.*}} : (!x86.reg, !x86.reg) -> !x86.reg
-%rr_mul = x86.rr.imul %0, %1 : (!x86.reg, !x86.reg) -> !x86.reg
-// CHECK-NEXT: %{{.*}} = x86.rr.imul %{{.*}}, %{{.*}} : (!x86.reg, !x86.reg) -> !x86.reg
-%rr_and = x86.rr.and %0, %1 : (!x86.reg, !x86.reg) -> !x86.reg
-// CHECK-NEXT: %{{.*}} = x86.rr.and %{{.*}}, %{{.*}} : (!x86.reg, !x86.reg) -> !x86.reg
-%rr_or = x86.rr.or %0, %1 : (!x86.reg, !x86.reg) -> !x86.reg
-// CHECK-NEXT: %{{.*}} = x86.rr.or %{{.*}}, %{{.*}} : (!x86.reg, !x86.reg) -> !x86.reg
-%rr_xor = x86.rr.xor %0, %1 : (!x86.reg, !x86.reg) -> !x86.reg
-// CHECK-NEXT: %{{.*}} = x86.rr.xor %{{.*}}, %{{.*}} : (!x86.reg, !x86.reg) -> !x86.reg
-%ds_mov = x86.ds.mov %0 : (!x86.reg) -> !x86.reg
-// CHECK-NEXT: %ds_mov = x86.ds.mov %{{.*}} : (!x86.reg) -> !x86.reg
-%rr_cmp = x86.rr.cmp %0, %1 : (!x86.reg, !x86.reg) -> !x86.rflags<rflags>
-// CHECK: %{{.*}} = x86.rr.cmp %{{.*}}, %{{.*}} : (!x86.reg, !x86.reg) -> !x86.rflags
-=======
 %rr_add = x86.rs.add %0, %1 : (!x86.reg, !x86.reg) -> !x86.reg
 // CHECK: %{{.*}} = x86.rs.add %{{.*}}, %{{.*}} : (!x86.reg, !x86.reg) -> !x86.reg
 %rr_sub = x86.rs.sub %0, %1 : (!x86.reg, !x86.reg) -> !x86.reg
@@ -37,11 +19,10 @@
 // CHECK-NEXT: %{{.*}} = x86.rs.or %{{.*}}, %{{.*}} : (!x86.reg, !x86.reg) -> !x86.reg
 %rr_xor = x86.rs.xor %0, %1 : (!x86.reg, !x86.reg) -> !x86.reg
 // CHECK-NEXT: %{{.*}} = x86.rs.xor %{{.*}}, %{{.*}} : (!x86.reg, !x86.reg) -> !x86.reg
-%rr_mov = x86.rs.mov %0, %1 : (!x86.reg, !x86.reg) -> !x86.reg
-// CHECK-NEXT: %{{.*}} = x86.rs.mov %{{.*}}, %{{.*}} : (!x86.reg, !x86.reg) -> !x86.reg
+%ds_mov = x86.ds.mov %0 : (!x86.reg) -> !x86.reg
+// CHECK-NEXT: %ds_mov = x86.ds.mov %{{.*}} : (!x86.reg) -> !x86.reg
 %rr_cmp = x86.ss.cmp %0, %1 : (!x86.reg, !x86.reg) -> !x86.rflags<rflags>
 // CHECK: %{{.*}} = x86.ss.cmp %{{.*}}, %{{.*}} : (!x86.reg, !x86.reg) -> !x86.rflags
->>>>>>> a3c87c8f
 
 %r_pushrsp = x86.s.push %rsp, %0 : (!x86.reg<rsp>, !x86.reg) -> !x86.reg<rsp>
 // CHECK-NEXT: %{{.*}} = x86.s.push %rsp, %{{.*}} : (!x86.reg<rsp>, !x86.reg) -> !x86.reg<rsp>
@@ -82,22 +63,6 @@
 %dm_lea = x86.dm.lea %0, 8 : (!x86.reg) -> !x86.reg
 // CHECK-NEXT: %{{.*}} = x86.dm.lea %{{.*}}, 8 : (!x86.reg) -> !x86.reg
 
-<<<<<<< HEAD
-%ri_add = x86.rimm.add %0, 2 : (!x86.reg) -> !x86.reg
-// CHECK-NEXT: %{{.*}} = x86.rimm.add %{{.*}}, 2 : (!x86.reg) -> !x86.reg
-%ri_sub = x86.rimm.sub %0, 2 : (!x86.reg) -> !x86.reg
-// CHECK-NEXT: %{{.*}} = x86.rimm.sub %{{.*}}, 2 : (!x86.reg) -> !x86.reg
-%ri_and = x86.rimm.and %0, 2 : (!x86.reg) -> !x86.reg
-// CHECK-NEXT: %{{.*}} = x86.rimm.and %{{.*}}, 2 : (!x86.reg) -> !x86.reg
-%ri_or = x86.rimm.or %0, 2 : (!x86.reg) -> !x86.reg
-// CHECK-NEXT: %{{.*}} = x86.rimm.or %{{.*}}, 2 : (!x86.reg) -> !x86.reg
-%ri_xor = x86.rimm.xor %0, 2 : (!x86.reg) -> !x86.reg
-// CHECK-NEXT: %{{.*}} = x86.rimm.xor %{{.*}}, 2 : (!x86.reg) -> !x86.reg
-%dimm_mov = x86.dimm.mov 2 : () -> !x86.reg
-// CHECK-NEXT: %dimm_mov = x86.dimm.mov 2 : () -> !x86.reg
-%ri_cmp = x86.rimm.cmp %0, 2 : (!x86.reg) -> !x86.rflags<rflags>
-// CHECK-NEXT: %{{.*}} = x86.rimm.cmp %{{.*}}, 2 : (!x86.reg) -> !x86.rflags
-=======
 %ri_add = x86.ri.add %0, 2 : (!x86.reg) -> !x86.reg
 // CHECK-NEXT: %{{.*}} = x86.ri.add %{{.*}}, 2 : (!x86.reg) -> !x86.reg
 %ri_sub = x86.ri.sub %0, 2 : (!x86.reg) -> !x86.reg
@@ -108,11 +73,10 @@
 // CHECK-NEXT: %{{.*}} = x86.ri.or %{{.*}}, 2 : (!x86.reg) -> !x86.reg
 %ri_xor = x86.ri.xor %0, 2 : (!x86.reg) -> !x86.reg
 // CHECK-NEXT: %{{.*}} = x86.ri.xor %{{.*}}, 2 : (!x86.reg) -> !x86.reg
-%ri_mov = x86.ri.mov %0, 2 : (!x86.reg) -> !x86.reg
-// CHECK-NEXT: %{{.*}} = x86.ri.mov %{{.*}}, 2 : (!x86.reg) -> !x86.reg
+%di_mov = x86.di.mov 2 : () -> !x86.reg
+// CHECK-NEXT: %di_mov = x86.di.mov 2 : () -> !x86.reg
 %ri_cmp = x86.si.cmp %0, 2 : (!x86.reg) -> !x86.rflags<rflags>
 // CHECK-NEXT: %{{.*}} = x86.si.cmp %{{.*}}, 2 : (!x86.reg) -> !x86.rflags
->>>>>>> a3c87c8f
 
 x86.ms.add %0, %1 : (!x86.reg, !x86.reg) -> ()
 // CHECK-NEXT: x86.ms.add %{{.*}}, %{{.*}} : (!x86.reg, !x86.reg) -> ()
