// RUN: XDSL_ROUNDTRIP

builtin.module {
  func.func @memref_alloca_scope() {
    "memref.alloca_scope"() ({
      "memref.alloca_scope.return"() : () -> ()
    }) : () -> ()
    func.return
  }
  "memref.global"() {"sym_name" = "g", "type" = memref<1xindex>, "initial_value" = dense<0> : tensor<1xindex>, "sym_visibility" = "public"} : () -> ()
  "memref.global"() {"sym_name" = "g_constant", "type" = memref<1xindex>, "initial_value" = dense<0> : tensor<1xindex>, "sym_visibility" = "public", "constant"} : () -> ()
  "memref.global"() {"alignment" = 64 : i64, "sym_name" = "g_with_alignment", "type" = memref<1xindex>, "initial_value" = dense<0> : tensor<1xindex>, "sym_visibility" = "public"} : () -> ()

  // Private variable with an initial value.
  memref.global "private" @x : memref<2xf32> = dense<0.0>

  // Declaration of an external variable.
  memref.global "private" @y : memref<4xi32>

  // Uninitialized externally visible variable.
  memref.global @z : memref<3xf16> = uninitialized

  // Externally visible constant variable.
  memref.global constant @c : memref<2xi32> = dense<[1, 4]>

  func.func private @memref_test() {
    %0 = "memref.get_global"() {"name" = @g} : () -> memref<1xindex>
    %1 = arith.constant 0 : index
    %2 = "memref.alloca"() {"alignment" = 0 : i64, "operandSegmentSizes" = array<i32: 0, 0>} : () -> memref<1xindex>
    %3 = arith.constant 42 : index
    "memref.store"(%3, %2, %1) : (index, memref<1xindex>, index) -> ()
    "memref.store"(%3, %2, %1) <{"nontemporal" = true}> : (index, memref<1xindex>, index) -> ()
    %4 = "memref.load"(%2, %1) : (memref<1xindex>, index) -> index
    %f = "memref.load"(%2, %1) <{"nontemporal" = false}> : (memref<1xindex>, index) -> index
    %5 = memref.alloc() {"alignment" = 0} : memref<10x2xindex>
    "memref.store"(%3, %5, %3, %4) : (index, memref<10x2xindex>, index, index) -> ()
    %6 = memref.subview %5[0, 0] [1, 1] [1, 1] attributes {"hello" = "world"} : memref<10x2xindex> to memref<1x1xindex>
    %7 = "memref.cast"(%5) : (memref<10x2xindex>) -> memref<?x?xindex>
    %8 = "memref.alloca"() {"operandSegmentSizes" = array<i32: 0, 0>} : () -> memref<1xindex>
    %9 = "memref.memory_space_cast"(%5) : (memref<10x2xindex>) -> memref<10x2xindex, 1: i32>
    %10 = memref.alloc() : memref<64x64xindex, strided<[2, 4], offset: 6>, 2 : i32>
    %11 = "memref.alloca"() {"operandSegmentSizes" = array<i32: 0, 0>} : () -> memref<64x64xindex, strided<[2, 4], offset: 6>, 2 : i32>
    %base_buffer, %offset, %sizes:2, %strides:2 = "memref.extract_strided_metadata"(%11) : (memref<64x64xindex, strided<[2, 4], offset: 6>, 2 : i32>) -> (memref<index>, index, index, index, index, index)
    %12, %13, %14 = "test.op"() : () -> (index, index, index)
    %15 = memref.alloc(%12) {"alignment" = 0} : memref<?xindex>
    %16 = memref.alloc(%12, %13, %14) {"alignment" = 0} : memref<?x?x?xindex>
    %17 = "memref.alloca"(%12) {"alignment" = 0 : i64, "operandSegmentSizes" = array<i32: 1, 0>} : (index) -> memref<?xindex>
    %18 = "memref.alloca"(%12, %13, %14) {"alignment" = 0 : i64, "operandSegmentSizes" = array<i32: 3, 0>} : (index, index, index) -> memref<?x?x?xindex>
    %19 = memref.collapse_shape %5 [[0, 1]] : memref<10x2xindex> into memref<20xindex>
    %20 = arith.constant 2 : index
    %21 = memref.expand_shape %19 [[0, 1]] output_shape [%20, 10] : memref<20xindex> into memref<?x10xindex>
    memref.dealloc %2 : memref<1xindex>
    memref.dealloc %5 : memref<10x2xindex>
    memref.dealloc %8 : memref<1xindex>
    memref.dealloc %10 : memref<64x64xindex, strided<[2, 4], offset: 6>, 2 : i32>
    memref.dealloc %11 : memref<64x64xindex, strided<[2, 4], offset: 6>, 2 : i32>
    %fmemref = "test.op"() : () -> memref<32x32xf32>
    %e = "test.op"() : () -> f32
    %207 = "memref.atomic_rmw"(%e, %fmemref, %1, %1) <{kind = 0 : i64}> : (f32, memref<32x32xf32>, index, index) -> f32

    func.return
  }
}

// CHECK:  builtin.module {
// CHECK-NEXT:    func.func @memref_alloca_scope() {
// CHECK-NEXT:      "memref.alloca_scope"() ({
// CHECK-NEXT:        "memref.alloca_scope.return"() : () -> ()
// CHECK-NEXT:      }) : () -> ()
// CHECK-NEXT:      func.return
// CHECK-NEXT:    }
<<<<<<< HEAD
// CHECK-NEXT:   memref.global @g : memref<1xindex> = dense<0>
// CHECK-NEXT:   memref.global constant @g_constant : memref<1xindex> = dense<0>
// CHECK-NEXT:   memref.global @g_with_alignment : memref<1xindex> = dense<0> {"alignment" = 64 : i64}
// CHECK-NEXT:   memref.global "private" @x : memref<2xf32> = dense<0.000000e+00>
// CHECK-NEXT:   memref.global "private" @y : memref<4xi32>
// CHECK-NEXT:   memref.global @z : memref<3xf16> = uninitialized
// CHECK-NEXT:   memref.global constant @c : memref<2xi32> = dense<[1, 4]>
=======
// CHECK-NEXT:   "memref.global"() <{sym_name = "g", sym_visibility = "public", type = memref<1xindex>, initial_value = dense<0> : tensor<1xindex>}> : () -> ()
// CHECK-NEXT:   "memref.global"() <{sym_name = "g_constant", sym_visibility = "public", type = memref<1xindex>, initial_value = dense<0> : tensor<1xindex>, constant}> : () -> ()
// CHECK-NEXT:   "memref.global"() <{sym_name = "g_with_alignment", sym_visibility = "public", type = memref<1xindex>, initial_value = dense<0> : tensor<1xindex>, alignment = 64 : i64}> : () -> ()
>>>>>>> 9accdb15
// CHECK-NEXT:   func.func private @memref_test() {
// CHECK-NEXT:     %{{.*}} = memref.get_global @g : memref<1xindex>
// CHECK-NEXT:     %{{.*}} = arith.constant 0 : index
// CHECK-NEXT:     %{{.*}} = "memref.alloca"() <{alignment = 0 : i64, operandSegmentSizes = array<i32: 0, 0>}> : () -> memref<1xindex>
// CHECK-NEXT:     %{{.*}} = arith.constant 42 : index
// CHECK-NEXT:     memref.store %{{.*}}, %{{.*}}[%{{.*}}] : memref<1xindex>
// CHECK-NEXT:     memref.store %{{.*}}, %{{.*}}[%{{.*}}] {nontemporal = true} : memref<1xindex>
// CHECK-NEXT:     %{{.*}} = memref.load %{{.*}}[%{{.*}}] : memref<1xindex>
// CHECK-NEXT:     %{{.*}} = memref.load %{{.*}}[%{{.*}}] {nontemporal = false} : memref<1xindex>
// CHECK-NEXT:     %{{.*}} = memref.alloc() {alignment = 0 : i64} : memref<10x2xindex>
// CHECK-NEXT:     memref.store %{{.*}}, %{{.*}}[%{{.*}}, %{{.*}}] : memref<10x2xindex>
// CHECK-NEXT:     %{{.*}} = memref.subview %{{.*}}[0, 0] [1, 1] [1, 1] attributes {hello = "world"} : memref<10x2xindex> to memref<1x1xindex>
// CHECK-NEXT:     %{{.*}} = "memref.cast"(%{{.*}}) : (memref<10x2xindex>) -> memref<?x?xindex>
// CHECK-NEXT:     %{{.*}} = "memref.alloca"() <{operandSegmentSizes = array<i32: 0, 0>}> : () -> memref<1xindex>
// CHECK-NEXT:     %{{.*}} = "memref.memory_space_cast"(%{{.*}}) : (memref<10x2xindex>) -> memref<10x2xindex, 1 : i32>
// CHECK-NEXT:     %{{.*}} = memref.alloc() : memref<64x64xindex, strided<[2, 4], offset: 6>, 2 : i32>
// CHECK-NEXT:     %{{.*}} = "memref.alloca"() <{operandSegmentSizes = array<i32: 0, 0>}> : () -> memref<64x64xindex, strided<[2, 4], offset: 6>, 2 : i32>
// CHECK-NEXT:     %{{.*}}, %{{.*}}, %{{.*}}, %{{.*}}, %{{.*}}, %{{.*}} = "memref.extract_strided_metadata"(%{{.*}}) : (memref<64x64xindex, strided<[2, 4], offset: 6>, 2 : i32>) -> (memref<index>, index, index, index, index, index)
// CHECK-NEXT:     %{{.*}}, %{{.*}}, %{{.*}} = "test.op"() : () -> (index, index, index)
// CHECK-NEXT:     %{{.*}} = memref.alloc(%{{.*}}) {alignment = 0 : i64} : memref<?xindex>
// CHECK-NEXT:     %{{.*}} = memref.alloc(%{{.*}}, %{{.*}}, %{{.*}}) {alignment = 0 : i64} : memref<?x?x?xindex>
// CHECK-NEXT:     %{{.*}} = "memref.alloca"(%{{.*}}) <{alignment = 0 : i64, operandSegmentSizes = array<i32: 1, 0>}> : (index) -> memref<?xindex>
// CHECK-NEXT:     %{{.*}} = "memref.alloca"(%{{.*}}, %{{.*}}, %{{.*}}) <{alignment = 0 : i64, operandSegmentSizes = array<i32: 3, 0>}> : (index, index, index) -> memref<?x?x?xindex>
// CHECK-NEXT:    %{{.*}} = memref.collapse_shape %{{\S*}}
// CHECK-SAME{LITERAL}: [[0 : i64, 1 : i64]] : memref<10x2xindex> into memref<20xindex>
// CHECK-NEXT:    %{{.*}} = arith.constant 2 : index
// CHECK-NEXT:    %{{.*}} = memref.expand_shape %{{\S*}}
// CHECK-SAME{LITERAL}: [[0 : i64, 1 : i64]] output_shape [%20, 10] : memref<20xindex> into memref<?x10xindex>
// CHECK-NEXT:     memref.dealloc %{{.*}} : memref<1xindex>
// CHECK-NEXT:     memref.dealloc %{{.*}} : memref<10x2xindex>
// CHECK-NEXT:     memref.dealloc %{{.*}} : memref<1xindex>
// CHECK-NEXT:     memref.dealloc %{{.*}} : memref<64x64xindex, strided<[2, 4], offset: 6>, 2 : i32>
// CHECK-NEXT:     memref.dealloc %{{.*}} : memref<64x64xindex, strided<[2, 4], offset: 6>, 2 : i32>
// CHECK-NEXT:      %{{.*}} = "test.op"() : () -> memref<32x32xf32>
// CHECK-NEXT:      %{{.*}} = "test.op"() : () -> f32
// CHECK-NEXT:      %{{.*}} = "memref.atomic_rmw"(%{{.*}}, %{{.*}}, %{{.*}}, %{{.*}}) <{kind = 0 : i64}> : (f32, memref<32x32xf32>, index, index) -> f32
// CHECK-NEXT:     func.return
// CHECK-NEXT:   }
// CHECK-NEXT: }<|MERGE_RESOLUTION|>--- conflicted
+++ resolved
@@ -69,7 +69,6 @@
 // CHECK-NEXT:      }) : () -> ()
 // CHECK-NEXT:      func.return
 // CHECK-NEXT:    }
-<<<<<<< HEAD
 // CHECK-NEXT:   memref.global @g : memref<1xindex> = dense<0>
 // CHECK-NEXT:   memref.global constant @g_constant : memref<1xindex> = dense<0>
 // CHECK-NEXT:   memref.global @g_with_alignment : memref<1xindex> = dense<0> {"alignment" = 64 : i64}
@@ -77,11 +76,6 @@
 // CHECK-NEXT:   memref.global "private" @y : memref<4xi32>
 // CHECK-NEXT:   memref.global @z : memref<3xf16> = uninitialized
 // CHECK-NEXT:   memref.global constant @c : memref<2xi32> = dense<[1, 4]>
-=======
-// CHECK-NEXT:   "memref.global"() <{sym_name = "g", sym_visibility = "public", type = memref<1xindex>, initial_value = dense<0> : tensor<1xindex>}> : () -> ()
-// CHECK-NEXT:   "memref.global"() <{sym_name = "g_constant", sym_visibility = "public", type = memref<1xindex>, initial_value = dense<0> : tensor<1xindex>, constant}> : () -> ()
-// CHECK-NEXT:   "memref.global"() <{sym_name = "g_with_alignment", sym_visibility = "public", type = memref<1xindex>, initial_value = dense<0> : tensor<1xindex>, alignment = 64 : i64}> : () -> ()
->>>>>>> 9accdb15
 // CHECK-NEXT:   func.func private @memref_test() {
 // CHECK-NEXT:     %{{.*}} = memref.get_global @g : memref<1xindex>
 // CHECK-NEXT:     %{{.*}} = arith.constant 0 : index
