<<<<<<< HEAD
from xdsl.dialects import affine, arith, memref, riscv
from xdsl.dialects.builtin import ModuleOp, UnrealizedConversionCastOp
from xdsl.ir import MLContext, OpResult, SSAValue
=======
from xdsl.dialects import affine, arith, memref
from xdsl.dialects.builtin import ModuleOp
from xdsl.ir import MLContext
>>>>>>> d6676e2b
from xdsl.passes import ModulePass
from xdsl.pattern_rewriter import (
    GreedyRewritePatternApplier,
    PatternRewriter,
    PatternRewriteWalker,
    RewritePattern,
    op_type_rewrite_pattern,
)

from ..dialects import toy_accelerator
from .lower_riscv_cf import cast_value_to_register


class LowerAffineForOp(RewritePattern):
    """
    Matches on nested loops that implement elementwise addition or transpose, and rewrites
    them as custom toy accelerator instructions.
    """

    @op_type_rewrite_pattern
    def match_and_rewrite(self, op: affine.For, rewriter: PatternRewriter):
        # Check this is a doubly nested affine for loop, where both loops don't yield
        # values.
        if (
            len(op.body.blocks) != 1
            or len((outer_block := op.body.blocks[0]).ops) != 2
            or not isinstance(inner_for := outer_block.first_op, affine.For)
            or not isinstance(outer_block.last_op, affine.Yield)
            or outer_block.last_op.operands
            or len(inner_for.body.blocks) != 1
            or not (inner_block := inner_for.body.blocks[0])
            or not isinstance(inner_block.last_op, affine.Yield)
            or inner_block.last_op.operands
        ):
            return

        # Check that the indices step from 0 to upper bound by 1

        all_bounds = (
            op.lower_bound.data,
            op.upper_bound.data,
            inner_for.lower_bound.data,
            inner_for.upper_bound.data,
        )
        if any(bound.num_dims or bound.num_symbols for bound in all_bounds):
            # Loop is not made of constant values
            return

        ostep = op.step.value.data
        istep = inner_for.step.value.data

        if ostep != 1 or istep != 1:
            # Loop does not step by 1
            return

        olb, oub, ilb, iub = tuple(bound.eval([], [])[0] for bound in all_bounds)

        if olb != 0 or ilb != 0:
            # Loop doesn't start from 0
            return

        # We now need to check whether it's a transpose or an elementwise
        # operation.

        if len(inner_block.ops) == 3:
            (load, store, _) = inner_block.ops
            if not (isinstance(load, affine.Load) and isinstance(store, affine.Store)):
                return

            if load.indices != store.indices[::-1]:
                return

            # This is a transpose op

            memref_typ = load.memref.type
            assert isinstance(memref_typ, memref.MemRefType)
            rows, cols = memref_typ.shape

            if rows.value.data != iub or cols.value.data != oub:
                # The indices aren't fully enumerated
                return

            rewriter.replace_matched_op(
                toy_accelerator.Transpose(store.memref, load.memref, rows, cols)
            )
        elif len(inner_block.ops) == 5:
            lhs_load, rhs_load, binop, store, _ = inner_block.ops
            if not (
                isinstance(lhs_load, affine.Load)
                and isinstance(rhs_load, affine.Load)
                and isinstance(store, affine.Store)
                and isinstance(binop, (arith.Addf, arith.Mulf))
            ):
                return

            # size = oub * iub

            instr_cls = (
                toy_accelerator.Add
                if isinstance(binop, arith.Addf)
                else toy_accelerator.Mul
            )

            rewriter.replace_matched_op(
                [instr_cls(store.memref, lhs_load.memref, rhs_load.memref)]
            )


class LowerToToyAccelerator(ModulePass):
    name = "lower-to-toy-accelerator"

    def apply(self, ctx: MLContext, op: ModuleOp) -> None:
        ctx.register_dialect(toy_accelerator.ToyAccelerator)
        PatternRewriteWalker(LowerAffineForOp()).rewrite_module(op)


class LowerTransposeOp(RewritePattern):
    @op_type_rewrite_pattern
    def match_and_rewrite(
        self, op: toy_accelerator.Transpose, rewriter: PatternRewriter
    ):
        destination = cast_value_to_register(op.destination, rewriter)
        source = cast_value_to_register(op.source, rewriter)

        rewriter.replace_matched_op(
            [
                rows_op := riscv.LiOp(op.source_rows.value.data, comment="source rows"),
                cols_op := riscv.LiOp(op.source_cols.value.data, comment="source cols"),
                riscv.CustomAssemblyInstructionOp(
                    "tensor.transpose2d",
                    (destination, source, rows_op.rd, cols_op.rd),
                    (),
                ),
            ]
        )


class LowerBinOp(RewritePattern):
    @op_type_rewrite_pattern
    def match_and_rewrite(self, op: toy_accelerator.BinOp, rewriter: PatternRewriter):
        typ = op.dest.type
        assert isinstance(typ, memref.MemRefType)
        size = typ.element_count()

        instruction_name = (
            "buffer.add" if isinstance(op, toy_accelerator.Add) else "buffer.mul"
        )
        dest = cast_value_to_register(op.dest, rewriter)
        lhs = cast_value_to_register(op.lhs, rewriter)
        rhs = cast_value_to_register(op.rhs, rewriter)
        rewriter.replace_matched_op(
            [
                size_op := riscv.LiOp(size, comment="size"),
                riscv.CustomAssemblyInstructionOp(
                    "buffer.add",
                    (size_op.rd, dest, lhs),
                    (),
                ),
                riscv.CustomAssemblyInstructionOp(
                    instruction_name,
                    (size_op.rd, dest, rhs),
                    (),
                ),
            ]
        )


class LowerToyAccelerator(ModulePass):
    name = "lower-toy-accelerator"

    def apply(self, ctx: MLContext, op: ModuleOp) -> None:
        PatternRewriteWalker(
            GreedyRewritePatternApplier(
                [
                    LowerTransposeOp(),
                    LowerBinOp(),
                ]
            )
        ).rewrite_module(op)<|MERGE_RESOLUTION|>--- conflicted
+++ resolved
@@ -1,12 +1,6 @@
-<<<<<<< HEAD
 from xdsl.dialects import affine, arith, memref, riscv
-from xdsl.dialects.builtin import ModuleOp, UnrealizedConversionCastOp
-from xdsl.ir import MLContext, OpResult, SSAValue
-=======
-from xdsl.dialects import affine, arith, memref
 from xdsl.dialects.builtin import ModuleOp
 from xdsl.ir import MLContext
->>>>>>> d6676e2b
 from xdsl.passes import ModulePass
 from xdsl.pattern_rewriter import (
     GreedyRewritePatternApplier,
