// RUN: xdsl-opt %s -p "csl-stencil-to-csl-wrapper" | filecheck %s

<<<<<<< HEAD
builtin.module {
  func.func @gauss_seidel(%a : !stencil.field<[-1,1023]x[-1,511]xtensor<512xf32>>, %b : !stencil.field<[-1,1023]x[-1,511]xtensor<512xf32>>, %c : memref<255xf32>) {
    %0 = stencil.load %a : !stencil.field<[-1,1023]x[-1,511]xtensor<512xf32>> -> !stencil.temp<[-1,2]x[-1,2]xtensor<512xf32>>
    %1 = tensor.empty() : tensor<510xf32>
    %2 = csl_stencil.apply(%0 : !stencil.temp<[-1,2]x[-1,2]xtensor<512xf32>>, %1 : tensor<510xf32>, %c : memref<255xf32>) -> (!stencil.temp<[0,1]x[0,1]xtensor<510xf32>>) <{"swaps" = [#csl_stencil.exchange<to [1, 0]>, #csl_stencil.exchange<to [-1, 0]>, #csl_stencil.exchange<to [0, 1]>, #csl_stencil.exchange<to [0, -1]>], "topo" = #dmp.topo<1022x510>, "num_chunks" = 2 : i64, "operandSegmentSizes" = array<i32: 1, 1, 0, 0>}> ({
    ^0(%3 : tensor<4x255xf32>, %4 : index, %5 : tensor<510xf32>, %31 : memref<255xf32>):
      %6 = csl_stencil.access %3[1, 0] : tensor<4x255xf32>
      %7 = csl_stencil.access %3[-1, 0] : tensor<4x255xf32>
      %8 = csl_stencil.access %3[0, 1] : tensor<4x255xf32>
      %9 = csl_stencil.access %3[0, -1] : tensor<4x255xf32>
      %30 = bufferization.to_tensor %31 : memref<255xf32>
      %10 = arith.addf %9, %8 : tensor<255xf32>
      %11 = arith.addf %10, %7 : tensor<255xf32>
      %12 = arith.addf %11, %6 : tensor<255xf32>
      %13 = "tensor.insert_slice"(%12, %5, %4) <{"static_offsets" = array<i64: 0>, "static_sizes" = array<i64: 255>, "static_strides" = array<i64: 1>, "operandSegmentSizes" = array<i32: 1, 1, 1, 0, 0>}> : (tensor<255xf32>, tensor<510xf32>, index) -> tensor<510xf32>
      csl_stencil.yield %13 : tensor<510xf32>
    }, {
    ^1(%14 : !stencil.temp<[-1,2]x[-1,2]xtensor<512xf32>>, %15 : tensor<510xf32>):
      %16 = csl_stencil.access %14[0, 0] : !stencil.temp<[-1,2]x[-1,2]xtensor<512xf32>>
      %17 = csl_stencil.access %14[0, 0] : !stencil.temp<[-1,2]x[-1,2]xtensor<512xf32>>
      %18 = arith.constant 1.666600e-01 : f32
      %19 = "tensor.extract_slice"(%16) <{"static_offsets" = array<i64: 1>, "static_sizes" = array<i64: 510>, "static_strides" = array<i64: 1>, "operandSegmentSizes" = array<i32: 1, 0, 0, 0>}> : (tensor<512xf32>) -> tensor<510xf32>
      %20 = "tensor.extract_slice"(%17) <{"static_offsets" = array<i64: -1>, "static_sizes" = array<i64: 510>, "static_strides" = array<i64: 1>, "operandSegmentSizes" = array<i32: 1, 0, 0, 0>}> : (tensor<512xf32>) -> tensor<510xf32>
      %21 = arith.addf %15, %20 : tensor<510xf32>
      %22 = arith.addf %21, %19 : tensor<510xf32>
      %23 = tensor.empty() : tensor<510xf32>
      %24 = linalg.fill ins(%18 : f32) outs(%23 : tensor<510xf32>) -> tensor<510xf32>
      %25 = arith.mulf %22, %24 : tensor<510xf32>
      csl_stencil.yield %25 : tensor<510xf32>
    })
    stencil.store %2 to %b(<[0, 0], [1, 1]>) : !stencil.temp<[0,1]x[0,1]xtensor<510xf32>> to !stencil.field<[-1,1023]x[-1,511]xtensor<512xf32>>
    func.return
  }
=======
func.func @gauss_seidel(%a : !stencil.field<[-1,1023]x[-1,511]xtensor<512xf32>>, %b : !stencil.field<[-1,1023]x[-1,511]xtensor<512xf32>>) {
  %0 = stencil.load %a : !stencil.field<[-1,1023]x[-1,511]xtensor<512xf32>> -> !stencil.temp<[-1,2]x[-1,2]xtensor<512xf32>>
  %1 = tensor.empty() : tensor<510xf32>
  %2 = csl_stencil.apply(%0 : !stencil.temp<[-1,2]x[-1,2]xtensor<512xf32>>, %1 : tensor<510xf32>) -> (!stencil.temp<[0,1]x[0,1]xtensor<510xf32>>) <{"swaps" = [#csl_stencil.exchange<to [1, 0]>, #csl_stencil.exchange<to [-1, 0]>, #csl_stencil.exchange<to [0, 1]>, #csl_stencil.exchange<to [0, -1]>], "topo" = #dmp.topo<1022x510>, "num_chunks" = 2 : i64, "operandSegmentSizes" = array<i32: 1, 1, 0, 0>}> ({
  ^0(%3 : tensor<4x255xf32>, %4 : index, %5 : tensor<510xf32>):
    %6 = csl_stencil.access %3[1, 0] : tensor<4x255xf32>
    %7 = csl_stencil.access %3[-1, 0] : tensor<4x255xf32>
    %8 = csl_stencil.access %3[0, 1] : tensor<4x255xf32>
    %9 = csl_stencil.access %3[0, -1] : tensor<4x255xf32>
    %10 = arith.addf %9, %8 : tensor<255xf32>
    %11 = arith.addf %10, %7 : tensor<255xf32>
    %12 = arith.addf %11, %6 : tensor<255xf32>
    %13 = "tensor.insert_slice"(%12, %5, %4) <{"static_offsets" = array<i64: 0>, "static_sizes" = array<i64: 255>, "static_strides" = array<i64: 1>, "operandSegmentSizes" = array<i32: 1, 1, 1, 0, 0>}> : (tensor<255xf32>, tensor<510xf32>, index) -> tensor<510xf32>
    csl_stencil.yield %13 : tensor<510xf32>
  }, {
  ^1(%14 : !stencil.temp<[-1,2]x[-1,2]xtensor<512xf32>>, %15 : tensor<510xf32>):
    %16 = csl_stencil.access %14[0, 0] : !stencil.temp<[-1,2]x[-1,2]xtensor<512xf32>>
    %17 = csl_stencil.access %14[0, 0] : !stencil.temp<[-1,2]x[-1,2]xtensor<512xf32>>
    %18 = arith.constant 1.666600e-01 : f32
    %19 = "tensor.extract_slice"(%16) <{"static_offsets" = array<i64: 1>, "static_sizes" = array<i64: 510>, "static_strides" = array<i64: 1>, "operandSegmentSizes" = array<i32: 1, 0, 0, 0>}> : (tensor<512xf32>) -> tensor<510xf32>
    %20 = "tensor.extract_slice"(%17) <{"static_offsets" = array<i64: -1>, "static_sizes" = array<i64: 510>, "static_strides" = array<i64: 1>, "operandSegmentSizes" = array<i32: 1, 0, 0, 0>}> : (tensor<512xf32>) -> tensor<510xf32>
    %21 = arith.addf %15, %20 : tensor<510xf32>
    %22 = arith.addf %21, %19 : tensor<510xf32>
    %23 = tensor.empty() : tensor<510xf32>
    %24 = linalg.fill ins(%18 : f32) outs(%23 : tensor<510xf32>) -> tensor<510xf32>
    %25 = arith.mulf %22, %24 : tensor<510xf32>
    csl_stencil.yield %25 : tensor<510xf32>
  })
  stencil.store %2 to %b(<[0, 0], [1, 1]>) : !stencil.temp<[0,1]x[0,1]xtensor<510xf32>> to !stencil.field<[-1,1023]x[-1,511]xtensor<512xf32>>
  func.return
>>>>>>> a2ed14d5
}

// CHECK:        "csl_wrapper.module"() <{"width" = 1022 : i16, "height" = 510 : i16, "params" = [#csl_wrapper.param<"z_dim" default=512 : i16>, #csl_wrapper.param<"pattern" default=2 : i16>, #csl_wrapper.param<"num_chunks" default=2 : i16>, #csl_wrapper.param<"chunk_size" default=255 : i16>, #csl_wrapper.param<"padded_z_dim" default=510 : i16>], "program_name" = "gauss_seidel"}> ({
// CHECK-NEXT:   ^0(%0 : i16, %1 : i16, %2 : i16, %3 : i16, %4 : i16, %5 : i16, %6 : i16, %7 : i16, %8 : i16):
// CHECK-NEXT:     %9 = arith.constant 0 : i16
// CHECK-NEXT:     %10 = "csl.get_color"(%9) : (i16) -> !csl.color
// CHECK-NEXT:     %11 = "csl_wrapper.import"(%2, %3, %10) <{"module" = "<memcpy/get_params>", "fields" = ["width", "height", "LAUNCH"]}> : (i16, i16, !csl.color) -> !csl.imported_module
// CHECK-NEXT:     %12 = "csl_wrapper.import"(%5, %2, %3) <{"module" = "routes.csl", "fields" = ["pattern", "peWidth", "peHeight"]}> : (i16, i16, i16) -> !csl.imported_module
// CHECK-NEXT:     %13 = "csl.member_call"(%12, %0, %1, %2, %3, %5) <{"field" = "computeAllRoutes"}> : (!csl.imported_module, i16, i16, i16, i16, i16) -> !csl.comptime_struct
// CHECK-NEXT:     %14 = "csl.member_call"(%11, %0) <{"field" = "get_params"}> : (!csl.imported_module, i16) -> !csl.comptime_struct
// CHECK-NEXT:     %15 = arith.constant 1 : i16
// CHECK-NEXT:     %16 = arith.subi %15, %5 : i16
// CHECK-NEXT:     %17 = arith.subi %2, %0 : i16
// CHECK-NEXT:     %18 = arith.subi %3, %1 : i16
// CHECK-NEXT:     %19 = arith.cmpi slt, %0, %16 : i16
// CHECK-NEXT:     %20 = arith.cmpi slt, %1, %16 : i16
// CHECK-NEXT:     %21 = arith.cmpi slt, %17, %5 : i16
// CHECK-NEXT:     %22 = arith.cmpi slt, %18, %5 : i16
// CHECK-NEXT:     %23 = arith.ori %19, %20 : i1
// CHECK-NEXT:     %24 = arith.ori %23, %21 : i1
// CHECK-NEXT:     %25 = arith.ori %24, %22 : i1
// CHECK-NEXT:     "csl_wrapper.yield"(%14, %13, %25) <{"fields" = ["memcpy_params", "stencil_comms_params", "isBorderRegionPE"]}> : (!csl.comptime_struct, !csl.comptime_struct, i1) -> ()
// CHECK-NEXT:   }, {
// CHECK-NEXT:   ^1(%26 : i16, %27 : i16, %28 : i16, %29 : i16, %30 : i16, %31 : i16, %32 : i16, %memcpy_params : !csl.comptime_struct, %stencil_comms_params : !csl.comptime_struct, %isBorderRegionPE : i1):
// CHECK-NEXT:     %33 = "csl_wrapper.import"(%memcpy_params) <{"module" = "<memcpy/memcpy>", "fields" = [""]}> : (!csl.comptime_struct) -> !csl.imported_module
// CHECK-NEXT:     %34 = "csl_wrapper.import"(%29, %31, %stencil_comms_params) <{"module" = "stencil_comms.csl", "fields" = ["pattern", "chunkSize", ""]}> : (i16, i16, !csl.comptime_struct) -> !csl.imported_module
// CHECK-NEXT:     %35 = memref.alloc() : memref<512xf32>
// CHECK-NEXT:     %36 = memref.alloc() : memref<512xf32>
// CHECK-NEXT:     %c = memref.alloc() : memref<255xf32>
// CHECK-NEXT:     %37 = "csl.addressof"(%35) : (memref<512xf32>) -> !csl.ptr<f32, #csl<ptr_kind many>, #csl<ptr_const var>>
// CHECK-NEXT:     %38 = "csl.addressof"(%36) : (memref<512xf32>) -> !csl.ptr<f32, #csl<ptr_kind many>, #csl<ptr_const var>>
// CHECK-NEXT:     %39 = "csl.addressof"(%c) : (memref<255xf32>) -> !csl.ptr<f32, #csl<ptr_kind many>, #csl<ptr_const var>>
// CHECK-NEXT:     "csl.export"(%37) <{"var_name" = "a", "type" = !csl.ptr<f32, #csl<ptr_kind many>, #csl<ptr_const var>>}> : (!csl.ptr<f32, #csl<ptr_kind many>, #csl<ptr_const var>>) -> ()
// CHECK-NEXT:     "csl.export"(%38) <{"var_name" = "b", "type" = !csl.ptr<f32, #csl<ptr_kind many>, #csl<ptr_const var>>}> : (!csl.ptr<f32, #csl<ptr_kind many>, #csl<ptr_const var>>) -> ()
// CHECK-NEXT:     "csl.export"(%39) <{"var_name" = "c", "type" = !csl.ptr<f32, #csl<ptr_kind many>, #csl<ptr_const var>>}> : (!csl.ptr<f32, #csl<ptr_kind many>, #csl<ptr_const var>>) -> ()
// CHECK-NEXT:     %a = builtin.unrealized_conversion_cast %35 : memref<512xf32> to !stencil.field<[-1,1023]x[-1,511]xtensor<512xf32>>
// CHECK-NEXT:     %b = builtin.unrealized_conversion_cast %36 : memref<512xf32> to !stencil.field<[-1,1023]x[-1,511]xtensor<512xf32>>
// CHECK-NEXT:     csl.func @gauss_seidel() {
// CHECK-NEXT:       %40 = stencil.load %a : !stencil.field<[-1,1023]x[-1,511]xtensor<512xf32>> -> !stencil.temp<[-1,2]x[-1,2]xtensor<512xf32>>
// CHECK-NEXT:       %41 = tensor.empty() : tensor<510xf32>
// CHECK-NEXT:       %42 = csl_stencil.apply(%40 : !stencil.temp<[-1,2]x[-1,2]xtensor<512xf32>>, %41 : tensor<510xf32>, %c : memref<255xf32>) -> (!stencil.temp<[0,1]x[0,1]xtensor<510xf32>>) <{"swaps" = [#csl_stencil.exchange<to [1, 0]>, #csl_stencil.exchange<to [-1, 0]>, #csl_stencil.exchange<to [0, 1]>, #csl_stencil.exchange<to [0, -1]>], "topo" = #dmp.topo<1022x510>, "num_chunks" = 2 : i64, "operandSegmentSizes" = array<i32: 1, 1, 1, 0>}> ({
// CHECK-NEXT:       ^2(%43 : tensor<4x255xf32>, %44 : index, %45 : tensor<510xf32>, %46 : memref<255xf32>):
// CHECK-NEXT:         %47 = csl_stencil.access %43[1, 0] : tensor<4x255xf32>
// CHECK-NEXT:         %48 = csl_stencil.access %43[-1, 0] : tensor<4x255xf32>
// CHECK-NEXT:         %49 = csl_stencil.access %43[0, 1] : tensor<4x255xf32>
// CHECK-NEXT:         %50 = csl_stencil.access %43[0, -1] : tensor<4x255xf32>
// CHECK-NEXT:         %51 = bufferization.to_tensor %46 : memref<255xf32>
// CHECK-NEXT:         %52 = arith.addf %50, %49 : tensor<255xf32>
// CHECK-NEXT:         %53 = arith.addf %52, %48 : tensor<255xf32>
// CHECK-NEXT:         %54 = arith.addf %53, %47 : tensor<255xf32>
// CHECK-NEXT:         %55 = "tensor.insert_slice"(%54, %45, %44) <{"static_offsets" = array<i64: 0>, "static_sizes" = array<i64: 255>, "static_strides" = array<i64: 1>, "operandSegmentSizes" = array<i32: 1, 1, 1, 0, 0>}> : (tensor<255xf32>, tensor<510xf32>, index) -> tensor<510xf32>
// CHECK-NEXT:         csl_stencil.yield %55 : tensor<510xf32>
// CHECK-NEXT:       }, {
// CHECK-NEXT:       ^3(%56 : !stencil.temp<[-1,2]x[-1,2]xtensor<512xf32>>, %57 : tensor<510xf32>):
// CHECK-NEXT:         %58 = csl_stencil.access %56[0, 0] : !stencil.temp<[-1,2]x[-1,2]xtensor<512xf32>>
// CHECK-NEXT:         %59 = csl_stencil.access %56[0, 0] : !stencil.temp<[-1,2]x[-1,2]xtensor<512xf32>>
// CHECK-NEXT:         %60 = arith.constant 1.666600e-01 : f32
// CHECK-NEXT:         %61 = "tensor.extract_slice"(%58) <{"static_offsets" = array<i64: 1>, "static_sizes" = array<i64: 510>, "static_strides" = array<i64: 1>, "operandSegmentSizes" = array<i32: 1, 0, 0, 0>}> : (tensor<512xf32>) -> tensor<510xf32>
// CHECK-NEXT:         %62 = "tensor.extract_slice"(%59) <{"static_offsets" = array<i64: -1>, "static_sizes" = array<i64: 510>, "static_strides" = array<i64: 1>, "operandSegmentSizes" = array<i32: 1, 0, 0, 0>}> : (tensor<512xf32>) -> tensor<510xf32>
// CHECK-NEXT:         %63 = arith.addf %57, %62 : tensor<510xf32>
// CHECK-NEXT:         %64 = arith.addf %63, %61 : tensor<510xf32>
// CHECK-NEXT:         %65 = tensor.empty() : tensor<510xf32>
// CHECK-NEXT:         %66 = linalg.fill ins(%60 : f32) outs(%65 : tensor<510xf32>) -> tensor<510xf32>
// CHECK-NEXT:         %67 = arith.mulf %64, %66 : tensor<510xf32>
// CHECK-NEXT:         csl_stencil.yield %67 : tensor<510xf32>
// CHECK-NEXT:       })
// CHECK-NEXT:       stencil.store %42 to %b(<[0, 0], [1, 1]>) : !stencil.temp<[0,1]x[0,1]xtensor<510xf32>> to !stencil.field<[-1,1023]x[-1,511]xtensor<512xf32>>
// CHECK-NEXT:       csl.return
// CHECK-NEXT:     }
// CHECK-NEXT:     "csl_wrapper.yield"() <{"fields" = []}> : () -> ()
// CHECK-NEXT:   }) : () -> ()


func.func @bufferized(%arg0 : memref<512xf32>, %arg1 : memref<512xf32>) {
  %0 = memref.alloc() {"alignment" = 64 : i64} : memref<510xf32>
  csl_stencil.apply(%arg0 : memref<512xf32>, %0 : memref<510xf32>) outs (%arg1 : memref<512xf32>) <{"bounds" = #stencil.bounds<[0, 0], [1, 1]>, "num_chunks" = 2 : i64, "operandSegmentSizes" = array<i32: 1, 1, 0, 1>, "swaps" = [#csl_stencil.exchange<to [1, 0]>, #csl_stencil.exchange<to [-1, 0]>, #csl_stencil.exchange<to [0, 1]>, #csl_stencil.exchange<to [0, -1]>], "topo" = #dmp.topo<1022x510>}> ({
  ^0(%arg2 : memref<4x255xf32>, %arg3 : index, %arg4 : memref<510xf32>):
    %1 = csl_stencil.access %arg2[1, 0] : memref<4x255xf32>
    %6 = memref.subview %arg4[%arg3] [255] [1] : memref<510xf32> to memref<255xf32, strided<[1], offset: ?>>
    "memref.copy"(%1, %6) : (memref<255xf32>, memref<255xf32, strided<[1], offset: ?>>) -> ()
    csl_stencil.yield %arg4 : memref<510xf32>
  }, {
  ^1(%arg2_1 : memref<512xf32>, %arg3_1 : memref<510xf32>):
    %8 = arith.constant dense<1.666600e-01> : memref<510xf32>
    linalg.mul ins(%arg3_1, %8 : memref<510xf32>, memref<510xf32>) outs(%arg3_1 : memref<510xf32>)
    csl_stencil.yield %arg3_1 : memref<510xf32>
  }) to <[0, 0], [1, 1]>
  func.return
}


// CHECK:      "csl_wrapper.module"() <{"width" = 1022 : i16, "height" = 510 : i16, "params" = [#csl_wrapper.param<"z_dim" default=512 : i16>, #csl_wrapper.param<"pattern" default=2 : i16>, #csl_wrapper.param<"num_chunks" default=2 : i16>, #csl_wrapper.param<"chunk_size" default=255 : i16>, #csl_wrapper.param<"padded_z_dim" default=510 : i16>], "program_name" = "bufferized"}> ({
// CHECK-NEXT: ^2(%40 : i16, %41 : i16, %42 : i16, %43 : i16, %44 : i16, %45 : i16, %46 : i16, %47 : i16, %48 : i16):
// CHECK-NEXT:   %49 = arith.constant 0 : i16
// CHECK-NEXT:   %50 = "csl.get_color"(%49) : (i16) -> !csl.color
// CHECK-NEXT:   %51 = "csl_wrapper.import"(%42, %43, %50) <{"module" = "<memcpy/get_params>", "fields" = ["width", "height", "LAUNCH"]}> : (i16, i16, !csl.color) -> !csl.imported_module
// CHECK-NEXT:   %52 = "csl_wrapper.import"(%45, %42, %43) <{"module" = "routes.csl", "fields" = ["pattern", "peWidth", "peHeight"]}> : (i16, i16, i16) -> !csl.imported_module
// CHECK-NEXT:   %53 = "csl.member_call"(%52, %40, %41, %42, %43, %45) <{"field" = "computeAllRoutes"}> : (!csl.imported_module, i16, i16, i16, i16, i16) -> !csl.comptime_struct
// CHECK-NEXT:   %54 = "csl.member_call"(%51, %40) <{"field" = "get_params"}> : (!csl.imported_module, i16) -> !csl.comptime_struct
// CHECK-NEXT:   %55 = arith.constant 1 : i16
// CHECK-NEXT:   %56 = arith.subi %55, %45 : i16
// CHECK-NEXT:   %57 = arith.subi %42, %40 : i16
// CHECK-NEXT:   %58 = arith.subi %43, %41 : i16
// CHECK-NEXT:   %59 = arith.cmpi slt, %40, %56 : i16
// CHECK-NEXT:   %60 = arith.cmpi slt, %41, %56 : i16
// CHECK-NEXT:   %61 = arith.cmpi slt, %57, %45 : i16
// CHECK-NEXT:   %62 = arith.cmpi slt, %58, %45 : i16
// CHECK-NEXT:   %63 = arith.ori %59, %60 : i1
// CHECK-NEXT:   %64 = arith.ori %63, %61 : i1
// CHECK-NEXT:   %65 = arith.ori %64, %62 : i1
// CHECK-NEXT:   "csl_wrapper.yield"(%54, %53, %65) <{"fields" = ["memcpy_params", "stencil_comms_params", "isBorderRegionPE"]}> : (!csl.comptime_struct, !csl.comptime_struct, i1) -> ()
// CHECK-NEXT: }, {
// CHECK-NEXT: ^3(%66 : i16, %67 : i16, %68 : i16, %69 : i16, %70 : i16, %71 : i16, %72 : i16, %memcpy_params_1 : !csl.comptime_struct, %stencil_comms_params_1 : !csl.comptime_struct, %isBorderRegionPE_1 : i1):
// CHECK-NEXT:   %73 = "csl_wrapper.import"(%memcpy_params_1) <{"module" = "<memcpy/memcpy>", "fields" = [""]}> : (!csl.comptime_struct) -> !csl.imported_module
// CHECK-NEXT:   %74 = "csl_wrapper.import"(%69, %71, %stencil_comms_params_1) <{"module" = "stencil_comms.csl", "fields" = ["pattern", "chunkSize", ""]}> : (i16, i16, !csl.comptime_struct) -> !csl.imported_module
// CHECK-NEXT:   "memref.global"() <{"sym_name" = "arg0", "type" = memref<512xf32>, "initial_value", "sym_visibility" = "public"}> : () -> ()
// CHECK-NEXT:   %arg0 = memref.get_global @arg0 : memref<512xf32>
// CHECK-NEXT:   "memref.global"() <{"sym_name" = "arg1", "type" = memref<512xf32>, "initial_value", "sym_visibility" = "public"}> : () -> ()
// CHECK-NEXT:   %arg1 = memref.get_global @arg1 : memref<512xf32>
// CHECK-NEXT:   csl.func @bufferized() {
// CHECK-NEXT:     %75 = memref.alloc() {"alignment" = 64 : i64} : memref<510xf32>
// CHECK-NEXT:     csl_stencil.apply(%arg0 : memref<512xf32>, %75 : memref<510xf32>) outs (%arg1 : memref<512xf32>) <{"bounds" = #stencil.bounds<[0, 0], [1, 1]>, "num_chunks" = 2 : i64, "operandSegmentSizes" = array<i32: 1, 1, 0, 1>, "swaps" = [#csl_stencil.exchange<to [1, 0]>, #csl_stencil.exchange<to [-1, 0]>, #csl_stencil.exchange<to [0, 1]>, #csl_stencil.exchange<to [0, -1]>], "topo" = #dmp.topo<1022x510>}> ({
// CHECK-NEXT:     ^4(%arg2 : memref<4x255xf32>, %arg3 : index, %arg4 : memref<510xf32>):
// CHECK-NEXT:       %76 = csl_stencil.access %arg2[1, 0] : memref<4x255xf32>
// CHECK-NEXT:       %77 = memref.subview %arg4[%arg3] [255] [1] : memref<510xf32> to memref<255xf32, strided<[1], offset: ?>>
// CHECK-NEXT:       "memref.copy"(%76, %77) : (memref<255xf32>, memref<255xf32, strided<[1], offset: ?>>) -> ()
// CHECK-NEXT:       csl_stencil.yield %arg4 : memref<510xf32>
// CHECK-NEXT:     }, {
// CHECK-NEXT:     ^5(%arg2_1 : memref<512xf32>, %arg3_1 : memref<510xf32>):
// CHECK-NEXT:       %78 = arith.constant dense<1.666600e-01> : memref<510xf32>
// CHECK-NEXT:       linalg.mul ins(%arg3_1, %78 : memref<510xf32>, memref<510xf32>) outs(%arg3_1 : memref<510xf32>)
// CHECK-NEXT:       csl_stencil.yield %arg3_1 : memref<510xf32>
// CHECK-NEXT:     }) to <[0, 0], [1, 1]>
// CHECK-NEXT:     csl.return
// CHECK-NEXT:   }
// CHECK-NEXT:   "csl_wrapper.yield"() <{"fields" = []}> : () -> ()
// CHECK-NEXT: }) : () -> ()<|MERGE_RESOLUTION|>--- conflicted
+++ resolved
@@ -1,49 +1,15 @@
 // RUN: xdsl-opt %s -p "csl-stencil-to-csl-wrapper" | filecheck %s
 
-<<<<<<< HEAD
-builtin.module {
-  func.func @gauss_seidel(%a : !stencil.field<[-1,1023]x[-1,511]xtensor<512xf32>>, %b : !stencil.field<[-1,1023]x[-1,511]xtensor<512xf32>>, %c : memref<255xf32>) {
-    %0 = stencil.load %a : !stencil.field<[-1,1023]x[-1,511]xtensor<512xf32>> -> !stencil.temp<[-1,2]x[-1,2]xtensor<512xf32>>
-    %1 = tensor.empty() : tensor<510xf32>
-    %2 = csl_stencil.apply(%0 : !stencil.temp<[-1,2]x[-1,2]xtensor<512xf32>>, %1 : tensor<510xf32>, %c : memref<255xf32>) -> (!stencil.temp<[0,1]x[0,1]xtensor<510xf32>>) <{"swaps" = [#csl_stencil.exchange<to [1, 0]>, #csl_stencil.exchange<to [-1, 0]>, #csl_stencil.exchange<to [0, 1]>, #csl_stencil.exchange<to [0, -1]>], "topo" = #dmp.topo<1022x510>, "num_chunks" = 2 : i64, "operandSegmentSizes" = array<i32: 1, 1, 0, 0>}> ({
-    ^0(%3 : tensor<4x255xf32>, %4 : index, %5 : tensor<510xf32>, %31 : memref<255xf32>):
-      %6 = csl_stencil.access %3[1, 0] : tensor<4x255xf32>
-      %7 = csl_stencil.access %3[-1, 0] : tensor<4x255xf32>
-      %8 = csl_stencil.access %3[0, 1] : tensor<4x255xf32>
-      %9 = csl_stencil.access %3[0, -1] : tensor<4x255xf32>
-      %30 = bufferization.to_tensor %31 : memref<255xf32>
-      %10 = arith.addf %9, %8 : tensor<255xf32>
-      %11 = arith.addf %10, %7 : tensor<255xf32>
-      %12 = arith.addf %11, %6 : tensor<255xf32>
-      %13 = "tensor.insert_slice"(%12, %5, %4) <{"static_offsets" = array<i64: 0>, "static_sizes" = array<i64: 255>, "static_strides" = array<i64: 1>, "operandSegmentSizes" = array<i32: 1, 1, 1, 0, 0>}> : (tensor<255xf32>, tensor<510xf32>, index) -> tensor<510xf32>
-      csl_stencil.yield %13 : tensor<510xf32>
-    }, {
-    ^1(%14 : !stencil.temp<[-1,2]x[-1,2]xtensor<512xf32>>, %15 : tensor<510xf32>):
-      %16 = csl_stencil.access %14[0, 0] : !stencil.temp<[-1,2]x[-1,2]xtensor<512xf32>>
-      %17 = csl_stencil.access %14[0, 0] : !stencil.temp<[-1,2]x[-1,2]xtensor<512xf32>>
-      %18 = arith.constant 1.666600e-01 : f32
-      %19 = "tensor.extract_slice"(%16) <{"static_offsets" = array<i64: 1>, "static_sizes" = array<i64: 510>, "static_strides" = array<i64: 1>, "operandSegmentSizes" = array<i32: 1, 0, 0, 0>}> : (tensor<512xf32>) -> tensor<510xf32>
-      %20 = "tensor.extract_slice"(%17) <{"static_offsets" = array<i64: -1>, "static_sizes" = array<i64: 510>, "static_strides" = array<i64: 1>, "operandSegmentSizes" = array<i32: 1, 0, 0, 0>}> : (tensor<512xf32>) -> tensor<510xf32>
-      %21 = arith.addf %15, %20 : tensor<510xf32>
-      %22 = arith.addf %21, %19 : tensor<510xf32>
-      %23 = tensor.empty() : tensor<510xf32>
-      %24 = linalg.fill ins(%18 : f32) outs(%23 : tensor<510xf32>) -> tensor<510xf32>
-      %25 = arith.mulf %22, %24 : tensor<510xf32>
-      csl_stencil.yield %25 : tensor<510xf32>
-    })
-    stencil.store %2 to %b(<[0, 0], [1, 1]>) : !stencil.temp<[0,1]x[0,1]xtensor<510xf32>> to !stencil.field<[-1,1023]x[-1,511]xtensor<512xf32>>
-    func.return
-  }
-=======
-func.func @gauss_seidel(%a : !stencil.field<[-1,1023]x[-1,511]xtensor<512xf32>>, %b : !stencil.field<[-1,1023]x[-1,511]xtensor<512xf32>>) {
+func.func @gauss_seidel(%a : !stencil.field<[-1,1023]x[-1,511]xtensor<512xf32>>, %b : !stencil.field<[-1,1023]x[-1,511]xtensor<512xf32>>, %c : memref<255xf32>) {
   %0 = stencil.load %a : !stencil.field<[-1,1023]x[-1,511]xtensor<512xf32>> -> !stencil.temp<[-1,2]x[-1,2]xtensor<512xf32>>
   %1 = tensor.empty() : tensor<510xf32>
-  %2 = csl_stencil.apply(%0 : !stencil.temp<[-1,2]x[-1,2]xtensor<512xf32>>, %1 : tensor<510xf32>) -> (!stencil.temp<[0,1]x[0,1]xtensor<510xf32>>) <{"swaps" = [#csl_stencil.exchange<to [1, 0]>, #csl_stencil.exchange<to [-1, 0]>, #csl_stencil.exchange<to [0, 1]>, #csl_stencil.exchange<to [0, -1]>], "topo" = #dmp.topo<1022x510>, "num_chunks" = 2 : i64, "operandSegmentSizes" = array<i32: 1, 1, 0, 0>}> ({
-  ^0(%3 : tensor<4x255xf32>, %4 : index, %5 : tensor<510xf32>):
+  %2 = csl_stencil.apply(%0 : !stencil.temp<[-1,2]x[-1,2]xtensor<512xf32>>, %1 : tensor<510xf32>, %c : memref<255xf32>) -> (!stencil.temp<[0,1]x[0,1]xtensor<510xf32>>) <{"swaps" = [#csl_stencil.exchange<to [1, 0]>, #csl_stencil.exchange<to [-1, 0]>, #csl_stencil.exchange<to [0, 1]>, #csl_stencil.exchange<to [0, -1]>], "topo" = #dmp.topo<1022x510>, "num_chunks" = 2 : i64, "operandSegmentSizes" = array<i32: 1, 1, 0, 0>}> ({
+  ^0(%3 : tensor<4x255xf32>, %4 : index, %5 : tensor<510xf32>, %31 : memref<255xf32>):
     %6 = csl_stencil.access %3[1, 0] : tensor<4x255xf32>
     %7 = csl_stencil.access %3[-1, 0] : tensor<4x255xf32>
     %8 = csl_stencil.access %3[0, 1] : tensor<4x255xf32>
     %9 = csl_stencil.access %3[0, -1] : tensor<4x255xf32>
+    %30 = bufferization.to_tensor %31 : memref<255xf32>
     %10 = arith.addf %9, %8 : tensor<255xf32>
     %11 = arith.addf %10, %7 : tensor<255xf32>
     %12 = arith.addf %11, %6 : tensor<255xf32>
@@ -65,78 +31,77 @@
   })
   stencil.store %2 to %b(<[0, 0], [1, 1]>) : !stencil.temp<[0,1]x[0,1]xtensor<510xf32>> to !stencil.field<[-1,1023]x[-1,511]xtensor<512xf32>>
   func.return
->>>>>>> a2ed14d5
 }
 
-// CHECK:        "csl_wrapper.module"() <{"width" = 1022 : i16, "height" = 510 : i16, "params" = [#csl_wrapper.param<"z_dim" default=512 : i16>, #csl_wrapper.param<"pattern" default=2 : i16>, #csl_wrapper.param<"num_chunks" default=2 : i16>, #csl_wrapper.param<"chunk_size" default=255 : i16>, #csl_wrapper.param<"padded_z_dim" default=510 : i16>], "program_name" = "gauss_seidel"}> ({
-// CHECK-NEXT:   ^0(%0 : i16, %1 : i16, %2 : i16, %3 : i16, %4 : i16, %5 : i16, %6 : i16, %7 : i16, %8 : i16):
-// CHECK-NEXT:     %9 = arith.constant 0 : i16
-// CHECK-NEXT:     %10 = "csl.get_color"(%9) : (i16) -> !csl.color
-// CHECK-NEXT:     %11 = "csl_wrapper.import"(%2, %3, %10) <{"module" = "<memcpy/get_params>", "fields" = ["width", "height", "LAUNCH"]}> : (i16, i16, !csl.color) -> !csl.imported_module
-// CHECK-NEXT:     %12 = "csl_wrapper.import"(%5, %2, %3) <{"module" = "routes.csl", "fields" = ["pattern", "peWidth", "peHeight"]}> : (i16, i16, i16) -> !csl.imported_module
-// CHECK-NEXT:     %13 = "csl.member_call"(%12, %0, %1, %2, %3, %5) <{"field" = "computeAllRoutes"}> : (!csl.imported_module, i16, i16, i16, i16, i16) -> !csl.comptime_struct
-// CHECK-NEXT:     %14 = "csl.member_call"(%11, %0) <{"field" = "get_params"}> : (!csl.imported_module, i16) -> !csl.comptime_struct
-// CHECK-NEXT:     %15 = arith.constant 1 : i16
-// CHECK-NEXT:     %16 = arith.subi %15, %5 : i16
-// CHECK-NEXT:     %17 = arith.subi %2, %0 : i16
-// CHECK-NEXT:     %18 = arith.subi %3, %1 : i16
-// CHECK-NEXT:     %19 = arith.cmpi slt, %0, %16 : i16
-// CHECK-NEXT:     %20 = arith.cmpi slt, %1, %16 : i16
-// CHECK-NEXT:     %21 = arith.cmpi slt, %17, %5 : i16
-// CHECK-NEXT:     %22 = arith.cmpi slt, %18, %5 : i16
-// CHECK-NEXT:     %23 = arith.ori %19, %20 : i1
-// CHECK-NEXT:     %24 = arith.ori %23, %21 : i1
-// CHECK-NEXT:     %25 = arith.ori %24, %22 : i1
-// CHECK-NEXT:     "csl_wrapper.yield"(%14, %13, %25) <{"fields" = ["memcpy_params", "stencil_comms_params", "isBorderRegionPE"]}> : (!csl.comptime_struct, !csl.comptime_struct, i1) -> ()
-// CHECK-NEXT:   }, {
-// CHECK-NEXT:   ^1(%26 : i16, %27 : i16, %28 : i16, %29 : i16, %30 : i16, %31 : i16, %32 : i16, %memcpy_params : !csl.comptime_struct, %stencil_comms_params : !csl.comptime_struct, %isBorderRegionPE : i1):
-// CHECK-NEXT:     %33 = "csl_wrapper.import"(%memcpy_params) <{"module" = "<memcpy/memcpy>", "fields" = [""]}> : (!csl.comptime_struct) -> !csl.imported_module
-// CHECK-NEXT:     %34 = "csl_wrapper.import"(%29, %31, %stencil_comms_params) <{"module" = "stencil_comms.csl", "fields" = ["pattern", "chunkSize", ""]}> : (i16, i16, !csl.comptime_struct) -> !csl.imported_module
-// CHECK-NEXT:     %35 = memref.alloc() : memref<512xf32>
-// CHECK-NEXT:     %36 = memref.alloc() : memref<512xf32>
-// CHECK-NEXT:     %c = memref.alloc() : memref<255xf32>
-// CHECK-NEXT:     %37 = "csl.addressof"(%35) : (memref<512xf32>) -> !csl.ptr<f32, #csl<ptr_kind many>, #csl<ptr_const var>>
-// CHECK-NEXT:     %38 = "csl.addressof"(%36) : (memref<512xf32>) -> !csl.ptr<f32, #csl<ptr_kind many>, #csl<ptr_const var>>
-// CHECK-NEXT:     %39 = "csl.addressof"(%c) : (memref<255xf32>) -> !csl.ptr<f32, #csl<ptr_kind many>, #csl<ptr_const var>>
-// CHECK-NEXT:     "csl.export"(%37) <{"var_name" = "a", "type" = !csl.ptr<f32, #csl<ptr_kind many>, #csl<ptr_const var>>}> : (!csl.ptr<f32, #csl<ptr_kind many>, #csl<ptr_const var>>) -> ()
-// CHECK-NEXT:     "csl.export"(%38) <{"var_name" = "b", "type" = !csl.ptr<f32, #csl<ptr_kind many>, #csl<ptr_const var>>}> : (!csl.ptr<f32, #csl<ptr_kind many>, #csl<ptr_const var>>) -> ()
-// CHECK-NEXT:     "csl.export"(%39) <{"var_name" = "c", "type" = !csl.ptr<f32, #csl<ptr_kind many>, #csl<ptr_const var>>}> : (!csl.ptr<f32, #csl<ptr_kind many>, #csl<ptr_const var>>) -> ()
-// CHECK-NEXT:     %a = builtin.unrealized_conversion_cast %35 : memref<512xf32> to !stencil.field<[-1,1023]x[-1,511]xtensor<512xf32>>
-// CHECK-NEXT:     %b = builtin.unrealized_conversion_cast %36 : memref<512xf32> to !stencil.field<[-1,1023]x[-1,511]xtensor<512xf32>>
-// CHECK-NEXT:     csl.func @gauss_seidel() {
-// CHECK-NEXT:       %40 = stencil.load %a : !stencil.field<[-1,1023]x[-1,511]xtensor<512xf32>> -> !stencil.temp<[-1,2]x[-1,2]xtensor<512xf32>>
-// CHECK-NEXT:       %41 = tensor.empty() : tensor<510xf32>
-// CHECK-NEXT:       %42 = csl_stencil.apply(%40 : !stencil.temp<[-1,2]x[-1,2]xtensor<512xf32>>, %41 : tensor<510xf32>, %c : memref<255xf32>) -> (!stencil.temp<[0,1]x[0,1]xtensor<510xf32>>) <{"swaps" = [#csl_stencil.exchange<to [1, 0]>, #csl_stencil.exchange<to [-1, 0]>, #csl_stencil.exchange<to [0, 1]>, #csl_stencil.exchange<to [0, -1]>], "topo" = #dmp.topo<1022x510>, "num_chunks" = 2 : i64, "operandSegmentSizes" = array<i32: 1, 1, 1, 0>}> ({
-// CHECK-NEXT:       ^2(%43 : tensor<4x255xf32>, %44 : index, %45 : tensor<510xf32>, %46 : memref<255xf32>):
-// CHECK-NEXT:         %47 = csl_stencil.access %43[1, 0] : tensor<4x255xf32>
-// CHECK-NEXT:         %48 = csl_stencil.access %43[-1, 0] : tensor<4x255xf32>
-// CHECK-NEXT:         %49 = csl_stencil.access %43[0, 1] : tensor<4x255xf32>
-// CHECK-NEXT:         %50 = csl_stencil.access %43[0, -1] : tensor<4x255xf32>
-// CHECK-NEXT:         %51 = bufferization.to_tensor %46 : memref<255xf32>
-// CHECK-NEXT:         %52 = arith.addf %50, %49 : tensor<255xf32>
-// CHECK-NEXT:         %53 = arith.addf %52, %48 : tensor<255xf32>
-// CHECK-NEXT:         %54 = arith.addf %53, %47 : tensor<255xf32>
-// CHECK-NEXT:         %55 = "tensor.insert_slice"(%54, %45, %44) <{"static_offsets" = array<i64: 0>, "static_sizes" = array<i64: 255>, "static_strides" = array<i64: 1>, "operandSegmentSizes" = array<i32: 1, 1, 1, 0, 0>}> : (tensor<255xf32>, tensor<510xf32>, index) -> tensor<510xf32>
-// CHECK-NEXT:         csl_stencil.yield %55 : tensor<510xf32>
-// CHECK-NEXT:       }, {
-// CHECK-NEXT:       ^3(%56 : !stencil.temp<[-1,2]x[-1,2]xtensor<512xf32>>, %57 : tensor<510xf32>):
-// CHECK-NEXT:         %58 = csl_stencil.access %56[0, 0] : !stencil.temp<[-1,2]x[-1,2]xtensor<512xf32>>
-// CHECK-NEXT:         %59 = csl_stencil.access %56[0, 0] : !stencil.temp<[-1,2]x[-1,2]xtensor<512xf32>>
-// CHECK-NEXT:         %60 = arith.constant 1.666600e-01 : f32
-// CHECK-NEXT:         %61 = "tensor.extract_slice"(%58) <{"static_offsets" = array<i64: 1>, "static_sizes" = array<i64: 510>, "static_strides" = array<i64: 1>, "operandSegmentSizes" = array<i32: 1, 0, 0, 0>}> : (tensor<512xf32>) -> tensor<510xf32>
-// CHECK-NEXT:         %62 = "tensor.extract_slice"(%59) <{"static_offsets" = array<i64: -1>, "static_sizes" = array<i64: 510>, "static_strides" = array<i64: 1>, "operandSegmentSizes" = array<i32: 1, 0, 0, 0>}> : (tensor<512xf32>) -> tensor<510xf32>
-// CHECK-NEXT:         %63 = arith.addf %57, %62 : tensor<510xf32>
-// CHECK-NEXT:         %64 = arith.addf %63, %61 : tensor<510xf32>
-// CHECK-NEXT:         %65 = tensor.empty() : tensor<510xf32>
-// CHECK-NEXT:         %66 = linalg.fill ins(%60 : f32) outs(%65 : tensor<510xf32>) -> tensor<510xf32>
-// CHECK-NEXT:         %67 = arith.mulf %64, %66 : tensor<510xf32>
-// CHECK-NEXT:         csl_stencil.yield %67 : tensor<510xf32>
-// CHECK-NEXT:       })
-// CHECK-NEXT:       stencil.store %42 to %b(<[0, 0], [1, 1]>) : !stencil.temp<[0,1]x[0,1]xtensor<510xf32>> to !stencil.field<[-1,1023]x[-1,511]xtensor<512xf32>>
-// CHECK-NEXT:       csl.return
-// CHECK-NEXT:     }
-// CHECK-NEXT:     "csl_wrapper.yield"() <{"fields" = []}> : () -> ()
-// CHECK-NEXT:   }) : () -> ()
+// CHECK:      "csl_wrapper.module"() <{"width" = 1022 : i16, "height" = 510 : i16, "params" = [#csl_wrapper.param<"z_dim" default=512 : i16>, #csl_wrapper.param<"pattern" default=2 : i16>, #csl_wrapper.param<"num_chunks" default=2 : i16>, #csl_wrapper.param<"chunk_size" default=255 : i16>, #csl_wrapper.param<"padded_z_dim" default=510 : i16>], "program_name" = "gauss_seidel"}> ({
+// CHECK-NEXT: ^0(%0 : i16, %1 : i16, %2 : i16, %3 : i16, %4 : i16, %5 : i16, %6 : i16, %7 : i16, %8 : i16):
+// CHECK-NEXT:   %9 = arith.constant 0 : i16
+// CHECK-NEXT:   %10 = "csl.get_color"(%9) : (i16) -> !csl.color
+// CHECK-NEXT:   %11 = "csl_wrapper.import"(%2, %3, %10) <{"module" = "<memcpy/get_params>", "fields" = ["width", "height", "LAUNCH"]}> : (i16, i16, !csl.color) -> !csl.imported_module
+// CHECK-NEXT:   %12 = "csl_wrapper.import"(%5, %2, %3) <{"module" = "routes.csl", "fields" = ["pattern", "peWidth", "peHeight"]}> : (i16, i16, i16) -> !csl.imported_module
+// CHECK-NEXT:   %13 = "csl.member_call"(%12, %0, %1, %2, %3, %5) <{"field" = "computeAllRoutes"}> : (!csl.imported_module, i16, i16, i16, i16, i16) -> !csl.comptime_struct
+// CHECK-NEXT:   %14 = "csl.member_call"(%11, %0) <{"field" = "get_params"}> : (!csl.imported_module, i16) -> !csl.comptime_struct
+// CHECK-NEXT:   %15 = arith.constant 1 : i16
+// CHECK-NEXT:   %16 = arith.subi %15, %5 : i16
+// CHECK-NEXT:   %17 = arith.subi %2, %0 : i16
+// CHECK-NEXT:   %18 = arith.subi %3, %1 : i16
+// CHECK-NEXT:   %19 = arith.cmpi slt, %0, %16 : i16
+// CHECK-NEXT:   %20 = arith.cmpi slt, %1, %16 : i16
+// CHECK-NEXT:   %21 = arith.cmpi slt, %17, %5 : i16
+// CHECK-NEXT:   %22 = arith.cmpi slt, %18, %5 : i16
+// CHECK-NEXT:   %23 = arith.ori %19, %20 : i1
+// CHECK-NEXT:   %24 = arith.ori %23, %21 : i1
+// CHECK-NEXT:   %25 = arith.ori %24, %22 : i1
+// CHECK-NEXT:   "csl_wrapper.yield"(%14, %13, %25) <{"fields" = ["memcpy_params", "stencil_comms_params", "isBorderRegionPE"]}> : (!csl.comptime_struct, !csl.comptime_struct, i1) -> ()
+// CHECK-NEXT: }, {
+// CHECK-NEXT: ^1(%26 : i16, %27 : i16, %28 : i16, %29 : i16, %30 : i16, %31 : i16, %32 : i16, %memcpy_params : !csl.comptime_struct, %stencil_comms_params : !csl.comptime_struct, %isBorderRegionPE : i1):
+// CHECK-NEXT:   %33 = "csl_wrapper.import"(%memcpy_params) <{"module" = "<memcpy/memcpy>", "fields" = [""]}> : (!csl.comptime_struct) -> !csl.imported_module
+// CHECK-NEXT:   %34 = "csl_wrapper.import"(%29, %31, %stencil_comms_params) <{"module" = "stencil_comms.csl", "fields" = ["pattern", "chunkSize", ""]}> : (i16, i16, !csl.comptime_struct) -> !csl.imported_module
+// CHECK-NEXT:   %35 = memref.alloc() : memref<512xf32>
+// CHECK-NEXT:   %36 = memref.alloc() : memref<512xf32>
+// CHECK-NEXT:   %c = memref.alloc() : memref<255xf32>
+// CHECK-NEXT:   %37 = "csl.addressof"(%35) : (memref<512xf32>) -> !csl.ptr<f32, #csl<ptr_kind many>, #csl<ptr_const var>>
+// CHECK-NEXT:   %38 = "csl.addressof"(%36) : (memref<512xf32>) -> !csl.ptr<f32, #csl<ptr_kind many>, #csl<ptr_const var>>
+// CHECK-NEXT:   %39 = "csl.addressof"(%c) : (memref<255xf32>) -> !csl.ptr<f32, #csl<ptr_kind many>, #csl<ptr_const var>>
+// CHECK-NEXT:   "csl.export"(%37) <{"var_name" = "a", "type" = !csl.ptr<f32, #csl<ptr_kind many>, #csl<ptr_const var>>}> : (!csl.ptr<f32, #csl<ptr_kind many>, #csl<ptr_const var>>) -> ()
+// CHECK-NEXT:   "csl.export"(%38) <{"var_name" = "b", "type" = !csl.ptr<f32, #csl<ptr_kind many>, #csl<ptr_const var>>}> : (!csl.ptr<f32, #csl<ptr_kind many>, #csl<ptr_const var>>) -> ()
+// CHECK-NEXT:   "csl.export"(%39) <{"var_name" = "c", "type" = !csl.ptr<f32, #csl<ptr_kind many>, #csl<ptr_const var>>}> : (!csl.ptr<f32, #csl<ptr_kind many>, #csl<ptr_const var>>) -> ()
+// CHECK-NEXT:   %a = builtin.unrealized_conversion_cast %35 : memref<512xf32> to !stencil.field<[-1,1023]x[-1,511]xtensor<512xf32>>
+// CHECK-NEXT:   %b = builtin.unrealized_conversion_cast %36 : memref<512xf32> to !stencil.field<[-1,1023]x[-1,511]xtensor<512xf32>>
+// CHECK-NEXT:   csl.func @gauss_seidel() {
+// CHECK-NEXT:     %40 = stencil.load %a : !stencil.field<[-1,1023]x[-1,511]xtensor<512xf32>> -> !stencil.temp<[-1,2]x[-1,2]xtensor<512xf32>>
+// CHECK-NEXT:     %41 = tensor.empty() : tensor<510xf32>
+// CHECK-NEXT:     %42 = csl_stencil.apply(%40 : !stencil.temp<[-1,2]x[-1,2]xtensor<512xf32>>, %41 : tensor<510xf32>, %c : memref<255xf32>) -> (!stencil.temp<[0,1]x[0,1]xtensor<510xf32>>) <{"swaps" = [#csl_stencil.exchange<to [1, 0]>, #csl_stencil.exchange<to [-1, 0]>, #csl_stencil.exchange<to [0, 1]>, #csl_stencil.exchange<to [0, -1]>], "topo" = #dmp.topo<1022x510>, "num_chunks" = 2 : i64, "operandSegmentSizes" = array<i32: 1, 1, 1, 0>}> ({
+// CHECK-NEXT:     ^2(%43 : tensor<4x255xf32>, %44 : index, %45 : tensor<510xf32>, %46 : memref<255xf32>):
+// CHECK-NEXT:       %47 = csl_stencil.access %43[1, 0] : tensor<4x255xf32>
+// CHECK-NEXT:       %48 = csl_stencil.access %43[-1, 0] : tensor<4x255xf32>
+// CHECK-NEXT:       %49 = csl_stencil.access %43[0, 1] : tensor<4x255xf32>
+// CHECK-NEXT:       %50 = csl_stencil.access %43[0, -1] : tensor<4x255xf32>
+// CHECK-NEXT:       %51 = bufferization.to_tensor %46 : memref<255xf32>
+// CHECK-NEXT:       %52 = arith.addf %50, %49 : tensor<255xf32>
+// CHECK-NEXT:       %53 = arith.addf %52, %48 : tensor<255xf32>
+// CHECK-NEXT:       %54 = arith.addf %53, %47 : tensor<255xf32>
+// CHECK-NEXT:       %55 = "tensor.insert_slice"(%54, %45, %44) <{"static_offsets" = array<i64: 0>, "static_sizes" = array<i64: 255>, "static_strides" = array<i64: 1>, "operandSegmentSizes" = array<i32: 1, 1, 1, 0, 0>}> : (tensor<255xf32>, tensor<510xf32>, index) -> tensor<510xf32>
+// CHECK-NEXT:       csl_stencil.yield %55 : tensor<510xf32>
+// CHECK-NEXT:     }, {
+// CHECK-NEXT:     ^3(%56 : !stencil.temp<[-1,2]x[-1,2]xtensor<512xf32>>, %57 : tensor<510xf32>):
+// CHECK-NEXT:       %58 = csl_stencil.access %56[0, 0] : !stencil.temp<[-1,2]x[-1,2]xtensor<512xf32>>
+// CHECK-NEXT:       %59 = csl_stencil.access %56[0, 0] : !stencil.temp<[-1,2]x[-1,2]xtensor<512xf32>>
+// CHECK-NEXT:       %60 = arith.constant 1.666600e-01 : f32
+// CHECK-NEXT:       %61 = "tensor.extract_slice"(%58) <{"static_offsets" = array<i64: 1>, "static_sizes" = array<i64: 510>, "static_strides" = array<i64: 1>, "operandSegmentSizes" = array<i32: 1, 0, 0, 0>}> : (tensor<512xf32>) -> tensor<510xf32>
+// CHECK-NEXT:       %62 = "tensor.extract_slice"(%59) <{"static_offsets" = array<i64: -1>, "static_sizes" = array<i64: 510>, "static_strides" = array<i64: 1>, "operandSegmentSizes" = array<i32: 1, 0, 0, 0>}> : (tensor<512xf32>) -> tensor<510xf32>
+// CHECK-NEXT:       %63 = arith.addf %57, %62 : tensor<510xf32>
+// CHECK-NEXT:       %64 = arith.addf %63, %61 : tensor<510xf32>
+// CHECK-NEXT:       %65 = tensor.empty() : tensor<510xf32>
+// CHECK-NEXT:       %66 = linalg.fill ins(%60 : f32) outs(%65 : tensor<510xf32>) -> tensor<510xf32>
+// CHECK-NEXT:       %67 = arith.mulf %64, %66 : tensor<510xf32>
+// CHECK-NEXT:       csl_stencil.yield %67 : tensor<510xf32>
+// CHECK-NEXT:     })
+// CHECK-NEXT:     stencil.store %42 to %b(<[0, 0], [1, 1]>) : !stencil.temp<[0,1]x[0,1]xtensor<510xf32>> to !stencil.field<[-1,1023]x[-1,511]xtensor<512xf32>>
+// CHECK-NEXT:     csl.return
+// CHECK-NEXT:   }
+// CHECK-NEXT:   "csl_wrapper.yield"() <{"fields" = []}> : () -> ()
+// CHECK-NEXT: }) : () -> ()
 
 
 func.func @bufferized(%arg0 : memref<512xf32>, %arg1 : memref<512xf32>) {
@@ -158,45 +123,47 @@
 
 
 // CHECK:      "csl_wrapper.module"() <{"width" = 1022 : i16, "height" = 510 : i16, "params" = [#csl_wrapper.param<"z_dim" default=512 : i16>, #csl_wrapper.param<"pattern" default=2 : i16>, #csl_wrapper.param<"num_chunks" default=2 : i16>, #csl_wrapper.param<"chunk_size" default=255 : i16>, #csl_wrapper.param<"padded_z_dim" default=510 : i16>], "program_name" = "bufferized"}> ({
-// CHECK-NEXT: ^2(%40 : i16, %41 : i16, %42 : i16, %43 : i16, %44 : i16, %45 : i16, %46 : i16, %47 : i16, %48 : i16):
-// CHECK-NEXT:   %49 = arith.constant 0 : i16
-// CHECK-NEXT:   %50 = "csl.get_color"(%49) : (i16) -> !csl.color
-// CHECK-NEXT:   %51 = "csl_wrapper.import"(%42, %43, %50) <{"module" = "<memcpy/get_params>", "fields" = ["width", "height", "LAUNCH"]}> : (i16, i16, !csl.color) -> !csl.imported_module
-// CHECK-NEXT:   %52 = "csl_wrapper.import"(%45, %42, %43) <{"module" = "routes.csl", "fields" = ["pattern", "peWidth", "peHeight"]}> : (i16, i16, i16) -> !csl.imported_module
-// CHECK-NEXT:   %53 = "csl.member_call"(%52, %40, %41, %42, %43, %45) <{"field" = "computeAllRoutes"}> : (!csl.imported_module, i16, i16, i16, i16, i16) -> !csl.comptime_struct
-// CHECK-NEXT:   %54 = "csl.member_call"(%51, %40) <{"field" = "get_params"}> : (!csl.imported_module, i16) -> !csl.comptime_struct
-// CHECK-NEXT:   %55 = arith.constant 1 : i16
-// CHECK-NEXT:   %56 = arith.subi %55, %45 : i16
-// CHECK-NEXT:   %57 = arith.subi %42, %40 : i16
-// CHECK-NEXT:   %58 = arith.subi %43, %41 : i16
-// CHECK-NEXT:   %59 = arith.cmpi slt, %40, %56 : i16
-// CHECK-NEXT:   %60 = arith.cmpi slt, %41, %56 : i16
-// CHECK-NEXT:   %61 = arith.cmpi slt, %57, %45 : i16
-// CHECK-NEXT:   %62 = arith.cmpi slt, %58, %45 : i16
-// CHECK-NEXT:   %63 = arith.ori %59, %60 : i1
-// CHECK-NEXT:   %64 = arith.ori %63, %61 : i1
-// CHECK-NEXT:   %65 = arith.ori %64, %62 : i1
-// CHECK-NEXT:   "csl_wrapper.yield"(%54, %53, %65) <{"fields" = ["memcpy_params", "stencil_comms_params", "isBorderRegionPE"]}> : (!csl.comptime_struct, !csl.comptime_struct, i1) -> ()
+// CHECK-NEXT: ^2(%43 : i16, %44 : i16, %45 : i16, %46 : i16, %47 : i16, %48 : i16, %49 : i16, %50 : i16, %51 : i16):
+// CHECK-NEXT:   %52 = arith.constant 0 : i16
+// CHECK-NEXT:   %53 = "csl.get_color"(%52) : (i16) -> !csl.color
+// CHECK-NEXT:   %54 = "csl_wrapper.import"(%45, %46, %53) <{"module" = "<memcpy/get_params>", "fields" = ["width", "height", "LAUNCH"]}> : (i16, i16, !csl.color) -> !csl.imported_module
+// CHECK-NEXT:   %55 = "csl_wrapper.import"(%48, %45, %46) <{"module" = "routes.csl", "fields" = ["pattern", "peWidth", "peHeight"]}> : (i16, i16, i16) -> !csl.imported_module
+// CHECK-NEXT:   %56 = "csl.member_call"(%55, %43, %44, %45, %46, %48) <{"field" = "computeAllRoutes"}> : (!csl.imported_module, i16, i16, i16, i16, i16) -> !csl.comptime_struct
+// CHECK-NEXT:   %57 = "csl.member_call"(%54, %43) <{"field" = "get_params"}> : (!csl.imported_module, i16) -> !csl.comptime_struct
+// CHECK-NEXT:   %58 = arith.constant 1 : i16
+// CHECK-NEXT:   %59 = arith.subi %58, %48 : i16
+// CHECK-NEXT:   %60 = arith.subi %45, %43 : i16
+// CHECK-NEXT:   %61 = arith.subi %46, %44 : i16
+// CHECK-NEXT:   %62 = arith.cmpi slt, %43, %59 : i16
+// CHECK-NEXT:   %63 = arith.cmpi slt, %44, %59 : i16
+// CHECK-NEXT:   %64 = arith.cmpi slt, %60, %48 : i16
+// CHECK-NEXT:   %65 = arith.cmpi slt, %61, %48 : i16
+// CHECK-NEXT:   %66 = arith.ori %62, %63 : i1
+// CHECK-NEXT:   %67 = arith.ori %66, %64 : i1
+// CHECK-NEXT:   %68 = arith.ori %67, %65 : i1
+// CHECK-NEXT:   "csl_wrapper.yield"(%57, %56, %68) <{"fields" = ["memcpy_params", "stencil_comms_params", "isBorderRegionPE"]}> : (!csl.comptime_struct, !csl.comptime_struct, i1) -> ()
 // CHECK-NEXT: }, {
-// CHECK-NEXT: ^3(%66 : i16, %67 : i16, %68 : i16, %69 : i16, %70 : i16, %71 : i16, %72 : i16, %memcpy_params_1 : !csl.comptime_struct, %stencil_comms_params_1 : !csl.comptime_struct, %isBorderRegionPE_1 : i1):
-// CHECK-NEXT:   %73 = "csl_wrapper.import"(%memcpy_params_1) <{"module" = "<memcpy/memcpy>", "fields" = [""]}> : (!csl.comptime_struct) -> !csl.imported_module
-// CHECK-NEXT:   %74 = "csl_wrapper.import"(%69, %71, %stencil_comms_params_1) <{"module" = "stencil_comms.csl", "fields" = ["pattern", "chunkSize", ""]}> : (i16, i16, !csl.comptime_struct) -> !csl.imported_module
-// CHECK-NEXT:   "memref.global"() <{"sym_name" = "arg0", "type" = memref<512xf32>, "initial_value", "sym_visibility" = "public"}> : () -> ()
-// CHECK-NEXT:   %arg0 = memref.get_global @arg0 : memref<512xf32>
-// CHECK-NEXT:   "memref.global"() <{"sym_name" = "arg1", "type" = memref<512xf32>, "initial_value", "sym_visibility" = "public"}> : () -> ()
-// CHECK-NEXT:   %arg1 = memref.get_global @arg1 : memref<512xf32>
+// CHECK-NEXT: ^3(%69 : i16, %70 : i16, %71 : i16, %72 : i16, %73 : i16, %74 : i16, %75 : i16, %memcpy_params_1 : !csl.comptime_struct, %stencil_comms_params_1 : !csl.comptime_struct, %isBorderRegionPE_1 : i1):
+// CHECK-NEXT:   %76 = "csl_wrapper.import"(%memcpy_params_1) <{"module" = "<memcpy/memcpy>", "fields" = [""]}> : (!csl.comptime_struct) -> !csl.imported_module
+// CHECK-NEXT:   %77 = "csl_wrapper.import"(%72, %74, %stencil_comms_params_1) <{"module" = "stencil_comms.csl", "fields" = ["pattern", "chunkSize", ""]}> : (i16, i16, !csl.comptime_struct) -> !csl.imported_module
+// CHECK-NEXT:   %arg0 = memref.alloc() : memref<512xf32>
+// CHECK-NEXT:   %arg1 = memref.alloc() : memref<512xf32>
+// CHECK-NEXT:   %78 = "csl.addressof"(%arg0) : (memref<512xf32>) -> !csl.ptr<f32, #csl<ptr_kind many>, #csl<ptr_const var>>
+// CHECK-NEXT:   %79 = "csl.addressof"(%arg1) : (memref<512xf32>) -> !csl.ptr<f32, #csl<ptr_kind many>, #csl<ptr_const var>>
+// CHECK-NEXT:   "csl.export"(%78) <{"var_name" = "arg0", "type" = !csl.ptr<f32, #csl<ptr_kind many>, #csl<ptr_const var>>}> : (!csl.ptr<f32, #csl<ptr_kind many>, #csl<ptr_const var>>) -> ()
+// CHECK-NEXT:   "csl.export"(%79) <{"var_name" = "arg1", "type" = !csl.ptr<f32, #csl<ptr_kind many>, #csl<ptr_const var>>}> : (!csl.ptr<f32, #csl<ptr_kind many>, #csl<ptr_const var>>) -> ()
 // CHECK-NEXT:   csl.func @bufferized() {
-// CHECK-NEXT:     %75 = memref.alloc() {"alignment" = 64 : i64} : memref<510xf32>
-// CHECK-NEXT:     csl_stencil.apply(%arg0 : memref<512xf32>, %75 : memref<510xf32>) outs (%arg1 : memref<512xf32>) <{"bounds" = #stencil.bounds<[0, 0], [1, 1]>, "num_chunks" = 2 : i64, "operandSegmentSizes" = array<i32: 1, 1, 0, 1>, "swaps" = [#csl_stencil.exchange<to [1, 0]>, #csl_stencil.exchange<to [-1, 0]>, #csl_stencil.exchange<to [0, 1]>, #csl_stencil.exchange<to [0, -1]>], "topo" = #dmp.topo<1022x510>}> ({
+// CHECK-NEXT:     %80 = memref.alloc() {"alignment" = 64 : i64} : memref<510xf32>
+// CHECK-NEXT:     csl_stencil.apply(%arg0 : memref<512xf32>, %80 : memref<510xf32>) outs (%arg1 : memref<512xf32>) <{"bounds" = #stencil.bounds<[0, 0], [1, 1]>, "num_chunks" = 2 : i64, "operandSegmentSizes" = array<i32: 1, 1, 0, 1>, "swaps" = [#csl_stencil.exchange<to [1, 0]>, #csl_stencil.exchange<to [-1, 0]>, #csl_stencil.exchange<to [0, 1]>, #csl_stencil.exchange<to [0, -1]>], "topo" = #dmp.topo<1022x510>}> ({
 // CHECK-NEXT:     ^4(%arg2 : memref<4x255xf32>, %arg3 : index, %arg4 : memref<510xf32>):
-// CHECK-NEXT:       %76 = csl_stencil.access %arg2[1, 0] : memref<4x255xf32>
-// CHECK-NEXT:       %77 = memref.subview %arg4[%arg3] [255] [1] : memref<510xf32> to memref<255xf32, strided<[1], offset: ?>>
-// CHECK-NEXT:       "memref.copy"(%76, %77) : (memref<255xf32>, memref<255xf32, strided<[1], offset: ?>>) -> ()
+// CHECK-NEXT:       %81 = csl_stencil.access %arg2[1, 0] : memref<4x255xf32>
+// CHECK-NEXT:       %82 = memref.subview %arg4[%arg3] [255] [1] : memref<510xf32> to memref<255xf32, strided<[1], offset: ?>>
+// CHECK-NEXT:       "memref.copy"(%81, %82) : (memref<255xf32>, memref<255xf32, strided<[1], offset: ?>>) -> ()
 // CHECK-NEXT:       csl_stencil.yield %arg4 : memref<510xf32>
 // CHECK-NEXT:     }, {
 // CHECK-NEXT:     ^5(%arg2_1 : memref<512xf32>, %arg3_1 : memref<510xf32>):
-// CHECK-NEXT:       %78 = arith.constant dense<1.666600e-01> : memref<510xf32>
-// CHECK-NEXT:       linalg.mul ins(%arg3_1, %78 : memref<510xf32>, memref<510xf32>) outs(%arg3_1 : memref<510xf32>)
+// CHECK-NEXT:       %83 = arith.constant dense<1.666600e-01> : memref<510xf32>
+// CHECK-NEXT:       linalg.mul ins(%arg3_1, %83 : memref<510xf32>, memref<510xf32>) outs(%arg3_1 : memref<510xf32>)
 // CHECK-NEXT:       csl_stencil.yield %arg3_1 : memref<510xf32>
 // CHECK-NEXT:     }) to <[0, 0], [1, 1]>
 // CHECK-NEXT:     csl.return
