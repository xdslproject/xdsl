from __future__ import annotations

import itertools
import struct
from collections.abc import Callable, Iterator, Sequence
from dataclasses import dataclass, field
from typing import Any, Generic, TypeAlias, TypeVar

from xdsl.dialects import builtin, riscv
from xdsl.dialects.builtin import AnyIntegerAttr, IntegerAttr, ModuleOp
from xdsl.interpreter import (
    Interpreter,
    InterpreterFunctions,
    PythonValues,
    impl,
    impl_cast,
    register_impls,
)
from xdsl.interpreters.comparisons import to_signed, to_unsigned
from xdsl.ir import Attribute, SSAValue
from xdsl.utils.bitwise_casts import convert_u32_to_f32
from xdsl.utils.exceptions import InterpretationError

_T = TypeVar("_T")


def pairs(els: list[_T]) -> Iterator[tuple[_T, _T]]:
    count = len(els)
    assert not count % 2
    for i in range(0, count, 2):
        yield els[i], els[i + 1]


CustomInstructionFn: TypeAlias = Callable[
    [Interpreter, riscv.CustomAssemblyInstructionOp, PythonValues], PythonValues
]


@dataclass
class RawPtr:
    """
    Data structure to help simulate pointers into memory.
    """

    memory: bytearray
    offset: int = field(default=0)
    deallocated: bool = field(default=False)

    @staticmethod
    def zeros(count: int) -> RawPtr:
        """
        Returns a new Ptr of size `count` with offset 0.
        """
        return RawPtr(bytearray(count))

    @staticmethod
    def new(el_format: str, els: Sequence[tuple[Any, ...]]) -> RawPtr:
        """
        Returns a new Ptr. The first parameter is a format string as specified in the
        `struct` module, and elements to set.
        """
        el_size = struct.calcsize(el_format)
        res = RawPtr.zeros(len(els) * el_size)
        for i, el in enumerate(els):
            struct.pack_into(el_format, res.memory, i * el_size, *el)
        return res

    def get_iter(self, format: str) -> Iterator[Any]:
        if self.deallocated:
            raise ValueError("Cannot get item of deallocated ptr")
        # The memoryview needs to be a multiple of the size of the packed format
        format_size = struct.calcsize(format)
        mem_view = memoryview(self.memory)[self.offset :]
        remainder = len(mem_view) % format_size
        if remainder:
            mem_view = mem_view[:-remainder]
        return (values[0] for values in struct.iter_unpack(format, mem_view))

    def get(self, format: str) -> Any:
        return next(self.get_iter(format))

    def set(self, format: str, *item: Any):
        if self.deallocated:
            raise ValueError("Cannot set item of deallocated ptr")
        struct.pack_into(format, self.memory, self.offset, *item)

    def get_list(self, format: str, count: int):
        return list(itertools.islice(self.get_iter(format), count))

    def deallocate(self) -> None:
        self.deallocated = True

    def __add__(self, offset: int) -> RawPtr:
        """
        Aliases the data, so storing into the offset stores for all other references
        to the list.
        """
        return RawPtr(self.memory, self.offset + offset)

    @property
    def int32(self) -> TypedPtr[int]:
        return TypedPtr(self, "<i")

    @staticmethod
    def new_int32(els: Sequence[int]) -> RawPtr:
        return RawPtr.new("<i", [(el,) for el in els])

    @property
    def float32(self) -> TypedPtr[float]:
        return TypedPtr(self, "<f")

    @staticmethod
    def new_float32(els: Sequence[float]) -> RawPtr:
        return RawPtr.new("<f", [(el,) for el in els])

    @property
    def float64(self) -> TypedPtr[float]:
        return TypedPtr(self, "<d")

    @staticmethod
    def new_float64(els: Sequence[float]) -> RawPtr:
        return RawPtr.new("<d", [(el,) for el in els])


@dataclass
class TypedPtr(Generic[_T]):
    raw: RawPtr
    format: str

    @property
    def size(self) -> int:
        return struct.calcsize(self.format)

    def get_list(self, count: int) -> list[_T]:
        return self.raw.get_list(self.format, count)

    def __getitem__(self, index: int) -> _T:
        return (self.raw + index * self.size).get(self.format)

    def __setitem__(self, index: int, value: _T):
        (self.raw + index * self.size).set(self.format, value)


_DATA_KEY = "data"
REGISTERS_KEY = "registers"
STACK_KEY = "stack"


@register_impls
class RiscvFunctions(InterpreterFunctions):
    custom_instructions: dict[str, CustomInstructionFn] = {}
    bitwidth: int

    def __init__(
        self,
        *,
        bitwidth: int = 32,
        custom_instructions: dict[str, CustomInstructionFn] | None = None,
    ):
        super().__init__()
        self.bitwidth = bitwidth
        if custom_instructions is None:
            custom_instructions = {}
        self.custom_instructions = custom_instructions

    @staticmethod
    def get_reg_value(interpreter: Interpreter, attr: Attribute, value: Any) -> Any:
        if not isinstance(attr, riscv.RISCVRegisterType):
            raise InterpretationError(f"Unexpected type {attr}, expected register type")

        if not attr.is_allocated:
            return value

        name = attr.register_name

        registers = RiscvFunctions.registers(interpreter)

        if name not in registers:
            raise InterpretationError(f"Value not found for register name {name}")

        stored_value = registers[name]

        if stored_value != value:
            raise InterpretationError(
                f"Runtime and stored value mismatch: {value} != {stored_value}"
            )

        return value

    @staticmethod
    def set_reg_value(interpreter: Interpreter, attr: Attribute, value: Any) -> Any:
        if not isinstance(attr, riscv.RISCVRegisterType):
            raise InterpretationError(f"Unexpected type {attr}, expected register type")

        if not attr.is_allocated:
            return value

        name = attr.register_name

        if name == riscv.Registers.ZERO.register_name:
            # Values assigned to ZERO are erased
            return 0

        registers = RiscvFunctions.registers(interpreter)

        registers[name] = value

        return value

    @staticmethod
    def get_reg_values(
        interpreter: Interpreter,
        ssa_values: Sequence[SSAValue],
        python_values: tuple[Any, ...],
    ) -> tuple[Any, ...]:
        assert len(ssa_values) == len(python_values)
        return tuple(
            RiscvFunctions.get_reg_value(interpreter, ssa_value.type, python_value)
            for ssa_value, python_value in zip(ssa_values, python_values)
        )

    @staticmethod
    def set_reg_values(
        interpreter: Interpreter, results: Sequence[SSAValue], values: tuple[Any, ...]
    ) -> tuple[Any, ...]:
        assert len(results) == len(values)
        return tuple(
            RiscvFunctions.set_reg_value(interpreter, result.type, value)
            for result, value in zip(results, values)
        )

    @staticmethod
    def data(interpreter: Interpreter) -> dict[str, Any]:
        return interpreter.get_data(
            RiscvFunctions,
            _DATA_KEY,
            lambda: RiscvFunctions.get_data(interpreter.module),
        )

    @staticmethod
    def registers(interpreter: Interpreter) -> dict[str, Any]:
        return interpreter.get_data(
            RiscvFunctions,
            REGISTERS_KEY,
            lambda: {
                riscv.Registers.ZERO.register_name: 0,
                riscv.Registers.SP.register_name: RiscvFunctions.stack(interpreter),
            },
        )

    @staticmethod
    def stack(interpreter: Interpreter) -> RawPtr:
        """
        Stack memory, by default 1mb.
        """
        stack_size = 1 << 20
        return interpreter.get_data(
            RiscvFunctions,
            STACK_KEY,
            lambda: RawPtr(bytearray(stack_size), offset=stack_size),
        )

    @staticmethod
    def get_data(module_op: ModuleOp) -> dict[str, RawPtr]:
<<<<<<< HEAD
        data: dict[str, RawPtr] | None = None
        for op in module_op.ops:
            if isinstance(op, riscv.AssemblySectionOp):
                if op.directive.data == ".data":
                    if data is None:
                        data = {}
=======
        data: dict[str, RawPtr] = {}
        for op in module_op.ops:
            if isinstance(op, riscv.AssemblySectionOp):
                if op.directive.data == ".data":
>>>>>>> c82bb8b1
                    assert op.data is not None
                    ops = list(op.data.block.ops)
                    for label, data_op in pairs(ops):
                        if not (
                            isinstance(label, riscv.LabelOp)
                            and isinstance(data_op, riscv.DirectiveOp)
                        ):
                            raise InterpretationError(
                                "Interpreter assumes that data section is comprised of "
                                "labels followed by directives"
                            )
                        if data_op.value is None:
                            raise InterpretationError(
                                "Unexpected None value in data section directive"
                            )

                        match data_op.directive.data:
                            case ".word":
                                hexs = data_op.value.data.split(",")
                                ints = [int(hex.strip(), 16) for hex in hexs]
                                data[label.label.data] = RawPtr.new_int32(ints)
                            case _:
<<<<<<< HEAD
                                assert (
                                    False
                                ), f"Unexpected directive {data_op.directive.data}"
        if data is None:
            assert False, "Could not find data section"
=======
                                raise InterpretationError(
                                    "Cannot interpret data directive "
                                    f"{data_op.directive.data}"
                                )
>>>>>>> c82bb8b1
        return data

    def get_data_value(self, interpreter: Interpreter, key: str) -> Any:
        data = self.data(interpreter)
        if key not in data:
            raise InterpretationError(f"No data found for key ({key})")
        return data[key]

    def get_immediate_value(
        self, interpreter: Interpreter, imm: AnyIntegerAttr | riscv.LabelAttr
    ) -> int | RawPtr:
        match imm:
            case IntegerAttr():
                return imm.value.data
            case riscv.LabelAttr():
                data = self.get_data_value(interpreter, imm.data)
                return data

    @impl(riscv.LiOp)
    def run_li(
        self,
        interpreter: Interpreter,
        op: riscv.LiOp,
        args: tuple[Any, ...],
    ):
        results = (self.get_immediate_value(interpreter, op.immediate),)
        return RiscvFunctions.set_reg_values(interpreter, op.results, results)

    @impl(riscv.MVOp)
    def run_mv(
        self,
        interpreter: Interpreter,
        op: riscv.MVOp,
        args: tuple[Any, ...],
    ):
        args = RiscvFunctions.get_reg_values(interpreter, op.operands, args)
        results = args
        return RiscvFunctions.set_reg_values(interpreter, op.results, results)

    @impl(riscv.SltiuOp)
    def run_sltiu(
        self,
        interpreter: Interpreter,
        op: riscv.SltiuOp,
        args: tuple[Any, ...],
    ):
        args = RiscvFunctions.get_reg_values(interpreter, op.operands, args)
        unsigned_lhs = to_unsigned(args[0], self.bitwidth)
        imm = self.get_immediate_value(interpreter, op.immediate)
        if isinstance(imm, RawPtr):
            raise NotImplementedError("Cannot compare pointer in interpreter")
        unsigned_imm = to_unsigned(imm, self.bitwidth)
        results = (int(unsigned_lhs < unsigned_imm),)
        return RiscvFunctions.set_reg_values(interpreter, op.results, results)

    @impl(riscv.AddOp)
    def run_add(
        self,
        interpreter: Interpreter,
        op: riscv.AddOp,
        args: tuple[Any, ...],
    ):
        args = RiscvFunctions.get_reg_values(interpreter, op.operands, args)
        results = (args[0] + args[1],)
        return RiscvFunctions.set_reg_values(interpreter, op.results, results)

    @impl(riscv.SlliOp)
    def run_shift_left(
        self,
        interpreter: Interpreter,
        op: riscv.SlliOp,
        args: tuple[Any, ...],
    ):
        args = RiscvFunctions.get_reg_values(interpreter, op.operands, args)
        imm = self.get_immediate_value(interpreter, op.immediate)
        assert isinstance(imm, int)
        results = (args[0] << imm,)
        return RiscvFunctions.set_reg_values(interpreter, op.results, results)

    @impl(riscv.MulOp)
    def run_mul(
        self,
        interpreter: Interpreter,
        op: riscv.MulOp,
        args: tuple[Any, ...],
    ):
        args = RiscvFunctions.get_reg_values(interpreter, op.operands, args)
        lhs = to_signed(args[0], self.bitwidth)
        rhs = to_signed(args[1], self.bitwidth)

        results = (lhs * rhs,)
        return RiscvFunctions.set_reg_values(interpreter, op.results, results)

    @impl(riscv.SwOp)
    def run_sw(
        self,
        interpreter: Interpreter,
        op: riscv.SwOp,
        args: tuple[Any, ...],
    ):
        args = RiscvFunctions.get_reg_values(interpreter, op.operands, args)
        (args[0] + op.immediate.value.data).int32[0] = args[1]
        return ()

    @impl(riscv.LwOp)
    def run_lw(
        self,
        interpreter: Interpreter,
        op: riscv.LwOp,
        args: tuple[Any, ...],
    ):
        args = RiscvFunctions.get_reg_values(interpreter, op.operands, args)
        offset = self.get_immediate_value(interpreter, op.immediate)
        assert isinstance(offset, int)
        results = ((args[0] + offset).int32[0],)
        return RiscvFunctions.set_reg_values(interpreter, op.results, results)

    @impl(riscv.LabelOp)
    def run_label(
        self,
        interpreter: Interpreter,
        op: riscv.LabelOp,
        args: tuple[Any, ...],
    ):
        return ()

    # region F extension

    @impl(riscv.FMulSOp)
    def run_fmul_s(
        self,
        interpreter: Interpreter,
        op: riscv.FMulSOp,
        args: tuple[Any, ...],
    ):
        args = RiscvFunctions.get_reg_values(interpreter, op.operands, args)
        results = (args[0] * args[1],)
        return RiscvFunctions.set_reg_values(interpreter, op.results, results)

    @impl(riscv.FMvWXOp)
    def run_fmv_w_x(
        self,
        interpreter: Interpreter,
        op: riscv.FMvWXOp,
        args: tuple[Any, ...],
    ):
        args = RiscvFunctions.get_reg_values(interpreter, op.operands, args)
        results = (convert_u32_to_f32(args[0]),)
        return RiscvFunctions.set_reg_values(interpreter, op.results, results)

    @impl(riscv.FSwOp)
    def run_fsw(
        self,
        interpreter: Interpreter,
        op: riscv.FSwOp,
        args: tuple[Any, ...],
    ):
        args = RiscvFunctions.get_reg_values(interpreter, op.operands, args)
        (args[0] + op.immediate.value.data).float32[0] = args[1]
        return ()

    @impl(riscv.FLwOp)
    def run_flw(
        self,
        interpreter: Interpreter,
        op: riscv.FLwOp,
        args: tuple[Any, ...],
    ):
        args = RiscvFunctions.get_reg_values(interpreter, op.operands, args)
        offset = self.get_immediate_value(interpreter, op.immediate)
        results = ((args[0] + offset).float32[0],)
        return RiscvFunctions.set_reg_values(interpreter, op.results, results)

    @impl(riscv.FMVOp)
    def run_fmv(
        self,
        interpreter: Interpreter,
        op: riscv.FMVOp,
        args: tuple[Any, ...],
    ):
        args = RiscvFunctions.get_reg_values(interpreter, op.operands, args)
        results = args
        return RiscvFunctions.set_reg_values(interpreter, op.results, results)

    # endregion

    # region D extension

    @impl(riscv.FAddDOp)
    def run_fadd_d(
        self,
        interpreter: Interpreter,
        op: riscv.FAddDOp,
        args: tuple[Any, ...],
    ):
        args = RiscvFunctions.get_reg_values(interpreter, op.operands, args)
        results = (args[0] + args[1],)
        return RiscvFunctions.set_reg_values(interpreter, op.results, results)

    @impl(riscv.FSubDOp)
    def run_fsub_d(
        self,
        interpreter: Interpreter,
        op: riscv.FSubDOp,
        args: tuple[Any, ...],
    ):
        args = RiscvFunctions.get_reg_values(interpreter, op.operands, args)
        results = (args[0] - args[1],)
        return RiscvFunctions.set_reg_values(interpreter, op.results, results)

    @impl(riscv.FMulDOp)
    def run_fmul_d(
        self,
        interpreter: Interpreter,
        op: riscv.FMulDOp,
        args: tuple[Any, ...],
    ):
        args = RiscvFunctions.get_reg_values(interpreter, op.operands, args)
        results = (args[0] * args[1],)
        return RiscvFunctions.set_reg_values(interpreter, op.results, results)

    @impl(riscv.FDivDOp)
    def run_fdiv_d(
        self,
        interpreter: Interpreter,
        op: riscv.FDivDOp,
        args: tuple[Any, ...],
    ):
        args = RiscvFunctions.get_reg_values(interpreter, op.operands, args)
        results = (args[0] / args[1],)
        return RiscvFunctions.set_reg_values(interpreter, op.results, results)

    @impl(riscv.FSdOp)
    def run_fsd(
        self,
        interpreter: Interpreter,
        op: riscv.FSdOp,
        args: tuple[Any, ...],
    ):
        args = RiscvFunctions.get_reg_values(interpreter, op.operands, args)
        (args[0] + op.immediate.value.data).float64[0] = args[1]
        return ()

    @impl(riscv.FLdOp)
    def run_fld(
        self,
        interpreter: Interpreter,
        op: riscv.FLdOp,
        args: tuple[Any, ...],
    ):
        args = RiscvFunctions.get_reg_values(interpreter, op.operands, args)
        offset = self.get_immediate_value(interpreter, op.immediate)
        results = ((args[0] + offset).float64[0],)
        return RiscvFunctions.set_reg_values(interpreter, op.results, results)

    # endregion

    @impl(riscv.GetRegisterOp)
    def run_get_register(
        self, interpreter: Interpreter, op: riscv.GetRegisterOp, args: PythonValues
    ) -> PythonValues:
        attr = op.res.type

        if not isinstance(attr, riscv.RISCVRegisterType):
            raise InterpretationError(f"Unexpected type {attr}, expected register type")

        if not attr.is_allocated:
            raise InterpretationError(
                f"Cannot get value for unallocated register {attr}"
            )

        name = attr.register_name

        registers = RiscvFunctions.registers(interpreter)

        if name not in registers:
            raise InterpretationError(f"Value not found for register name {name}")

        stored_value = registers[name]

        return (stored_value,)

    @impl(riscv.CustomAssemblyInstructionOp)
    def run_custom_instruction(
        self,
        interpreter: Interpreter,
        op: riscv.CustomAssemblyInstructionOp,
        args: tuple[Any, ...],
    ):
        args = RiscvFunctions.get_reg_values(interpreter, op.operands, args)
        instr = op.instruction_name.data
        if instr not in self.custom_instructions:
            raise InterpretationError(
                "Could not find custom riscv assembly instruction implementation for"
                f" {instr}"
            )

        results = self.custom_instructions[instr](interpreter, op, args)
        return RiscvFunctions.set_reg_values(interpreter, op.results, results)

    @impl_cast(riscv.FloatRegisterType, builtin.Float64Type)
    def cast_float_reg_to_float(
        self,
        input_type: riscv.FloatRegisterType,
        output_type: builtin.Float64Type,
        value: Any,
    ) -> Any:
        return value<|MERGE_RESOLUTION|>--- conflicted
+++ resolved
@@ -262,19 +262,10 @@
 
     @staticmethod
     def get_data(module_op: ModuleOp) -> dict[str, RawPtr]:
-<<<<<<< HEAD
-        data: dict[str, RawPtr] | None = None
-        for op in module_op.ops:
-            if isinstance(op, riscv.AssemblySectionOp):
-                if op.directive.data == ".data":
-                    if data is None:
-                        data = {}
-=======
         data: dict[str, RawPtr] = {}
         for op in module_op.ops:
             if isinstance(op, riscv.AssemblySectionOp):
                 if op.directive.data == ".data":
->>>>>>> c82bb8b1
                     assert op.data is not None
                     ops = list(op.data.block.ops)
                     for label, data_op in pairs(ops):
@@ -297,18 +288,10 @@
                                 ints = [int(hex.strip(), 16) for hex in hexs]
                                 data[label.label.data] = RawPtr.new_int32(ints)
                             case _:
-<<<<<<< HEAD
-                                assert (
-                                    False
-                                ), f"Unexpected directive {data_op.directive.data}"
-        if data is None:
-            assert False, "Could not find data section"
-=======
                                 raise InterpretationError(
                                     "Cannot interpret data directive "
                                     f"{data_op.directive.data}"
                                 )
->>>>>>> c82bb8b1
         return data
 
     def get_data_value(self, interpreter: Interpreter, key: str) -> Any:
