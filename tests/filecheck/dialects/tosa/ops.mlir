// RUN: XDSL_ROUNDTRIP

%0 = "test.op"() : () -> tensor<12x34xi32>
%1 = "test.op"() : () -> tensor<1x1xi32>
%2 = tosa.clamp %0 {max_fp = 1.000000e+00 : f32, max_int = 1 : i64, min_fp = 0.000000e+00 : f32, min_int = 0 : i64} : (tensor<12x34xi32>) -> tensor<12x34xi32>
%3 = tosa.rescale %0 {double_round = false, input_zp = 127 : i32, multiplier = array<i32: 1073741824>, output_zp = -1 : i32, per_channel = false, scale32 = true, shift = array<i8: 30>} : (tensor<12x34xi32>) -> tensor<12x34xi32>
%4 = tosa.add %0, %0 : (tensor<12x34xi32>, tensor<12x34xi32>) -> tensor<12x34xi32>
%5 = tosa.add %0, %1 : (tensor<12x34xi32>, tensor<1x1xi32>) -> tensor<12x34xi32>
%6 = tosa.sub %0, %0 : (tensor<12x34xi32>, tensor<12x34xi32>) -> tensor<12x34xi32>
%7 = tosa.sub %0, %1 : (tensor<12x34xi32>, tensor<1x1xi32>) -> tensor<12x34xi32>
%8 = tosa.mul %0, %0 : (tensor<12x34xi32>, tensor<12x34xi32>) -> tensor<12x34xi32>
%9 = tosa.mul %0, %1 : (tensor<12x34xi32>, tensor<1x1xi32>) -> tensor<12x34xi32>
%10 = "test.op"() : () -> tensor<12x13xf32>
%11 = tosa.sin %10 : (tensor<12x13xf32>) -> tensor<12x13xf32>
%12 = tosa.cos %10 : (tensor<12x13xf32>) -> tensor<12x13xf32>
%m = "test.op"() : () -> tensor<1x4x27xf32>
%n = "test.op"() : () -> tensor<1x27x15xf32>
%z = "test.op"() : () -> tensor<1xf32>
%13 = tosa.matmul %m, %n, %z, %z : (tensor<1x4x27xf32>, tensor<1x27x15xf32>, tensor<1xf32>, tensor<1xf32>) -> tensor<1x4x15xf32>
<<<<<<< HEAD
=======
%cond = "test.op"() : () -> tensor<i1>
%14 = tosa.cond_if %cond : tensor<i1> -> tensor<12x13xf32> {
  tosa.yield %10 : tensor<12x13xf32>
} else {
  tosa.yield %10 : tensor<12x13xf32>
}
%15 = tosa.cond_if %cond (%16 = %10) : tensor<i1> (tensor<12x13xf32>) -> tensor<12x13xf32> {
^0(%16: tensor<12x13xf32>):
  tosa.yield %16 : tensor<12x13xf32>
} else {
^1(%17: tensor<12x13xf32>):
  tosa.yield %17 : tensor<12x13xf32>
}
>>>>>>> 59ba5943


// CHECK: builtin.module {
// CHECK-NEXT:   %0 = "test.op"() : () -> tensor<12x34xi32>
// CHECK-NEXT:   %1 = "test.op"() : () -> tensor<1x1xi32>
// CHECK-NEXT:   %2 = tosa.clamp %0 {max_fp = 1.000000e+00 : f32, max_int = 1 : i64, min_fp = 0.000000e+00 : f32, min_int = 0 : i64} : (tensor<12x34xi32>) -> tensor<12x34xi32>
// CHECK-NEXT:   %3 = tosa.rescale %0 {double_round = false, input_zp = 127 : i32, multiplier = array<i32: 1073741824>, output_zp = -1 : i32, per_channel = false, scale32 = true, shift = array<i8: 30>} : (tensor<12x34xi32>) -> tensor<12x34xi32>
// CHECK-NEXT:   %4 = tosa.add %0, %0 : (tensor<12x34xi32>, tensor<12x34xi32>) -> tensor<12x34xi32>
// CHECK-NEXT:   %5 = tosa.add %0, %1 : (tensor<12x34xi32>, tensor<1x1xi32>) -> tensor<12x34xi32>
// CHECK-NEXT:   %6 = tosa.sub %0, %0 : (tensor<12x34xi32>, tensor<12x34xi32>) -> tensor<12x34xi32>
// CHECK-NEXT:   %7 = tosa.sub %0, %1 : (tensor<12x34xi32>, tensor<1x1xi32>) -> tensor<12x34xi32>
// CHECK-NEXT:   %8 = tosa.mul %0, %0 : (tensor<12x34xi32>, tensor<12x34xi32>) -> tensor<12x34xi32>
// CHECK-NEXT:   %9 = tosa.mul %0, %1 : (tensor<12x34xi32>, tensor<1x1xi32>) -> tensor<12x34xi32>
// CHECK-NEXT:   %10 = "test.op"() : () -> tensor<12x13xf32>
// CHECK-NEXT:   %11 = tosa.sin %10 : (tensor<12x13xf32>) -> tensor<12x13xf32>
// CHECK-NEXT:   %12 = tosa.cos %10 : (tensor<12x13xf32>) -> tensor<12x13xf32>
// CHECK-NEXT:   %m = "test.op"() : () -> tensor<1x4x27xf32>
// CHECK-NEXT:   %n = "test.op"() : () -> tensor<1x27x15xf32>
// CHECK-NEXT:   %z = "test.op"() : () -> tensor<1xf32>
// CHECK-NEXT:   %13 = tosa.matmul %m, %n, %z, %z : (tensor<1x4x27xf32>, tensor<1x27x15xf32>, tensor<1xf32>, tensor<1xf32>) -> tensor<1x4x15xf32>
<<<<<<< HEAD
=======
// CHECK-NEXT:   %cond = "test.op"() : () -> tensor<i1>
// CHECK-NEXT:   %14 = tosa.cond_if %cond : tensor<i1> -> tensor<12x13xf32> {
// CHECK-NEXT:     tosa.yield %10 : tensor<12x13xf32>
// CHECK-NEXT:   } else {
// CHECK-NEXT:     tosa.yield %10 : tensor<12x13xf32>
// CHECK-NEXT:   }
// CHECK-NEXT:   %15 = tosa.cond_if %cond (%16 = %10) : tensor<i1> (tensor<12x13xf32>) -> tensor<12x13xf32> {
// CHECK-NEXT:   ^0(%16: tensor<12x13xf32>):
// CHECK-NEXT:     tosa.yield %16 : tensor<12x13xf32>
// CHECK-NEXT:   } else {
// CHECK-NEXT:   ^1(%17: tensor<12x13xf32>):
// CHECK-NEXT:     tosa.yield %17 : tensor<12x13xf32>
// CHECK-NEXT:   }
>>>>>>> 59ba5943
// CHECK-NEXT: }<|MERGE_RESOLUTION|>--- conflicted
+++ resolved
@@ -17,8 +17,6 @@
 %n = "test.op"() : () -> tensor<1x27x15xf32>
 %z = "test.op"() : () -> tensor<1xf32>
 %13 = tosa.matmul %m, %n, %z, %z : (tensor<1x4x27xf32>, tensor<1x27x15xf32>, tensor<1xf32>, tensor<1xf32>) -> tensor<1x4x15xf32>
-<<<<<<< HEAD
-=======
 %cond = "test.op"() : () -> tensor<i1>
 %14 = tosa.cond_if %cond : tensor<i1> -> tensor<12x13xf32> {
   tosa.yield %10 : tensor<12x13xf32>
@@ -32,7 +30,6 @@
 ^1(%17: tensor<12x13xf32>):
   tosa.yield %17 : tensor<12x13xf32>
 }
->>>>>>> 59ba5943
 
 
 // CHECK: builtin.module {
@@ -53,8 +50,6 @@
 // CHECK-NEXT:   %n = "test.op"() : () -> tensor<1x27x15xf32>
 // CHECK-NEXT:   %z = "test.op"() : () -> tensor<1xf32>
 // CHECK-NEXT:   %13 = tosa.matmul %m, %n, %z, %z : (tensor<1x4x27xf32>, tensor<1x27x15xf32>, tensor<1xf32>, tensor<1xf32>) -> tensor<1x4x15xf32>
-<<<<<<< HEAD
-=======
 // CHECK-NEXT:   %cond = "test.op"() : () -> tensor<i1>
 // CHECK-NEXT:   %14 = tosa.cond_if %cond : tensor<i1> -> tensor<12x13xf32> {
 // CHECK-NEXT:     tosa.yield %10 : tensor<12x13xf32>
@@ -68,5 +63,4 @@
 // CHECK-NEXT:   ^1(%17: tensor<12x13xf32>):
 // CHECK-NEXT:     tosa.yield %17 : tensor<12x13xf32>
 // CHECK-NEXT:   }
->>>>>>> 59ba5943
 // CHECK-NEXT: }