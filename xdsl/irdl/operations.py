--- conflicted
+++ resolved
@@ -1391,11 +1391,7 @@
     # If the operation has to related SameSize option, equally distribute the
     # variadic arguments between the variadic definitions.
     option = next((o for o in op_def.options if isinstance(o, same_size_option)), None)
-<<<<<<< HEAD
-    if option:
-=======
     if option is not None:
->>>>>>> 8fc70cd0
         non_variadic_defs = len(defs) - len(variadic_defs)
         variadic_args = len(args) - non_variadic_defs
         if variadic_args % len(variadic_defs):
