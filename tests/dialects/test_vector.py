--- conflicted
+++ resolved
@@ -525,7 +525,140 @@
         create_mask.verify()
 
 
-<<<<<<< HEAD
+def test_vector_extract_element_verify_vector_rank_0_or_1():
+    vector_type = VectorType(IndexType(), [3, 3])
+
+    vector = TestSSAValue(vector_type)
+    position = TestSSAValue(IndexType())
+    extract_element = ExtractElementOp(vector, position)
+
+    with pytest.raises(Exception, match="Unexpected >1 vector rank."):
+        extract_element.verify()
+
+
+def test_vector_extract_element_construction_1d():
+    vector_type = VectorType(IndexType(), [3])
+
+    vector = TestSSAValue(vector_type)
+    position = TestSSAValue(IndexType())
+
+    extract_element = ExtractElementOp(vector, position)
+
+    assert extract_element.vector is vector
+    assert extract_element.position is position
+    assert extract_element.result.type == vector_type.element_type
+
+
+def test_vector_extract_element_1d_verify_non_empty_position():
+    vector_type = VectorType(IndexType(), [3])
+
+    vector = TestSSAValue(vector_type)
+
+    extract_element = ExtractElementOp(vector)
+
+    with pytest.raises(Exception, match="Expected position for 1-D vector."):
+        extract_element.verify()
+
+
+def test_vector_extract_element_construction_0d():
+    vector_type = VectorType(IndexType(), [])
+
+    vector = TestSSAValue(vector_type)
+
+    extract_element = ExtractElementOp(vector)
+
+    assert extract_element.vector is vector
+    assert extract_element.position is None
+    assert extract_element.result.type == vector_type.element_type
+
+
+def test_vector_extract_element_0d_verify_empty_position():
+    vector_type = VectorType(IndexType(), [])
+
+    vector = TestSSAValue(vector_type)
+    position = TestSSAValue(IndexType())
+
+    extract_element = ExtractElementOp(vector, position)
+
+    with pytest.raises(
+        Exception, match="Expected position to be empty with 0-D vector."
+    ):
+        extract_element.verify()
+
+
+def test_vector_insert_element_verify_vector_rank_0_or_1():
+    vector_type = VectorType(IndexType(), [3, 3])
+
+    source = TestSSAValue(IndexType())
+    dest = TestSSAValue(vector_type)
+    position = TestSSAValue(IndexType())
+
+    insert_element = InsertElementOp(source, dest, position)
+
+    with pytest.raises(Exception, match="Unexpected >1 vector rank."):
+        insert_element.verify()
+
+
+def test_vector_insert_element_construction_1d():
+    vector_type = VectorType(IndexType(), [3])
+
+    source = TestSSAValue(IndexType())
+    dest = TestSSAValue(vector_type)
+    position = TestSSAValue(IndexType())
+
+    insert_element = InsertElementOp(source, dest, position)
+
+    assert insert_element.source is source
+    assert insert_element.dest is dest
+    assert insert_element.position is position
+    assert insert_element.result.type == vector_type
+
+
+def test_vector_insert_element_1d_verify_non_empty_position():
+    vector_type = VectorType(IndexType(), [3])
+
+    source = TestSSAValue(IndexType())
+    dest = TestSSAValue(vector_type)
+
+    insert_element = InsertElementOp(source, dest)
+
+    with pytest.raises(
+        Exception,
+        match="Expected position for 1-D vector.",
+    ):
+        insert_element.verify()
+
+
+def test_vector_insert_element_construction_0d():
+    vector_type = VectorType(IndexType(), [])
+
+    source = TestSSAValue(IndexType())
+    dest = TestSSAValue(vector_type)
+
+    insert_element = InsertElementOp(source, dest)
+
+    assert insert_element.source is source
+    assert insert_element.dest is dest
+    assert insert_element.position is None
+    assert insert_element.result.type == vector_type
+
+
+def test_vector_insert_element_0d_verify_empty_position():
+    vector_type = VectorType(IndexType(), [])
+
+    source = TestSSAValue(IndexType())
+    dest = TestSSAValue(vector_type)
+    position = TestSSAValue(IndexType())
+
+    insert_element = InsertElementOp(source, dest, position)
+
+    with pytest.raises(
+        Exception,
+        match="Expected position to be empty with 0-D vector.",
+    ):
+        insert_element.verify()
+
+
 def test_vector_transfer_write_construction():
     x = AffineExpr.dimension(0)
     vector_type = VectorType(IndexType(), [3])
@@ -576,138 +709,4 @@
     assert transfer_read.source is source
     assert len(transfer_read.indices) == 2
     assert transfer_read.indices[0] is index
-    assert transfer_read.permutation_map is permutation_map
-=======
-def test_vector_extract_element_verify_vector_rank_0_or_1():
-    vector_type = VectorType(IndexType(), [3, 3])
-
-    vector = TestSSAValue(vector_type)
-    position = TestSSAValue(IndexType())
-    extract_element = ExtractElementOp(vector, position)
-
-    with pytest.raises(Exception, match="Unexpected >1 vector rank."):
-        extract_element.verify()
-
-
-def test_vector_extract_element_construction_1d():
-    vector_type = VectorType(IndexType(), [3])
-
-    vector = TestSSAValue(vector_type)
-    position = TestSSAValue(IndexType())
-
-    extract_element = ExtractElementOp(vector, position)
-
-    assert extract_element.vector is vector
-    assert extract_element.position is position
-    assert extract_element.result.type == vector_type.element_type
-
-
-def test_vector_extract_element_1d_verify_non_empty_position():
-    vector_type = VectorType(IndexType(), [3])
-
-    vector = TestSSAValue(vector_type)
-
-    extract_element = ExtractElementOp(vector)
-
-    with pytest.raises(Exception, match="Expected position for 1-D vector."):
-        extract_element.verify()
-
-
-def test_vector_extract_element_construction_0d():
-    vector_type = VectorType(IndexType(), [])
-
-    vector = TestSSAValue(vector_type)
-
-    extract_element = ExtractElementOp(vector)
-
-    assert extract_element.vector is vector
-    assert extract_element.position is None
-    assert extract_element.result.type == vector_type.element_type
-
-
-def test_vector_extract_element_0d_verify_empty_position():
-    vector_type = VectorType(IndexType(), [])
-
-    vector = TestSSAValue(vector_type)
-    position = TestSSAValue(IndexType())
-
-    extract_element = ExtractElementOp(vector, position)
-
-    with pytest.raises(
-        Exception, match="Expected position to be empty with 0-D vector."
-    ):
-        extract_element.verify()
-
-
-def test_vector_insert_element_verify_vector_rank_0_or_1():
-    vector_type = VectorType(IndexType(), [3, 3])
-
-    source = TestSSAValue(IndexType())
-    dest = TestSSAValue(vector_type)
-    position = TestSSAValue(IndexType())
-
-    insert_element = InsertElementOp(source, dest, position)
-
-    with pytest.raises(Exception, match="Unexpected >1 vector rank."):
-        insert_element.verify()
-
-
-def test_vector_insert_element_construction_1d():
-    vector_type = VectorType(IndexType(), [3])
-
-    source = TestSSAValue(IndexType())
-    dest = TestSSAValue(vector_type)
-    position = TestSSAValue(IndexType())
-
-    insert_element = InsertElementOp(source, dest, position)
-
-    assert insert_element.source is source
-    assert insert_element.dest is dest
-    assert insert_element.position is position
-    assert insert_element.result.type == vector_type
-
-
-def test_vector_insert_element_1d_verify_non_empty_position():
-    vector_type = VectorType(IndexType(), [3])
-
-    source = TestSSAValue(IndexType())
-    dest = TestSSAValue(vector_type)
-
-    insert_element = InsertElementOp(source, dest)
-
-    with pytest.raises(
-        Exception,
-        match="Expected position for 1-D vector.",
-    ):
-        insert_element.verify()
-
-
-def test_vector_insert_element_construction_0d():
-    vector_type = VectorType(IndexType(), [])
-
-    source = TestSSAValue(IndexType())
-    dest = TestSSAValue(vector_type)
-
-    insert_element = InsertElementOp(source, dest)
-
-    assert insert_element.source is source
-    assert insert_element.dest is dest
-    assert insert_element.position is None
-    assert insert_element.result.type == vector_type
-
-
-def test_vector_insert_element_0d_verify_empty_position():
-    vector_type = VectorType(IndexType(), [])
-
-    source = TestSSAValue(IndexType())
-    dest = TestSSAValue(vector_type)
-    position = TestSSAValue(IndexType())
-
-    insert_element = InsertElementOp(source, dest, position)
-
-    with pytest.raises(
-        Exception,
-        match="Expected position to be empty with 0-D vector.",
-    ):
-        insert_element.verify()
->>>>>>> 0e1cec0f
+    assert transfer_read.permutation_map is permutation_map