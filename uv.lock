version = 1
requires-python = ">=3.10"
resolution-markers = [
    "python_full_version >= '3.13'",
    "python_full_version == '3.12.*'",
    "python_full_version == '3.11.*'",
    "python_full_version < '3.11'",
]

[[package]]
name = "aiohappyeyeballs"
version = "2.4.4"
source = { registry = "https://pypi.org/simple" }
sdist = { url = "https://files.pythonhosted.org/packages/7f/55/e4373e888fdacb15563ef6fa9fa8c8252476ea071e96fb46defac9f18bf2/aiohappyeyeballs-2.4.4.tar.gz", hash = "sha256:5fdd7d87889c63183afc18ce9271f9b0a7d32c2303e394468dd45d514a757745", size = 21977 }
wheels = [
    { url = "https://files.pythonhosted.org/packages/b9/74/fbb6559de3607b3300b9be3cc64e97548d55678e44623db17820dbd20002/aiohappyeyeballs-2.4.4-py3-none-any.whl", hash = "sha256:a980909d50efcd44795c4afeca523296716d50cd756ddca6af8c65b996e27de8", size = 14756 },
]

[[package]]
name = "aiohttp"
version = "3.11.11"
source = { registry = "https://pypi.org/simple" }
dependencies = [
    { name = "aiohappyeyeballs" },
    { name = "aiosignal" },
    { name = "async-timeout", marker = "python_full_version < '3.11'" },
    { name = "attrs" },
    { name = "frozenlist" },
    { name = "multidict" },
    { name = "propcache" },
    { name = "yarl" },
]
sdist = { url = "https://files.pythonhosted.org/packages/fe/ed/f26db39d29cd3cb2f5a3374304c713fe5ab5a0e4c8ee25a0c45cc6adf844/aiohttp-3.11.11.tar.gz", hash = "sha256:bb49c7f1e6ebf3821a42d81d494f538107610c3a705987f53068546b0e90303e", size = 7669618 }
wheels = [
    { url = "https://files.pythonhosted.org/packages/75/7d/ff2e314b8f9e0b1df833e2d4778eaf23eae6b8cc8f922495d110ddcbf9e1/aiohttp-3.11.11-cp310-cp310-macosx_10_9_universal2.whl", hash = "sha256:a60804bff28662cbcf340a4d61598891f12eea3a66af48ecfdc975ceec21e3c8", size = 708550 },
    { url = "https://files.pythonhosted.org/packages/09/b8/aeb4975d5bba233d6f246941f5957a5ad4e3def8b0855a72742e391925f2/aiohttp-3.11.11-cp310-cp310-macosx_10_9_x86_64.whl", hash = "sha256:4b4fa1cb5f270fb3eab079536b764ad740bb749ce69a94d4ec30ceee1b5940d5", size = 468430 },
    { url = "https://files.pythonhosted.org/packages/9c/5b/5b620279b3df46e597008b09fa1e10027a39467387c2332657288e25811a/aiohttp-3.11.11-cp310-cp310-macosx_11_0_arm64.whl", hash = "sha256:731468f555656767cda219ab42e033355fe48c85fbe3ba83a349631541715ba2", size = 455593 },
    { url = "https://files.pythonhosted.org/packages/d8/75/0cdf014b816867d86c0bc26f3d3e3f194198dbf33037890beed629cd4f8f/aiohttp-3.11.11-cp310-cp310-manylinux_2_17_aarch64.manylinux2014_aarch64.whl", hash = "sha256:cb23d8bb86282b342481cad4370ea0853a39e4a32a0042bb52ca6bdde132df43", size = 1584635 },
    { url = "https://files.pythonhosted.org/packages/df/2f/95b8f4e4dfeb57c1d9ad9fa911ede35a0249d75aa339edd2c2270dc539da/aiohttp-3.11.11-cp310-cp310-manylinux_2_17_ppc64le.manylinux2014_ppc64le.whl", hash = "sha256:f047569d655f81cb70ea5be942ee5d4421b6219c3f05d131f64088c73bb0917f", size = 1632363 },
    { url = "https://files.pythonhosted.org/packages/39/cb/70cf69ea7c50f5b0021a84f4c59c3622b2b3b81695f48a2f0e42ef7eba6e/aiohttp-3.11.11-cp310-cp310-manylinux_2_17_s390x.manylinux2014_s390x.whl", hash = "sha256:dd7659baae9ccf94ae5fe8bfaa2c7bc2e94d24611528395ce88d009107e00c6d", size = 1668315 },
    { url = "https://files.pythonhosted.org/packages/2f/cc/3a3fc7a290eabc59839a7e15289cd48f33dd9337d06e301064e1e7fb26c5/aiohttp-3.11.11-cp310-cp310-manylinux_2_17_x86_64.manylinux2014_x86_64.whl", hash = "sha256:af01e42ad87ae24932138f154105e88da13ce7d202a6de93fafdafb2883a00ef", size = 1589546 },
    { url = "https://files.pythonhosted.org/packages/15/b4/0f7b0ed41ac6000e283e7332f0f608d734b675a8509763ca78e93714cfb0/aiohttp-3.11.11-cp310-cp310-manylinux_2_5_i686.manylinux1_i686.manylinux_2_17_i686.manylinux2014_i686.whl", hash = "sha256:5854be2f3e5a729800bac57a8d76af464e160f19676ab6aea74bde18ad19d438", size = 1544581 },
    { url = "https://files.pythonhosted.org/packages/58/b9/4d06470fd85c687b6b0e31935ef73dde6e31767c9576d617309a2206556f/aiohttp-3.11.11-cp310-cp310-musllinux_1_2_aarch64.whl", hash = "sha256:6526e5fb4e14f4bbf30411216780c9967c20c5a55f2f51d3abd6de68320cc2f3", size = 1529256 },
    { url = "https://files.pythonhosted.org/packages/61/a2/6958b1b880fc017fd35f5dfb2c26a9a50c755b75fd9ae001dc2236a4fb79/aiohttp-3.11.11-cp310-cp310-musllinux_1_2_i686.whl", hash = "sha256:85992ee30a31835fc482468637b3e5bd085fa8fe9392ba0bdcbdc1ef5e9e3c55", size = 1536592 },
    { url = "https://files.pythonhosted.org/packages/0f/dd/b974012a9551fd654f5bb95a6dd3f03d6e6472a17e1a8216dd42e9638d6c/aiohttp-3.11.11-cp310-cp310-musllinux_1_2_ppc64le.whl", hash = "sha256:88a12ad8ccf325a8a5ed80e6d7c3bdc247d66175afedbe104ee2aaca72960d8e", size = 1607446 },
    { url = "https://files.pythonhosted.org/packages/e0/d3/6c98fd87e638e51f074a3f2061e81fcb92123bcaf1439ac1b4a896446e40/aiohttp-3.11.11-cp310-cp310-musllinux_1_2_s390x.whl", hash = "sha256:0a6d3fbf2232e3a08c41eca81ae4f1dff3d8f1a30bae415ebe0af2d2458b8a33", size = 1628809 },
    { url = "https://files.pythonhosted.org/packages/a8/2e/86e6f85cbca02be042c268c3d93e7f35977a0e127de56e319bdd1569eaa8/aiohttp-3.11.11-cp310-cp310-musllinux_1_2_x86_64.whl", hash = "sha256:84a585799c58b795573c7fa9b84c455adf3e1d72f19a2bf498b54a95ae0d194c", size = 1564291 },
    { url = "https://files.pythonhosted.org/packages/0b/8d/1f4ef3503b767717f65e1f5178b0173ab03cba1a19997ebf7b052161189f/aiohttp-3.11.11-cp310-cp310-win32.whl", hash = "sha256:bfde76a8f430cf5c5584553adf9926534352251d379dcb266ad2b93c54a29745", size = 416601 },
    { url = "https://files.pythonhosted.org/packages/ad/86/81cb83691b5ace3d9aa148dc42bacc3450d749fc88c5ec1973573c1c1779/aiohttp-3.11.11-cp310-cp310-win_amd64.whl", hash = "sha256:0fd82b8e9c383af11d2b26f27a478640b6b83d669440c0a71481f7c865a51da9", size = 442007 },
    { url = "https://files.pythonhosted.org/packages/34/ae/e8806a9f054e15f1d18b04db75c23ec38ec954a10c0a68d3bd275d7e8be3/aiohttp-3.11.11-cp311-cp311-macosx_10_9_universal2.whl", hash = "sha256:ba74ec819177af1ef7f59063c6d35a214a8fde6f987f7661f4f0eecc468a8f76", size = 708624 },
    { url = "https://files.pythonhosted.org/packages/c7/e0/313ef1a333fb4d58d0c55a6acb3cd772f5d7756604b455181049e222c020/aiohttp-3.11.11-cp311-cp311-macosx_10_9_x86_64.whl", hash = "sha256:4af57160800b7a815f3fe0eba9b46bf28aafc195555f1824555fa2cfab6c1538", size = 468507 },
    { url = "https://files.pythonhosted.org/packages/a9/60/03455476bf1f467e5b4a32a465c450548b2ce724eec39d69f737191f936a/aiohttp-3.11.11-cp311-cp311-macosx_11_0_arm64.whl", hash = "sha256:ffa336210cf9cd8ed117011085817d00abe4c08f99968deef0013ea283547204", size = 455571 },
    { url = "https://files.pythonhosted.org/packages/be/f9/469588603bd75bf02c8ffb8c8a0d4b217eed446b49d4a767684685aa33fd/aiohttp-3.11.11-cp311-cp311-manylinux_2_17_aarch64.manylinux2014_aarch64.whl", hash = "sha256:81b8fe282183e4a3c7a1b72f5ade1094ed1c6345a8f153506d114af5bf8accd9", size = 1685694 },
    { url = "https://files.pythonhosted.org/packages/88/b9/1b7fa43faf6c8616fa94c568dc1309ffee2b6b68b04ac268e5d64b738688/aiohttp-3.11.11-cp311-cp311-manylinux_2_17_ppc64le.manylinux2014_ppc64le.whl", hash = "sha256:3af41686ccec6a0f2bdc66686dc0f403c41ac2089f80e2214a0f82d001052c03", size = 1743660 },
    { url = "https://files.pythonhosted.org/packages/2a/8b/0248d19dbb16b67222e75f6aecedd014656225733157e5afaf6a6a07e2e8/aiohttp-3.11.11-cp311-cp311-manylinux_2_17_s390x.manylinux2014_s390x.whl", hash = "sha256:70d1f9dde0e5dd9e292a6d4d00058737052b01f3532f69c0c65818dac26dc287", size = 1785421 },
    { url = "https://files.pythonhosted.org/packages/c4/11/f478e071815a46ca0a5ae974651ff0c7a35898c55063305a896e58aa1247/aiohttp-3.11.11-cp311-cp311-manylinux_2_17_x86_64.manylinux2014_x86_64.whl", hash = "sha256:249cc6912405917344192b9f9ea5cd5b139d49e0d2f5c7f70bdfaf6b4dbf3a2e", size = 1675145 },
    { url = "https://files.pythonhosted.org/packages/26/5d/284d182fecbb5075ae10153ff7374f57314c93a8681666600e3a9e09c505/aiohttp-3.11.11-cp311-cp311-manylinux_2_5_i686.manylinux1_i686.manylinux_2_17_i686.manylinux2014_i686.whl", hash = "sha256:0eb98d90b6690827dcc84c246811feeb4e1eea683c0eac6caed7549be9c84665", size = 1619804 },
    { url = "https://files.pythonhosted.org/packages/1b/78/980064c2ad685c64ce0e8aeeb7ef1e53f43c5b005edcd7d32e60809c4992/aiohttp-3.11.11-cp311-cp311-musllinux_1_2_aarch64.whl", hash = "sha256:ec82bf1fda6cecce7f7b915f9196601a1bd1a3079796b76d16ae4cce6d0ef89b", size = 1654007 },
    { url = "https://files.pythonhosted.org/packages/21/8d/9e658d63b1438ad42b96f94da227f2e2c1d5c6001c9e8ffcc0bfb22e9105/aiohttp-3.11.11-cp311-cp311-musllinux_1_2_i686.whl", hash = "sha256:9fd46ce0845cfe28f108888b3ab17abff84ff695e01e73657eec3f96d72eef34", size = 1650022 },
    { url = "https://files.pythonhosted.org/packages/85/fd/a032bf7f2755c2df4f87f9effa34ccc1ef5cea465377dbaeef93bb56bbd6/aiohttp-3.11.11-cp311-cp311-musllinux_1_2_ppc64le.whl", hash = "sha256:bd176afcf8f5d2aed50c3647d4925d0db0579d96f75a31e77cbaf67d8a87742d", size = 1732899 },
    { url = "https://files.pythonhosted.org/packages/c5/0c/c2b85fde167dd440c7ba50af2aac20b5a5666392b174df54c00f888c5a75/aiohttp-3.11.11-cp311-cp311-musllinux_1_2_s390x.whl", hash = "sha256:ec2aa89305006fba9ffb98970db6c8221541be7bee4c1d027421d6f6df7d1ce2", size = 1755142 },
    { url = "https://files.pythonhosted.org/packages/bc/78/91ae1a3b3b3bed8b893c5d69c07023e151b1c95d79544ad04cf68f596c2f/aiohttp-3.11.11-cp311-cp311-musllinux_1_2_x86_64.whl", hash = "sha256:92cde43018a2e17d48bb09c79e4d4cb0e236de5063ce897a5e40ac7cb4878773", size = 1692736 },
    { url = "https://files.pythonhosted.org/packages/77/89/a7ef9c4b4cdb546fcc650ca7f7395aaffbd267f0e1f648a436bec33c9b95/aiohttp-3.11.11-cp311-cp311-win32.whl", hash = "sha256:aba807f9569455cba566882c8938f1a549f205ee43c27b126e5450dc9f83cc62", size = 416418 },
    { url = "https://files.pythonhosted.org/packages/fc/db/2192489a8a51b52e06627506f8ac8df69ee221de88ab9bdea77aa793aa6a/aiohttp-3.11.11-cp311-cp311-win_amd64.whl", hash = "sha256:ae545f31489548c87b0cced5755cfe5a5308d00407000e72c4fa30b19c3220ac", size = 442509 },
    { url = "https://files.pythonhosted.org/packages/69/cf/4bda538c502f9738d6b95ada11603c05ec260807246e15e869fc3ec5de97/aiohttp-3.11.11-cp312-cp312-macosx_10_13_universal2.whl", hash = "sha256:e595c591a48bbc295ebf47cb91aebf9bd32f3ff76749ecf282ea7f9f6bb73886", size = 704666 },
    { url = "https://files.pythonhosted.org/packages/46/7b/87fcef2cad2fad420ca77bef981e815df6904047d0a1bd6aeded1b0d1d66/aiohttp-3.11.11-cp312-cp312-macosx_10_13_x86_64.whl", hash = "sha256:3ea1b59dc06396b0b424740a10a0a63974c725b1c64736ff788a3689d36c02d2", size = 464057 },
    { url = "https://files.pythonhosted.org/packages/5a/a6/789e1f17a1b6f4a38939fbc39d29e1d960d5f89f73d0629a939410171bc0/aiohttp-3.11.11-cp312-cp312-macosx_11_0_arm64.whl", hash = "sha256:8811f3f098a78ffa16e0ea36dffd577eb031aea797cbdba81be039a4169e242c", size = 455996 },
    { url = "https://files.pythonhosted.org/packages/b7/dd/485061fbfef33165ce7320db36e530cd7116ee1098e9c3774d15a732b3fd/aiohttp-3.11.11-cp312-cp312-manylinux_2_17_aarch64.manylinux2014_aarch64.whl", hash = "sha256:bd7227b87a355ce1f4bf83bfae4399b1f5bb42e0259cb9405824bd03d2f4336a", size = 1682367 },
    { url = "https://files.pythonhosted.org/packages/e9/d7/9ec5b3ea9ae215c311d88b2093e8da17e67b8856673e4166c994e117ee3e/aiohttp-3.11.11-cp312-cp312-manylinux_2_17_ppc64le.manylinux2014_ppc64le.whl", hash = "sha256:d40f9da8cabbf295d3a9dae1295c69975b86d941bc20f0a087f0477fa0a66231", size = 1736989 },
    { url = "https://files.pythonhosted.org/packages/d6/fb/ea94927f7bfe1d86178c9d3e0a8c54f651a0a655214cce930b3c679b8f64/aiohttp-3.11.11-cp312-cp312-manylinux_2_17_s390x.manylinux2014_s390x.whl", hash = "sha256:ffb3dc385f6bb1568aa974fe65da84723210e5d9707e360e9ecb51f59406cd2e", size = 1793265 },
    { url = "https://files.pythonhosted.org/packages/40/7f/6de218084f9b653026bd7063cd8045123a7ba90c25176465f266976d8c82/aiohttp-3.11.11-cp312-cp312-manylinux_2_17_x86_64.manylinux2014_x86_64.whl", hash = "sha256:a8f5f7515f3552d899c61202d99dcb17d6e3b0de777900405611cd747cecd1b8", size = 1691841 },
    { url = "https://files.pythonhosted.org/packages/77/e2/992f43d87831cbddb6b09c57ab55499332f60ad6fdbf438ff4419c2925fc/aiohttp-3.11.11-cp312-cp312-manylinux_2_5_i686.manylinux1_i686.manylinux_2_17_i686.manylinux2014_i686.whl", hash = "sha256:3499c7ffbfd9c6a3d8d6a2b01c26639da7e43d47c7b4f788016226b1e711caa8", size = 1619317 },
    { url = "https://files.pythonhosted.org/packages/96/74/879b23cdd816db4133325a201287c95bef4ce669acde37f8f1b8669e1755/aiohttp-3.11.11-cp312-cp312-musllinux_1_2_aarch64.whl", hash = "sha256:8e2bf8029dbf0810c7bfbc3e594b51c4cc9101fbffb583a3923aea184724203c", size = 1641416 },
    { url = "https://files.pythonhosted.org/packages/30/98/b123f6b15d87c54e58fd7ae3558ff594f898d7f30a90899718f3215ad328/aiohttp-3.11.11-cp312-cp312-musllinux_1_2_i686.whl", hash = "sha256:b6212a60e5c482ef90f2d788835387070a88d52cf6241d3916733c9176d39eab", size = 1646514 },
    { url = "https://files.pythonhosted.org/packages/d7/38/257fda3dc99d6978ab943141d5165ec74fd4b4164baa15e9c66fa21da86b/aiohttp-3.11.11-cp312-cp312-musllinux_1_2_ppc64le.whl", hash = "sha256:d119fafe7b634dbfa25a8c597718e69a930e4847f0b88e172744be24515140da", size = 1702095 },
    { url = "https://files.pythonhosted.org/packages/0c/f4/ddab089053f9fb96654df5505c0a69bde093214b3c3454f6bfdb1845f558/aiohttp-3.11.11-cp312-cp312-musllinux_1_2_s390x.whl", hash = "sha256:6fba278063559acc730abf49845d0e9a9e1ba74f85f0ee6efd5803f08b285853", size = 1734611 },
    { url = "https://files.pythonhosted.org/packages/c3/d6/f30b2bc520c38c8aa4657ed953186e535ae84abe55c08d0f70acd72ff577/aiohttp-3.11.11-cp312-cp312-musllinux_1_2_x86_64.whl", hash = "sha256:92fc484e34b733704ad77210c7957679c5c3877bd1e6b6d74b185e9320cc716e", size = 1694576 },
    { url = "https://files.pythonhosted.org/packages/bc/97/b0a88c3f4c6d0020b34045ee6d954058abc870814f6e310c4c9b74254116/aiohttp-3.11.11-cp312-cp312-win32.whl", hash = "sha256:9f5b3c1ed63c8fa937a920b6c1bec78b74ee09593b3f5b979ab2ae5ef60d7600", size = 411363 },
    { url = "https://files.pythonhosted.org/packages/7f/23/cc36d9c398980acaeeb443100f0216f50a7cfe20c67a9fd0a2f1a5a846de/aiohttp-3.11.11-cp312-cp312-win_amd64.whl", hash = "sha256:1e69966ea6ef0c14ee53ef7a3d68b564cc408121ea56c0caa2dc918c1b2f553d", size = 437666 },
    { url = "https://files.pythonhosted.org/packages/49/d1/d8af164f400bad432b63e1ac857d74a09311a8334b0481f2f64b158b50eb/aiohttp-3.11.11-cp313-cp313-macosx_10_13_universal2.whl", hash = "sha256:541d823548ab69d13d23730a06f97460f4238ad2e5ed966aaf850d7c369782d9", size = 697982 },
    { url = "https://files.pythonhosted.org/packages/92/d1/faad3bf9fa4bfd26b95c69fc2e98937d52b1ff44f7e28131855a98d23a17/aiohttp-3.11.11-cp313-cp313-macosx_10_13_x86_64.whl", hash = "sha256:929f3ed33743a49ab127c58c3e0a827de0664bfcda566108989a14068f820194", size = 460662 },
    { url = "https://files.pythonhosted.org/packages/db/61/0d71cc66d63909dabc4590f74eba71f91873a77ea52424401c2498d47536/aiohttp-3.11.11-cp313-cp313-macosx_11_0_arm64.whl", hash = "sha256:0882c2820fd0132240edbb4a51eb8ceb6eef8181db9ad5291ab3332e0d71df5f", size = 452950 },
    { url = "https://files.pythonhosted.org/packages/07/db/6d04bc7fd92784900704e16b745484ef45b77bd04e25f58f6febaadf7983/aiohttp-3.11.11-cp313-cp313-manylinux_2_17_aarch64.manylinux2014_aarch64.whl", hash = "sha256:b63de12e44935d5aca7ed7ed98a255a11e5cb47f83a9fded7a5e41c40277d104", size = 1665178 },
    { url = "https://files.pythonhosted.org/packages/54/5c/e95ade9ae29f375411884d9fd98e50535bf9fe316c9feb0f30cd2ac8f508/aiohttp-3.11.11-cp313-cp313-manylinux_2_17_ppc64le.manylinux2014_ppc64le.whl", hash = "sha256:aa54f8ef31d23c506910c21163f22b124facb573bff73930735cf9fe38bf7dff", size = 1717939 },
    { url = "https://files.pythonhosted.org/packages/6f/1c/1e7d5c5daea9e409ed70f7986001b8c9e3a49a50b28404498d30860edab6/aiohttp-3.11.11-cp313-cp313-manylinux_2_17_s390x.manylinux2014_s390x.whl", hash = "sha256:a344d5dc18074e3872777b62f5f7d584ae4344cd6006c17ba12103759d407af3", size = 1775125 },
    { url = "https://files.pythonhosted.org/packages/5d/66/890987e44f7d2f33a130e37e01a164168e6aff06fce15217b6eaf14df4f6/aiohttp-3.11.11-cp313-cp313-manylinux_2_17_x86_64.manylinux2014_x86_64.whl", hash = "sha256:0b7fb429ab1aafa1f48578eb315ca45bd46e9c37de11fe45c7f5f4138091e2f1", size = 1677176 },
    { url = "https://files.pythonhosted.org/packages/8f/dc/e2ba57d7a52df6cdf1072fd5fa9c6301a68e1cd67415f189805d3eeb031d/aiohttp-3.11.11-cp313-cp313-manylinux_2_5_i686.manylinux1_i686.manylinux_2_17_i686.manylinux2014_i686.whl", hash = "sha256:c341c7d868750e31961d6d8e60ff040fb9d3d3a46d77fd85e1ab8e76c3e9a5c4", size = 1603192 },
    { url = "https://files.pythonhosted.org/packages/6c/9e/8d08a57de79ca3a358da449405555e668f2c8871a7777ecd2f0e3912c272/aiohttp-3.11.11-cp313-cp313-musllinux_1_2_aarch64.whl", hash = "sha256:ed9ee95614a71e87f1a70bc81603f6c6760128b140bc4030abe6abaa988f1c3d", size = 1618296 },
    { url = "https://files.pythonhosted.org/packages/56/51/89822e3ec72db352c32e7fc1c690370e24e231837d9abd056490f3a49886/aiohttp-3.11.11-cp313-cp313-musllinux_1_2_i686.whl", hash = "sha256:de8d38f1c2810fa2a4f1d995a2e9c70bb8737b18da04ac2afbf3971f65781d87", size = 1616524 },
    { url = "https://files.pythonhosted.org/packages/2c/fa/e2e6d9398f462ffaa095e84717c1732916a57f1814502929ed67dd7568ef/aiohttp-3.11.11-cp313-cp313-musllinux_1_2_ppc64le.whl", hash = "sha256:a9b7371665d4f00deb8f32208c7c5e652059b0fda41cf6dbcac6114a041f1cc2", size = 1685471 },
    { url = "https://files.pythonhosted.org/packages/ae/5f/6bb976e619ca28a052e2c0ca7b0251ccd893f93d7c24a96abea38e332bf6/aiohttp-3.11.11-cp313-cp313-musllinux_1_2_s390x.whl", hash = "sha256:620598717fce1b3bd14dd09947ea53e1ad510317c85dda2c9c65b622edc96b12", size = 1715312 },
    { url = "https://files.pythonhosted.org/packages/79/c1/756a7e65aa087c7fac724d6c4c038f2faaa2a42fe56dbc1dd62a33ca7213/aiohttp-3.11.11-cp313-cp313-musllinux_1_2_x86_64.whl", hash = "sha256:bf8d9bfee991d8acc72d060d53860f356e07a50f0e0d09a8dfedea1c554dd0d5", size = 1672783 },
    { url = "https://files.pythonhosted.org/packages/73/ba/a6190ebb02176c7f75e6308da31f5d49f6477b651a3dcfaaaca865a298e2/aiohttp-3.11.11-cp313-cp313-win32.whl", hash = "sha256:9d73ee3725b7a737ad86c2eac5c57a4a97793d9f442599bea5ec67ac9f4bdc3d", size = 410229 },
    { url = "https://files.pythonhosted.org/packages/b8/62/c9fa5bafe03186a0e4699150a7fed9b1e73240996d0d2f0e5f70f3fdf471/aiohttp-3.11.11-cp313-cp313-win_amd64.whl", hash = "sha256:c7a06301c2fb096bdb0bd25fe2011531c1453b9f2c163c8031600ec73af1cc99", size = 436081 },
]

[[package]]
name = "aiohttp-jinja2"
version = "1.6"
source = { registry = "https://pypi.org/simple" }
dependencies = [
    { name = "aiohttp" },
    { name = "jinja2" },
]
sdist = { url = "https://files.pythonhosted.org/packages/e6/39/da5a94dd89b1af7241fb7fc99ae4e73505b5f898b540b6aba6dc7afe600e/aiohttp-jinja2-1.6.tar.gz", hash = "sha256:a3a7ff5264e5bca52e8ae547bbfd0761b72495230d438d05b6c0915be619b0e2", size = 53057 }
wheels = [
    { url = "https://files.pythonhosted.org/packages/eb/90/65238d4246307195411b87a07d03539049819b022c01bcc773826f600138/aiohttp_jinja2-1.6-py3-none-any.whl", hash = "sha256:0df405ee6ad1b58e5a068a105407dc7dcc1704544c559f1938babde954f945c7", size = 11736 },
]

[[package]]
name = "aiosignal"
version = "1.3.2"
source = { registry = "https://pypi.org/simple" }
dependencies = [
    { name = "frozenlist" },
]
sdist = { url = "https://files.pythonhosted.org/packages/ba/b5/6d55e80f6d8a08ce22b982eafa278d823b541c925f11ee774b0b9c43473d/aiosignal-1.3.2.tar.gz", hash = "sha256:a8c255c66fafb1e499c9351d0bf32ff2d8a0321595ebac3b93713656d2436f54", size = 19424 }
wheels = [
    { url = "https://files.pythonhosted.org/packages/ec/6a/bc7e17a3e87a2985d3e8f4da4cd0f481060eb78fb08596c42be62c90a4d9/aiosignal-1.3.2-py2.py3-none-any.whl", hash = "sha256:45cde58e409a301715980c2b01d0c28bdde3770d8290b5eb2173759d9acb31a5", size = 7597 },
]

[[package]]
name = "anyio"
version = "4.8.0"
source = { registry = "https://pypi.org/simple" }
dependencies = [
    { name = "exceptiongroup", marker = "python_full_version < '3.11'" },
    { name = "idna" },
    { name = "sniffio" },
    { name = "typing-extensions", marker = "python_full_version < '3.13'" },
]
sdist = { url = "https://files.pythonhosted.org/packages/a3/73/199a98fc2dae33535d6b8e8e6ec01f8c1d76c9adb096c6b7d64823038cde/anyio-4.8.0.tar.gz", hash = "sha256:1d9fe889df5212298c0c0723fa20479d1b94883a2df44bd3897aa91083316f7a", size = 181126 }
wheels = [
    { url = "https://files.pythonhosted.org/packages/46/eb/e7f063ad1fec6b3178a3cd82d1a3c4de82cccf283fc42746168188e1cdd5/anyio-4.8.0-py3-none-any.whl", hash = "sha256:b5011f270ab5eb0abf13385f851315585cc37ef330dd88e27ec3d34d651fd47a", size = 96041 },
]

[[package]]
name = "appnope"
version = "0.1.4"
source = { registry = "https://pypi.org/simple" }
sdist = { url = "https://files.pythonhosted.org/packages/35/5d/752690df9ef5b76e169e68d6a129fa6d08a7100ca7f754c89495db3c6019/appnope-0.1.4.tar.gz", hash = "sha256:1de3860566df9caf38f01f86f65e0e13e379af54f9e4bee1e66b48f2efffd1ee", size = 4170 }
wheels = [
    { url = "https://files.pythonhosted.org/packages/81/29/5ecc3a15d5a33e31b26c11426c45c501e439cb865d0bff96315d86443b78/appnope-0.1.4-py2.py3-none-any.whl", hash = "sha256:502575ee11cd7a28c0205f379b525beefebab9d161b7c964670864014ed7213c", size = 4321 },
]

[[package]]
name = "asttokens"
version = "3.0.0"
source = { registry = "https://pypi.org/simple" }
sdist = { url = "https://files.pythonhosted.org/packages/4a/e7/82da0a03e7ba5141f05cce0d302e6eed121ae055e0456ca228bf693984bc/asttokens-3.0.0.tar.gz", hash = "sha256:0dcd8baa8d62b0c1d118b399b2ddba3c4aff271d0d7a9e0d4c1681c79035bbc7", size = 61978 }
wheels = [
    { url = "https://files.pythonhosted.org/packages/25/8a/c46dcc25341b5bce5472c718902eb3d38600a903b14fa6aeecef3f21a46f/asttokens-3.0.0-py3-none-any.whl", hash = "sha256:e3078351a059199dd5138cb1c706e6430c05eff2ff136af5eb4790f9d28932e2", size = 26918 },
]

[[package]]
name = "asv"
version = "0.6.4"
source = { registry = "https://pypi.org/simple" }
dependencies = [
    { name = "asv-runner" },
    { name = "build" },
    { name = "colorama", marker = "sys_platform == 'win32'" },
    { name = "json5" },
    { name = "pympler", marker = "platform_python_implementation != 'PyPy'" },
    { name = "pyyaml", marker = "platform_python_implementation != 'PyPy'" },
    { name = "tabulate" },
    { name = "tomli", marker = "python_full_version < '3.11'" },
    { name = "virtualenv" },
]
sdist = { url = "https://files.pythonhosted.org/packages/75/0c/31fe4135b378ee17131a804b11380a1ec1406c3925cb24ecdff5b86e673c/asv-0.6.4.tar.gz", hash = "sha256:1d124184171cfe106e3e57ac04e3221b8d4571c9bd6ca2c6498a8c7407339df1", size = 389611 }
wheels = [
    { url = "https://files.pythonhosted.org/packages/85/54/de33292ea7ce15613bdd9a6e51fac47878ce80f293157c9116c23387a1e5/asv-0.6.4-cp310-cp310-macosx_10_9_x86_64.whl", hash = "sha256:e32b4cc435bdb6f2ef83d8092e977962f6fa20471542d6341e596324d350cbea", size = 185448 },
    { url = "https://files.pythonhosted.org/packages/a9/14/fc30a590333a1021b28f9f2aaab009d3bb7c277cc1decadfcc86b74108de/asv-0.6.4-cp310-cp310-macosx_11_0_arm64.whl", hash = "sha256:fdfb9090623fc45cbeb77ab40b394779794083c155128e3d320fa06af2e0fdf5", size = 185245 },
    { url = "https://files.pythonhosted.org/packages/c3/72/87296f54fbf876fd8e0ad744e0c9322dee6f6f631a8d9f14b9b48008b51c/asv-0.6.4-cp310-cp310-manylinux_2_17_x86_64.manylinux2014_x86_64.whl", hash = "sha256:5dfee8a415f4b5da0be4bedf4c9cb3b041c2148d28d2327cf3b54f9cb565cefd", size = 259330 },
    { url = "https://files.pythonhosted.org/packages/bf/77/26cb95b1f1751706352e9924388732dc9fe4cc9e60153098407974d72b89/asv-0.6.4-cp310-cp310-manylinux_2_5_i686.manylinux1_i686.manylinux_2_17_i686.manylinux2014_i686.whl", hash = "sha256:abc13331bb8bb1880dbc33e75175ae90bca439038a1f7e246528481ecebd15dd", size = 261036 },
    { url = "https://files.pythonhosted.org/packages/ca/c6/c6f40902933b87f41e1ded3065eae526d29a40fbb84a69e2e61e151b217e/asv-0.6.4-cp310-cp310-musllinux_1_1_i686.whl", hash = "sha256:b67eec004f8218bba25dcdbdda2e6676dd6c4ac3e97a80b691b27dcfbfbda38d", size = 866515 },
    { url = "https://files.pythonhosted.org/packages/ae/00/7fa5a7c695ee49e11765956123407f868cefbf481b7c4177feba6e0646e9/asv-0.6.4-cp310-cp310-musllinux_1_1_x86_64.whl", hash = "sha256:aef14496a34552308d054db71181bfb1ca45d7ef29028747d388be9f00a5b45c", size = 812157 },
    { url = "https://files.pythonhosted.org/packages/4f/97/f09925683128f9bce9a7bfbcecb22334cec988fdb139a9959c2d22f39f19/asv-0.6.4-cp310-cp310-win_amd64.whl", hash = "sha256:0c8931e7a8aeda75f90b3ac422cbb7c46a5ce50d8c0a8e821cdf3e4d0705dd76", size = 188022 },
    { url = "https://files.pythonhosted.org/packages/b0/39/8532a88cde13dca8d9dcfeb2ba48d92beaef8919fbfc2d428cbfa5a1bbb9/asv-0.6.4-cp311-cp311-macosx_10_9_x86_64.whl", hash = "sha256:74666c5896b4aec92b4a12cf9aa7494dec3398bb9ea602a9f8dc1656b53e8e10", size = 185462 },
    { url = "https://files.pythonhosted.org/packages/9b/a6/b0133d083ac4c979f16e9bd887427c141306e3779505941ccf25341c0384/asv-0.6.4-cp311-cp311-macosx_11_0_arm64.whl", hash = "sha256:26166a7bd7fe05b5a8507247d1a7ab1dfc4256414b0505d124a7b9d46a618a1c", size = 185242 },
    { url = "https://files.pythonhosted.org/packages/ba/5c/0726b4925163c12e842e306267c0e702fb694b85f34b62240f687208091c/asv-0.6.4-cp311-cp311-manylinux_2_17_x86_64.manylinux2014_x86_64.whl", hash = "sha256:fe6161c5616f5aed936947866b6376e09c937d628aa81115b3c72e90a151c1f9", size = 259959 },
    { url = "https://files.pythonhosted.org/packages/e0/6d/944b4fc935b6c6874a17413159aa19701b80052d29c80efe6a9afbcec3b5/asv-0.6.4-cp311-cp311-manylinux_2_5_i686.manylinux1_i686.manylinux_2_17_i686.manylinux2014_i686.whl", hash = "sha256:4d6122b5e86bf9071b9ff7136672d50da0d460dfc958f43429843f7a3cd3e86a", size = 261620 },
    { url = "https://files.pythonhosted.org/packages/eb/24/b6169229108e1a1d6506fbd2bfad5ecede34df5e03020b16c627e44411b8/asv-0.6.4-cp311-cp311-musllinux_1_1_i686.whl", hash = "sha256:79554f125033ecbcb599cd704b4b5b525d254e5e05b1dd24bab3bbd83ae5502e", size = 867864 },
    { url = "https://files.pythonhosted.org/packages/4a/a2/b9e5be144fd0c7072637f50c98bdf615d83165244849473e2b9f262ea24b/asv-0.6.4-cp311-cp311-musllinux_1_1_x86_64.whl", hash = "sha256:2e80f39501628fd4cac972f08fa4c9b8e211a86fc43dd6e58c95d106cbaf54e7", size = 813539 },
    { url = "https://files.pythonhosted.org/packages/2a/d7/ea92fc7155a5cd7aa1903dd74096a91a8851355423bf8f09d6e3a96ccc21/asv-0.6.4-cp311-cp311-win_amd64.whl", hash = "sha256:363dfdee98cc072e6a1468137eed640985e48ccbb11c175d04ee420f05459872", size = 188025 },
    { url = "https://files.pythonhosted.org/packages/42/5f/f6ac7c787cde901d694b9355d9cd9227b907b313b3f1ed2b006668104e5f/asv-0.6.4-cp312-cp312-macosx_10_9_x86_64.whl", hash = "sha256:244b71778f91aa6672e1f16feb9eecac78ef7cee95228ef8f0315a2e2deecfed", size = 185442 },
    { url = "https://files.pythonhosted.org/packages/b2/c0/339bf20ad132b85376aa4ddc6d17e0ee704846a856a84eb59609df6ca4ef/asv-0.6.4-cp312-cp312-macosx_11_0_arm64.whl", hash = "sha256:3e798b275de2889748d43d42305bfce68c015a3e38ae935d231835cb836fef73", size = 185225 },
    { url = "https://files.pythonhosted.org/packages/3d/3e/1019cb8cb54bc6cf28799c49b86a67b4713082d1e857eac8ec9e34d8ed83/asv-0.6.4-cp312-cp312-manylinux_2_17_x86_64.manylinux2014_x86_64.whl", hash = "sha256:d064c5ac1ab18efc62467f65ed4989a2e2ac1a4d21886119fa0ef0f91d548438", size = 260431 },
    { url = "https://files.pythonhosted.org/packages/a5/80/fd70dba7f524a95a2d9e8f976cfc891d570f3ccdd9201c1f0c3bc2dfea74/asv-0.6.4-cp312-cp312-manylinux_2_5_i686.manylinux1_i686.manylinux_2_17_i686.manylinux2014_i686.whl", hash = "sha256:c51e5862bdac0f1fe11886bdd40b30a9691a65cb7feac40f0676fe9206d5bb43", size = 261970 },
    { url = "https://files.pythonhosted.org/packages/6a/bf/5af517bef47eb92eca0016b33334f77760a4f4f7acd3022b1d00dfe576fa/asv-0.6.4-cp312-cp312-musllinux_1_1_i686.whl", hash = "sha256:46a7ca838e8c49109c43b1cda0eb64abc5e0a045538da718abe981d115ed47aa", size = 867717 },
    { url = "https://files.pythonhosted.org/packages/98/71/f205a3122f8aa7889a4691384c6b01bea4805b5982d47ccdaa189296d53a/asv-0.6.4-cp312-cp312-musllinux_1_1_x86_64.whl", hash = "sha256:f5f722178c7e36b797f764c837fc03c462f68c8f2cba5145b2e64119e46231ff", size = 813322 },
    { url = "https://files.pythonhosted.org/packages/1f/7b/a2001b35bc1fbaa7cbf763f8cff4ad64af849fd59ef26a3f4e32ee211e63/asv-0.6.4-cp312-cp312-win_amd64.whl", hash = "sha256:f972ca71316d46a0242eb69e53dadfeab1e4d0546773b0f722462f97b3e5fbd9", size = 188022 },
    { url = "https://files.pythonhosted.org/packages/67/c2/0808a237f90189f8fcfd6be4b77a8e1f19d0b8813d947a816f2bf9514809/asv-0.6.4-pp310-pypy310_pp73-macosx_10_9_x86_64.whl", hash = "sha256:0305e9eee21f71c3d3f8b046beb35e571f6dd7ed2fcd0e8405f8a208bcd3228a", size = 184577 },
    { url = "https://files.pythonhosted.org/packages/7b/c7/171341cc046f570b32fc4da70e80f800470301df3d67301e71b9c6f68a43/asv-0.6.4-pp310-pypy310_pp73-manylinux_2_17_x86_64.manylinux2014_x86_64.whl", hash = "sha256:e6cd23fa20edf8cb30354fda3388a8835a15158e21559c86f0d997e5d30dbf91", size = 185004 },
    { url = "https://files.pythonhosted.org/packages/8f/c6/df037423144a902cd2cbcdb9cbcdee567f7ba35be4f470f2a09ffba1e2fd/asv-0.6.4-pp310-pypy310_pp73-manylinux_2_5_i686.manylinux1_i686.manylinux_2_17_i686.manylinux2014_i686.whl", hash = "sha256:b7424d2dbfcb98aa3c099311100ceb9aabfd83fed0b41420f70f142852ed392a", size = 185767 },
    { url = "https://files.pythonhosted.org/packages/36/09/8ec4eb06432ccd13a346fb4db1e9ee67589c65731bc7a5c59c347eab5581/asv-0.6.4-pp310-pypy310_pp73-win_amd64.whl", hash = "sha256:e7f4b95583cf379015d35b747a1bb4df99c05dd4107d6081b2cf4a577f4caeca", size = 188103 },
]

[[package]]
name = "asv-runner"
version = "0.2.1"
source = { registry = "https://pypi.org/simple" }
dependencies = [
    { name = "importlib-metadata" },
]
sdist = { url = "https://files.pythonhosted.org/packages/32/4b/da5ae9c35e0b9f793d07d4939ad99e1d2ba7c9c502fd6074af5ff4554b03/asv_runner-0.2.1.tar.gz", hash = "sha256:945dd301a06fa9102f221b1e9ddd048f5ecd863796d4c8cd487f5577fe0db66d", size = 39518 }
wheels = [
    { url = "https://files.pythonhosted.org/packages/54/9a/6872af94fc8e8072723946651e65f66e16a0ca0efec7806bce8c2e2483d1/asv_runner-0.2.1-py3-none-any.whl", hash = "sha256:655d466208ce311768071f5003a61611481b24b3ad5ac41fb8a6374197e647e9", size = 47660 },
]

[[package]]
name = "async-timeout"
version = "5.0.1"
source = { registry = "https://pypi.org/simple" }
sdist = { url = "https://files.pythonhosted.org/packages/a5/ae/136395dfbfe00dfc94da3f3e136d0b13f394cba8f4841120e34226265780/async_timeout-5.0.1.tar.gz", hash = "sha256:d9321a7a3d5a6a5e187e824d2fa0793ce379a202935782d555d6e9d2735677d3", size = 9274 }
wheels = [
    { url = "https://files.pythonhosted.org/packages/fe/ba/e2081de779ca30d473f21f5b30e0e737c438205440784c7dfc81efc2b029/async_timeout-5.0.1-py3-none-any.whl", hash = "sha256:39e3809566ff85354557ec2398b55e096c8364bacac9405a7a1fa429e77fe76c", size = 6233 },
]

[[package]]
name = "attrs"
version = "24.3.0"
source = { registry = "https://pypi.org/simple" }
sdist = { url = "https://files.pythonhosted.org/packages/48/c8/6260f8ccc11f0917360fc0da435c5c9c7504e3db174d5a12a1494887b045/attrs-24.3.0.tar.gz", hash = "sha256:8f5c07333d543103541ba7be0e2ce16eeee8130cb0b3f9238ab904ce1e85baff", size = 805984 }
wheels = [
    { url = "https://files.pythonhosted.org/packages/89/aa/ab0f7891a01eeb2d2e338ae8fecbe57fcebea1a24dbb64d45801bfab481d/attrs-24.3.0-py3-none-any.whl", hash = "sha256:ac96cd038792094f438ad1f6ff80837353805ac950cd2aa0e0625ef19850c308", size = 63397 },
]

[[package]]
name = "babel"
version = "2.16.0"
source = { registry = "https://pypi.org/simple" }
sdist = { url = "https://files.pythonhosted.org/packages/2a/74/f1bc80f23eeba13393b7222b11d95ca3af2c1e28edca18af487137eefed9/babel-2.16.0.tar.gz", hash = "sha256:d1f3554ca26605fe173f3de0c65f750f5a42f924499bf134de6423582298e316", size = 9348104 }
wheels = [
    { url = "https://files.pythonhosted.org/packages/ed/20/bc79bc575ba2e2a7f70e8a1155618bb1301eaa5132a8271373a6903f73f8/babel-2.16.0-py3-none-any.whl", hash = "sha256:368b5b98b37c06b7daf6696391c3240c938b37767d4584413e8438c5c435fa8b", size = 9587599 },
]

[[package]]
name = "beautifulsoup4"
version = "4.12.3"
source = { registry = "https://pypi.org/simple" }
dependencies = [
    { name = "soupsieve" },
]
sdist = { url = "https://files.pythonhosted.org/packages/b3/ca/824b1195773ce6166d388573fc106ce56d4a805bd7427b624e063596ec58/beautifulsoup4-4.12.3.tar.gz", hash = "sha256:74e3d1928edc070d21748185c46e3fb33490f22f52a3addee9aee0f4f7781051", size = 581181 }
wheels = [
    { url = "https://files.pythonhosted.org/packages/b1/fe/e8c672695b37eecc5cbf43e1d0638d88d66ba3a44c4d321c796f4e59167f/beautifulsoup4-4.12.3-py3-none-any.whl", hash = "sha256:b80878c9f40111313e55da8ba20bdba06d8fa3969fc68304167741bbf9e082ed", size = 147925 },
]

[[package]]
name = "bleach"
version = "6.2.0"
source = { registry = "https://pypi.org/simple" }
dependencies = [
    { name = "webencodings" },
]
sdist = { url = "https://files.pythonhosted.org/packages/76/9a/0e33f5054c54d349ea62c277191c020c2d6ef1d65ab2cb1993f91ec846d1/bleach-6.2.0.tar.gz", hash = "sha256:123e894118b8a599fd80d3ec1a6d4cc7ce4e5882b1317a7e1ba69b56e95f991f", size = 203083 }
wheels = [
    { url = "https://files.pythonhosted.org/packages/fc/55/96142937f66150805c25c4d0f31ee4132fd33497753400734f9dfdcbdc66/bleach-6.2.0-py3-none-any.whl", hash = "sha256:117d9c6097a7c3d22fd578fcd8d35ff1e125df6736f554da4e432fdd63f31e5e", size = 163406 },
]

[package.optional-dependencies]
css = [
    { name = "tinycss2" },
]

[[package]]
name = "build"
version = "1.2.2.post1"
source = { registry = "https://pypi.org/simple" }
dependencies = [
    { name = "colorama", marker = "os_name == 'nt'" },
    { name = "importlib-metadata", marker = "python_full_version < '3.10.2'" },
    { name = "packaging" },
    { name = "pyproject-hooks" },
    { name = "tomli", marker = "python_full_version < '3.11'" },
]
sdist = { url = "https://files.pythonhosted.org/packages/7d/46/aeab111f8e06793e4f0e421fcad593d547fb8313b50990f31681ee2fb1ad/build-1.2.2.post1.tar.gz", hash = "sha256:b36993e92ca9375a219c99e606a122ff365a760a2d4bba0caa09bd5278b608b7", size = 46701 }
wheels = [
    { url = "https://files.pythonhosted.org/packages/84/c2/80633736cd183ee4a62107413def345f7e6e3c01563dbca1417363cf957e/build-1.2.2.post1-py3-none-any.whl", hash = "sha256:1d61c0887fa860c01971625baae8bdd338e517b836a2f70dd1f7aa3a6b2fc5b5", size = 22950 },
]

[[package]]
name = "certifi"
version = "2024.12.14"
source = { registry = "https://pypi.org/simple" }
sdist = { url = "https://files.pythonhosted.org/packages/0f/bd/1d41ee578ce09523c81a15426705dd20969f5abf006d1afe8aeff0dd776a/certifi-2024.12.14.tar.gz", hash = "sha256:b650d30f370c2b724812bee08008be0c4163b163ddaec3f2546c1caf65f191db", size = 166010 }
wheels = [
    { url = "https://files.pythonhosted.org/packages/a5/32/8f6669fc4798494966bf446c8c4a162e0b5d893dff088afddf76414f70e1/certifi-2024.12.14-py3-none-any.whl", hash = "sha256:1275f7a45be9464efc1173084eaa30f866fe2e47d389406136d332ed4967ec56", size = 164927 },
]

[[package]]
name = "cffi"
version = "1.17.1"
source = { registry = "https://pypi.org/simple" }
dependencies = [
    { name = "pycparser" },
]
sdist = { url = "https://files.pythonhosted.org/packages/fc/97/c783634659c2920c3fc70419e3af40972dbaf758daa229a7d6ea6135c90d/cffi-1.17.1.tar.gz", hash = "sha256:1c39c6016c32bc48dd54561950ebd6836e1670f2ae46128f67cf49e789c52824", size = 516621 }
wheels = [
    { url = "https://files.pythonhosted.org/packages/90/07/f44ca684db4e4f08a3fdc6eeb9a0d15dc6883efc7b8c90357fdbf74e186c/cffi-1.17.1-cp310-cp310-macosx_10_9_x86_64.whl", hash = "sha256:df8b1c11f177bc2313ec4b2d46baec87a5f3e71fc8b45dab2ee7cae86d9aba14", size = 182191 },
    { url = "https://files.pythonhosted.org/packages/08/fd/cc2fedbd887223f9f5d170c96e57cbf655df9831a6546c1727ae13fa977a/cffi-1.17.1-cp310-cp310-macosx_11_0_arm64.whl", hash = "sha256:8f2cdc858323644ab277e9bb925ad72ae0e67f69e804f4898c070998d50b1a67", size = 178592 },
    { url = "https://files.pythonhosted.org/packages/de/cc/4635c320081c78d6ffc2cab0a76025b691a91204f4aa317d568ff9280a2d/cffi-1.17.1-cp310-cp310-manylinux_2_12_i686.manylinux2010_i686.manylinux_2_17_i686.manylinux2014_i686.whl", hash = "sha256:edae79245293e15384b51f88b00613ba9f7198016a5948b5dddf4917d4d26382", size = 426024 },
    { url = "https://files.pythonhosted.org/packages/b6/7b/3b2b250f3aab91abe5f8a51ada1b717935fdaec53f790ad4100fe2ec64d1/cffi-1.17.1-cp310-cp310-manylinux_2_17_aarch64.manylinux2014_aarch64.whl", hash = "sha256:45398b671ac6d70e67da8e4224a065cec6a93541bb7aebe1b198a61b58c7b702", size = 448188 },
    { url = "https://files.pythonhosted.org/packages/d3/48/1b9283ebbf0ec065148d8de05d647a986c5f22586b18120020452fff8f5d/cffi-1.17.1-cp310-cp310-manylinux_2_17_ppc64le.manylinux2014_ppc64le.whl", hash = "sha256:ad9413ccdeda48c5afdae7e4fa2192157e991ff761e7ab8fdd8926f40b160cc3", size = 455571 },
    { url = "https://files.pythonhosted.org/packages/40/87/3b8452525437b40f39ca7ff70276679772ee7e8b394934ff60e63b7b090c/cffi-1.17.1-cp310-cp310-manylinux_2_17_s390x.manylinux2014_s390x.whl", hash = "sha256:5da5719280082ac6bd9aa7becb3938dc9f9cbd57fac7d2871717b1feb0902ab6", size = 436687 },
    { url = "https://files.pythonhosted.org/packages/8d/fb/4da72871d177d63649ac449aec2e8a29efe0274035880c7af59101ca2232/cffi-1.17.1-cp310-cp310-manylinux_2_17_x86_64.manylinux2014_x86_64.whl", hash = "sha256:2bb1a08b8008b281856e5971307cc386a8e9c5b625ac297e853d36da6efe9c17", size = 446211 },
    { url = "https://files.pythonhosted.org/packages/ab/a0/62f00bcb411332106c02b663b26f3545a9ef136f80d5df746c05878f8c4b/cffi-1.17.1-cp310-cp310-musllinux_1_1_aarch64.whl", hash = "sha256:045d61c734659cc045141be4bae381a41d89b741f795af1dd018bfb532fd0df8", size = 461325 },
    { url = "https://files.pythonhosted.org/packages/36/83/76127035ed2e7e27b0787604d99da630ac3123bfb02d8e80c633f218a11d/cffi-1.17.1-cp310-cp310-musllinux_1_1_i686.whl", hash = "sha256:6883e737d7d9e4899a8a695e00ec36bd4e5e4f18fabe0aca0efe0a4b44cdb13e", size = 438784 },
    { url = "https://files.pythonhosted.org/packages/21/81/a6cd025db2f08ac88b901b745c163d884641909641f9b826e8cb87645942/cffi-1.17.1-cp310-cp310-musllinux_1_1_x86_64.whl", hash = "sha256:6b8b4a92e1c65048ff98cfe1f735ef8f1ceb72e3d5f0c25fdb12087a23da22be", size = 461564 },
    { url = "https://files.pythonhosted.org/packages/f8/fe/4d41c2f200c4a457933dbd98d3cf4e911870877bd94d9656cc0fcb390681/cffi-1.17.1-cp310-cp310-win32.whl", hash = "sha256:c9c3d058ebabb74db66e431095118094d06abf53284d9c81f27300d0e0d8bc7c", size = 171804 },
    { url = "https://files.pythonhosted.org/packages/d1/b6/0b0f5ab93b0df4acc49cae758c81fe4e5ef26c3ae2e10cc69249dfd8b3ab/cffi-1.17.1-cp310-cp310-win_amd64.whl", hash = "sha256:0f048dcf80db46f0098ccac01132761580d28e28bc0f78ae0d58048063317e15", size = 181299 },
    { url = "https://files.pythonhosted.org/packages/6b/f4/927e3a8899e52a27fa57a48607ff7dc91a9ebe97399b357b85a0c7892e00/cffi-1.17.1-cp311-cp311-macosx_10_9_x86_64.whl", hash = "sha256:a45e3c6913c5b87b3ff120dcdc03f6131fa0065027d0ed7ee6190736a74cd401", size = 182264 },
    { url = "https://files.pythonhosted.org/packages/6c/f5/6c3a8efe5f503175aaddcbea6ad0d2c96dad6f5abb205750d1b3df44ef29/cffi-1.17.1-cp311-cp311-macosx_11_0_arm64.whl", hash = "sha256:30c5e0cb5ae493c04c8b42916e52ca38079f1b235c2f8ae5f4527b963c401caf", size = 178651 },
    { url = "https://files.pythonhosted.org/packages/94/dd/a3f0118e688d1b1a57553da23b16bdade96d2f9bcda4d32e7d2838047ff7/cffi-1.17.1-cp311-cp311-manylinux_2_12_i686.manylinux2010_i686.manylinux_2_17_i686.manylinux2014_i686.whl", hash = "sha256:f75c7ab1f9e4aca5414ed4d8e5c0e303a34f4421f8a0d47a4d019ceff0ab6af4", size = 445259 },
    { url = "https://files.pythonhosted.org/packages/2e/ea/70ce63780f096e16ce8588efe039d3c4f91deb1dc01e9c73a287939c79a6/cffi-1.17.1-cp311-cp311-manylinux_2_17_aarch64.manylinux2014_aarch64.whl", hash = "sha256:a1ed2dd2972641495a3ec98445e09766f077aee98a1c896dcb4ad0d303628e41", size = 469200 },
    { url = "https://files.pythonhosted.org/packages/1c/a0/a4fa9f4f781bda074c3ddd57a572b060fa0df7655d2a4247bbe277200146/cffi-1.17.1-cp311-cp311-manylinux_2_17_ppc64le.manylinux2014_ppc64le.whl", hash = "sha256:46bf43160c1a35f7ec506d254e5c890f3c03648a4dbac12d624e4490a7046cd1", size = 477235 },
    { url = "https://files.pythonhosted.org/packages/62/12/ce8710b5b8affbcdd5c6e367217c242524ad17a02fe5beec3ee339f69f85/cffi-1.17.1-cp311-cp311-manylinux_2_17_s390x.manylinux2014_s390x.whl", hash = "sha256:a24ed04c8ffd54b0729c07cee15a81d964e6fee0e3d4d342a27b020d22959dc6", size = 459721 },
    { url = "https://files.pythonhosted.org/packages/ff/6b/d45873c5e0242196f042d555526f92aa9e0c32355a1be1ff8c27f077fd37/cffi-1.17.1-cp311-cp311-manylinux_2_17_x86_64.manylinux2014_x86_64.whl", hash = "sha256:610faea79c43e44c71e1ec53a554553fa22321b65fae24889706c0a84d4ad86d", size = 467242 },
    { url = "https://files.pythonhosted.org/packages/1a/52/d9a0e523a572fbccf2955f5abe883cfa8bcc570d7faeee06336fbd50c9fc/cffi-1.17.1-cp311-cp311-musllinux_1_1_aarch64.whl", hash = "sha256:a9b15d491f3ad5d692e11f6b71f7857e7835eb677955c00cc0aefcd0669adaf6", size = 477999 },
    { url = "https://files.pythonhosted.org/packages/44/74/f2a2460684a1a2d00ca799ad880d54652841a780c4c97b87754f660c7603/cffi-1.17.1-cp311-cp311-musllinux_1_1_i686.whl", hash = "sha256:de2ea4b5833625383e464549fec1bc395c1bdeeb5f25c4a3a82b5a8c756ec22f", size = 454242 },
    { url = "https://files.pythonhosted.org/packages/f8/4a/34599cac7dfcd888ff54e801afe06a19c17787dfd94495ab0c8d35fe99fb/cffi-1.17.1-cp311-cp311-musllinux_1_1_x86_64.whl", hash = "sha256:fc48c783f9c87e60831201f2cce7f3b2e4846bf4d8728eabe54d60700b318a0b", size = 478604 },
    { url = "https://files.pythonhosted.org/packages/34/33/e1b8a1ba29025adbdcda5fb3a36f94c03d771c1b7b12f726ff7fef2ebe36/cffi-1.17.1-cp311-cp311-win32.whl", hash = "sha256:85a950a4ac9c359340d5963966e3e0a94a676bd6245a4b55bc43949eee26a655", size = 171727 },
    { url = "https://files.pythonhosted.org/packages/3d/97/50228be003bb2802627d28ec0627837ac0bf35c90cf769812056f235b2d1/cffi-1.17.1-cp311-cp311-win_amd64.whl", hash = "sha256:caaf0640ef5f5517f49bc275eca1406b0ffa6aa184892812030f04c2abf589a0", size = 181400 },
    { url = "https://files.pythonhosted.org/packages/5a/84/e94227139ee5fb4d600a7a4927f322e1d4aea6fdc50bd3fca8493caba23f/cffi-1.17.1-cp312-cp312-macosx_10_9_x86_64.whl", hash = "sha256:805b4371bf7197c329fcb3ead37e710d1bca9da5d583f5073b799d5c5bd1eee4", size = 183178 },
    { url = "https://files.pythonhosted.org/packages/da/ee/fb72c2b48656111c4ef27f0f91da355e130a923473bf5ee75c5643d00cca/cffi-1.17.1-cp312-cp312-macosx_11_0_arm64.whl", hash = "sha256:733e99bc2df47476e3848417c5a4540522f234dfd4ef3ab7fafdf555b082ec0c", size = 178840 },
    { url = "https://files.pythonhosted.org/packages/cc/b6/db007700f67d151abadf508cbfd6a1884f57eab90b1bb985c4c8c02b0f28/cffi-1.17.1-cp312-cp312-manylinux_2_12_i686.manylinux2010_i686.manylinux_2_17_i686.manylinux2014_i686.whl", hash = "sha256:1257bdabf294dceb59f5e70c64a3e2f462c30c7ad68092d01bbbfb1c16b1ba36", size = 454803 },
    { url = "https://files.pythonhosted.org/packages/1a/df/f8d151540d8c200eb1c6fba8cd0dfd40904f1b0682ea705c36e6c2e97ab3/cffi-1.17.1-cp312-cp312-manylinux_2_17_aarch64.manylinux2014_aarch64.whl", hash = "sha256:da95af8214998d77a98cc14e3a3bd00aa191526343078b530ceb0bd710fb48a5", size = 478850 },
    { url = "https://files.pythonhosted.org/packages/28/c0/b31116332a547fd2677ae5b78a2ef662dfc8023d67f41b2a83f7c2aa78b1/cffi-1.17.1-cp312-cp312-manylinux_2_17_ppc64le.manylinux2014_ppc64le.whl", hash = "sha256:d63afe322132c194cf832bfec0dc69a99fb9bb6bbd550f161a49e9e855cc78ff", size = 485729 },
    { url = "https://files.pythonhosted.org/packages/91/2b/9a1ddfa5c7f13cab007a2c9cc295b70fbbda7cb10a286aa6810338e60ea1/cffi-1.17.1-cp312-cp312-manylinux_2_17_s390x.manylinux2014_s390x.whl", hash = "sha256:f79fc4fc25f1c8698ff97788206bb3c2598949bfe0fef03d299eb1b5356ada99", size = 471256 },
    { url = "https://files.pythonhosted.org/packages/b2/d5/da47df7004cb17e4955df6a43d14b3b4ae77737dff8bf7f8f333196717bf/cffi-1.17.1-cp312-cp312-manylinux_2_17_x86_64.manylinux2014_x86_64.whl", hash = "sha256:b62ce867176a75d03a665bad002af8e6d54644fad99a3c70905c543130e39d93", size = 479424 },
    { url = "https://files.pythonhosted.org/packages/0b/ac/2a28bcf513e93a219c8a4e8e125534f4f6db03e3179ba1c45e949b76212c/cffi-1.17.1-cp312-cp312-musllinux_1_1_aarch64.whl", hash = "sha256:386c8bf53c502fff58903061338ce4f4950cbdcb23e2902d86c0f722b786bbe3", size = 484568 },
    { url = "https://files.pythonhosted.org/packages/d4/38/ca8a4f639065f14ae0f1d9751e70447a261f1a30fa7547a828ae08142465/cffi-1.17.1-cp312-cp312-musllinux_1_1_x86_64.whl", hash = "sha256:4ceb10419a9adf4460ea14cfd6bc43d08701f0835e979bf821052f1805850fe8", size = 488736 },
    { url = "https://files.pythonhosted.org/packages/86/c5/28b2d6f799ec0bdecf44dced2ec5ed43e0eb63097b0f58c293583b406582/cffi-1.17.1-cp312-cp312-win32.whl", hash = "sha256:a08d7e755f8ed21095a310a693525137cfe756ce62d066e53f502a83dc550f65", size = 172448 },
    { url = "https://files.pythonhosted.org/packages/50/b9/db34c4755a7bd1cb2d1603ac3863f22bcecbd1ba29e5ee841a4bc510b294/cffi-1.17.1-cp312-cp312-win_amd64.whl", hash = "sha256:51392eae71afec0d0c8fb1a53b204dbb3bcabcb3c9b807eedf3e1e6ccf2de903", size = 181976 },
    { url = "https://files.pythonhosted.org/packages/8d/f8/dd6c246b148639254dad4d6803eb6a54e8c85c6e11ec9df2cffa87571dbe/cffi-1.17.1-cp313-cp313-macosx_10_13_x86_64.whl", hash = "sha256:f3a2b4222ce6b60e2e8b337bb9596923045681d71e5a082783484d845390938e", size = 182989 },
    { url = "https://files.pythonhosted.org/packages/8b/f1/672d303ddf17c24fc83afd712316fda78dc6fce1cd53011b839483e1ecc8/cffi-1.17.1-cp313-cp313-macosx_11_0_arm64.whl", hash = "sha256:0984a4925a435b1da406122d4d7968dd861c1385afe3b45ba82b750f229811e2", size = 178802 },
    { url = "https://files.pythonhosted.org/packages/0e/2d/eab2e858a91fdff70533cab61dcff4a1f55ec60425832ddfdc9cd36bc8af/cffi-1.17.1-cp313-cp313-manylinux_2_12_i686.manylinux2010_i686.manylinux_2_17_i686.manylinux2014_i686.whl", hash = "sha256:d01b12eeeb4427d3110de311e1774046ad344f5b1a7403101878976ecd7a10f3", size = 454792 },
    { url = "https://files.pythonhosted.org/packages/75/b2/fbaec7c4455c604e29388d55599b99ebcc250a60050610fadde58932b7ee/cffi-1.17.1-cp313-cp313-manylinux_2_17_aarch64.manylinux2014_aarch64.whl", hash = "sha256:706510fe141c86a69c8ddc029c7910003a17353970cff3b904ff0686a5927683", size = 478893 },
    { url = "https://files.pythonhosted.org/packages/4f/b7/6e4a2162178bf1935c336d4da8a9352cccab4d3a5d7914065490f08c0690/cffi-1.17.1-cp313-cp313-manylinux_2_17_ppc64le.manylinux2014_ppc64le.whl", hash = "sha256:de55b766c7aa2e2a3092c51e0483d700341182f08e67c63630d5b6f200bb28e5", size = 485810 },
    { url = "https://files.pythonhosted.org/packages/c7/8a/1d0e4a9c26e54746dc08c2c6c037889124d4f59dffd853a659fa545f1b40/cffi-1.17.1-cp313-cp313-manylinux_2_17_s390x.manylinux2014_s390x.whl", hash = "sha256:c59d6e989d07460165cc5ad3c61f9fd8f1b4796eacbd81cee78957842b834af4", size = 471200 },
    { url = "https://files.pythonhosted.org/packages/26/9f/1aab65a6c0db35f43c4d1b4f580e8df53914310afc10ae0397d29d697af4/cffi-1.17.1-cp313-cp313-manylinux_2_17_x86_64.manylinux2014_x86_64.whl", hash = "sha256:dd398dbc6773384a17fe0d3e7eeb8d1a21c2200473ee6806bb5e6a8e62bb73dd", size = 479447 },
    { url = "https://files.pythonhosted.org/packages/5f/e4/fb8b3dd8dc0e98edf1135ff067ae070bb32ef9d509d6cb0f538cd6f7483f/cffi-1.17.1-cp313-cp313-musllinux_1_1_aarch64.whl", hash = "sha256:3edc8d958eb099c634dace3c7e16560ae474aa3803a5df240542b305d14e14ed", size = 484358 },
    { url = "https://files.pythonhosted.org/packages/f1/47/d7145bf2dc04684935d57d67dff9d6d795b2ba2796806bb109864be3a151/cffi-1.17.1-cp313-cp313-musllinux_1_1_x86_64.whl", hash = "sha256:72e72408cad3d5419375fc87d289076ee319835bdfa2caad331e377589aebba9", size = 488469 },
    { url = "https://files.pythonhosted.org/packages/bf/ee/f94057fa6426481d663b88637a9a10e859e492c73d0384514a17d78ee205/cffi-1.17.1-cp313-cp313-win32.whl", hash = "sha256:e03eab0a8677fa80d646b5ddece1cbeaf556c313dcfac435ba11f107ba117b5d", size = 172475 },
    { url = "https://files.pythonhosted.org/packages/7c/fc/6a8cb64e5f0324877d503c854da15d76c1e50eb722e320b15345c4d0c6de/cffi-1.17.1-cp313-cp313-win_amd64.whl", hash = "sha256:f6a16c31041f09ead72d69f583767292f750d24913dadacf5756b966aacb3f1a", size = 182009 },
]

[[package]]
name = "cfgv"
version = "3.4.0"
source = { registry = "https://pypi.org/simple" }
sdist = { url = "https://files.pythonhosted.org/packages/11/74/539e56497d9bd1d484fd863dd69cbbfa653cd2aa27abfe35653494d85e94/cfgv-3.4.0.tar.gz", hash = "sha256:e52591d4c5f5dead8e0f673fb16db7949d2cfb3f7da4582893288f0ded8fe560", size = 7114 }
wheels = [
    { url = "https://files.pythonhosted.org/packages/c5/55/51844dd50c4fc7a33b653bfaba4c2456f06955289ca770a5dbd5fd267374/cfgv-3.4.0-py2.py3-none-any.whl", hash = "sha256:b7265b1f29fd3316bfcd2b330d63d024f2bfd8bcb8b0272f8e19a504856c48f9", size = 7249 },
]

[[package]]
name = "charset-normalizer"
version = "3.4.1"
source = { registry = "https://pypi.org/simple" }
sdist = { url = "https://files.pythonhosted.org/packages/16/b0/572805e227f01586461c80e0fd25d65a2115599cc9dad142fee4b747c357/charset_normalizer-3.4.1.tar.gz", hash = "sha256:44251f18cd68a75b56585dd00dae26183e102cd5e0f9f1466e6df5da2ed64ea3", size = 123188 }
wheels = [
    { url = "https://files.pythonhosted.org/packages/0d/58/5580c1716040bc89206c77d8f74418caf82ce519aae06450393ca73475d1/charset_normalizer-3.4.1-cp310-cp310-macosx_10_9_universal2.whl", hash = "sha256:91b36a978b5ae0ee86c394f5a54d6ef44db1de0815eb43de826d41d21e4af3de", size = 198013 },
    { url = "https://files.pythonhosted.org/packages/d0/11/00341177ae71c6f5159a08168bcb98c6e6d196d372c94511f9f6c9afe0c6/charset_normalizer-3.4.1-cp310-cp310-manylinux_2_17_aarch64.manylinux2014_aarch64.whl", hash = "sha256:7461baadb4dc00fd9e0acbe254e3d7d2112e7f92ced2adc96e54ef6501c5f176", size = 141285 },
    { url = "https://files.pythonhosted.org/packages/01/09/11d684ea5819e5a8f5100fb0b38cf8d02b514746607934134d31233e02c8/charset_normalizer-3.4.1-cp310-cp310-manylinux_2_17_ppc64le.manylinux2014_ppc64le.whl", hash = "sha256:e218488cd232553829be0664c2292d3af2eeeb94b32bea483cf79ac6a694e037", size = 151449 },
    { url = "https://files.pythonhosted.org/packages/08/06/9f5a12939db324d905dc1f70591ae7d7898d030d7662f0d426e2286f68c9/charset_normalizer-3.4.1-cp310-cp310-manylinux_2_17_s390x.manylinux2014_s390x.whl", hash = "sha256:80ed5e856eb7f30115aaf94e4a08114ccc8813e6ed1b5efa74f9f82e8509858f", size = 143892 },
    { url = "https://files.pythonhosted.org/packages/93/62/5e89cdfe04584cb7f4d36003ffa2936681b03ecc0754f8e969c2becb7e24/charset_normalizer-3.4.1-cp310-cp310-manylinux_2_17_x86_64.manylinux2014_x86_64.whl", hash = "sha256:b010a7a4fd316c3c484d482922d13044979e78d1861f0e0650423144c616a46a", size = 146123 },
    { url = "https://files.pythonhosted.org/packages/a9/ac/ab729a15c516da2ab70a05f8722ecfccc3f04ed7a18e45c75bbbaa347d61/charset_normalizer-3.4.1-cp310-cp310-manylinux_2_5_i686.manylinux1_i686.manylinux_2_17_i686.manylinux2014_i686.whl", hash = "sha256:4532bff1b8421fd0a320463030c7520f56a79c9024a4e88f01c537316019005a", size = 147943 },
    { url = "https://files.pythonhosted.org/packages/03/d2/3f392f23f042615689456e9a274640c1d2e5dd1d52de36ab8f7955f8f050/charset_normalizer-3.4.1-cp310-cp310-musllinux_1_2_aarch64.whl", hash = "sha256:d973f03c0cb71c5ed99037b870f2be986c3c05e63622c017ea9816881d2dd247", size = 142063 },
    { url = "https://files.pythonhosted.org/packages/f2/e3/e20aae5e1039a2cd9b08d9205f52142329f887f8cf70da3650326670bddf/charset_normalizer-3.4.1-cp310-cp310-musllinux_1_2_i686.whl", hash = "sha256:3a3bd0dcd373514dcec91c411ddb9632c0d7d92aed7093b8c3bbb6d69ca74408", size = 150578 },
    { url = "https://files.pythonhosted.org/packages/8d/af/779ad72a4da0aed925e1139d458adc486e61076d7ecdcc09e610ea8678db/charset_normalizer-3.4.1-cp310-cp310-musllinux_1_2_ppc64le.whl", hash = "sha256:d9c3cdf5390dcd29aa8056d13e8e99526cda0305acc038b96b30352aff5ff2bb", size = 153629 },
    { url = "https://files.pythonhosted.org/packages/c2/b6/7aa450b278e7aa92cf7732140bfd8be21f5f29d5bf334ae987c945276639/charset_normalizer-3.4.1-cp310-cp310-musllinux_1_2_s390x.whl", hash = "sha256:2bdfe3ac2e1bbe5b59a1a63721eb3b95fc9b6817ae4a46debbb4e11f6232428d", size = 150778 },
    { url = "https://files.pythonhosted.org/packages/39/f4/d9f4f712d0951dcbfd42920d3db81b00dd23b6ab520419626f4023334056/charset_normalizer-3.4.1-cp310-cp310-musllinux_1_2_x86_64.whl", hash = "sha256:eab677309cdb30d047996b36d34caeda1dc91149e4fdca0b1a039b3f79d9a807", size = 146453 },
    { url = "https://files.pythonhosted.org/packages/49/2b/999d0314e4ee0cff3cb83e6bc9aeddd397eeed693edb4facb901eb8fbb69/charset_normalizer-3.4.1-cp310-cp310-win32.whl", hash = "sha256:c0429126cf75e16c4f0ad00ee0eae4242dc652290f940152ca8c75c3a4b6ee8f", size = 95479 },
    { url = "https://files.pythonhosted.org/packages/2d/ce/3cbed41cff67e455a386fb5e5dd8906cdda2ed92fbc6297921f2e4419309/charset_normalizer-3.4.1-cp310-cp310-win_amd64.whl", hash = "sha256:9f0b8b1c6d84c8034a44893aba5e767bf9c7a211e313a9605d9c617d7083829f", size = 102790 },
    { url = "https://files.pythonhosted.org/packages/72/80/41ef5d5a7935d2d3a773e3eaebf0a9350542f2cab4eac59a7a4741fbbbbe/charset_normalizer-3.4.1-cp311-cp311-macosx_10_9_universal2.whl", hash = "sha256:8bfa33f4f2672964266e940dd22a195989ba31669bd84629f05fab3ef4e2d125", size = 194995 },
    { url = "https://files.pythonhosted.org/packages/7a/28/0b9fefa7b8b080ec492110af6d88aa3dea91c464b17d53474b6e9ba5d2c5/charset_normalizer-3.4.1-cp311-cp311-manylinux_2_17_aarch64.manylinux2014_aarch64.whl", hash = "sha256:28bf57629c75e810b6ae989f03c0828d64d6b26a5e205535585f96093e405ed1", size = 139471 },
    { url = "https://files.pythonhosted.org/packages/71/64/d24ab1a997efb06402e3fc07317e94da358e2585165930d9d59ad45fcae2/charset_normalizer-3.4.1-cp311-cp311-manylinux_2_17_ppc64le.manylinux2014_ppc64le.whl", hash = "sha256:f08ff5e948271dc7e18a35641d2f11a4cd8dfd5634f55228b691e62b37125eb3", size = 149831 },
    { url = "https://files.pythonhosted.org/packages/37/ed/be39e5258e198655240db5e19e0b11379163ad7070962d6b0c87ed2c4d39/charset_normalizer-3.4.1-cp311-cp311-manylinux_2_17_s390x.manylinux2014_s390x.whl", hash = "sha256:234ac59ea147c59ee4da87a0c0f098e9c8d169f4dc2a159ef720f1a61bbe27cd", size = 142335 },
    { url = "https://files.pythonhosted.org/packages/88/83/489e9504711fa05d8dde1574996408026bdbdbd938f23be67deebb5eca92/charset_normalizer-3.4.1-cp311-cp311-manylinux_2_17_x86_64.manylinux2014_x86_64.whl", hash = "sha256:fd4ec41f914fa74ad1b8304bbc634b3de73d2a0889bd32076342a573e0779e00", size = 143862 },
    { url = "https://files.pythonhosted.org/packages/c6/c7/32da20821cf387b759ad24627a9aca289d2822de929b8a41b6241767b461/charset_normalizer-3.4.1-cp311-cp311-manylinux_2_5_i686.manylinux1_i686.manylinux_2_17_i686.manylinux2014_i686.whl", hash = "sha256:eea6ee1db730b3483adf394ea72f808b6e18cf3cb6454b4d86e04fa8c4327a12", size = 145673 },
    { url = "https://files.pythonhosted.org/packages/68/85/f4288e96039abdd5aeb5c546fa20a37b50da71b5cf01e75e87f16cd43304/charset_normalizer-3.4.1-cp311-cp311-musllinux_1_2_aarch64.whl", hash = "sha256:c96836c97b1238e9c9e3fe90844c947d5afbf4f4c92762679acfe19927d81d77", size = 140211 },
    { url = "https://files.pythonhosted.org/packages/28/a3/a42e70d03cbdabc18997baf4f0227c73591a08041c149e710045c281f97b/charset_normalizer-3.4.1-cp311-cp311-musllinux_1_2_i686.whl", hash = "sha256:4d86f7aff21ee58f26dcf5ae81a9addbd914115cdebcbb2217e4f0ed8982e146", size = 148039 },
    { url = "https://files.pythonhosted.org/packages/85/e4/65699e8ab3014ecbe6f5c71d1a55d810fb716bbfd74f6283d5c2aa87febf/charset_normalizer-3.4.1-cp311-cp311-musllinux_1_2_ppc64le.whl", hash = "sha256:09b5e6733cbd160dcc09589227187e242a30a49ca5cefa5a7edd3f9d19ed53fd", size = 151939 },
    { url = "https://files.pythonhosted.org/packages/b1/82/8e9fe624cc5374193de6860aba3ea8070f584c8565ee77c168ec13274bd2/charset_normalizer-3.4.1-cp311-cp311-musllinux_1_2_s390x.whl", hash = "sha256:5777ee0881f9499ed0f71cc82cf873d9a0ca8af166dfa0af8ec4e675b7df48e6", size = 149075 },
    { url = "https://files.pythonhosted.org/packages/3d/7b/82865ba54c765560c8433f65e8acb9217cb839a9e32b42af4aa8e945870f/charset_normalizer-3.4.1-cp311-cp311-musllinux_1_2_x86_64.whl", hash = "sha256:237bdbe6159cff53b4f24f397d43c6336c6b0b42affbe857970cefbb620911c8", size = 144340 },
    { url = "https://files.pythonhosted.org/packages/b5/b6/9674a4b7d4d99a0d2df9b215da766ee682718f88055751e1e5e753c82db0/charset_normalizer-3.4.1-cp311-cp311-win32.whl", hash = "sha256:8417cb1f36cc0bc7eaba8ccb0e04d55f0ee52df06df3ad55259b9a323555fc8b", size = 95205 },
    { url = "https://files.pythonhosted.org/packages/1e/ab/45b180e175de4402dcf7547e4fb617283bae54ce35c27930a6f35b6bef15/charset_normalizer-3.4.1-cp311-cp311-win_amd64.whl", hash = "sha256:d7f50a1f8c450f3925cb367d011448c39239bb3eb4117c36a6d354794de4ce76", size = 102441 },
    { url = "https://files.pythonhosted.org/packages/0a/9a/dd1e1cdceb841925b7798369a09279bd1cf183cef0f9ddf15a3a6502ee45/charset_normalizer-3.4.1-cp312-cp312-macosx_10_13_universal2.whl", hash = "sha256:73d94b58ec7fecbc7366247d3b0b10a21681004153238750bb67bd9012414545", size = 196105 },
    { url = "https://files.pythonhosted.org/packages/d3/8c/90bfabf8c4809ecb648f39794cf2a84ff2e7d2a6cf159fe68d9a26160467/charset_normalizer-3.4.1-cp312-cp312-manylinux_2_17_aarch64.manylinux2014_aarch64.whl", hash = "sha256:dad3e487649f498dd991eeb901125411559b22e8d7ab25d3aeb1af367df5efd7", size = 140404 },
    { url = "https://files.pythonhosted.org/packages/ad/8f/e410d57c721945ea3b4f1a04b74f70ce8fa800d393d72899f0a40526401f/charset_normalizer-3.4.1-cp312-cp312-manylinux_2_17_ppc64le.manylinux2014_ppc64le.whl", hash = "sha256:c30197aa96e8eed02200a83fba2657b4c3acd0f0aa4bdc9f6c1af8e8962e0757", size = 150423 },
    { url = "https://files.pythonhosted.org/packages/f0/b8/e6825e25deb691ff98cf5c9072ee0605dc2acfca98af70c2d1b1bc75190d/charset_normalizer-3.4.1-cp312-cp312-manylinux_2_17_s390x.manylinux2014_s390x.whl", hash = "sha256:2369eea1ee4a7610a860d88f268eb39b95cb588acd7235e02fd5a5601773d4fa", size = 143184 },
    { url = "https://files.pythonhosted.org/packages/3e/a2/513f6cbe752421f16d969e32f3583762bfd583848b763913ddab8d9bfd4f/charset_normalizer-3.4.1-cp312-cp312-manylinux_2_17_x86_64.manylinux2014_x86_64.whl", hash = "sha256:bc2722592d8998c870fa4e290c2eec2c1569b87fe58618e67d38b4665dfa680d", size = 145268 },
    { url = "https://files.pythonhosted.org/packages/74/94/8a5277664f27c3c438546f3eb53b33f5b19568eb7424736bdc440a88a31f/charset_normalizer-3.4.1-cp312-cp312-manylinux_2_5_i686.manylinux1_i686.manylinux_2_17_i686.manylinux2014_i686.whl", hash = "sha256:ffc9202a29ab3920fa812879e95a9e78b2465fd10be7fcbd042899695d75e616", size = 147601 },
    { url = "https://files.pythonhosted.org/packages/7c/5f/6d352c51ee763623a98e31194823518e09bfa48be2a7e8383cf691bbb3d0/charset_normalizer-3.4.1-cp312-cp312-musllinux_1_2_aarch64.whl", hash = "sha256:804a4d582ba6e5b747c625bf1255e6b1507465494a40a2130978bda7b932c90b", size = 141098 },
    { url = "https://files.pythonhosted.org/packages/78/d4/f5704cb629ba5ab16d1d3d741396aec6dc3ca2b67757c45b0599bb010478/charset_normalizer-3.4.1-cp312-cp312-musllinux_1_2_i686.whl", hash = "sha256:0f55e69f030f7163dffe9fd0752b32f070566451afe180f99dbeeb81f511ad8d", size = 149520 },
    { url = "https://files.pythonhosted.org/packages/c5/96/64120b1d02b81785f222b976c0fb79a35875457fa9bb40827678e54d1bc8/charset_normalizer-3.4.1-cp312-cp312-musllinux_1_2_ppc64le.whl", hash = "sha256:c4c3e6da02df6fa1410a7680bd3f63d4f710232d3139089536310d027950696a", size = 152852 },
    { url = "https://files.pythonhosted.org/packages/84/c9/98e3732278a99f47d487fd3468bc60b882920cef29d1fa6ca460a1fdf4e6/charset_normalizer-3.4.1-cp312-cp312-musllinux_1_2_s390x.whl", hash = "sha256:5df196eb874dae23dcfb968c83d4f8fdccb333330fe1fc278ac5ceeb101003a9", size = 150488 },
    { url = "https://files.pythonhosted.org/packages/13/0e/9c8d4cb99c98c1007cc11eda969ebfe837bbbd0acdb4736d228ccaabcd22/charset_normalizer-3.4.1-cp312-cp312-musllinux_1_2_x86_64.whl", hash = "sha256:e358e64305fe12299a08e08978f51fc21fac060dcfcddd95453eabe5b93ed0e1", size = 146192 },
    { url = "https://files.pythonhosted.org/packages/b2/21/2b6b5b860781a0b49427309cb8670785aa543fb2178de875b87b9cc97746/charset_normalizer-3.4.1-cp312-cp312-win32.whl", hash = "sha256:9b23ca7ef998bc739bf6ffc077c2116917eabcc901f88da1b9856b210ef63f35", size = 95550 },
    { url = "https://files.pythonhosted.org/packages/21/5b/1b390b03b1d16c7e382b561c5329f83cc06623916aab983e8ab9239c7d5c/charset_normalizer-3.4.1-cp312-cp312-win_amd64.whl", hash = "sha256:6ff8a4a60c227ad87030d76e99cd1698345d4491638dfa6673027c48b3cd395f", size = 102785 },
    { url = "https://files.pythonhosted.org/packages/38/94/ce8e6f63d18049672c76d07d119304e1e2d7c6098f0841b51c666e9f44a0/charset_normalizer-3.4.1-cp313-cp313-macosx_10_13_universal2.whl", hash = "sha256:aabfa34badd18f1da5ec1bc2715cadc8dca465868a4e73a0173466b688f29dda", size = 195698 },
    { url = "https://files.pythonhosted.org/packages/24/2e/dfdd9770664aae179a96561cc6952ff08f9a8cd09a908f259a9dfa063568/charset_normalizer-3.4.1-cp313-cp313-manylinux_2_17_aarch64.manylinux2014_aarch64.whl", hash = "sha256:22e14b5d70560b8dd51ec22863f370d1e595ac3d024cb8ad7d308b4cd95f8313", size = 140162 },
    { url = "https://files.pythonhosted.org/packages/24/4e/f646b9093cff8fc86f2d60af2de4dc17c759de9d554f130b140ea4738ca6/charset_normalizer-3.4.1-cp313-cp313-manylinux_2_17_ppc64le.manylinux2014_ppc64le.whl", hash = "sha256:8436c508b408b82d87dc5f62496973a1805cd46727c34440b0d29d8a2f50a6c9", size = 150263 },
    { url = "https://files.pythonhosted.org/packages/5e/67/2937f8d548c3ef6e2f9aab0f6e21001056f692d43282b165e7c56023e6dd/charset_normalizer-3.4.1-cp313-cp313-manylinux_2_17_s390x.manylinux2014_s390x.whl", hash = "sha256:2d074908e1aecee37a7635990b2c6d504cd4766c7bc9fc86d63f9c09af3fa11b", size = 142966 },
    { url = "https://files.pythonhosted.org/packages/52/ed/b7f4f07de100bdb95c1756d3a4d17b90c1a3c53715c1a476f8738058e0fa/charset_normalizer-3.4.1-cp313-cp313-manylinux_2_17_x86_64.manylinux2014_x86_64.whl", hash = "sha256:955f8851919303c92343d2f66165294848d57e9bba6cf6e3625485a70a038d11", size = 144992 },
    { url = "https://files.pythonhosted.org/packages/96/2c/d49710a6dbcd3776265f4c923bb73ebe83933dfbaa841c5da850fe0fd20b/charset_normalizer-3.4.1-cp313-cp313-manylinux_2_5_i686.manylinux1_i686.manylinux_2_17_i686.manylinux2014_i686.whl", hash = "sha256:44ecbf16649486d4aebafeaa7ec4c9fed8b88101f4dd612dcaf65d5e815f837f", size = 147162 },
    { url = "https://files.pythonhosted.org/packages/b4/41/35ff1f9a6bd380303dea55e44c4933b4cc3c4850988927d4082ada230273/charset_normalizer-3.4.1-cp313-cp313-musllinux_1_2_aarch64.whl", hash = "sha256:0924e81d3d5e70f8126529951dac65c1010cdf117bb75eb02dd12339b57749dd", size = 140972 },
    { url = "https://files.pythonhosted.org/packages/fb/43/c6a0b685fe6910d08ba971f62cd9c3e862a85770395ba5d9cad4fede33ab/charset_normalizer-3.4.1-cp313-cp313-musllinux_1_2_i686.whl", hash = "sha256:2967f74ad52c3b98de4c3b32e1a44e32975e008a9cd2a8cc8966d6a5218c5cb2", size = 149095 },
    { url = "https://files.pythonhosted.org/packages/4c/ff/a9a504662452e2d2878512115638966e75633519ec11f25fca3d2049a94a/charset_normalizer-3.4.1-cp313-cp313-musllinux_1_2_ppc64le.whl", hash = "sha256:c75cb2a3e389853835e84a2d8fb2b81a10645b503eca9bcb98df6b5a43eb8886", size = 152668 },
    { url = "https://files.pythonhosted.org/packages/6c/71/189996b6d9a4b932564701628af5cee6716733e9165af1d5e1b285c530ed/charset_normalizer-3.4.1-cp313-cp313-musllinux_1_2_s390x.whl", hash = "sha256:09b26ae6b1abf0d27570633b2b078a2a20419c99d66fb2823173d73f188ce601", size = 150073 },
    { url = "https://files.pythonhosted.org/packages/e4/93/946a86ce20790e11312c87c75ba68d5f6ad2208cfb52b2d6a2c32840d922/charset_normalizer-3.4.1-cp313-cp313-musllinux_1_2_x86_64.whl", hash = "sha256:fa88b843d6e211393a37219e6a1c1df99d35e8fd90446f1118f4216e307e48cd", size = 145732 },
    { url = "https://files.pythonhosted.org/packages/cd/e5/131d2fb1b0dddafc37be4f3a2fa79aa4c037368be9423061dccadfd90091/charset_normalizer-3.4.1-cp313-cp313-win32.whl", hash = "sha256:eb8178fe3dba6450a3e024e95ac49ed3400e506fd4e9e5c32d30adda88cbd407", size = 95391 },
    { url = "https://files.pythonhosted.org/packages/27/f2/4f9a69cc7712b9b5ad8fdb87039fd89abba997ad5cbe690d1835d40405b0/charset_normalizer-3.4.1-cp313-cp313-win_amd64.whl", hash = "sha256:b1ac5992a838106edb89654e0aebfc24f5848ae2547d22c2c3f66454daa11971", size = 102702 },
    { url = "https://files.pythonhosted.org/packages/0e/f6/65ecc6878a89bb1c23a086ea335ad4bf21a588990c3f535a227b9eea9108/charset_normalizer-3.4.1-py3-none-any.whl", hash = "sha256:d98b1668f06378c6dbefec3b92299716b931cd4e6061f3c875a71ced1780ab85", size = 49767 },
]

[[package]]
name = "click"
version = "8.1.8"
source = { registry = "https://pypi.org/simple" }
dependencies = [
    { name = "colorama", marker = "sys_platform == 'win32'" },
]
sdist = { url = "https://files.pythonhosted.org/packages/b9/2e/0090cbf739cee7d23781ad4b89a9894a41538e4fcf4c31dcdd705b78eb8b/click-8.1.8.tar.gz", hash = "sha256:ed53c9d8990d83c2a27deae68e4ee337473f6330c040a31d4225c9574d16096a", size = 226593 }
wheels = [
    { url = "https://files.pythonhosted.org/packages/7e/d4/7ebdbd03970677812aac39c869717059dbb71a4cfc033ca6e5221787892c/click-8.1.8-py3-none-any.whl", hash = "sha256:63c132bbbed01578a06712a2d1f497bb62d9c1c0d329b7903a866228027263b2", size = 98188 },
]

[[package]]
name = "colorama"
version = "0.4.6"
source = { registry = "https://pypi.org/simple" }
sdist = { url = "https://files.pythonhosted.org/packages/d8/53/6f443c9a4a8358a93a6792e2acffb9d9d5cb0a5cfd8802644b7b1c9a02e4/colorama-0.4.6.tar.gz", hash = "sha256:08695f5cb7ed6e0531a20572697297273c47b8cae5a63ffc6d6ed5c201be6e44", size = 27697 }
wheels = [
    { url = "https://files.pythonhosted.org/packages/d1/d6/3965ed04c63042e047cb6a3e6ed1a63a35087b6a609aa3a15ed8ac56c221/colorama-0.4.6-py2.py3-none-any.whl", hash = "sha256:4f1d9991f5acc0ca119f9d443620b77f9d6b33703e51011c16baf57afb285fc6", size = 25335 },
]

[[package]]
name = "comm"
version = "0.2.2"
source = { registry = "https://pypi.org/simple" }
dependencies = [
    { name = "traitlets" },
]
sdist = { url = "https://files.pythonhosted.org/packages/e9/a8/fb783cb0abe2b5fded9f55e5703015cdf1c9c85b3669087c538dd15a6a86/comm-0.2.2.tar.gz", hash = "sha256:3fd7a84065306e07bea1773df6eb8282de51ba82f77c72f9c85716ab11fe980e", size = 6210 }
wheels = [
    { url = "https://files.pythonhosted.org/packages/e6/75/49e5bfe642f71f272236b5b2d2691cf915a7283cc0ceda56357b61daa538/comm-0.2.2-py3-none-any.whl", hash = "sha256:e6fb86cb70ff661ee8c9c14e7d36d6de3b4066f1441be4063df9c5009f0a64d3", size = 7180 },
]

[[package]]
name = "coverage"
version = "7.6.10"
source = { registry = "https://pypi.org/simple" }
sdist = { url = "https://files.pythonhosted.org/packages/84/ba/ac14d281f80aab516275012e8875991bb06203957aa1e19950139238d658/coverage-7.6.10.tar.gz", hash = "sha256:7fb105327c8f8f0682e29843e2ff96af9dcbe5bab8eeb4b398c6a33a16d80a23", size = 803868 }
wheels = [
    { url = "https://files.pythonhosted.org/packages/c5/12/2a2a923edf4ddabdffed7ad6da50d96a5c126dae7b80a33df7310e329a1e/coverage-7.6.10-cp310-cp310-macosx_10_9_x86_64.whl", hash = "sha256:5c912978f7fbf47ef99cec50c4401340436d200d41d714c7a4766f377c5b7b78", size = 207982 },
    { url = "https://files.pythonhosted.org/packages/ca/49/6985dbca9c7be3f3cb62a2e6e492a0c88b65bf40579e16c71ae9c33c6b23/coverage-7.6.10-cp310-cp310-macosx_11_0_arm64.whl", hash = "sha256:a01ec4af7dfeb96ff0078ad9a48810bb0cc8abcb0115180c6013a6b26237626c", size = 208414 },
    { url = "https://files.pythonhosted.org/packages/35/93/287e8f1d1ed2646f4e0b2605d14616c9a8a2697d0d1b453815eb5c6cebdb/coverage-7.6.10-cp310-cp310-manylinux_2_17_aarch64.manylinux2014_aarch64.whl", hash = "sha256:a3b204c11e2b2d883946fe1d97f89403aa1811df28ce0447439178cc7463448a", size = 236860 },
    { url = "https://files.pythonhosted.org/packages/de/e1/cfdb5627a03567a10031acc629b75d45a4ca1616e54f7133ca1fa366050a/coverage-7.6.10-cp310-cp310-manylinux_2_5_i686.manylinux1_i686.manylinux_2_17_i686.manylinux2014_i686.whl", hash = "sha256:32ee6d8491fcfc82652a37109f69dee9a830e9379166cb73c16d8dc5c2915165", size = 234758 },
    { url = "https://files.pythonhosted.org/packages/6d/85/fc0de2bcda3f97c2ee9fe8568f7d48f7279e91068958e5b2cc19e0e5f600/coverage-7.6.10-cp310-cp310-manylinux_2_5_x86_64.manylinux1_x86_64.manylinux_2_17_x86_64.manylinux2014_x86_64.whl", hash = "sha256:675cefc4c06e3b4c876b85bfb7c59c5e2218167bbd4da5075cbe3b5790a28988", size = 235920 },
    { url = "https://files.pythonhosted.org/packages/79/73/ef4ea0105531506a6f4cf4ba571a214b14a884630b567ed65b3d9c1975e1/coverage-7.6.10-cp310-cp310-musllinux_1_2_aarch64.whl", hash = "sha256:f4f620668dbc6f5e909a0946a877310fb3d57aea8198bde792aae369ee1c23b5", size = 234986 },
    { url = "https://files.pythonhosted.org/packages/c6/4d/75afcfe4432e2ad0405c6f27adeb109ff8976c5e636af8604f94f29fa3fc/coverage-7.6.10-cp310-cp310-musllinux_1_2_i686.whl", hash = "sha256:4eea95ef275de7abaef630c9b2c002ffbc01918b726a39f5a4353916ec72d2f3", size = 233446 },
    { url = "https://files.pythonhosted.org/packages/86/5b/efee56a89c16171288cafff022e8af44f8f94075c2d8da563c3935212871/coverage-7.6.10-cp310-cp310-musllinux_1_2_x86_64.whl", hash = "sha256:e2f0280519e42b0a17550072861e0bc8a80a0870de260f9796157d3fca2733c5", size = 234566 },
    { url = "https://files.pythonhosted.org/packages/f2/db/67770cceb4a64d3198bf2aa49946f411b85ec6b0a9b489e61c8467a4253b/coverage-7.6.10-cp310-cp310-win32.whl", hash = "sha256:bc67deb76bc3717f22e765ab3e07ee9c7a5e26b9019ca19a3b063d9f4b874244", size = 210675 },
    { url = "https://files.pythonhosted.org/packages/8d/27/e8bfc43f5345ec2c27bc8a1fa77cdc5ce9dcf954445e11f14bb70b889d14/coverage-7.6.10-cp310-cp310-win_amd64.whl", hash = "sha256:0f460286cb94036455e703c66988851d970fdfd8acc2a1122ab7f4f904e4029e", size = 211518 },
    { url = "https://files.pythonhosted.org/packages/85/d2/5e175fcf6766cf7501a8541d81778fd2f52f4870100e791f5327fd23270b/coverage-7.6.10-cp311-cp311-macosx_10_9_x86_64.whl", hash = "sha256:ea3c8f04b3e4af80e17bab607c386a830ffc2fb88a5484e1df756478cf70d1d3", size = 208088 },
    { url = "https://files.pythonhosted.org/packages/4b/6f/06db4dc8fca33c13b673986e20e466fd936235a6ec1f0045c3853ac1b593/coverage-7.6.10-cp311-cp311-macosx_11_0_arm64.whl", hash = "sha256:507a20fc863cae1d5720797761b42d2d87a04b3e5aeb682ef3b7332e90598f43", size = 208536 },
    { url = "https://files.pythonhosted.org/packages/0d/62/c6a0cf80318c1c1af376d52df444da3608eafc913b82c84a4600d8349472/coverage-7.6.10-cp311-cp311-manylinux_2_17_aarch64.manylinux2014_aarch64.whl", hash = "sha256:d37a84878285b903c0fe21ac8794c6dab58150e9359f1aaebbeddd6412d53132", size = 240474 },
    { url = "https://files.pythonhosted.org/packages/a3/59/750adafc2e57786d2e8739a46b680d4fb0fbc2d57fbcb161290a9f1ecf23/coverage-7.6.10-cp311-cp311-manylinux_2_5_i686.manylinux1_i686.manylinux_2_17_i686.manylinux2014_i686.whl", hash = "sha256:a534738b47b0de1995f85f582d983d94031dffb48ab86c95bdf88dc62212142f", size = 237880 },
    { url = "https://files.pythonhosted.org/packages/2c/f8/ef009b3b98e9f7033c19deb40d629354aab1d8b2d7f9cfec284dbedf5096/coverage-7.6.10-cp311-cp311-manylinux_2_5_x86_64.manylinux1_x86_64.manylinux_2_17_x86_64.manylinux2014_x86_64.whl", hash = "sha256:0d7a2bf79378d8fb8afaa994f91bfd8215134f8631d27eba3e0e2c13546ce994", size = 239750 },
    { url = "https://files.pythonhosted.org/packages/a6/e2/6622f3b70f5f5b59f705e680dae6db64421af05a5d1e389afd24dae62e5b/coverage-7.6.10-cp311-cp311-musllinux_1_2_aarch64.whl", hash = "sha256:6713ba4b4ebc330f3def51df1d5d38fad60b66720948112f114968feb52d3f99", size = 238642 },
    { url = "https://files.pythonhosted.org/packages/2d/10/57ac3f191a3c95c67844099514ff44e6e19b2915cd1c22269fb27f9b17b6/coverage-7.6.10-cp311-cp311-musllinux_1_2_i686.whl", hash = "sha256:ab32947f481f7e8c763fa2c92fd9f44eeb143e7610c4ca9ecd6a36adab4081bd", size = 237266 },
    { url = "https://files.pythonhosted.org/packages/ee/2d/7016f4ad9d553cabcb7333ed78ff9d27248ec4eba8dd21fa488254dff894/coverage-7.6.10-cp311-cp311-musllinux_1_2_x86_64.whl", hash = "sha256:7bbd8c8f1b115b892e34ba66a097b915d3871db7ce0e6b9901f462ff3a975377", size = 238045 },
    { url = "https://files.pythonhosted.org/packages/a7/fe/45af5c82389a71e0cae4546413266d2195c3744849669b0bab4b5f2c75da/coverage-7.6.10-cp311-cp311-win32.whl", hash = "sha256:299e91b274c5c9cdb64cbdf1b3e4a8fe538a7a86acdd08fae52301b28ba297f8", size = 210647 },
    { url = "https://files.pythonhosted.org/packages/db/11/3f8e803a43b79bc534c6a506674da9d614e990e37118b4506faf70d46ed6/coverage-7.6.10-cp311-cp311-win_amd64.whl", hash = "sha256:489a01f94aa581dbd961f306e37d75d4ba16104bbfa2b0edb21d29b73be83609", size = 211508 },
    { url = "https://files.pythonhosted.org/packages/86/77/19d09ea06f92fdf0487499283b1b7af06bc422ea94534c8fe3a4cd023641/coverage-7.6.10-cp312-cp312-macosx_10_13_x86_64.whl", hash = "sha256:27c6e64726b307782fa5cbe531e7647aee385a29b2107cd87ba7c0105a5d3853", size = 208281 },
    { url = "https://files.pythonhosted.org/packages/b6/67/5479b9f2f99fcfb49c0d5cf61912a5255ef80b6e80a3cddba39c38146cf4/coverage-7.6.10-cp312-cp312-macosx_11_0_arm64.whl", hash = "sha256:c56e097019e72c373bae32d946ecf9858fda841e48d82df7e81c63ac25554078", size = 208514 },
    { url = "https://files.pythonhosted.org/packages/15/d1/febf59030ce1c83b7331c3546d7317e5120c5966471727aa7ac157729c4b/coverage-7.6.10-cp312-cp312-manylinux_2_17_aarch64.manylinux2014_aarch64.whl", hash = "sha256:c7827a5bc7bdb197b9e066cdf650b2887597ad124dd99777332776f7b7c7d0d0", size = 241537 },
    { url = "https://files.pythonhosted.org/packages/4b/7e/5ac4c90192130e7cf8b63153fe620c8bfd9068f89a6d9b5f26f1550f7a26/coverage-7.6.10-cp312-cp312-manylinux_2_5_i686.manylinux1_i686.manylinux_2_17_i686.manylinux2014_i686.whl", hash = "sha256:204a8238afe787323a8b47d8be4df89772d5c1e4651b9ffa808552bdf20e1d50", size = 238572 },
    { url = "https://files.pythonhosted.org/packages/dc/03/0334a79b26ecf59958f2fe9dd1f5ab3e2f88db876f5071933de39af09647/coverage-7.6.10-cp312-cp312-manylinux_2_5_x86_64.manylinux1_x86_64.manylinux_2_17_x86_64.manylinux2014_x86_64.whl", hash = "sha256:e67926f51821b8e9deb6426ff3164870976fe414d033ad90ea75e7ed0c2e5022", size = 240639 },
    { url = "https://files.pythonhosted.org/packages/d7/45/8a707f23c202208d7b286d78ad6233f50dcf929319b664b6cc18a03c1aae/coverage-7.6.10-cp312-cp312-musllinux_1_2_aarch64.whl", hash = "sha256:e78b270eadb5702938c3dbe9367f878249b5ef9a2fcc5360ac7bff694310d17b", size = 240072 },
    { url = "https://files.pythonhosted.org/packages/66/02/603ce0ac2d02bc7b393279ef618940b4a0535b0868ee791140bda9ecfa40/coverage-7.6.10-cp312-cp312-musllinux_1_2_i686.whl", hash = "sha256:714f942b9c15c3a7a5fe6876ce30af831c2ad4ce902410b7466b662358c852c0", size = 238386 },
    { url = "https://files.pythonhosted.org/packages/04/62/4e6887e9be060f5d18f1dd58c2838b2d9646faf353232dec4e2d4b1c8644/coverage-7.6.10-cp312-cp312-musllinux_1_2_x86_64.whl", hash = "sha256:abb02e2f5a3187b2ac4cd46b8ced85a0858230b577ccb2c62c81482ca7d18852", size = 240054 },
    { url = "https://files.pythonhosted.org/packages/5c/74/83ae4151c170d8bd071924f212add22a0e62a7fe2b149edf016aeecad17c/coverage-7.6.10-cp312-cp312-win32.whl", hash = "sha256:55b201b97286cf61f5e76063f9e2a1d8d2972fc2fcfd2c1272530172fd28c359", size = 210904 },
    { url = "https://files.pythonhosted.org/packages/c3/54/de0893186a221478f5880283119fc40483bc460b27c4c71d1b8bba3474b9/coverage-7.6.10-cp312-cp312-win_amd64.whl", hash = "sha256:e4ae5ac5e0d1e4edfc9b4b57b4cbecd5bc266a6915c500f358817a8496739247", size = 211692 },
    { url = "https://files.pythonhosted.org/packages/25/6d/31883d78865529257bf847df5789e2ae80e99de8a460c3453dbfbe0db069/coverage-7.6.10-cp313-cp313-macosx_10_13_x86_64.whl", hash = "sha256:05fca8ba6a87aabdd2d30d0b6c838b50510b56cdcfc604d40760dae7153b73d9", size = 208308 },
    { url = "https://files.pythonhosted.org/packages/70/22/3f2b129cc08de00c83b0ad6252e034320946abfc3e4235c009e57cfeee05/coverage-7.6.10-cp313-cp313-macosx_11_0_arm64.whl", hash = "sha256:9e80eba8801c386f72e0712a0453431259c45c3249f0009aff537a517b52942b", size = 208565 },
    { url = "https://files.pythonhosted.org/packages/97/0a/d89bc2d1cc61d3a8dfe9e9d75217b2be85f6c73ebf1b9e3c2f4e797f4531/coverage-7.6.10-cp313-cp313-manylinux_2_17_aarch64.manylinux2014_aarch64.whl", hash = "sha256:a372c89c939d57abe09e08c0578c1d212e7a678135d53aa16eec4430adc5e690", size = 241083 },
    { url = "https://files.pythonhosted.org/packages/4c/81/6d64b88a00c7a7aaed3a657b8eaa0931f37a6395fcef61e53ff742b49c97/coverage-7.6.10-cp313-cp313-manylinux_2_5_i686.manylinux1_i686.manylinux_2_17_i686.manylinux2014_i686.whl", hash = "sha256:ec22b5e7fe7a0fa8509181c4aac1db48f3dd4d3a566131b313d1efc102892c18", size = 238235 },
    { url = "https://files.pythonhosted.org/packages/9a/0b/7797d4193f5adb4b837207ed87fecf5fc38f7cc612b369a8e8e12d9fa114/coverage-7.6.10-cp313-cp313-manylinux_2_5_x86_64.manylinux1_x86_64.manylinux_2_17_x86_64.manylinux2014_x86_64.whl", hash = "sha256:26bcf5c4df41cad1b19c84af71c22cbc9ea9a547fc973f1f2cc9a290002c8b3c", size = 240220 },
    { url = "https://files.pythonhosted.org/packages/65/4d/6f83ca1bddcf8e51bf8ff71572f39a1c73c34cf50e752a952c34f24d0a60/coverage-7.6.10-cp313-cp313-musllinux_1_2_aarch64.whl", hash = "sha256:4e4630c26b6084c9b3cb53b15bd488f30ceb50b73c35c5ad7871b869cb7365fd", size = 239847 },
    { url = "https://files.pythonhosted.org/packages/30/9d/2470df6aa146aff4c65fee0f87f58d2164a67533c771c9cc12ffcdb865d5/coverage-7.6.10-cp313-cp313-musllinux_1_2_i686.whl", hash = "sha256:2396e8116db77789f819d2bc8a7e200232b7a282c66e0ae2d2cd84581a89757e", size = 237922 },
    { url = "https://files.pythonhosted.org/packages/08/dd/723fef5d901e6a89f2507094db66c091449c8ba03272861eaefa773ad95c/coverage-7.6.10-cp313-cp313-musllinux_1_2_x86_64.whl", hash = "sha256:79109c70cc0882e4d2d002fe69a24aa504dec0cc17169b3c7f41a1d341a73694", size = 239783 },
    { url = "https://files.pythonhosted.org/packages/3d/f7/64d3298b2baf261cb35466000628706ce20a82d42faf9b771af447cd2b76/coverage-7.6.10-cp313-cp313-win32.whl", hash = "sha256:9e1747bab246d6ff2c4f28b4d186b205adced9f7bd9dc362051cc37c4a0c7bd6", size = 210965 },
    { url = "https://files.pythonhosted.org/packages/d5/58/ec43499a7fc681212fe7742fe90b2bc361cdb72e3181ace1604247a5b24d/coverage-7.6.10-cp313-cp313-win_amd64.whl", hash = "sha256:254f1a3b1eef5f7ed23ef265eaa89c65c8c5b6b257327c149db1ca9d4a35f25e", size = 211719 },
    { url = "https://files.pythonhosted.org/packages/ab/c9/f2857a135bcff4330c1e90e7d03446b036b2363d4ad37eb5e3a47bbac8a6/coverage-7.6.10-cp313-cp313t-macosx_10_13_x86_64.whl", hash = "sha256:2ccf240eb719789cedbb9fd1338055de2761088202a9a0b73032857e53f612fe", size = 209050 },
    { url = "https://files.pythonhosted.org/packages/aa/b3/f840e5bd777d8433caa9e4a1eb20503495709f697341ac1a8ee6a3c906ad/coverage-7.6.10-cp313-cp313t-macosx_11_0_arm64.whl", hash = "sha256:0c807ca74d5a5e64427c8805de15b9ca140bba13572d6d74e262f46f50b13273", size = 209321 },
    { url = "https://files.pythonhosted.org/packages/85/7d/125a5362180fcc1c03d91850fc020f3831d5cda09319522bcfa6b2b70be7/coverage-7.6.10-cp313-cp313t-manylinux_2_17_aarch64.manylinux2014_aarch64.whl", hash = "sha256:2bcfa46d7709b5a7ffe089075799b902020b62e7ee56ebaed2f4bdac04c508d8", size = 252039 },
    { url = "https://files.pythonhosted.org/packages/a9/9c/4358bf3c74baf1f9bddd2baf3756b54c07f2cfd2535f0a47f1e7757e54b3/coverage-7.6.10-cp313-cp313t-manylinux_2_5_i686.manylinux1_i686.manylinux_2_17_i686.manylinux2014_i686.whl", hash = "sha256:4e0de1e902669dccbf80b0415fb6b43d27edca2fbd48c74da378923b05316098", size = 247758 },
    { url = "https://files.pythonhosted.org/packages/cf/c7/de3eb6fc5263b26fab5cda3de7a0f80e317597a4bad4781859f72885f300/coverage-7.6.10-cp313-cp313t-manylinux_2_5_x86_64.manylinux1_x86_64.manylinux_2_17_x86_64.manylinux2014_x86_64.whl", hash = "sha256:3f7b444c42bbc533aaae6b5a2166fd1a797cdb5eb58ee51a92bee1eb94a1e1cb", size = 250119 },
    { url = "https://files.pythonhosted.org/packages/3e/e6/43de91f8ba2ec9140c6a4af1102141712949903dc732cf739167cfa7a3bc/coverage-7.6.10-cp313-cp313t-musllinux_1_2_aarch64.whl", hash = "sha256:b330368cb99ef72fcd2dc3ed260adf67b31499584dc8a20225e85bfe6f6cfed0", size = 249597 },
    { url = "https://files.pythonhosted.org/packages/08/40/61158b5499aa2adf9e37bc6d0117e8f6788625b283d51e7e0c53cf340530/coverage-7.6.10-cp313-cp313t-musllinux_1_2_i686.whl", hash = "sha256:9a7cfb50515f87f7ed30bc882f68812fd98bc2852957df69f3003d22a2aa0abf", size = 247473 },
    { url = "https://files.pythonhosted.org/packages/50/69/b3f2416725621e9f112e74e8470793d5b5995f146f596f133678a633b77e/coverage-7.6.10-cp313-cp313t-musllinux_1_2_x86_64.whl", hash = "sha256:6f93531882a5f68c28090f901b1d135de61b56331bba82028489bc51bdd818d2", size = 248737 },
    { url = "https://files.pythonhosted.org/packages/3c/6e/fe899fb937657db6df31cc3e61c6968cb56d36d7326361847440a430152e/coverage-7.6.10-cp313-cp313t-win32.whl", hash = "sha256:89d76815a26197c858f53c7f6a656686ec392b25991f9e409bcef020cd532312", size = 211611 },
    { url = "https://files.pythonhosted.org/packages/1c/55/52f5e66142a9d7bc93a15192eba7a78513d2abf6b3558d77b4ca32f5f424/coverage-7.6.10-cp313-cp313t-win_amd64.whl", hash = "sha256:54a5f0f43950a36312155dae55c505a76cd7f2b12d26abeebbe7a0b36dbc868d", size = 212781 },
    { url = "https://files.pythonhosted.org/packages/a1/70/de81bfec9ed38a64fc44a77c7665e20ca507fc3265597c28b0d989e4082e/coverage-7.6.10-pp39.pp310-none-any.whl", hash = "sha256:fd34e7b3405f0cc7ab03d54a334c17a9e802897580d964bd8c2001f4b9fd488f", size = 200223 },
]

[package.optional-dependencies]
toml = [
    { name = "tomli", marker = "python_full_version <= '3.11'" },
]

[[package]]
name = "debugpy"
version = "1.8.11"
source = { registry = "https://pypi.org/simple" }
sdist = { url = "https://files.pythonhosted.org/packages/bc/e7/666f4c9b0e24796af50aadc28d36d21c2e01e831a934535f956e09b3650c/debugpy-1.8.11.tar.gz", hash = "sha256:6ad2688b69235c43b020e04fecccdf6a96c8943ca9c2fb340b8adc103c655e57", size = 1640124 }
wheels = [
    { url = "https://files.pythonhosted.org/packages/26/e6/4cf7422eaa591b4c7d6a9fde224095dac25283fdd99d90164f28714242b0/debugpy-1.8.11-cp310-cp310-macosx_14_0_x86_64.whl", hash = "sha256:2b26fefc4e31ff85593d68b9022e35e8925714a10ab4858fb1b577a8a48cb8cd", size = 2075100 },
    { url = "https://files.pythonhosted.org/packages/83/3a/e163de1df5995d95760a4d748b02fbefb1c1bf19e915b664017c40435dbf/debugpy-1.8.11-cp310-cp310-manylinux_2_5_x86_64.manylinux1_x86_64.manylinux_2_17_x86_64.manylinux2014_x86_64.whl", hash = "sha256:61bc8b3b265e6949855300e84dc93d02d7a3a637f2aec6d382afd4ceb9120c9f", size = 3559724 },
    { url = "https://files.pythonhosted.org/packages/27/6c/327e19fd1bf428a1efe1a6f97b306689c54c2cebcf871b66674ead718756/debugpy-1.8.11-cp310-cp310-win32.whl", hash = "sha256:c928bbf47f65288574b78518449edaa46c82572d340e2750889bbf8cd92f3737", size = 5178068 },
    { url = "https://files.pythonhosted.org/packages/49/80/359ff8aa388f0bd4a48f0fa9ce3606396d576657ac149c6fba3cc7de8adb/debugpy-1.8.11-cp310-cp310-win_amd64.whl", hash = "sha256:8da1db4ca4f22583e834dcabdc7832e56fe16275253ee53ba66627b86e304da1", size = 5210109 },
    { url = "https://files.pythonhosted.org/packages/7c/58/8e3f7ec86c1b7985a232667b5df8f3b1b1c8401028d8f4d75e025c9556cd/debugpy-1.8.11-cp311-cp311-macosx_14_0_universal2.whl", hash = "sha256:85de8474ad53ad546ff1c7c7c89230db215b9b8a02754d41cb5a76f70d0be296", size = 2173656 },
    { url = "https://files.pythonhosted.org/packages/d2/03/95738a68ade2358e5a4d63a2fd8e7ed9ad911001cfabbbb33a7f81343945/debugpy-1.8.11-cp311-cp311-manylinux_2_5_x86_64.manylinux1_x86_64.manylinux_2_17_x86_64.manylinux2014_x86_64.whl", hash = "sha256:8ffc382e4afa4aee367bf413f55ed17bd91b191dcaf979890af239dda435f2a1", size = 3132464 },
    { url = "https://files.pythonhosted.org/packages/ca/f4/18204891ab67300950615a6ad09b9de236203a9138f52b3b596fa17628ca/debugpy-1.8.11-cp311-cp311-win32.whl", hash = "sha256:40499a9979c55f72f4eb2fc38695419546b62594f8af194b879d2a18439c97a9", size = 5103637 },
    { url = "https://files.pythonhosted.org/packages/3b/90/3775e301cfa573b51eb8a108285681f43f5441dc4c3916feed9f386ef861/debugpy-1.8.11-cp311-cp311-win_amd64.whl", hash = "sha256:987bce16e86efa86f747d5151c54e91b3c1e36acc03ce1ddb50f9d09d16ded0e", size = 5127862 },
    { url = "https://files.pythonhosted.org/packages/c6/ae/2cf26f3111e9d94384d9c01e9d6170188b0aeda15b60a4ac6457f7c8a26f/debugpy-1.8.11-cp312-cp312-macosx_14_0_universal2.whl", hash = "sha256:84e511a7545d11683d32cdb8f809ef63fc17ea2a00455cc62d0a4dbb4ed1c308", size = 2498756 },
    { url = "https://files.pythonhosted.org/packages/b0/16/ec551789d547541a46831a19aa15c147741133da188e7e6acf77510545a7/debugpy-1.8.11-cp312-cp312-manylinux_2_5_x86_64.manylinux1_x86_64.manylinux_2_17_x86_64.manylinux2014_x86_64.whl", hash = "sha256:ce291a5aca4985d82875d6779f61375e959208cdf09fcec40001e65fb0a54768", size = 4219136 },
    { url = "https://files.pythonhosted.org/packages/72/6f/b2b3ce673c55f882d27a6eb04a5f0c68bcad6b742ac08a86d8392ae58030/debugpy-1.8.11-cp312-cp312-win32.whl", hash = "sha256:28e45b3f827d3bf2592f3cf7ae63282e859f3259db44ed2b129093ca0ac7940b", size = 5224440 },
    { url = "https://files.pythonhosted.org/packages/77/09/b1f05be802c1caef5b3efc042fc6a7cadd13d8118b072afd04a9b9e91e06/debugpy-1.8.11-cp312-cp312-win_amd64.whl", hash = "sha256:44b1b8e6253bceada11f714acf4309ffb98bfa9ac55e4fce14f9e5d4484287a1", size = 5264578 },
    { url = "https://files.pythonhosted.org/packages/2e/66/931dc2479aa8fbf362dc6dcee707d895a84b0b2d7b64020135f20b8db1ed/debugpy-1.8.11-cp313-cp313-macosx_14_0_universal2.whl", hash = "sha256:8988f7163e4381b0da7696f37eec7aca19deb02e500245df68a7159739bbd0d3", size = 2483651 },
    { url = "https://files.pythonhosted.org/packages/10/07/6c171d0fe6b8d237e35598b742f20ba062511b3a4631938cc78eefbbf847/debugpy-1.8.11-cp313-cp313-manylinux_2_5_x86_64.manylinux1_x86_64.manylinux_2_17_x86_64.manylinux2014_x86_64.whl", hash = "sha256:6c1f6a173d1140e557347419767d2b14ac1c9cd847e0b4c5444c7f3144697e4e", size = 4213770 },
    { url = "https://files.pythonhosted.org/packages/89/f1/0711da6ac250d4fe3bf7b3e9b14b4a86e82a98b7825075c07e19bab8da3d/debugpy-1.8.11-cp313-cp313-win32.whl", hash = "sha256:bb3b15e25891f38da3ca0740271e63ab9db61f41d4d8541745cfc1824252cb28", size = 5223911 },
    { url = "https://files.pythonhosted.org/packages/56/98/5e27fa39050749ed460025bcd0034a0a5e78a580a14079b164cc3abdeb98/debugpy-1.8.11-cp313-cp313-win_amd64.whl", hash = "sha256:d8768edcbeb34da9e11bcb8b5c2e0958d25218df7a6e56adf415ef262cd7b6d1", size = 5264166 },
    { url = "https://files.pythonhosted.org/packages/77/0a/d29a5aacf47b4383ed569b8478c02d59ee3a01ad91224d2cff8562410e43/debugpy-1.8.11-py2.py3-none-any.whl", hash = "sha256:0e22f846f4211383e6a416d04b4c13ed174d24cc5d43f5fd52e7821d0ebc8920", size = 5226874 },
]

[[package]]
name = "decorator"
version = "5.1.1"
source = { registry = "https://pypi.org/simple" }
sdist = { url = "https://files.pythonhosted.org/packages/66/0c/8d907af351aa16b42caae42f9d6aa37b900c67308052d10fdce809f8d952/decorator-5.1.1.tar.gz", hash = "sha256:637996211036b6385ef91435e4fae22989472f9d571faba8927ba8253acbc330", size = 35016 }
wheels = [
    { url = "https://files.pythonhosted.org/packages/d5/50/83c593b07763e1161326b3b8c6686f0f4b0f24d5526546bee538c89837d6/decorator-5.1.1-py3-none-any.whl", hash = "sha256:b8c3f85900b9dc423225913c5aace94729fe1fa9763b38939a95226f02d37186", size = 9073 },
]

[[package]]
name = "defusedxml"
version = "0.7.1"
source = { registry = "https://pypi.org/simple" }
sdist = { url = "https://files.pythonhosted.org/packages/0f/d5/c66da9b79e5bdb124974bfe172b4daf3c984ebd9c2a06e2b8a4dc7331c72/defusedxml-0.7.1.tar.gz", hash = "sha256:1bb3032db185915b62d7c6209c5a8792be6a32ab2fedacc84e01b52c51aa3e69", size = 75520 }
wheels = [
    { url = "https://files.pythonhosted.org/packages/07/6c/aa3f2f849e01cb6a001cd8554a88d4c77c5c1a31c95bdf1cf9301e6d9ef4/defusedxml-0.7.1-py2.py3-none-any.whl", hash = "sha256:a352e7e428770286cc899e2542b6cdaedb2b4953ff269a210103ec58f6198a61", size = 25604 },
]

[[package]]
name = "distlib"
version = "0.3.9"
source = { registry = "https://pypi.org/simple" }
sdist = { url = "https://files.pythonhosted.org/packages/0d/dd/1bec4c5ddb504ca60fc29472f3d27e8d4da1257a854e1d96742f15c1d02d/distlib-0.3.9.tar.gz", hash = "sha256:a60f20dea646b8a33f3e7772f74dc0b2d0772d2837ee1342a00645c81edf9403", size = 613923 }
wheels = [
    { url = "https://files.pythonhosted.org/packages/91/a1/cf2472db20f7ce4a6be1253a81cfdf85ad9c7885ffbed7047fb72c24cf87/distlib-0.3.9-py2.py3-none-any.whl", hash = "sha256:47f8c22fd27c27e25a65601af709b38e4f0a45ea4fc2e710f65755fa8caaaf87", size = 468973 },
]

[[package]]
name = "docutils"
version = "0.21.2"
source = { registry = "https://pypi.org/simple" }
sdist = { url = "https://files.pythonhosted.org/packages/ae/ed/aefcc8cd0ba62a0560c3c18c33925362d46c6075480bfa4df87b28e169a9/docutils-0.21.2.tar.gz", hash = "sha256:3a6b18732edf182daa3cd12775bbb338cf5691468f91eeeb109deff6ebfa986f", size = 2204444 }
wheels = [
    { url = "https://files.pythonhosted.org/packages/8f/d7/9322c609343d929e75e7e5e6255e614fcc67572cfd083959cdef3b7aad79/docutils-0.21.2-py3-none-any.whl", hash = "sha256:dafca5b9e384f0e419294eb4d2ff9fa826435bf15f15b7bd45723e8ad76811b2", size = 587408 },
]

[[package]]
name = "exceptiongroup"
version = "1.2.2"
source = { registry = "https://pypi.org/simple" }
sdist = { url = "https://files.pythonhosted.org/packages/09/35/2495c4ac46b980e4ca1f6ad6db102322ef3ad2410b79fdde159a4b0f3b92/exceptiongroup-1.2.2.tar.gz", hash = "sha256:47c2edf7c6738fafb49fd34290706d1a1a2f4d1c6df275526b62cbb4aa5393cc", size = 28883 }
wheels = [
    { url = "https://files.pythonhosted.org/packages/02/cc/b7e31358aac6ed1ef2bb790a9746ac2c69bcb3c8588b41616914eb106eaf/exceptiongroup-1.2.2-py3-none-any.whl", hash = "sha256:3111b9d131c238bec2f8f516e123e14ba243563fb135d3fe885990585aa7795b", size = 16453 },
]

[[package]]
name = "executing"
version = "2.1.0"
source = { registry = "https://pypi.org/simple" }
sdist = { url = "https://files.pythonhosted.org/packages/8c/e3/7d45f492c2c4a0e8e0fad57d081a7c8a0286cdd86372b070cca1ec0caa1e/executing-2.1.0.tar.gz", hash = "sha256:8ea27ddd260da8150fa5a708269c4a10e76161e2496ec3e587da9e3c0fe4b9ab", size = 977485 }
wheels = [
    { url = "https://files.pythonhosted.org/packages/b5/fd/afcd0496feca3276f509df3dbd5dae726fcc756f1a08d9e25abe1733f962/executing-2.1.0-py2.py3-none-any.whl", hash = "sha256:8d63781349375b5ebccc3142f4b30350c0cd9c79f921cde38be2be4637e98eaf", size = 25805 },
]

[[package]]
name = "fastjsonschema"
version = "2.21.1"
source = { registry = "https://pypi.org/simple" }
sdist = { url = "https://files.pythonhosted.org/packages/8b/50/4b769ce1ac4071a1ef6d86b1a3fb56cdc3a37615e8c5519e1af96cdac366/fastjsonschema-2.21.1.tar.gz", hash = "sha256:794d4f0a58f848961ba16af7b9c85a3e88cd360df008c59aac6fc5ae9323b5d4", size = 373939 }
wheels = [
    { url = "https://files.pythonhosted.org/packages/90/2b/0817a2b257fe88725c25589d89aec060581aabf668707a8d03b2e9e0cb2a/fastjsonschema-2.21.1-py3-none-any.whl", hash = "sha256:c9e5b7e908310918cf494a434eeb31384dd84a98b57a30bcb1f535015b554667", size = 23924 },
]

[[package]]
name = "filecheck"
version = "1.0.1"
source = { registry = "https://pypi.org/simple" }
sdist = { url = "https://files.pythonhosted.org/packages/93/d2/7e8bf9acf2ccb522fef4845d940b7db14782e6a36929da0ca5a4791bc2b6/filecheck-1.0.1.tar.gz", hash = "sha256:bbc3c49c190bd3af2445426a193ff0b54e1fad5a81ea7c2116c4dc36f36614f2", size = 20480 }
wheels = [
    { url = "https://files.pythonhosted.org/packages/c7/29/827b9f240e03c2cc6a2fd534ac980a12b3c7e8d8aa71c2f1039a5f91e932/filecheck-1.0.1-py3-none-any.whl", hash = "sha256:2d1a0e8784b723a4b04a655cff3af09dd159a31f4e39d477186f5547553124ab", size = 23702 },
]

[[package]]
name = "filelock"
version = "3.16.1"
source = { registry = "https://pypi.org/simple" }
sdist = { url = "https://files.pythonhosted.org/packages/9d/db/3ef5bb276dae18d6ec2124224403d1d67bccdbefc17af4cc8f553e341ab1/filelock-3.16.1.tar.gz", hash = "sha256:c249fbfcd5db47e5e2d6d62198e565475ee65e4831e2561c8e313fa7eb961435", size = 18037 }
wheels = [
    { url = "https://files.pythonhosted.org/packages/b9/f8/feced7779d755758a52d1f6635d990b8d98dc0a29fa568bbe0625f18fdf3/filelock-3.16.1-py3-none-any.whl", hash = "sha256:2082e5703d51fbf98ea75855d9d5527e33d8ff23099bec374a134febee6946b0", size = 16163 },
]

[[package]]
name = "frozenlist"
version = "1.5.0"
source = { registry = "https://pypi.org/simple" }
sdist = { url = "https://files.pythonhosted.org/packages/8f/ed/0f4cec13a93c02c47ec32d81d11c0c1efbadf4a471e3f3ce7cad366cbbd3/frozenlist-1.5.0.tar.gz", hash = "sha256:81d5af29e61b9c8348e876d442253723928dce6433e0e76cd925cd83f1b4b817", size = 39930 }
wheels = [
    { url = "https://files.pythonhosted.org/packages/54/79/29d44c4af36b2b240725dce566b20f63f9b36ef267aaaa64ee7466f4f2f8/frozenlist-1.5.0-cp310-cp310-macosx_10_9_universal2.whl", hash = "sha256:5b6a66c18b5b9dd261ca98dffcb826a525334b2f29e7caa54e182255c5f6a65a", size = 94451 },
    { url = "https://files.pythonhosted.org/packages/47/47/0c999aeace6ead8a44441b4f4173e2261b18219e4ad1fe9a479871ca02fc/frozenlist-1.5.0-cp310-cp310-macosx_10_9_x86_64.whl", hash = "sha256:d1b3eb7b05ea246510b43a7e53ed1653e55c2121019a97e60cad7efb881a97bb", size = 54301 },
    { url = "https://files.pythonhosted.org/packages/8d/60/107a38c1e54176d12e06e9d4b5d755b677d71d1219217cee063911b1384f/frozenlist-1.5.0-cp310-cp310-macosx_11_0_arm64.whl", hash = "sha256:15538c0cbf0e4fa11d1e3a71f823524b0c46299aed6e10ebb4c2089abd8c3bec", size = 52213 },
    { url = "https://files.pythonhosted.org/packages/17/62/594a6829ac5679c25755362a9dc93486a8a45241394564309641425d3ff6/frozenlist-1.5.0-cp310-cp310-manylinux_2_17_aarch64.manylinux2014_aarch64.whl", hash = "sha256:e79225373c317ff1e35f210dd5f1344ff31066ba8067c307ab60254cd3a78ad5", size = 240946 },
    { url = "https://files.pythonhosted.org/packages/7e/75/6c8419d8f92c80dd0ee3f63bdde2702ce6398b0ac8410ff459f9b6f2f9cb/frozenlist-1.5.0-cp310-cp310-manylinux_2_17_ppc64le.manylinux2014_ppc64le.whl", hash = "sha256:9272fa73ca71266702c4c3e2d4a28553ea03418e591e377a03b8e3659d94fa76", size = 264608 },
    { url = "https://files.pythonhosted.org/packages/88/3e/82a6f0b84bc6fb7e0be240e52863c6d4ab6098cd62e4f5b972cd31e002e8/frozenlist-1.5.0-cp310-cp310-manylinux_2_17_s390x.manylinux2014_s390x.whl", hash = "sha256:498524025a5b8ba81695761d78c8dd7382ac0b052f34e66939c42df860b8ff17", size = 261361 },
    { url = "https://files.pythonhosted.org/packages/fd/85/14e5f9ccac1b64ff2f10c927b3ffdf88772aea875882406f9ba0cec8ad84/frozenlist-1.5.0-cp310-cp310-manylinux_2_5_i686.manylinux1_i686.manylinux_2_17_i686.manylinux2014_i686.whl", hash = "sha256:92b5278ed9d50fe610185ecd23c55d8b307d75ca18e94c0e7de328089ac5dcba", size = 231649 },
    { url = "https://files.pythonhosted.org/packages/ee/59/928322800306f6529d1852323014ee9008551e9bb027cc38d276cbc0b0e7/frozenlist-1.5.0-cp310-cp310-manylinux_2_5_x86_64.manylinux1_x86_64.manylinux_2_17_x86_64.manylinux2014_x86_64.whl", hash = "sha256:7f3c8c1dacd037df16e85227bac13cca58c30da836c6f936ba1df0c05d046d8d", size = 241853 },
    { url = "https://files.pythonhosted.org/packages/7d/bd/e01fa4f146a6f6c18c5d34cab8abdc4013774a26c4ff851128cd1bd3008e/frozenlist-1.5.0-cp310-cp310-musllinux_1_2_aarch64.whl", hash = "sha256:f2ac49a9bedb996086057b75bf93538240538c6d9b38e57c82d51f75a73409d2", size = 243652 },
    { url = "https://files.pythonhosted.org/packages/a5/bd/e4771fd18a8ec6757033f0fa903e447aecc3fbba54e3630397b61596acf0/frozenlist-1.5.0-cp310-cp310-musllinux_1_2_i686.whl", hash = "sha256:e66cc454f97053b79c2ab09c17fbe3c825ea6b4de20baf1be28919460dd7877f", size = 241734 },
    { url = "https://files.pythonhosted.org/packages/21/13/c83821fa5544af4f60c5d3a65d054af3213c26b14d3f5f48e43e5fb48556/frozenlist-1.5.0-cp310-cp310-musllinux_1_2_ppc64le.whl", hash = "sha256:5a3ba5f9a0dfed20337d3e966dc359784c9f96503674c2faf015f7fe8e96798c", size = 260959 },
    { url = "https://files.pythonhosted.org/packages/71/f3/1f91c9a9bf7ed0e8edcf52698d23f3c211d8d00291a53c9f115ceb977ab1/frozenlist-1.5.0-cp310-cp310-musllinux_1_2_s390x.whl", hash = "sha256:6321899477db90bdeb9299ac3627a6a53c7399c8cd58d25da094007402b039ab", size = 262706 },
    { url = "https://files.pythonhosted.org/packages/4c/22/4a256fdf5d9bcb3ae32622c796ee5ff9451b3a13a68cfe3f68e2c95588ce/frozenlist-1.5.0-cp310-cp310-musllinux_1_2_x86_64.whl", hash = "sha256:76e4753701248476e6286f2ef492af900ea67d9706a0155335a40ea21bf3b2f5", size = 250401 },
    { url = "https://files.pythonhosted.org/packages/af/89/c48ebe1f7991bd2be6d5f4ed202d94960c01b3017a03d6954dd5fa9ea1e8/frozenlist-1.5.0-cp310-cp310-win32.whl", hash = "sha256:977701c081c0241d0955c9586ffdd9ce44f7a7795df39b9151cd9a6fd0ce4cfb", size = 45498 },
    { url = "https://files.pythonhosted.org/packages/28/2f/cc27d5f43e023d21fe5c19538e08894db3d7e081cbf582ad5ed366c24446/frozenlist-1.5.0-cp310-cp310-win_amd64.whl", hash = "sha256:189f03b53e64144f90990d29a27ec4f7997d91ed3d01b51fa39d2dbe77540fd4", size = 51622 },
    { url = "https://files.pythonhosted.org/packages/79/43/0bed28bf5eb1c9e4301003b74453b8e7aa85fb293b31dde352aac528dafc/frozenlist-1.5.0-cp311-cp311-macosx_10_9_universal2.whl", hash = "sha256:fd74520371c3c4175142d02a976aee0b4cb4a7cc912a60586ffd8d5929979b30", size = 94987 },
    { url = "https://files.pythonhosted.org/packages/bb/bf/b74e38f09a246e8abbe1e90eb65787ed745ccab6eaa58b9c9308e052323d/frozenlist-1.5.0-cp311-cp311-macosx_10_9_x86_64.whl", hash = "sha256:2f3f7a0fbc219fb4455264cae4d9f01ad41ae6ee8524500f381de64ffaa077d5", size = 54584 },
    { url = "https://files.pythonhosted.org/packages/2c/31/ab01375682f14f7613a1ade30149f684c84f9b8823a4391ed950c8285656/frozenlist-1.5.0-cp311-cp311-macosx_11_0_arm64.whl", hash = "sha256:f47c9c9028f55a04ac254346e92977bf0f166c483c74b4232bee19a6697e4778", size = 52499 },
    { url = "https://files.pythonhosted.org/packages/98/a8/d0ac0b9276e1404f58fec3ab6e90a4f76b778a49373ccaf6a563f100dfbc/frozenlist-1.5.0-cp311-cp311-manylinux_2_17_aarch64.manylinux2014_aarch64.whl", hash = "sha256:0996c66760924da6e88922756d99b47512a71cfd45215f3570bf1e0b694c206a", size = 276357 },
    { url = "https://files.pythonhosted.org/packages/ad/c9/c7761084fa822f07dac38ac29f841d4587570dd211e2262544aa0b791d21/frozenlist-1.5.0-cp311-cp311-manylinux_2_17_ppc64le.manylinux2014_ppc64le.whl", hash = "sha256:a2fe128eb4edeabe11896cb6af88fca5346059f6c8d807e3b910069f39157869", size = 287516 },
    { url = "https://files.pythonhosted.org/packages/a1/ff/cd7479e703c39df7bdab431798cef89dc75010d8aa0ca2514c5b9321db27/frozenlist-1.5.0-cp311-cp311-manylinux_2_17_s390x.manylinux2014_s390x.whl", hash = "sha256:1a8ea951bbb6cacd492e3948b8da8c502a3f814f5d20935aae74b5df2b19cf3d", size = 283131 },
    { url = "https://files.pythonhosted.org/packages/59/a0/370941beb47d237eca4fbf27e4e91389fd68699e6f4b0ebcc95da463835b/frozenlist-1.5.0-cp311-cp311-manylinux_2_5_i686.manylinux1_i686.manylinux_2_17_i686.manylinux2014_i686.whl", hash = "sha256:de537c11e4aa01d37db0d403b57bd6f0546e71a82347a97c6a9f0dcc532b3a45", size = 261320 },
    { url = "https://files.pythonhosted.org/packages/b8/5f/c10123e8d64867bc9b4f2f510a32042a306ff5fcd7e2e09e5ae5100ee333/frozenlist-1.5.0-cp311-cp311-manylinux_2_5_x86_64.manylinux1_x86_64.manylinux_2_17_x86_64.manylinux2014_x86_64.whl", hash = "sha256:9c2623347b933fcb9095841f1cc5d4ff0b278addd743e0e966cb3d460278840d", size = 274877 },
    { url = "https://files.pythonhosted.org/packages/fa/79/38c505601ae29d4348f21706c5d89755ceded02a745016ba2f58bd5f1ea6/frozenlist-1.5.0-cp311-cp311-musllinux_1_2_aarch64.whl", hash = "sha256:cee6798eaf8b1416ef6909b06f7dc04b60755206bddc599f52232606e18179d3", size = 269592 },
    { url = "https://files.pythonhosted.org/packages/19/e2/39f3a53191b8204ba9f0bb574b926b73dd2efba2a2b9d2d730517e8f7622/frozenlist-1.5.0-cp311-cp311-musllinux_1_2_i686.whl", hash = "sha256:f5f9da7f5dbc00a604fe74aa02ae7c98bcede8a3b8b9666f9f86fc13993bc71a", size = 265934 },
    { url = "https://files.pythonhosted.org/packages/d5/c9/3075eb7f7f3a91f1a6b00284af4de0a65a9ae47084930916f5528144c9dd/frozenlist-1.5.0-cp311-cp311-musllinux_1_2_ppc64le.whl", hash = "sha256:90646abbc7a5d5c7c19461d2e3eeb76eb0b204919e6ece342feb6032c9325ae9", size = 283859 },
    { url = "https://files.pythonhosted.org/packages/05/f5/549f44d314c29408b962fa2b0e69a1a67c59379fb143b92a0a065ffd1f0f/frozenlist-1.5.0-cp311-cp311-musllinux_1_2_s390x.whl", hash = "sha256:bdac3c7d9b705d253b2ce370fde941836a5f8b3c5c2b8fd70940a3ea3af7f4f2", size = 287560 },
    { url = "https://files.pythonhosted.org/packages/9d/f8/cb09b3c24a3eac02c4c07a9558e11e9e244fb02bf62c85ac2106d1eb0c0b/frozenlist-1.5.0-cp311-cp311-musllinux_1_2_x86_64.whl", hash = "sha256:03d33c2ddbc1816237a67f66336616416e2bbb6beb306e5f890f2eb22b959cdf", size = 277150 },
    { url = "https://files.pythonhosted.org/packages/37/48/38c2db3f54d1501e692d6fe058f45b6ad1b358d82cd19436efab80cfc965/frozenlist-1.5.0-cp311-cp311-win32.whl", hash = "sha256:237f6b23ee0f44066219dae14c70ae38a63f0440ce6750f868ee08775073f942", size = 45244 },
    { url = "https://files.pythonhosted.org/packages/ca/8c/2ddffeb8b60a4bce3b196c32fcc30d8830d4615e7b492ec2071da801b8ad/frozenlist-1.5.0-cp311-cp311-win_amd64.whl", hash = "sha256:0cc974cc93d32c42e7b0f6cf242a6bd941c57c61b618e78b6c0a96cb72788c1d", size = 51634 },
    { url = "https://files.pythonhosted.org/packages/79/73/fa6d1a96ab7fd6e6d1c3500700963eab46813847f01ef0ccbaa726181dd5/frozenlist-1.5.0-cp312-cp312-macosx_10_13_universal2.whl", hash = "sha256:31115ba75889723431aa9a4e77d5f398f5cf976eea3bdf61749731f62d4a4a21", size = 94026 },
    { url = "https://files.pythonhosted.org/packages/ab/04/ea8bf62c8868b8eada363f20ff1b647cf2e93377a7b284d36062d21d81d1/frozenlist-1.5.0-cp312-cp312-macosx_10_13_x86_64.whl", hash = "sha256:7437601c4d89d070eac8323f121fcf25f88674627505334654fd027b091db09d", size = 54150 },
    { url = "https://files.pythonhosted.org/packages/d0/9a/8e479b482a6f2070b26bda572c5e6889bb3ba48977e81beea35b5ae13ece/frozenlist-1.5.0-cp312-cp312-macosx_11_0_arm64.whl", hash = "sha256:7948140d9f8ece1745be806f2bfdf390127cf1a763b925c4a805c603df5e697e", size = 51927 },
    { url = "https://files.pythonhosted.org/packages/e3/12/2aad87deb08a4e7ccfb33600871bbe8f0e08cb6d8224371387f3303654d7/frozenlist-1.5.0-cp312-cp312-manylinux_2_17_aarch64.manylinux2014_aarch64.whl", hash = "sha256:feeb64bc9bcc6b45c6311c9e9b99406660a9c05ca8a5b30d14a78555088b0b3a", size = 282647 },
    { url = "https://files.pythonhosted.org/packages/77/f2/07f06b05d8a427ea0060a9cef6e63405ea9e0d761846b95ef3fb3be57111/frozenlist-1.5.0-cp312-cp312-manylinux_2_17_ppc64le.manylinux2014_ppc64le.whl", hash = "sha256:683173d371daad49cffb8309779e886e59c2f369430ad28fe715f66d08d4ab1a", size = 289052 },
    { url = "https://files.pythonhosted.org/packages/bd/9f/8bf45a2f1cd4aa401acd271b077989c9267ae8463e7c8b1eb0d3f561b65e/frozenlist-1.5.0-cp312-cp312-manylinux_2_17_s390x.manylinux2014_s390x.whl", hash = "sha256:7d57d8f702221405a9d9b40f9da8ac2e4a1a8b5285aac6100f3393675f0a85ee", size = 291719 },
    { url = "https://files.pythonhosted.org/packages/41/d1/1f20fd05a6c42d3868709b7604c9f15538a29e4f734c694c6bcfc3d3b935/frozenlist-1.5.0-cp312-cp312-manylinux_2_5_i686.manylinux1_i686.manylinux_2_17_i686.manylinux2014_i686.whl", hash = "sha256:30c72000fbcc35b129cb09956836c7d7abf78ab5416595e4857d1cae8d6251a6", size = 267433 },
    { url = "https://files.pythonhosted.org/packages/af/f2/64b73a9bb86f5a89fb55450e97cd5c1f84a862d4ff90d9fd1a73ab0f64a5/frozenlist-1.5.0-cp312-cp312-manylinux_2_5_x86_64.manylinux1_x86_64.manylinux_2_17_x86_64.manylinux2014_x86_64.whl", hash = "sha256:000a77d6034fbad9b6bb880f7ec073027908f1b40254b5d6f26210d2dab1240e", size = 283591 },
    { url = "https://files.pythonhosted.org/packages/29/e2/ffbb1fae55a791fd6c2938dd9ea779509c977435ba3940b9f2e8dc9d5316/frozenlist-1.5.0-cp312-cp312-musllinux_1_2_aarch64.whl", hash = "sha256:5d7f5a50342475962eb18b740f3beecc685a15b52c91f7d975257e13e029eca9", size = 273249 },
    { url = "https://files.pythonhosted.org/packages/2e/6e/008136a30798bb63618a114b9321b5971172a5abddff44a100c7edc5ad4f/frozenlist-1.5.0-cp312-cp312-musllinux_1_2_i686.whl", hash = "sha256:87f724d055eb4785d9be84e9ebf0f24e392ddfad00b3fe036e43f489fafc9039", size = 271075 },
    { url = "https://files.pythonhosted.org/packages/ae/f0/4e71e54a026b06724cec9b6c54f0b13a4e9e298cc8db0f82ec70e151f5ce/frozenlist-1.5.0-cp312-cp312-musllinux_1_2_ppc64le.whl", hash = "sha256:6e9080bb2fb195a046e5177f10d9d82b8a204c0736a97a153c2466127de87784", size = 285398 },
    { url = "https://files.pythonhosted.org/packages/4d/36/70ec246851478b1c0b59f11ef8ade9c482ff447c1363c2bd5fad45098b12/frozenlist-1.5.0-cp312-cp312-musllinux_1_2_s390x.whl", hash = "sha256:9b93d7aaa36c966fa42efcaf716e6b3900438632a626fb09c049f6a2f09fc631", size = 294445 },
    { url = "https://files.pythonhosted.org/packages/37/e0/47f87544055b3349b633a03c4d94b405956cf2437f4ab46d0928b74b7526/frozenlist-1.5.0-cp312-cp312-musllinux_1_2_x86_64.whl", hash = "sha256:52ef692a4bc60a6dd57f507429636c2af8b6046db8b31b18dac02cbc8f507f7f", size = 280569 },
    { url = "https://files.pythonhosted.org/packages/f9/7c/490133c160fb6b84ed374c266f42800e33b50c3bbab1652764e6e1fc498a/frozenlist-1.5.0-cp312-cp312-win32.whl", hash = "sha256:29d94c256679247b33a3dc96cce0f93cbc69c23bf75ff715919332fdbb6a32b8", size = 44721 },
    { url = "https://files.pythonhosted.org/packages/b1/56/4e45136ffc6bdbfa68c29ca56ef53783ef4c2fd395f7cbf99a2624aa9aaa/frozenlist-1.5.0-cp312-cp312-win_amd64.whl", hash = "sha256:8969190d709e7c48ea386db202d708eb94bdb29207a1f269bab1196ce0dcca1f", size = 51329 },
    { url = "https://files.pythonhosted.org/packages/da/3b/915f0bca8a7ea04483622e84a9bd90033bab54bdf485479556c74fd5eaf5/frozenlist-1.5.0-cp313-cp313-macosx_10_13_universal2.whl", hash = "sha256:7a1a048f9215c90973402e26c01d1cff8a209e1f1b53f72b95c13db61b00f953", size = 91538 },
    { url = "https://files.pythonhosted.org/packages/c7/d1/a7c98aad7e44afe5306a2b068434a5830f1470675f0e715abb86eb15f15b/frozenlist-1.5.0-cp313-cp313-macosx_10_13_x86_64.whl", hash = "sha256:dd47a5181ce5fcb463b5d9e17ecfdb02b678cca31280639255ce9d0e5aa67af0", size = 52849 },
    { url = "https://files.pythonhosted.org/packages/3a/c8/76f23bf9ab15d5f760eb48701909645f686f9c64fbb8982674c241fbef14/frozenlist-1.5.0-cp313-cp313-macosx_11_0_arm64.whl", hash = "sha256:1431d60b36d15cda188ea222033eec8e0eab488f39a272461f2e6d9e1a8e63c2", size = 50583 },
    { url = "https://files.pythonhosted.org/packages/1f/22/462a3dd093d11df623179d7754a3b3269de3b42de2808cddef50ee0f4f48/frozenlist-1.5.0-cp313-cp313-manylinux_2_17_aarch64.manylinux2014_aarch64.whl", hash = "sha256:6482a5851f5d72767fbd0e507e80737f9c8646ae7fd303def99bfe813f76cf7f", size = 265636 },
    { url = "https://files.pythonhosted.org/packages/80/cf/e075e407fc2ae7328155a1cd7e22f932773c8073c1fc78016607d19cc3e5/frozenlist-1.5.0-cp313-cp313-manylinux_2_17_ppc64le.manylinux2014_ppc64le.whl", hash = "sha256:44c49271a937625619e862baacbd037a7ef86dd1ee215afc298a417ff3270608", size = 270214 },
    { url = "https://files.pythonhosted.org/packages/a1/58/0642d061d5de779f39c50cbb00df49682832923f3d2ebfb0fedf02d05f7f/frozenlist-1.5.0-cp313-cp313-manylinux_2_17_s390x.manylinux2014_s390x.whl", hash = "sha256:12f78f98c2f1c2429d42e6a485f433722b0061d5c0b0139efa64f396efb5886b", size = 273905 },
    { url = "https://files.pythonhosted.org/packages/ab/66/3fe0f5f8f2add5b4ab7aa4e199f767fd3b55da26e3ca4ce2cc36698e50c4/frozenlist-1.5.0-cp313-cp313-manylinux_2_5_i686.manylinux1_i686.manylinux_2_17_i686.manylinux2014_i686.whl", hash = "sha256:ce3aa154c452d2467487765e3adc730a8c153af77ad84096bc19ce19a2400840", size = 250542 },
    { url = "https://files.pythonhosted.org/packages/f6/b8/260791bde9198c87a465224e0e2bb62c4e716f5d198fc3a1dacc4895dbd1/frozenlist-1.5.0-cp313-cp313-manylinux_2_5_x86_64.manylinux1_x86_64.manylinux_2_17_x86_64.manylinux2014_x86_64.whl", hash = "sha256:9b7dc0c4338e6b8b091e8faf0db3168a37101943e687f373dce00959583f7439", size = 267026 },
    { url = "https://files.pythonhosted.org/packages/2e/a4/3d24f88c527f08f8d44ade24eaee83b2627793fa62fa07cbb7ff7a2f7d42/frozenlist-1.5.0-cp313-cp313-musllinux_1_2_aarch64.whl", hash = "sha256:45e0896250900b5aa25180f9aec243e84e92ac84bd4a74d9ad4138ef3f5c97de", size = 257690 },
    { url = "https://files.pythonhosted.org/packages/de/9a/d311d660420b2beeff3459b6626f2ab4fb236d07afbdac034a4371fe696e/frozenlist-1.5.0-cp313-cp313-musllinux_1_2_i686.whl", hash = "sha256:561eb1c9579d495fddb6da8959fd2a1fca2c6d060d4113f5844b433fc02f2641", size = 253893 },
    { url = "https://files.pythonhosted.org/packages/c6/23/e491aadc25b56eabd0f18c53bb19f3cdc6de30b2129ee0bc39cd387cd560/frozenlist-1.5.0-cp313-cp313-musllinux_1_2_ppc64le.whl", hash = "sha256:df6e2f325bfee1f49f81aaac97d2aa757c7646534a06f8f577ce184afe2f0a9e", size = 267006 },
    { url = "https://files.pythonhosted.org/packages/08/c4/ab918ce636a35fb974d13d666dcbe03969592aeca6c3ab3835acff01f79c/frozenlist-1.5.0-cp313-cp313-musllinux_1_2_s390x.whl", hash = "sha256:140228863501b44b809fb39ec56b5d4071f4d0aa6d216c19cbb08b8c5a7eadb9", size = 276157 },
    { url = "https://files.pythonhosted.org/packages/c0/29/3b7a0bbbbe5a34833ba26f686aabfe982924adbdcafdc294a7a129c31688/frozenlist-1.5.0-cp313-cp313-musllinux_1_2_x86_64.whl", hash = "sha256:7707a25d6a77f5d27ea7dc7d1fc608aa0a478193823f88511ef5e6b8a48f9d03", size = 264642 },
    { url = "https://files.pythonhosted.org/packages/ab/42/0595b3dbffc2e82d7fe658c12d5a5bafcd7516c6bf2d1d1feb5387caa9c1/frozenlist-1.5.0-cp313-cp313-win32.whl", hash = "sha256:31a9ac2b38ab9b5a8933b693db4939764ad3f299fcaa931a3e605bc3460e693c", size = 44914 },
    { url = "https://files.pythonhosted.org/packages/17/c4/b7db1206a3fea44bf3b838ca61deb6f74424a8a5db1dd53ecb21da669be6/frozenlist-1.5.0-cp313-cp313-win_amd64.whl", hash = "sha256:11aabdd62b8b9c4b84081a3c246506d1cddd2dd93ff0ad53ede5defec7886b28", size = 51167 },
    { url = "https://files.pythonhosted.org/packages/c6/c8/a5be5b7550c10858fcf9b0ea054baccab474da77d37f1e828ce043a3a5d4/frozenlist-1.5.0-py3-none-any.whl", hash = "sha256:d994863bba198a4a518b467bb971c56e1db3f180a25c6cf7bb1949c267f748c3", size = 11901 },
]

[[package]]
name = "ghp-import"
version = "2.1.0"
source = { registry = "https://pypi.org/simple" }
dependencies = [
    { name = "python-dateutil" },
]
sdist = { url = "https://files.pythonhosted.org/packages/d9/29/d40217cbe2f6b1359e00c6c307bb3fc876ba74068cbab3dde77f03ca0dc4/ghp-import-2.1.0.tar.gz", hash = "sha256:9c535c4c61193c2df8871222567d7fd7e5014d835f97dc7b7439069e2413d343", size = 10943 }
wheels = [
    { url = "https://files.pythonhosted.org/packages/f7/ec/67fbef5d497f86283db54c22eec6f6140243aae73265799baaaa19cd17fb/ghp_import-2.1.0-py3-none-any.whl", hash = "sha256:8337dd7b50877f163d4c0289bc1f1c7f127550241988d568c1db512c4324a619", size = 11034 },
]

[[package]]
name = "griffe"
version = "1.5.4"
source = { registry = "https://pypi.org/simple" }
dependencies = [
    { name = "colorama" },
]
sdist = { url = "https://files.pythonhosted.org/packages/22/9b/0bc9d53ed6628aae43223dd3c081637da54f66ed17a8c1d9fd36ee5da244/griffe-1.5.4.tar.gz", hash = "sha256:073e78ad3e10c8378c2f798bd4ef87b92d8411e9916e157fd366a17cc4fd4e52", size = 389376 }
wheels = [
    { url = "https://files.pythonhosted.org/packages/7c/29/d0f156c076ec71eb485e70cbcde4872e3c045cda965a48d1d938aa3d9f76/griffe-1.5.4-py3-none-any.whl", hash = "sha256:ed33af890586a5bebc842fcb919fc694b3dc1bc55b7d9e0228de41ce566b4a1d", size = 128102 },
]

[[package]]
name = "h11"
version = "0.14.0"
source = { registry = "https://pypi.org/simple" }
sdist = { url = "https://files.pythonhosted.org/packages/f5/38/3af3d3633a34a3316095b39c8e8fb4853a28a536e55d347bd8d8e9a14b03/h11-0.14.0.tar.gz", hash = "sha256:8f19fbbe99e72420ff35c00b27a34cb9937e902a8b810e2c88300c6f0a3b699d", size = 100418 }
wheels = [
    { url = "https://files.pythonhosted.org/packages/95/04/ff642e65ad6b90db43e668d70ffb6736436c7ce41fcc549f4e9472234127/h11-0.14.0-py3-none-any.whl", hash = "sha256:e3fe4ac4b851c468cc8363d500db52c2ead036020723024a109d37346efaa761", size = 58259 },
]

[[package]]
name = "identify"
version = "2.6.5"
source = { registry = "https://pypi.org/simple" }
sdist = { url = "https://files.pythonhosted.org/packages/cf/92/69934b9ef3c31ca2470980423fda3d00f0460ddefdf30a67adf7f17e2e00/identify-2.6.5.tar.gz", hash = "sha256:c10b33f250e5bba374fae86fb57f3adcebf1161bce7cdf92031915fd480c13bc", size = 99213 }
wheels = [
    { url = "https://files.pythonhosted.org/packages/ec/fa/dce098f4cdf7621aa8f7b4f919ce545891f489482f0bfa5102f3eca8608b/identify-2.6.5-py2.py3-none-any.whl", hash = "sha256:14181a47091eb75b337af4c23078c9d09225cd4c48929f521f3bf16b09d02566", size = 99078 },
]

[[package]]
name = "idna"
version = "3.10"
source = { registry = "https://pypi.org/simple" }
sdist = { url = "https://files.pythonhosted.org/packages/f1/70/7703c29685631f5a7590aa73f1f1d3fa9a380e654b86af429e0934a32f7d/idna-3.10.tar.gz", hash = "sha256:12f65c9b470abda6dc35cf8e63cc574b1c52b11df2c86030af0ac09b01b13ea9", size = 190490 }
wheels = [
    { url = "https://files.pythonhosted.org/packages/76/c6/c88e154df9c4e1a2a66ccf0005a88dfb2650c1dffb6f5ce603dfbd452ce3/idna-3.10-py3-none-any.whl", hash = "sha256:946d195a0d259cbba61165e88e65941f16e9b36ea6ddb97f00452bae8b1287d3", size = 70442 },
]

[[package]]
name = "immutabledict"
version = "4.2.1"
source = { registry = "https://pypi.org/simple" }
sdist = { url = "https://files.pythonhosted.org/packages/e0/c5/4240186fbabc58fba41bbe17c5f0cd37ffd4c0b85a5029ab104f946df175/immutabledict-4.2.1.tar.gz", hash = "sha256:d91017248981c72eb66c8ff9834e99c2f53562346f23e7f51e7a5ebcf66a3bcc", size = 6228 }
wheels = [
    { url = "https://files.pythonhosted.org/packages/59/56/25ca7b848164b7d93dbd5fc97dd7751700c93e324fe854afbeb562ee2f98/immutabledict-4.2.1-py3-none-any.whl", hash = "sha256:c56a26ced38c236f79e74af3ccce53772827cef5c3bce7cab33ff2060f756373", size = 4700 },
]

[[package]]
name = "importlib-metadata"
version = "8.5.0"
source = { registry = "https://pypi.org/simple" }
dependencies = [
    { name = "zipp" },
]
sdist = { url = "https://files.pythonhosted.org/packages/cd/12/33e59336dca5be0c398a7482335911a33aa0e20776128f038019f1a95f1b/importlib_metadata-8.5.0.tar.gz", hash = "sha256:71522656f0abace1d072b9e5481a48f07c138e00f079c38c8f883823f9c26bd7", size = 55304 }
wheels = [
    { url = "https://files.pythonhosted.org/packages/a0/d9/a1e041c5e7caa9a05c925f4bdbdfb7f006d1f74996af53467bc394c97be7/importlib_metadata-8.5.0-py3-none-any.whl", hash = "sha256:45e54197d28b7a7f1559e60b95e7c567032b602131fbd588f1497f47880aa68b", size = 26514 },
]

[[package]]
name = "importlib-resources"
version = "6.5.2"
source = { registry = "https://pypi.org/simple" }
sdist = { url = "https://files.pythonhosted.org/packages/cf/8c/f834fbf984f691b4f7ff60f50b514cc3de5cc08abfc3295564dd89c5e2e7/importlib_resources-6.5.2.tar.gz", hash = "sha256:185f87adef5bcc288449d98fb4fba07cea78bc036455dd44c5fc4a2fe78fed2c", size = 44693 }
wheels = [
    { url = "https://files.pythonhosted.org/packages/a4/ed/1f1afb2e9e7f38a545d628f864d562a5ae64fe6f7a10e28ffb9b185b4e89/importlib_resources-6.5.2-py3-none-any.whl", hash = "sha256:789cfdc3ed28c78b67a06acb8126751ced69a3d5f79c095a98298cd8a760ccec", size = 37461 },
]

[[package]]
name = "iniconfig"
version = "2.0.0"
source = { registry = "https://pypi.org/simple" }
sdist = { url = "https://files.pythonhosted.org/packages/d7/4b/cbd8e699e64a6f16ca3a8220661b5f83792b3017d0f79807cb8708d33913/iniconfig-2.0.0.tar.gz", hash = "sha256:2d91e135bf72d31a410b17c16da610a82cb55f6b0477d1a902134b24a455b8b3", size = 4646 }
wheels = [
    { url = "https://files.pythonhosted.org/packages/ef/a6/62565a6e1cf69e10f5727360368e451d4b7f58beeac6173dc9db836a5b46/iniconfig-2.0.0-py3-none-any.whl", hash = "sha256:b6a85871a79d2e3b22d2d1b94ac2824226a63c6b741c88f7ae975f18b6778374", size = 5892 },
]

[[package]]
name = "ipykernel"
version = "6.29.5"
source = { registry = "https://pypi.org/simple" }
dependencies = [
    { name = "appnope", marker = "sys_platform == 'darwin'" },
    { name = "comm" },
    { name = "debugpy" },
    { name = "ipython" },
    { name = "jupyter-client" },
    { name = "jupyter-core" },
    { name = "matplotlib-inline" },
    { name = "nest-asyncio" },
    { name = "packaging" },
    { name = "psutil" },
    { name = "pyzmq" },
    { name = "tornado" },
    { name = "traitlets" },
]
sdist = { url = "https://files.pythonhosted.org/packages/e9/5c/67594cb0c7055dc50814b21731c22a601101ea3b1b50a9a1b090e11f5d0f/ipykernel-6.29.5.tar.gz", hash = "sha256:f093a22c4a40f8828f8e330a9c297cb93dcab13bd9678ded6de8e5cf81c56215", size = 163367 }
wheels = [
    { url = "https://files.pythonhosted.org/packages/94/5c/368ae6c01c7628438358e6d337c19b05425727fbb221d2a3c4303c372f42/ipykernel-6.29.5-py3-none-any.whl", hash = "sha256:afdb66ba5aa354b09b91379bac28ae4afebbb30e8b39510c9690afb7a10421b5", size = 117173 },
]

[[package]]
name = "ipython"
version = "8.31.0"
source = { registry = "https://pypi.org/simple" }
dependencies = [
    { name = "colorama", marker = "sys_platform == 'win32'" },
    { name = "decorator" },
    { name = "exceptiongroup", marker = "python_full_version < '3.11'" },
    { name = "jedi" },
    { name = "matplotlib-inline" },
    { name = "pexpect", marker = "sys_platform != 'emscripten' and sys_platform != 'win32'" },
    { name = "prompt-toolkit" },
    { name = "pygments" },
    { name = "stack-data" },
    { name = "traitlets" },
    { name = "typing-extensions", marker = "python_full_version < '3.12'" },
]
sdist = { url = "https://files.pythonhosted.org/packages/01/35/6f90fdddff7a08b7b715fccbd2427b5212c9525cd043d26fdc45bee0708d/ipython-8.31.0.tar.gz", hash = "sha256:b6a2274606bec6166405ff05e54932ed6e5cfecaca1fc05f2cacde7bb074d70b", size = 5501011 }
wheels = [
    { url = "https://files.pythonhosted.org/packages/04/60/d0feb6b6d9fe4ab89fe8fe5b47cbf6cd936bfd9f1e7ffa9d0015425aeed6/ipython-8.31.0-py3-none-any.whl", hash = "sha256:46ec58f8d3d076a61d128fe517a51eb730e3aaf0c184ea8c17d16e366660c6a6", size = 821583 },
]

[[package]]
name = "itsdangerous"
version = "2.2.0"
source = { registry = "https://pypi.org/simple" }
sdist = { url = "https://files.pythonhosted.org/packages/9c/cb/8ac0172223afbccb63986cc25049b154ecfb5e85932587206f42317be31d/itsdangerous-2.2.0.tar.gz", hash = "sha256:e0050c0b7da1eea53ffaf149c0cfbb5c6e2e2b69c4bef22c81fa6eb73e5f6173", size = 54410 }
wheels = [
    { url = "https://files.pythonhosted.org/packages/04/96/92447566d16df59b2a776c0fb82dbc4d9e07cd95062562af01e408583fc4/itsdangerous-2.2.0-py3-none-any.whl", hash = "sha256:c6242fc49e35958c8b15141343aa660db5fc54d4f13a1db01a3f5891b98700ef", size = 16234 },
]

[[package]]
name = "jax"
version = "0.4.38"
source = { registry = "https://pypi.org/simple" }
dependencies = [
    { name = "jaxlib" },
    { name = "ml-dtypes" },
    { name = "numpy" },
    { name = "opt-einsum" },
    { name = "scipy" },
]
sdist = { url = "https://files.pythonhosted.org/packages/fb/e5/c4aa9644bb96b7f6747bd7c9f8cda7665ca5e194fa2542b2dea3ff730701/jax-0.4.38.tar.gz", hash = "sha256:43bae65881628319e0a2148e8f81a202fbc2b8d048e35c7cb1df2416672fa4a8", size = 1930034 }
wheels = [
    { url = "https://files.pythonhosted.org/packages/22/49/b4418a7a892c0dd64442bbbeef54e1cdfe722dfc5a7bf0d611d3f5f90e99/jax-0.4.38-py3-none-any.whl", hash = "sha256:78987306f7041ea8500d99df1a17c33ed92620c2268c4c3677fb24e06712be64", size = 2236864 },
]

[[package]]
name = "jaxlib"
version = "0.4.38"
source = { registry = "https://pypi.org/simple" }
dependencies = [
    { name = "ml-dtypes" },
    { name = "numpy" },
    { name = "scipy" },
]
wheels = [
    { url = "https://files.pythonhosted.org/packages/ee/d4/e6a0881a88b8f17491c2ee271fd77c348b0221d9e2ec92dad23a2c9e41bc/jaxlib-0.4.38-cp310-cp310-macosx_10_14_x86_64.whl", hash = "sha256:55c19b9d3f33a6fc59f644aa5a21fba02639ccdd776cb4a9b5526625f57839ff", size = 99663603 },
    { url = "https://files.pythonhosted.org/packages/b6/6d/11569ce873f04c82ec22e58d822f4187dccae1d400c0d6dd05ed314d5328/jaxlib-0.4.38-cp310-cp310-macosx_11_0_arm64.whl", hash = "sha256:30b2f52cb50d74734af2f477c2533a7a583e3bb7b2c8acdeb361ee77d940577a", size = 79475708 },
    { url = "https://files.pythonhosted.org/packages/72/61/1de2405d13089c83b1ad87ec0266479c9d00080659dae2474892ae356306/jaxlib-0.4.38-cp310-cp310-manylinux2014_aarch64.whl", hash = "sha256:ee19c163a8fdf0839d4c18b88a5fbfb4e731ba7c437416d3e5483e570bb764e4", size = 93219045 },
    { url = "https://files.pythonhosted.org/packages/9c/24/0829decf233c6af9efe7c53888ae8ac72395e0979869cd9cee487e35dac3/jaxlib-0.4.38-cp310-cp310-manylinux2014_x86_64.whl", hash = "sha256:61aeccb9a27c67fdb8450f6357240019cd4511cb9d62a44e4764756d384853ad", size = 101732107 },
    { url = "https://files.pythonhosted.org/packages/0d/04/120c4caac6151f7297fedf9dd776362aa2d417d3f87bda826050b4da45e8/jaxlib-0.4.38-cp310-cp310-win_amd64.whl", hash = "sha256:d6ab745a89d0fb737a36fe1d8b86659e3fffe6ee8303b20651b26193d5edc0ef", size = 64223924 },
    { url = "https://files.pythonhosted.org/packages/b0/6a/b9fba73eb5e758e40a514919e096a039d27dc0ab4776a6cc977f5153a55f/jaxlib-0.4.38-cp311-cp311-macosx_10_14_x86_64.whl", hash = "sha256:b67fdeabd6dfed08b7768f3bdffb521160085f8305669bd197beef61d08de08b", size = 99679916 },
    { url = "https://files.pythonhosted.org/packages/44/2a/3458130d44d44038fd6974e7c43948f68408f685063203b82229b9b72c1a/jaxlib-0.4.38-cp311-cp311-macosx_11_0_arm64.whl", hash = "sha256:3fb0eaae7369157afecbead50aaf29e73ffddfa77a2335d721bd9794f3c510e4", size = 79488377 },
    { url = "https://files.pythonhosted.org/packages/94/96/7d9a0b9f35af4727df44b68ade4c6f15163840727d1cb47251b1ea515e30/jaxlib-0.4.38-cp311-cp311-manylinux2014_aarch64.whl", hash = "sha256:43db58c4c427627296366a56c10318e1f00f503690e17f94bb4344293e1995e0", size = 93241543 },
    { url = "https://files.pythonhosted.org/packages/a3/2d/68f85037e60c981b37b18b23ace458c677199dea4722ddce541b48ddfc63/jaxlib-0.4.38-cp311-cp311-manylinux2014_x86_64.whl", hash = "sha256:2751ff7037d6a997d0be0e77cc4be381c5a9f9bb8b314edb755c13a6fd969f45", size = 101751923 },
    { url = "https://files.pythonhosted.org/packages/cc/24/a9c571c8a189f58e0b54b14d53fc7f5a0a06e4f1d7ab9edcf8d1d91d07e7/jaxlib-0.4.38-cp311-cp311-win_amd64.whl", hash = "sha256:35226968fc9de6873d1571670eac4117f5ed80e955f7a1775204d1044abe16c6", size = 64255189 },
    { url = "https://files.pythonhosted.org/packages/49/df/08b94c593c0867c7eaa334592807ba74495de4be90580f360db8b96221dc/jaxlib-0.4.38-cp312-cp312-macosx_10_14_x86_64.whl", hash = "sha256:3fefea985f0415816f3bbafd3f03a437050275ef9bac9a72c1314e1644ac57c1", size = 99737849 },
    { url = "https://files.pythonhosted.org/packages/ab/b1/c9d2a7ba9ebeabb7ac37082f4c466364f475dc7550a79358c0f0aa89fdf2/jaxlib-0.4.38-cp312-cp312-macosx_11_0_arm64.whl", hash = "sha256:f33bcafe32c97a562ecf6894d7c41674c80c0acdedfa5423d49af51147149874", size = 79509242 },
    { url = "https://files.pythonhosted.org/packages/53/25/dd670d8bdf3799ece76d12cfe6a6a250ea256057aa4b0fcace4753a99d2d/jaxlib-0.4.38-cp312-cp312-manylinux2014_aarch64.whl", hash = "sha256:496f45b0e001a2341309cd0c74af0b670537dced79c168cb230cfcc773f0aa86", size = 93251503 },
    { url = "https://files.pythonhosted.org/packages/f9/cc/37fce5162f6b9070203fd76cc0f298d9b3bfdf01939a78935a6078d63621/jaxlib-0.4.38-cp312-cp312-manylinux2014_x86_64.whl", hash = "sha256:dad6c0a96567c06d083c0469fec40f201210b099365bd698be31a6d2ec88fd59", size = 101792792 },
    { url = "https://files.pythonhosted.org/packages/6f/7a/8515950a60a4ea5b13cc98fc0a42e36553b2db5a6eedc00d3bd7836f77b5/jaxlib-0.4.38-cp312-cp312-win_amd64.whl", hash = "sha256:966cdec36cfa978f5b4582bcb4147fe511725b94c1a752dac3a5f52ce46b6fa3", size = 64288223 },
    { url = "https://files.pythonhosted.org/packages/91/03/aee503c7077c6dbbd568842303426c6ec1cef9bff330c418c9e71906cccd/jaxlib-0.4.38-cp313-cp313-macosx_10_14_x86_64.whl", hash = "sha256:41e55ae5818a882e5789e848f6f16687ac132bcfbb5a5fa114a5d18b78d05f2d", size = 99739026 },
    { url = "https://files.pythonhosted.org/packages/cb/bf/fbbf61da319611d88e11c691d5a2077039208ded05e1731dea940f824a59/jaxlib-0.4.38-cp313-cp313-macosx_11_0_arm64.whl", hash = "sha256:6fe326b8af366387dd47ccf312583b2b17fed12712c9b74a648b18a13cbdbabf", size = 79508735 },
    { url = "https://files.pythonhosted.org/packages/e4/0b/8cbff0b6d62a4694351c49baf53b7ed8deb8a6854d129408c38158e11676/jaxlib-0.4.38-cp313-cp313-manylinux2014_aarch64.whl", hash = "sha256:248cca3771ebf24b070f49701364ceada33e6139445b06c782cca5ac5ad92bf4", size = 93251882 },
    { url = "https://files.pythonhosted.org/packages/15/57/7f0283273b69c417071bcd2f4c2ed076479ec5ffc22a647f13c21da8d071/jaxlib-0.4.38-cp313-cp313-manylinux2014_x86_64.whl", hash = "sha256:2ce77ba8cda9259a4bca97afc1c722e4291a6c463a63f8d372c6edc85117d625", size = 101791137 },
    { url = "https://files.pythonhosted.org/packages/de/de/d6c4d234cd426b97459cb070af90792b48643967a0d28641379ee9e10fc9/jaxlib-0.4.38-cp313-cp313-win_amd64.whl", hash = "sha256:4103db0b3a38a5dc132741237453c24d8547290a22079ba1b577d6c88c95300a", size = 64288459 },
]

[[package]]
name = "jedi"
version = "0.19.2"
source = { registry = "https://pypi.org/simple" }
dependencies = [
    { name = "parso" },
]
sdist = { url = "https://files.pythonhosted.org/packages/72/3a/79a912fbd4d8dd6fbb02bf69afd3bb72cf0c729bb3063c6f4498603db17a/jedi-0.19.2.tar.gz", hash = "sha256:4770dc3de41bde3966b02eb84fbcf557fb33cce26ad23da12c742fb50ecb11f0", size = 1231287 }
wheels = [
    { url = "https://files.pythonhosted.org/packages/c0/5a/9cac0c82afec3d09ccd97c8b6502d48f165f9124db81b4bcb90b4af974ee/jedi-0.19.2-py2.py3-none-any.whl", hash = "sha256:a8ef22bde8490f57fe5c7681a3c83cb58874daf72b4784de3cce5b6ef6edb5b9", size = 1572278 },
]

[[package]]
name = "jinja2"
version = "3.1.5"
source = { registry = "https://pypi.org/simple" }
dependencies = [
    { name = "markupsafe" },
]
sdist = { url = "https://files.pythonhosted.org/packages/af/92/b3130cbbf5591acf9ade8708c365f3238046ac7cb8ccba6e81abccb0ccff/jinja2-3.1.5.tar.gz", hash = "sha256:8fefff8dc3034e27bb80d67c671eb8a9bc424c0ef4c0826edbff304cceff43bb", size = 244674 }
wheels = [
    { url = "https://files.pythonhosted.org/packages/bd/0f/2ba5fbcd631e3e88689309dbe978c5769e883e4b84ebfe7da30b43275c5a/jinja2-3.1.5-py3-none-any.whl", hash = "sha256:aba0f4dc9ed8013c424088f68a5c226f7d6097ed89b246d7749c2ec4175c6adb", size = 134596 },
]

[[package]]
name = "json5"
version = "0.10.0"
source = { registry = "https://pypi.org/simple" }
sdist = { url = "https://files.pythonhosted.org/packages/85/3d/bbe62f3d0c05a689c711cff57b2e3ac3d3e526380adb7c781989f075115c/json5-0.10.0.tar.gz", hash = "sha256:e66941c8f0a02026943c52c2eb34ebeb2a6f819a0be05920a6f5243cd30fd559", size = 48202 }
wheels = [
    { url = "https://files.pythonhosted.org/packages/aa/42/797895b952b682c3dafe23b1834507ee7f02f4d6299b65aaa61425763278/json5-0.10.0-py3-none-any.whl", hash = "sha256:19b23410220a7271e8377f81ba8aacba2fdd56947fbb137ee5977cbe1f5e8dfa", size = 34049 },
]

[[package]]
name = "jsonschema"
version = "4.23.0"
source = { registry = "https://pypi.org/simple" }
dependencies = [
    { name = "attrs" },
    { name = "jsonschema-specifications" },
    { name = "referencing" },
    { name = "rpds-py" },
]
sdist = { url = "https://files.pythonhosted.org/packages/38/2e/03362ee4034a4c917f697890ccd4aec0800ccf9ded7f511971c75451deec/jsonschema-4.23.0.tar.gz", hash = "sha256:d71497fef26351a33265337fa77ffeb82423f3ea21283cd9467bb03999266bc4", size = 325778 }
wheels = [
    { url = "https://files.pythonhosted.org/packages/69/4a/4f9dbeb84e8850557c02365a0eee0649abe5eb1d84af92a25731c6c0f922/jsonschema-4.23.0-py3-none-any.whl", hash = "sha256:fbadb6f8b144a8f8cf9f0b89ba94501d143e50411a1278633f56a7acf7fd5566", size = 88462 },
]

[[package]]
name = "jsonschema-specifications"
version = "2024.10.1"
source = { registry = "https://pypi.org/simple" }
dependencies = [
    { name = "referencing" },
]
sdist = { url = "https://files.pythonhosted.org/packages/10/db/58f950c996c793472e336ff3655b13fbcf1e3b359dcf52dcf3ed3b52c352/jsonschema_specifications-2024.10.1.tar.gz", hash = "sha256:0f38b83639958ce1152d02a7f062902c41c8fd20d558b0c34344292d417ae272", size = 15561 }
wheels = [
    { url = "https://files.pythonhosted.org/packages/d1/0f/8910b19ac0670a0f80ce1008e5e751c4a57e14d2c4c13a482aa6079fa9d6/jsonschema_specifications-2024.10.1-py3-none-any.whl", hash = "sha256:a09a0680616357d9a0ecf05c12ad234479f549239d0f5b55f3deea67475da9bf", size = 18459 },
]

[[package]]
name = "jupyter-client"
version = "8.6.3"
source = { registry = "https://pypi.org/simple" }
dependencies = [
    { name = "jupyter-core" },
    { name = "python-dateutil" },
    { name = "pyzmq" },
    { name = "tornado" },
    { name = "traitlets" },
]
sdist = { url = "https://files.pythonhosted.org/packages/71/22/bf9f12fdaeae18019a468b68952a60fe6dbab5d67cd2a103cac7659b41ca/jupyter_client-8.6.3.tar.gz", hash = "sha256:35b3a0947c4a6e9d589eb97d7d4cd5e90f910ee73101611f01283732bd6d9419", size = 342019 }
wheels = [
    { url = "https://files.pythonhosted.org/packages/11/85/b0394e0b6fcccd2c1eeefc230978a6f8cb0c5df1e4cd3e7625735a0d7d1e/jupyter_client-8.6.3-py3-none-any.whl", hash = "sha256:e8a19cc986cc45905ac3362915f410f3af85424b4c0905e94fa5f2cb08e8f23f", size = 106105 },
]

[[package]]
name = "jupyter-core"
version = "5.7.2"
source = { registry = "https://pypi.org/simple" }
dependencies = [
    { name = "platformdirs" },
    { name = "pywin32", marker = "platform_python_implementation != 'PyPy' and sys_platform == 'win32'" },
    { name = "traitlets" },
]
sdist = { url = "https://files.pythonhosted.org/packages/00/11/b56381fa6c3f4cc5d2cf54a7dbf98ad9aa0b339ef7a601d6053538b079a7/jupyter_core-5.7.2.tar.gz", hash = "sha256:aa5f8d32bbf6b431ac830496da7392035d6f61b4f54872f15c4bd2a9c3f536d9", size = 87629 }
wheels = [
    { url = "https://files.pythonhosted.org/packages/c9/fb/108ecd1fe961941959ad0ee4e12ee7b8b1477247f30b1fdfd83ceaf017f0/jupyter_core-5.7.2-py3-none-any.whl", hash = "sha256:4f7315d2f6b4bcf2e3e7cb6e46772eba760ae459cd1f59d29eb57b0a01bd7409", size = 28965 },
]

[[package]]
name = "jupyterlab-pygments"
version = "0.3.0"
source = { registry = "https://pypi.org/simple" }
sdist = { url = "https://files.pythonhosted.org/packages/90/51/9187be60d989df97f5f0aba133fa54e7300f17616e065d1ada7d7646b6d6/jupyterlab_pygments-0.3.0.tar.gz", hash = "sha256:721aca4d9029252b11cfa9d185e5b5af4d54772bb8072f9b7036f4170054d35d", size = 512900 }
wheels = [
    { url = "https://files.pythonhosted.org/packages/b1/dd/ead9d8ea85bf202d90cc513b533f9c363121c7792674f78e0d8a854b63b4/jupyterlab_pygments-0.3.0-py3-none-any.whl", hash = "sha256:841a89020971da1d8693f1a99997aefc5dc424bb1b251fd6322462a1b8842780", size = 15884 },
]

[[package]]
name = "linkify-it-py"
version = "2.0.3"
source = { registry = "https://pypi.org/simple" }
dependencies = [
    { name = "uc-micro-py" },
]
sdist = { url = "https://files.pythonhosted.org/packages/2a/ae/bb56c6828e4797ba5a4821eec7c43b8bf40f69cda4d4f5f8c8a2810ec96a/linkify-it-py-2.0.3.tar.gz", hash = "sha256:68cda27e162e9215c17d786649d1da0021a451bdc436ef9e0fa0ba5234b9b048", size = 27946 }
wheels = [
    { url = "https://files.pythonhosted.org/packages/04/1e/b832de447dee8b582cac175871d2f6c3d5077cc56d5575cadba1fd1cccfa/linkify_it_py-2.0.3-py3-none-any.whl", hash = "sha256:6bcbc417b0ac14323382aef5c5192c0075bf8a9d6b41820a2b66371eac6b6d79", size = 19820 },
]

[[package]]
name = "lit"
version = "18.1.8"
source = { registry = "https://pypi.org/simple" }
sdist = { url = "https://files.pythonhosted.org/packages/47/b4/d7e210971494db7b9a9ac48ff37dfa59a8b14c773f9cf47e6bda58411c0d/lit-18.1.8.tar.gz", hash = "sha256:47c174a186941ae830f04ded76a3444600be67d5e5fb8282c3783fba671c4edb", size = 161127 }
wheels = [
    { url = "https://files.pythonhosted.org/packages/96/06/b36f150fa7c5bcc96a31a4d19a20fddbd1d965b6f02510b57a3bb8d4b930/lit-18.1.8-py3-none-any.whl", hash = "sha256:a873ff7acd76e746368da32eb7355625e2e55a2baaab884c9cc130f2ee0300f7", size = 96365 },
]

[[package]]
name = "marimo"
version = "0.10.13"
source = { registry = "https://pypi.org/simple" }
dependencies = [
    { name = "click" },
    { name = "docutils" },
    { name = "itsdangerous" },
    { name = "jedi" },
    { name = "markdown" },
    { name = "narwhals" },
    { name = "packaging" },
    { name = "psutil" },
    { name = "pycrdt" },
    { name = "pygments" },
    { name = "pymdown-extensions" },
    { name = "pyyaml" },
    { name = "ruff" },
    { name = "starlette" },
    { name = "tomlkit" },
    { name = "typing-extensions", marker = "python_full_version < '3.11'" },
    { name = "uvicorn" },
    { name = "websockets" },
]
sdist = { url = "https://files.pythonhosted.org/packages/bf/11/0c74cc9e493690da1317a5f5e99717a7fba22c8361aedccb3daf8dc405cc/marimo-0.10.13.tar.gz", hash = "sha256:4dfd7c13dfef07766337d2c7179cadc4847e12a740a856aca8b5fa3086f74adc", size = 11852610 }
wheels = [
    { url = "https://files.pythonhosted.org/packages/ab/e8/1d4843860efc04196c64164b790214f1c557deb9fdd3ba1dee358e6906cd/marimo-0.10.13-py3-none-any.whl", hash = "sha256:6083a0d6f0e8af68a6d8fd645e02b12bcd21ff987510266dc882c6da9a31e7c0", size = 12149719 },
]

[[package]]
name = "markdown"
version = "3.7"
source = { registry = "https://pypi.org/simple" }
sdist = { url = "https://files.pythonhosted.org/packages/54/28/3af612670f82f4c056911fbbbb42760255801b3068c48de792d354ff4472/markdown-3.7.tar.gz", hash = "sha256:2ae2471477cfd02dbbf038d5d9bc226d40def84b4fe2986e49b59b6b472bbed2", size = 357086 }
wheels = [
    { url = "https://files.pythonhosted.org/packages/3f/08/83871f3c50fc983b88547c196d11cf8c3340e37c32d2e9d6152abe2c61f7/Markdown-3.7-py3-none-any.whl", hash = "sha256:7eb6df5690b81a1d7942992c97fad2938e956e79df20cbc6186e9c3a77b1c803", size = 106349 },
]

[[package]]
name = "markdown-it-py"
version = "3.0.0"
source = { registry = "https://pypi.org/simple" }
dependencies = [
    { name = "mdurl" },
]
sdist = { url = "https://files.pythonhosted.org/packages/38/71/3b932df36c1a044d397a1f92d1cf91ee0a503d91e470cbd670aa66b07ed0/markdown-it-py-3.0.0.tar.gz", hash = "sha256:e3f60a94fa066dc52ec76661e37c851cb232d92f9886b15cb560aaada2df8feb", size = 74596 }
wheels = [
    { url = "https://files.pythonhosted.org/packages/42/d7/1ec15b46af6af88f19b8e5ffea08fa375d433c998b8a7639e76935c14f1f/markdown_it_py-3.0.0-py3-none-any.whl", hash = "sha256:355216845c60bd96232cd8d8c40e8f9765cc86f46880e43a8fd22dc1a1a8cab1", size = 87528 },
]

[package.optional-dependencies]
linkify = [
    { name = "linkify-it-py" },
]
plugins = [
    { name = "mdit-py-plugins" },
]

[[package]]
name = "markupsafe"
version = "3.0.2"
source = { registry = "https://pypi.org/simple" }
sdist = { url = "https://files.pythonhosted.org/packages/b2/97/5d42485e71dfc078108a86d6de8fa46db44a1a9295e89c5d6d4a06e23a62/markupsafe-3.0.2.tar.gz", hash = "sha256:ee55d3edf80167e48ea11a923c7386f4669df67d7994554387f84e7d8b0a2bf0", size = 20537 }
wheels = [
    { url = "https://files.pythonhosted.org/packages/04/90/d08277ce111dd22f77149fd1a5d4653eeb3b3eaacbdfcbae5afb2600eebd/MarkupSafe-3.0.2-cp310-cp310-macosx_10_9_universal2.whl", hash = "sha256:7e94c425039cde14257288fd61dcfb01963e658efbc0ff54f5306b06054700f8", size = 14357 },
    { url = "https://files.pythonhosted.org/packages/04/e1/6e2194baeae0bca1fae6629dc0cbbb968d4d941469cbab11a3872edff374/MarkupSafe-3.0.2-cp310-cp310-macosx_11_0_arm64.whl", hash = "sha256:9e2d922824181480953426608b81967de705c3cef4d1af983af849d7bd619158", size = 12393 },
    { url = "https://files.pythonhosted.org/packages/1d/69/35fa85a8ece0a437493dc61ce0bb6d459dcba482c34197e3efc829aa357f/MarkupSafe-3.0.2-cp310-cp310-manylinux_2_17_aarch64.manylinux2014_aarch64.whl", hash = "sha256:38a9ef736c01fccdd6600705b09dc574584b89bea478200c5fbf112a6b0d5579", size = 21732 },
    { url = "https://files.pythonhosted.org/packages/22/35/137da042dfb4720b638d2937c38a9c2df83fe32d20e8c8f3185dbfef05f7/MarkupSafe-3.0.2-cp310-cp310-manylinux_2_17_x86_64.manylinux2014_x86_64.whl", hash = "sha256:bbcb445fa71794da8f178f0f6d66789a28d7319071af7a496d4d507ed566270d", size = 20866 },
    { url = "https://files.pythonhosted.org/packages/29/28/6d029a903727a1b62edb51863232152fd335d602def598dade38996887f0/MarkupSafe-3.0.2-cp310-cp310-manylinux_2_5_i686.manylinux1_i686.manylinux_2_17_i686.manylinux2014_i686.whl", hash = "sha256:57cb5a3cf367aeb1d316576250f65edec5bb3be939e9247ae594b4bcbc317dfb", size = 20964 },
    { url = "https://files.pythonhosted.org/packages/cc/cd/07438f95f83e8bc028279909d9c9bd39e24149b0d60053a97b2bc4f8aa51/MarkupSafe-3.0.2-cp310-cp310-musllinux_1_2_aarch64.whl", hash = "sha256:3809ede931876f5b2ec92eef964286840ed3540dadf803dd570c3b7e13141a3b", size = 21977 },
    { url = "https://files.pythonhosted.org/packages/29/01/84b57395b4cc062f9c4c55ce0df7d3108ca32397299d9df00fedd9117d3d/MarkupSafe-3.0.2-cp310-cp310-musllinux_1_2_i686.whl", hash = "sha256:e07c3764494e3776c602c1e78e298937c3315ccc9043ead7e685b7f2b8d47b3c", size = 21366 },
    { url = "https://files.pythonhosted.org/packages/bd/6e/61ebf08d8940553afff20d1fb1ba7294b6f8d279df9fd0c0db911b4bbcfd/MarkupSafe-3.0.2-cp310-cp310-musllinux_1_2_x86_64.whl", hash = "sha256:b424c77b206d63d500bcb69fa55ed8d0e6a3774056bdc4839fc9298a7edca171", size = 21091 },
    { url = "https://files.pythonhosted.org/packages/11/23/ffbf53694e8c94ebd1e7e491de185124277964344733c45481f32ede2499/MarkupSafe-3.0.2-cp310-cp310-win32.whl", hash = "sha256:fcabf5ff6eea076f859677f5f0b6b5c1a51e70a376b0579e0eadef8db48c6b50", size = 15065 },
    { url = "https://files.pythonhosted.org/packages/44/06/e7175d06dd6e9172d4a69a72592cb3f7a996a9c396eee29082826449bbc3/MarkupSafe-3.0.2-cp310-cp310-win_amd64.whl", hash = "sha256:6af100e168aa82a50e186c82875a5893c5597a0c1ccdb0d8b40240b1f28b969a", size = 15514 },
    { url = "https://files.pythonhosted.org/packages/6b/28/bbf83e3f76936960b850435576dd5e67034e200469571be53f69174a2dfd/MarkupSafe-3.0.2-cp311-cp311-macosx_10_9_universal2.whl", hash = "sha256:9025b4018f3a1314059769c7bf15441064b2207cb3f065e6ea1e7359cb46db9d", size = 14353 },
    { url = "https://files.pythonhosted.org/packages/6c/30/316d194b093cde57d448a4c3209f22e3046c5bb2fb0820b118292b334be7/MarkupSafe-3.0.2-cp311-cp311-macosx_11_0_arm64.whl", hash = "sha256:93335ca3812df2f366e80509ae119189886b0f3c2b81325d39efdb84a1e2ae93", size = 12392 },
    { url = "https://files.pythonhosted.org/packages/f2/96/9cdafba8445d3a53cae530aaf83c38ec64c4d5427d975c974084af5bc5d2/MarkupSafe-3.0.2-cp311-cp311-manylinux_2_17_aarch64.manylinux2014_aarch64.whl", hash = "sha256:2cb8438c3cbb25e220c2ab33bb226559e7afb3baec11c4f218ffa7308603c832", size = 23984 },
    { url = "https://files.pythonhosted.org/packages/f1/a4/aefb044a2cd8d7334c8a47d3fb2c9f328ac48cb349468cc31c20b539305f/MarkupSafe-3.0.2-cp311-cp311-manylinux_2_17_x86_64.manylinux2014_x86_64.whl", hash = "sha256:a123e330ef0853c6e822384873bef7507557d8e4a082961e1defa947aa59ba84", size = 23120 },
    { url = "https://files.pythonhosted.org/packages/8d/21/5e4851379f88f3fad1de30361db501300d4f07bcad047d3cb0449fc51f8c/MarkupSafe-3.0.2-cp311-cp311-manylinux_2_5_i686.manylinux1_i686.manylinux_2_17_i686.manylinux2014_i686.whl", hash = "sha256:1e084f686b92e5b83186b07e8a17fc09e38fff551f3602b249881fec658d3eca", size = 23032 },
    { url = "https://files.pythonhosted.org/packages/00/7b/e92c64e079b2d0d7ddf69899c98842f3f9a60a1ae72657c89ce2655c999d/MarkupSafe-3.0.2-cp311-cp311-musllinux_1_2_aarch64.whl", hash = "sha256:d8213e09c917a951de9d09ecee036d5c7d36cb6cb7dbaece4c71a60d79fb9798", size = 24057 },
    { url = "https://files.pythonhosted.org/packages/f9/ac/46f960ca323037caa0a10662ef97d0a4728e890334fc156b9f9e52bcc4ca/MarkupSafe-3.0.2-cp311-cp311-musllinux_1_2_i686.whl", hash = "sha256:5b02fb34468b6aaa40dfc198d813a641e3a63b98c2b05a16b9f80b7ec314185e", size = 23359 },
    { url = "https://files.pythonhosted.org/packages/69/84/83439e16197337b8b14b6a5b9c2105fff81d42c2a7c5b58ac7b62ee2c3b1/MarkupSafe-3.0.2-cp311-cp311-musllinux_1_2_x86_64.whl", hash = "sha256:0bff5e0ae4ef2e1ae4fdf2dfd5b76c75e5c2fa4132d05fc1b0dabcd20c7e28c4", size = 23306 },
    { url = "https://files.pythonhosted.org/packages/9a/34/a15aa69f01e2181ed8d2b685c0d2f6655d5cca2c4db0ddea775e631918cd/MarkupSafe-3.0.2-cp311-cp311-win32.whl", hash = "sha256:6c89876f41da747c8d3677a2b540fb32ef5715f97b66eeb0c6b66f5e3ef6f59d", size = 15094 },
    { url = "https://files.pythonhosted.org/packages/da/b8/3a3bd761922d416f3dc5d00bfbed11f66b1ab89a0c2b6e887240a30b0f6b/MarkupSafe-3.0.2-cp311-cp311-win_amd64.whl", hash = "sha256:70a87b411535ccad5ef2f1df5136506a10775d267e197e4cf531ced10537bd6b", size = 15521 },
    { url = "https://files.pythonhosted.org/packages/22/09/d1f21434c97fc42f09d290cbb6350d44eb12f09cc62c9476effdb33a18aa/MarkupSafe-3.0.2-cp312-cp312-macosx_10_13_universal2.whl", hash = "sha256:9778bd8ab0a994ebf6f84c2b949e65736d5575320a17ae8984a77fab08db94cf", size = 14274 },
    { url = "https://files.pythonhosted.org/packages/6b/b0/18f76bba336fa5aecf79d45dcd6c806c280ec44538b3c13671d49099fdd0/MarkupSafe-3.0.2-cp312-cp312-macosx_11_0_arm64.whl", hash = "sha256:846ade7b71e3536c4e56b386c2a47adf5741d2d8b94ec9dc3e92e5e1ee1e2225", size = 12348 },
    { url = "https://files.pythonhosted.org/packages/e0/25/dd5c0f6ac1311e9b40f4af06c78efde0f3b5cbf02502f8ef9501294c425b/MarkupSafe-3.0.2-cp312-cp312-manylinux_2_17_aarch64.manylinux2014_aarch64.whl", hash = "sha256:1c99d261bd2d5f6b59325c92c73df481e05e57f19837bdca8413b9eac4bd8028", size = 24149 },
    { url = "https://files.pythonhosted.org/packages/f3/f0/89e7aadfb3749d0f52234a0c8c7867877876e0a20b60e2188e9850794c17/MarkupSafe-3.0.2-cp312-cp312-manylinux_2_17_x86_64.manylinux2014_x86_64.whl", hash = "sha256:e17c96c14e19278594aa4841ec148115f9c7615a47382ecb6b82bd8fea3ab0c8", size = 23118 },
    { url = "https://files.pythonhosted.org/packages/d5/da/f2eeb64c723f5e3777bc081da884b414671982008c47dcc1873d81f625b6/MarkupSafe-3.0.2-cp312-cp312-manylinux_2_5_i686.manylinux1_i686.manylinux_2_17_i686.manylinux2014_i686.whl", hash = "sha256:88416bd1e65dcea10bc7569faacb2c20ce071dd1f87539ca2ab364bf6231393c", size = 22993 },
    { url = "https://files.pythonhosted.org/packages/da/0e/1f32af846df486dce7c227fe0f2398dc7e2e51d4a370508281f3c1c5cddc/MarkupSafe-3.0.2-cp312-cp312-musllinux_1_2_aarch64.whl", hash = "sha256:2181e67807fc2fa785d0592dc2d6206c019b9502410671cc905d132a92866557", size = 24178 },
    { url = "https://files.pythonhosted.org/packages/c4/f6/bb3ca0532de8086cbff5f06d137064c8410d10779c4c127e0e47d17c0b71/MarkupSafe-3.0.2-cp312-cp312-musllinux_1_2_i686.whl", hash = "sha256:52305740fe773d09cffb16f8ed0427942901f00adedac82ec8b67752f58a1b22", size = 23319 },
    { url = "https://files.pythonhosted.org/packages/a2/82/8be4c96ffee03c5b4a034e60a31294daf481e12c7c43ab8e34a1453ee48b/MarkupSafe-3.0.2-cp312-cp312-musllinux_1_2_x86_64.whl", hash = "sha256:ad10d3ded218f1039f11a75f8091880239651b52e9bb592ca27de44eed242a48", size = 23352 },
    { url = "https://files.pythonhosted.org/packages/51/ae/97827349d3fcffee7e184bdf7f41cd6b88d9919c80f0263ba7acd1bbcb18/MarkupSafe-3.0.2-cp312-cp312-win32.whl", hash = "sha256:0f4ca02bea9a23221c0182836703cbf8930c5e9454bacce27e767509fa286a30", size = 15097 },
    { url = "https://files.pythonhosted.org/packages/c1/80/a61f99dc3a936413c3ee4e1eecac96c0da5ed07ad56fd975f1a9da5bc630/MarkupSafe-3.0.2-cp312-cp312-win_amd64.whl", hash = "sha256:8e06879fc22a25ca47312fbe7c8264eb0b662f6db27cb2d3bbbc74b1df4b9b87", size = 15601 },
    { url = "https://files.pythonhosted.org/packages/83/0e/67eb10a7ecc77a0c2bbe2b0235765b98d164d81600746914bebada795e97/MarkupSafe-3.0.2-cp313-cp313-macosx_10_13_universal2.whl", hash = "sha256:ba9527cdd4c926ed0760bc301f6728ef34d841f405abf9d4f959c478421e4efd", size = 14274 },
    { url = "https://files.pythonhosted.org/packages/2b/6d/9409f3684d3335375d04e5f05744dfe7e9f120062c9857df4ab490a1031a/MarkupSafe-3.0.2-cp313-cp313-macosx_11_0_arm64.whl", hash = "sha256:f8b3d067f2e40fe93e1ccdd6b2e1d16c43140e76f02fb1319a05cf2b79d99430", size = 12352 },
    { url = "https://files.pythonhosted.org/packages/d2/f5/6eadfcd3885ea85fe2a7c128315cc1bb7241e1987443d78c8fe712d03091/MarkupSafe-3.0.2-cp313-cp313-manylinux_2_17_aarch64.manylinux2014_aarch64.whl", hash = "sha256:569511d3b58c8791ab4c2e1285575265991e6d8f8700c7be0e88f86cb0672094", size = 24122 },
    { url = "https://files.pythonhosted.org/packages/0c/91/96cf928db8236f1bfab6ce15ad070dfdd02ed88261c2afafd4b43575e9e9/MarkupSafe-3.0.2-cp313-cp313-manylinux_2_17_x86_64.manylinux2014_x86_64.whl", hash = "sha256:15ab75ef81add55874e7ab7055e9c397312385bd9ced94920f2802310c930396", size = 23085 },
    { url = "https://files.pythonhosted.org/packages/c2/cf/c9d56af24d56ea04daae7ac0940232d31d5a8354f2b457c6d856b2057d69/MarkupSafe-3.0.2-cp313-cp313-manylinux_2_5_i686.manylinux1_i686.manylinux_2_17_i686.manylinux2014_i686.whl", hash = "sha256:f3818cb119498c0678015754eba762e0d61e5b52d34c8b13d770f0719f7b1d79", size = 22978 },
    { url = "https://files.pythonhosted.org/packages/2a/9f/8619835cd6a711d6272d62abb78c033bda638fdc54c4e7f4272cf1c0962b/MarkupSafe-3.0.2-cp313-cp313-musllinux_1_2_aarch64.whl", hash = "sha256:cdb82a876c47801bb54a690c5ae105a46b392ac6099881cdfb9f6e95e4014c6a", size = 24208 },
    { url = "https://files.pythonhosted.org/packages/f9/bf/176950a1792b2cd2102b8ffeb5133e1ed984547b75db47c25a67d3359f77/MarkupSafe-3.0.2-cp313-cp313-musllinux_1_2_i686.whl", hash = "sha256:cabc348d87e913db6ab4aa100f01b08f481097838bdddf7c7a84b7575b7309ca", size = 23357 },
    { url = "https://files.pythonhosted.org/packages/ce/4f/9a02c1d335caabe5c4efb90e1b6e8ee944aa245c1aaaab8e8a618987d816/MarkupSafe-3.0.2-cp313-cp313-musllinux_1_2_x86_64.whl", hash = "sha256:444dcda765c8a838eaae23112db52f1efaf750daddb2d9ca300bcae1039adc5c", size = 23344 },
    { url = "https://files.pythonhosted.org/packages/ee/55/c271b57db36f748f0e04a759ace9f8f759ccf22b4960c270c78a394f58be/MarkupSafe-3.0.2-cp313-cp313-win32.whl", hash = "sha256:bcf3e58998965654fdaff38e58584d8937aa3096ab5354d493c77d1fdd66d7a1", size = 15101 },
    { url = "https://files.pythonhosted.org/packages/29/88/07df22d2dd4df40aba9f3e402e6dc1b8ee86297dddbad4872bd5e7b0094f/MarkupSafe-3.0.2-cp313-cp313-win_amd64.whl", hash = "sha256:e6a2a455bd412959b57a172ce6328d2dd1f01cb2135efda2e4576e8a23fa3b0f", size = 15603 },
    { url = "https://files.pythonhosted.org/packages/62/6a/8b89d24db2d32d433dffcd6a8779159da109842434f1dd2f6e71f32f738c/MarkupSafe-3.0.2-cp313-cp313t-macosx_10_13_universal2.whl", hash = "sha256:b5a6b3ada725cea8a5e634536b1b01c30bcdcd7f9c6fff4151548d5bf6b3a36c", size = 14510 },
    { url = "https://files.pythonhosted.org/packages/7a/06/a10f955f70a2e5a9bf78d11a161029d278eeacbd35ef806c3fd17b13060d/MarkupSafe-3.0.2-cp313-cp313t-macosx_11_0_arm64.whl", hash = "sha256:a904af0a6162c73e3edcb969eeeb53a63ceeb5d8cf642fade7d39e7963a22ddb", size = 12486 },
    { url = "https://files.pythonhosted.org/packages/34/cf/65d4a571869a1a9078198ca28f39fba5fbb910f952f9dbc5220afff9f5e6/MarkupSafe-3.0.2-cp313-cp313t-manylinux_2_17_aarch64.manylinux2014_aarch64.whl", hash = "sha256:4aa4e5faecf353ed117801a068ebab7b7e09ffb6e1d5e412dc852e0da018126c", size = 25480 },
    { url = "https://files.pythonhosted.org/packages/0c/e3/90e9651924c430b885468b56b3d597cabf6d72be4b24a0acd1fa0e12af67/MarkupSafe-3.0.2-cp313-cp313t-manylinux_2_17_x86_64.manylinux2014_x86_64.whl", hash = "sha256:c0ef13eaeee5b615fb07c9a7dadb38eac06a0608b41570d8ade51c56539e509d", size = 23914 },
    { url = "https://files.pythonhosted.org/packages/66/8c/6c7cf61f95d63bb866db39085150df1f2a5bd3335298f14a66b48e92659c/MarkupSafe-3.0.2-cp313-cp313t-manylinux_2_5_i686.manylinux1_i686.manylinux_2_17_i686.manylinux2014_i686.whl", hash = "sha256:d16a81a06776313e817c951135cf7340a3e91e8c1ff2fac444cfd75fffa04afe", size = 23796 },
    { url = "https://files.pythonhosted.org/packages/bb/35/cbe9238ec3f47ac9a7c8b3df7a808e7cb50fe149dc7039f5f454b3fba218/MarkupSafe-3.0.2-cp313-cp313t-musllinux_1_2_aarch64.whl", hash = "sha256:6381026f158fdb7c72a168278597a5e3a5222e83ea18f543112b2662a9b699c5", size = 25473 },
    { url = "https://files.pythonhosted.org/packages/e6/32/7621a4382488aa283cc05e8984a9c219abad3bca087be9ec77e89939ded9/MarkupSafe-3.0.2-cp313-cp313t-musllinux_1_2_i686.whl", hash = "sha256:3d79d162e7be8f996986c064d1c7c817f6df3a77fe3d6859f6f9e7be4b8c213a", size = 24114 },
    { url = "https://files.pythonhosted.org/packages/0d/80/0985960e4b89922cb5a0bac0ed39c5b96cbc1a536a99f30e8c220a996ed9/MarkupSafe-3.0.2-cp313-cp313t-musllinux_1_2_x86_64.whl", hash = "sha256:131a3c7689c85f5ad20f9f6fb1b866f402c445b220c19fe4308c0b147ccd2ad9", size = 24098 },
    { url = "https://files.pythonhosted.org/packages/82/78/fedb03c7d5380df2427038ec8d973587e90561b2d90cd472ce9254cf348b/MarkupSafe-3.0.2-cp313-cp313t-win32.whl", hash = "sha256:ba8062ed2cf21c07a9e295d5b8a2a5ce678b913b45fdf68c32d95d6c1291e0b6", size = 15208 },
    { url = "https://files.pythonhosted.org/packages/4f/65/6079a46068dfceaeabb5dcad6d674f5f5c61a6fa5673746f42a9f4c233b3/MarkupSafe-3.0.2-cp313-cp313t-win_amd64.whl", hash = "sha256:e444a31f8db13eb18ada366ab3cf45fd4b31e4db1236a4448f68778c1d1a5a2f", size = 15739 },
]

[[package]]
name = "matplotlib-inline"
version = "0.1.7"
source = { registry = "https://pypi.org/simple" }
dependencies = [
    { name = "traitlets" },
]
sdist = { url = "https://files.pythonhosted.org/packages/99/5b/a36a337438a14116b16480db471ad061c36c3694df7c2084a0da7ba538b7/matplotlib_inline-0.1.7.tar.gz", hash = "sha256:8423b23ec666be3d16e16b60bdd8ac4e86e840ebd1dd11a30b9f117f2fa0ab90", size = 8159 }
wheels = [
    { url = "https://files.pythonhosted.org/packages/8f/8e/9ad090d3553c280a8060fbf6e24dc1c0c29704ee7d1c372f0c174aa59285/matplotlib_inline-0.1.7-py3-none-any.whl", hash = "sha256:df192d39a4ff8f21b1895d72e6a13f5fcc5099f00fa84384e0ea28c2cc0653ca", size = 9899 },
]

[[package]]
name = "mdit-py-plugins"
version = "0.4.2"
source = { registry = "https://pypi.org/simple" }
dependencies = [
    { name = "markdown-it-py" },
]
sdist = { url = "https://files.pythonhosted.org/packages/19/03/a2ecab526543b152300717cf232bb4bb8605b6edb946c845016fa9c9c9fd/mdit_py_plugins-0.4.2.tar.gz", hash = "sha256:5f2cd1fdb606ddf152d37ec30e46101a60512bc0e5fa1a7002c36647b09e26b5", size = 43542 }
wheels = [
    { url = "https://files.pythonhosted.org/packages/a7/f7/7782a043553ee469c1ff49cfa1cdace2d6bf99a1f333cf38676b3ddf30da/mdit_py_plugins-0.4.2-py3-none-any.whl", hash = "sha256:0c673c3f889399a33b95e88d2f0d111b4447bdfea7f237dab2d488f459835636", size = 55316 },
]

[[package]]
name = "mdurl"
version = "0.1.2"
source = { registry = "https://pypi.org/simple" }
sdist = { url = "https://files.pythonhosted.org/packages/d6/54/cfe61301667036ec958cb99bd3efefba235e65cdeb9c84d24a8293ba1d90/mdurl-0.1.2.tar.gz", hash = "sha256:bb413d29f5eea38f31dd4754dd7377d4465116fb207585f97bf925588687c1ba", size = 8729 }
wheels = [
    { url = "https://files.pythonhosted.org/packages/b3/38/89ba8ad64ae25be8de66a6d463314cf1eb366222074cfda9ee839c56a4b4/mdurl-0.1.2-py3-none-any.whl", hash = "sha256:84008a41e51615a49fc9966191ff91509e3c40b939176e643fd50a5c2196b8f8", size = 9979 },
]

[[package]]
name = "mergedeep"
version = "1.3.4"
source = { registry = "https://pypi.org/simple" }
sdist = { url = "https://files.pythonhosted.org/packages/3a/41/580bb4006e3ed0361b8151a01d324fb03f420815446c7def45d02f74c270/mergedeep-1.3.4.tar.gz", hash = "sha256:0096d52e9dad9939c3d975a774666af186eda617e6ca84df4c94dec30004f2a8", size = 4661 }
wheels = [
    { url = "https://files.pythonhosted.org/packages/2c/19/04f9b178c2d8a15b076c8b5140708fa6ffc5601fb6f1e975537072df5b2a/mergedeep-1.3.4-py3-none-any.whl", hash = "sha256:70775750742b25c0d8f36c55aed03d24c3384d17c951b3175d898bd778ef0307", size = 6354 },
]

[[package]]
name = "mistune"
version = "3.1.0"
source = { registry = "https://pypi.org/simple" }
dependencies = [
    { name = "typing-extensions", marker = "python_full_version < '3.11'" },
]
sdist = { url = "https://files.pythonhosted.org/packages/79/6e/96fc7cb3288666c5de2c396eb0e338dc95f7a8e4920e43e38783a22d0084/mistune-3.1.0.tar.gz", hash = "sha256:dbcac2f78292b9dc066cd03b7a3a26b62d85f8159f2ea5fd28e55df79908d667", size = 94401 }
wheels = [
    { url = "https://files.pythonhosted.org/packages/b4/b3/743ffc3f59da380da504d84ccd1faf9a857a1445991ff19bf2ec754163c2/mistune-3.1.0-py3-none-any.whl", hash = "sha256:b05198cf6d671b3deba6c87ec6cf0d4eb7b72c524636eddb6dbf13823b52cee1", size = 53694 },
]

[[package]]
name = "mkdocs"
version = "1.6.1"
source = { registry = "https://pypi.org/simple" }
dependencies = [
    { name = "click" },
    { name = "colorama", marker = "sys_platform == 'win32'" },
    { name = "ghp-import" },
    { name = "jinja2" },
    { name = "markdown" },
    { name = "markupsafe" },
    { name = "mergedeep" },
    { name = "mkdocs-get-deps" },
    { name = "packaging" },
    { name = "pathspec" },
    { name = "pyyaml" },
    { name = "pyyaml-env-tag" },
    { name = "watchdog" },
]
sdist = { url = "https://files.pythonhosted.org/packages/bc/c6/bbd4f061bd16b378247f12953ffcb04786a618ce5e904b8c5a01a0309061/mkdocs-1.6.1.tar.gz", hash = "sha256:7b432f01d928c084353ab39c57282f29f92136665bdd6abf7c1ec8d822ef86f2", size = 3889159 }
wheels = [
    { url = "https://files.pythonhosted.org/packages/22/5b/dbc6a8cddc9cfa9c4971d59fb12bb8d42e161b7e7f8cc89e49137c5b279c/mkdocs-1.6.1-py3-none-any.whl", hash = "sha256:db91759624d1647f3f34aa0c3f327dd2601beae39a366d6e064c03468d35c20e", size = 3864451 },
]

[[package]]
name = "mkdocs-autorefs"
version = "1.3.0"
source = { registry = "https://pypi.org/simple" }
dependencies = [
    { name = "markdown" },
    { name = "markupsafe" },
    { name = "mkdocs" },
]
sdist = { url = "https://files.pythonhosted.org/packages/fe/18/fb1e17fb705228b51bf7b2f791adaf83c0fa708e51bbc003411ba48ae21e/mkdocs_autorefs-1.3.0.tar.gz", hash = "sha256:6867764c099ace9025d6ac24fd07b85a98335fbd30107ef01053697c8f46db61", size = 42597 }
wheels = [
    { url = "https://files.pythonhosted.org/packages/f4/4a/960c441950f98becfa5dd419adab20274939fd575ab848aee2c87e3599ac/mkdocs_autorefs-1.3.0-py3-none-any.whl", hash = "sha256:d180f9778a04e78b7134e31418f238bba56f56d6a8af97873946ff661befffb3", size = 17642 },
]

[[package]]
name = "mkdocs-get-deps"
version = "0.2.0"
source = { registry = "https://pypi.org/simple" }
dependencies = [
    { name = "mergedeep" },
    { name = "platformdirs" },
    { name = "pyyaml" },
]
sdist = { url = "https://files.pythonhosted.org/packages/98/f5/ed29cd50067784976f25ed0ed6fcd3c2ce9eb90650aa3b2796ddf7b6870b/mkdocs_get_deps-0.2.0.tar.gz", hash = "sha256:162b3d129c7fad9b19abfdcb9c1458a651628e4b1dea628ac68790fb3061c60c", size = 10239 }
wheels = [
    { url = "https://files.pythonhosted.org/packages/9f/d4/029f984e8d3f3b6b726bd33cafc473b75e9e44c0f7e80a5b29abc466bdea/mkdocs_get_deps-0.2.0-py3-none-any.whl", hash = "sha256:2bf11d0b133e77a0dd036abeeb06dec8775e46efa526dc70667d8863eefc6134", size = 9521 },
]

[[package]]
name = "mkdocs-material"
version = "9.5.49"
source = { registry = "https://pypi.org/simple" }
dependencies = [
    { name = "babel" },
    { name = "colorama" },
    { name = "jinja2" },
    { name = "markdown" },
    { name = "mkdocs" },
    { name = "mkdocs-material-extensions" },
    { name = "paginate" },
    { name = "pygments" },
    { name = "pymdown-extensions" },
    { name = "regex" },
    { name = "requests" },
]
sdist = { url = "https://files.pythonhosted.org/packages/e2/14/8daeeecee2e25bd84239a843fdcb92b20db88ebbcb26e0d32f414ca54a22/mkdocs_material-9.5.49.tar.gz", hash = "sha256:3671bb282b4f53a1c72e08adbe04d2481a98f85fed392530051f80ff94a9621d", size = 3949559 }
wheels = [
    { url = "https://files.pythonhosted.org/packages/fc/2d/2dd23a36b48421db54f118bb6f6f733dbe2d5c78fe7867375e48649fd3df/mkdocs_material-9.5.49-py3-none-any.whl", hash = "sha256:c3c2d8176b18198435d3a3e119011922f3e11424074645c24019c2dcf08a360e", size = 8684098 },
]

[[package]]
name = "mkdocs-material-extensions"
version = "1.3.1"
source = { registry = "https://pypi.org/simple" }
sdist = { url = "https://files.pythonhosted.org/packages/79/9b/9b4c96d6593b2a541e1cb8b34899a6d021d208bb357042823d4d2cabdbe7/mkdocs_material_extensions-1.3.1.tar.gz", hash = "sha256:10c9511cea88f568257f960358a467d12b970e1f7b2c0e5fb2bb48cab1928443", size = 11847 }
wheels = [
    { url = "https://files.pythonhosted.org/packages/5b/54/662a4743aa81d9582ee9339d4ffa3c8fd40a4965e033d77b9da9774d3960/mkdocs_material_extensions-1.3.1-py3-none-any.whl", hash = "sha256:adff8b62700b25cb77b53358dad940f3ef973dd6db797907c49e3c2ef3ab4e31", size = 8728 },
]

[[package]]
name = "mkdocstrings"
version = "0.27.0"
source = { registry = "https://pypi.org/simple" }
dependencies = [
    { name = "click" },
    { name = "jinja2" },
    { name = "markdown" },
    { name = "markupsafe" },
    { name = "mkdocs" },
    { name = "mkdocs-autorefs" },
    { name = "platformdirs" },
    { name = "pymdown-extensions" },
]
sdist = { url = "https://files.pythonhosted.org/packages/e2/5a/5de70538c2cefae7ac3a15b5601e306ef3717290cb2aab11d51cbbc2d1c0/mkdocstrings-0.27.0.tar.gz", hash = "sha256:16adca6d6b0a1f9e0c07ff0b02ced8e16f228a9d65a37c063ec4c14d7b76a657", size = 94830 }
wheels = [
    { url = "https://files.pythonhosted.org/packages/cd/10/4c27c3063c2b3681a4b7942f8dbdeb4fa34fecb2c19b594e7345ebf4f86f/mkdocstrings-0.27.0-py3-none-any.whl", hash = "sha256:6ceaa7ea830770959b55a16203ac63da24badd71325b96af950e59fd37366332", size = 30658 },
]

[package.optional-dependencies]
python = [
    { name = "mkdocstrings-python" },
]

[[package]]
name = "mkdocstrings-python"
version = "1.13.0"
source = { registry = "https://pypi.org/simple" }
dependencies = [
    { name = "griffe" },
    { name = "mkdocs-autorefs" },
    { name = "mkdocstrings" },
]
sdist = { url = "https://files.pythonhosted.org/packages/ab/ae/32703e35d74040051c672400fd9f5f2b48a6ea094f5071dd8a0e3be35322/mkdocstrings_python-1.13.0.tar.gz", hash = "sha256:2dbd5757e8375b9720e81db16f52f1856bf59905428fd7ef88005d1370e2f64c", size = 185697 }
wheels = [
    { url = "https://files.pythonhosted.org/packages/51/23/d02d86553327296c3bf369d444194ea83410cce8f0e690565264f37f3261/mkdocstrings_python-1.13.0-py3-none-any.whl", hash = "sha256:b88bbb207bab4086434743849f8e796788b373bd32e7bfefbf8560ac45d88f97", size = 112254 },
]

[[package]]
name = "ml-dtypes"
version = "0.5.1"
source = { registry = "https://pypi.org/simple" }
dependencies = [
    { name = "numpy" },
]
sdist = { url = "https://files.pythonhosted.org/packages/32/49/6e67c334872d2c114df3020e579f3718c333198f8312290e09ec0216703a/ml_dtypes-0.5.1.tar.gz", hash = "sha256:ac5b58559bb84a95848ed6984eb8013249f90b6bab62aa5acbad876e256002c9", size = 698772 }
wheels = [
    { url = "https://files.pythonhosted.org/packages/f4/88/11ebdbc75445eeb5b6869b708a0d787d1ed812ff86c2170bbfb95febdce1/ml_dtypes-0.5.1-cp310-cp310-macosx_10_9_universal2.whl", hash = "sha256:bd73f51957949069573ff783563486339a9285d72e2f36c18e0c1aa9ca7eb190", size = 671450 },
    { url = "https://files.pythonhosted.org/packages/a4/a4/9321cae435d6140f9b0e7af8334456a854b60e3a9c6101280a16e3594965/ml_dtypes-0.5.1-cp310-cp310-manylinux_2_17_aarch64.manylinux2014_aarch64.whl", hash = "sha256:810512e2eccdfc3b41eefa3a27402371a3411453a1efc7e9c000318196140fed", size = 4621075 },
    { url = "https://files.pythonhosted.org/packages/16/d8/4502e12c6a10d42e13a552e8d97f20198e3cf82a0d1411ad50be56a5077c/ml_dtypes-0.5.1-cp310-cp310-manylinux_2_17_x86_64.manylinux2014_x86_64.whl", hash = "sha256:141b2ea2f20bb10802ddca55d91fe21231ef49715cfc971998e8f2a9838f3dbe", size = 4738414 },
    { url = "https://files.pythonhosted.org/packages/6b/7e/bc54ae885e4d702e60a4bf50aa9066ff35e9c66b5213d11091f6bffb3036/ml_dtypes-0.5.1-cp310-cp310-win_amd64.whl", hash = "sha256:26ebcc69d7b779c8f129393e99732961b5cc33fcff84090451f448c89b0e01b4", size = 209718 },
    { url = "https://files.pythonhosted.org/packages/c9/fd/691335926126bb9beeb030b61a28f462773dcf16b8e8a2253b599013a303/ml_dtypes-0.5.1-cp311-cp311-macosx_10_9_universal2.whl", hash = "sha256:023ce2f502efd4d6c1e0472cc58ce3640d051d40e71e27386bed33901e201327", size = 671448 },
    { url = "https://files.pythonhosted.org/packages/ff/a6/63832d91f2feb250d865d069ba1a5d0c686b1f308d1c74ce9764472c5e22/ml_dtypes-0.5.1-cp311-cp311-manylinux_2_17_aarch64.manylinux2014_aarch64.whl", hash = "sha256:7000b6e4d8ef07542c05044ec5d8bbae1df083b3f56822c3da63993a113e716f", size = 4625792 },
    { url = "https://files.pythonhosted.org/packages/cc/2a/5421fd3dbe6eef9b844cc9d05f568b9fb568503a2e51cb1eb4443d9fc56b/ml_dtypes-0.5.1-cp311-cp311-manylinux_2_17_x86_64.manylinux2014_x86_64.whl", hash = "sha256:c09526488c3a9e8b7a23a388d4974b670a9a3dd40c5c8a61db5593ce9b725bab", size = 4743893 },
    { url = "https://files.pythonhosted.org/packages/60/30/d3f0fc9499a22801219679a7f3f8d59f1429943c6261f445fb4bfce20718/ml_dtypes-0.5.1-cp311-cp311-win_amd64.whl", hash = "sha256:15ad0f3b0323ce96c24637a88a6f44f6713c64032f27277b069f285c3cf66478", size = 209712 },
    { url = "https://files.pythonhosted.org/packages/47/56/1bb21218e1e692506c220ffabd456af9733fba7aa1b14f73899979f4cc20/ml_dtypes-0.5.1-cp312-cp312-macosx_10_9_universal2.whl", hash = "sha256:6f462f5eca22fb66d7ff9c4744a3db4463af06c49816c4b6ac89b16bfcdc592e", size = 670372 },
    { url = "https://files.pythonhosted.org/packages/20/95/d8bd96a3b60e00bf31bd78ca4bdd2d6bbaf5acb09b42844432d719d34061/ml_dtypes-0.5.1-cp312-cp312-manylinux_2_17_aarch64.manylinux2014_aarch64.whl", hash = "sha256:6f76232163b5b9c34291b54621ee60417601e2e4802a188a0ea7157cd9b323f4", size = 4635946 },
    { url = "https://files.pythonhosted.org/packages/08/57/5d58fad4124192b1be42f68bd0c0ddaa26e44a730ff8c9337adade2f5632/ml_dtypes-0.5.1-cp312-cp312-manylinux_2_17_x86_64.manylinux2014_x86_64.whl", hash = "sha256:ad4953c5eb9c25a56d11a913c2011d7e580a435ef5145f804d98efa14477d390", size = 4694804 },
    { url = "https://files.pythonhosted.org/packages/38/bc/c4260e4a6c6bf684d0313308de1c860467275221d5e7daf69b3fcddfdd0b/ml_dtypes-0.5.1-cp312-cp312-win_amd64.whl", hash = "sha256:9626d0bca1fb387d5791ca36bacbba298c5ef554747b7ebeafefb4564fc83566", size = 210853 },
    { url = "https://files.pythonhosted.org/packages/0f/92/bb6a3d18e16fddd18ce6d5f480e1919b33338c70e18cba831c6ae59812ee/ml_dtypes-0.5.1-cp313-cp313-macosx_10_13_universal2.whl", hash = "sha256:12651420130ee7cc13059fc56dac6ad300c3af3848b802d475148c9defd27c23", size = 667696 },
    { url = "https://files.pythonhosted.org/packages/6d/29/cfc89d842767e9a51146043b0fa18332c2b38f8831447e6cb1160e3c6102/ml_dtypes-0.5.1-cp313-cp313-manylinux_2_17_aarch64.manylinux2014_aarch64.whl", hash = "sha256:c9945669d3dadf8acb40ec2e57d38c985d8c285ea73af57fc5b09872c516106d", size = 4638365 },
    { url = "https://files.pythonhosted.org/packages/be/26/adc36e3ea09603d9f6d114894e1c1b7b8e8a9ef6d0b031cc270c6624a37c/ml_dtypes-0.5.1-cp313-cp313-manylinux_2_17_x86_64.manylinux2014_x86_64.whl", hash = "sha256:bf9975bda82a99dc935f2ae4c83846d86df8fd6ba179614acac8e686910851da", size = 4702722 },
    { url = "https://files.pythonhosted.org/packages/da/8a/a2b9375c94077e5a488a624a195621407846f504068ce22ccf805c674156/ml_dtypes-0.5.1-cp313-cp313-win_amd64.whl", hash = "sha256:fd918d4e6a4e0c110e2e05be7a7814d10dc1b95872accbf6512b80a109b71ae1", size = 210850 },
    { url = "https://files.pythonhosted.org/packages/52/38/703169100fdde27957f061d4d0ea3e00525775a09acaccf7e655d9609d55/ml_dtypes-0.5.1-cp313-cp313t-macosx_10_13_universal2.whl", hash = "sha256:05f23447a1c20ddf4dc7c2c661aa9ed93fcb2658f1017c204d1e758714dc28a8", size = 693043 },
    { url = "https://files.pythonhosted.org/packages/28/ff/4e234c9c23e0d456f5da5a326c103bf890c746d93351524d987e41f438b3/ml_dtypes-0.5.1-cp313-cp313t-manylinux_2_17_aarch64.manylinux2014_aarch64.whl", hash = "sha256:1b7fbe5571fdf28fd3aaab3ef4aafc847de9ebf263be959958c1ca58ec8eadf5", size = 4903946 },
    { url = "https://files.pythonhosted.org/packages/b7/45/c1a1ccfdd02bc4173ca0f4a2d327683a27df85797b885eb1da1ca325b85c/ml_dtypes-0.5.1-cp313-cp313t-manylinux_2_17_x86_64.manylinux2014_x86_64.whl", hash = "sha256:d13755f8e8445b3870114e5b6240facaa7cb0c3361e54beba3e07fa912a6e12b", size = 5052731 },
]

[[package]]
name = "msgpack"
version = "1.1.0"
source = { registry = "https://pypi.org/simple" }
sdist = { url = "https://files.pythonhosted.org/packages/cb/d0/7555686ae7ff5731205df1012ede15dd9d927f6227ea151e901c7406af4f/msgpack-1.1.0.tar.gz", hash = "sha256:dd432ccc2c72b914e4cb77afce64aab761c1137cc698be3984eee260bcb2896e", size = 167260 }
wheels = [
    { url = "https://files.pythonhosted.org/packages/4b/f9/a892a6038c861fa849b11a2bb0502c07bc698ab6ea53359e5771397d883b/msgpack-1.1.0-cp310-cp310-macosx_10_9_universal2.whl", hash = "sha256:7ad442d527a7e358a469faf43fda45aaf4ac3249c8310a82f0ccff9164e5dccd", size = 150428 },
    { url = "https://files.pythonhosted.org/packages/df/7a/d174cc6a3b6bb85556e6a046d3193294a92f9a8e583cdbd46dc8a1d7e7f4/msgpack-1.1.0-cp310-cp310-macosx_10_9_x86_64.whl", hash = "sha256:74bed8f63f8f14d75eec75cf3d04ad581da6b914001b474a5d3cd3372c8cc27d", size = 84131 },
    { url = "https://files.pythonhosted.org/packages/08/52/bf4fbf72f897a23a56b822997a72c16de07d8d56d7bf273242f884055682/msgpack-1.1.0-cp310-cp310-macosx_11_0_arm64.whl", hash = "sha256:914571a2a5b4e7606997e169f64ce53a8b1e06f2cf2c3a7273aa106236d43dd5", size = 81215 },
    { url = "https://files.pythonhosted.org/packages/02/95/dc0044b439b518236aaf012da4677c1b8183ce388411ad1b1e63c32d8979/msgpack-1.1.0-cp310-cp310-manylinux_2_17_aarch64.manylinux2014_aarch64.whl", hash = "sha256:c921af52214dcbb75e6bdf6a661b23c3e6417f00c603dd2070bccb5c3ef499f5", size = 371229 },
    { url = "https://files.pythonhosted.org/packages/ff/75/09081792db60470bef19d9c2be89f024d366b1e1973c197bb59e6aabc647/msgpack-1.1.0-cp310-cp310-manylinux_2_17_x86_64.manylinux2014_x86_64.whl", hash = "sha256:d8ce0b22b890be5d252de90d0e0d119f363012027cf256185fc3d474c44b1b9e", size = 378034 },
    { url = "https://files.pythonhosted.org/packages/32/d3/c152e0c55fead87dd948d4b29879b0f14feeeec92ef1fd2ec21b107c3f49/msgpack-1.1.0-cp310-cp310-manylinux_2_5_i686.manylinux1_i686.manylinux_2_17_i686.manylinux2014_i686.whl", hash = "sha256:73322a6cc57fcee3c0c57c4463d828e9428275fb85a27aa2aa1a92fdc42afd7b", size = 363070 },
    { url = "https://files.pythonhosted.org/packages/d9/2c/82e73506dd55f9e43ac8aa007c9dd088c6f0de2aa19e8f7330e6a65879fc/msgpack-1.1.0-cp310-cp310-musllinux_1_2_aarch64.whl", hash = "sha256:e1f3c3d21f7cf67bcf2da8e494d30a75e4cf60041d98b3f79875afb5b96f3a3f", size = 359863 },
    { url = "https://files.pythonhosted.org/packages/cb/a0/3d093b248837094220e1edc9ec4337de3443b1cfeeb6e0896af8ccc4cc7a/msgpack-1.1.0-cp310-cp310-musllinux_1_2_i686.whl", hash = "sha256:64fc9068d701233effd61b19efb1485587560b66fe57b3e50d29c5d78e7fef68", size = 368166 },
    { url = "https://files.pythonhosted.org/packages/e4/13/7646f14f06838b406cf5a6ddbb7e8dc78b4996d891ab3b93c33d1ccc8678/msgpack-1.1.0-cp310-cp310-musllinux_1_2_x86_64.whl", hash = "sha256:42f754515e0f683f9c79210a5d1cad631ec3d06cea5172214d2176a42e67e19b", size = 370105 },
    { url = "https://files.pythonhosted.org/packages/67/fa/dbbd2443e4578e165192dabbc6a22c0812cda2649261b1264ff515f19f15/msgpack-1.1.0-cp310-cp310-win32.whl", hash = "sha256:3df7e6b05571b3814361e8464f9304c42d2196808e0119f55d0d3e62cd5ea044", size = 68513 },
    { url = "https://files.pythonhosted.org/packages/24/ce/c2c8fbf0ded750cb63cbcbb61bc1f2dfd69e16dca30a8af8ba80ec182dcd/msgpack-1.1.0-cp310-cp310-win_amd64.whl", hash = "sha256:685ec345eefc757a7c8af44a3032734a739f8c45d1b0ac45efc5d8977aa4720f", size = 74687 },
    { url = "https://files.pythonhosted.org/packages/b7/5e/a4c7154ba65d93be91f2f1e55f90e76c5f91ccadc7efc4341e6f04c8647f/msgpack-1.1.0-cp311-cp311-macosx_10_9_universal2.whl", hash = "sha256:3d364a55082fb2a7416f6c63ae383fbd903adb5a6cf78c5b96cc6316dc1cedc7", size = 150803 },
    { url = "https://files.pythonhosted.org/packages/60/c2/687684164698f1d51c41778c838d854965dd284a4b9d3a44beba9265c931/msgpack-1.1.0-cp311-cp311-macosx_10_9_x86_64.whl", hash = "sha256:79ec007767b9b56860e0372085f8504db5d06bd6a327a335449508bbee9648fa", size = 84343 },
    { url = "https://files.pythonhosted.org/packages/42/ae/d3adea9bb4a1342763556078b5765e666f8fdf242e00f3f6657380920972/msgpack-1.1.0-cp311-cp311-macosx_11_0_arm64.whl", hash = "sha256:6ad622bf7756d5a497d5b6836e7fc3752e2dd6f4c648e24b1803f6048596f701", size = 81408 },
    { url = "https://files.pythonhosted.org/packages/dc/17/6313325a6ff40ce9c3207293aee3ba50104aed6c2c1559d20d09e5c1ff54/msgpack-1.1.0-cp311-cp311-manylinux_2_17_aarch64.manylinux2014_aarch64.whl", hash = "sha256:8e59bca908d9ca0de3dc8684f21ebf9a690fe47b6be93236eb40b99af28b6ea6", size = 396096 },
    { url = "https://files.pythonhosted.org/packages/a8/a1/ad7b84b91ab5a324e707f4c9761633e357820b011a01e34ce658c1dda7cc/msgpack-1.1.0-cp311-cp311-manylinux_2_17_x86_64.manylinux2014_x86_64.whl", hash = "sha256:5e1da8f11a3dd397f0a32c76165cf0c4eb95b31013a94f6ecc0b280c05c91b59", size = 403671 },
    { url = "https://files.pythonhosted.org/packages/bb/0b/fd5b7c0b308bbf1831df0ca04ec76fe2f5bf6319833646b0a4bd5e9dc76d/msgpack-1.1.0-cp311-cp311-manylinux_2_5_i686.manylinux1_i686.manylinux_2_17_i686.manylinux2014_i686.whl", hash = "sha256:452aff037287acb1d70a804ffd022b21fa2bb7c46bee884dbc864cc9024128a0", size = 387414 },
    { url = "https://files.pythonhosted.org/packages/f0/03/ff8233b7c6e9929a1f5da3c7860eccd847e2523ca2de0d8ef4878d354cfa/msgpack-1.1.0-cp311-cp311-musllinux_1_2_aarch64.whl", hash = "sha256:8da4bf6d54ceed70e8861f833f83ce0814a2b72102e890cbdfe4b34764cdd66e", size = 383759 },
    { url = "https://files.pythonhosted.org/packages/1f/1b/eb82e1fed5a16dddd9bc75f0854b6e2fe86c0259c4353666d7fab37d39f4/msgpack-1.1.0-cp311-cp311-musllinux_1_2_i686.whl", hash = "sha256:41c991beebf175faf352fb940bf2af9ad1fb77fd25f38d9142053914947cdbf6", size = 394405 },
    { url = "https://files.pythonhosted.org/packages/90/2e/962c6004e373d54ecf33d695fb1402f99b51832631e37c49273cc564ffc5/msgpack-1.1.0-cp311-cp311-musllinux_1_2_x86_64.whl", hash = "sha256:a52a1f3a5af7ba1c9ace055b659189f6c669cf3657095b50f9602af3a3ba0fe5", size = 396041 },
    { url = "https://files.pythonhosted.org/packages/f8/20/6e03342f629474414860c48aeffcc2f7f50ddaf351d95f20c3f1c67399a8/msgpack-1.1.0-cp311-cp311-win32.whl", hash = "sha256:58638690ebd0a06427c5fe1a227bb6b8b9fdc2bd07701bec13c2335c82131a88", size = 68538 },
    { url = "https://files.pythonhosted.org/packages/aa/c4/5a582fc9a87991a3e6f6800e9bb2f3c82972912235eb9539954f3e9997c7/msgpack-1.1.0-cp311-cp311-win_amd64.whl", hash = "sha256:fd2906780f25c8ed5d7b323379f6138524ba793428db5d0e9d226d3fa6aa1788", size = 74871 },
    { url = "https://files.pythonhosted.org/packages/e1/d6/716b7ca1dbde63290d2973d22bbef1b5032ca634c3ff4384a958ec3f093a/msgpack-1.1.0-cp312-cp312-macosx_10_9_universal2.whl", hash = "sha256:d46cf9e3705ea9485687aa4001a76e44748b609d260af21c4ceea7f2212a501d", size = 152421 },
    { url = "https://files.pythonhosted.org/packages/70/da/5312b067f6773429cec2f8f08b021c06af416bba340c912c2ec778539ed6/msgpack-1.1.0-cp312-cp312-macosx_10_9_x86_64.whl", hash = "sha256:5dbad74103df937e1325cc4bfeaf57713be0b4f15e1c2da43ccdd836393e2ea2", size = 85277 },
    { url = "https://files.pythonhosted.org/packages/28/51/da7f3ae4462e8bb98af0d5bdf2707f1b8c65a0d4f496e46b6afb06cbc286/msgpack-1.1.0-cp312-cp312-macosx_11_0_arm64.whl", hash = "sha256:58dfc47f8b102da61e8949708b3eafc3504509a5728f8b4ddef84bd9e16ad420", size = 82222 },
    { url = "https://files.pythonhosted.org/packages/33/af/dc95c4b2a49cff17ce47611ca9ba218198806cad7796c0b01d1e332c86bb/msgpack-1.1.0-cp312-cp312-manylinux_2_17_aarch64.manylinux2014_aarch64.whl", hash = "sha256:4676e5be1b472909b2ee6356ff425ebedf5142427842aa06b4dfd5117d1ca8a2", size = 392971 },
    { url = "https://files.pythonhosted.org/packages/f1/54/65af8de681fa8255402c80eda2a501ba467921d5a7a028c9c22a2c2eedb5/msgpack-1.1.0-cp312-cp312-manylinux_2_17_x86_64.manylinux2014_x86_64.whl", hash = "sha256:17fb65dd0bec285907f68b15734a993ad3fc94332b5bb21b0435846228de1f39", size = 401403 },
    { url = "https://files.pythonhosted.org/packages/97/8c/e333690777bd33919ab7024269dc3c41c76ef5137b211d776fbb404bfead/msgpack-1.1.0-cp312-cp312-manylinux_2_5_i686.manylinux1_i686.manylinux_2_17_i686.manylinux2014_i686.whl", hash = "sha256:a51abd48c6d8ac89e0cfd4fe177c61481aca2d5e7ba42044fd218cfd8ea9899f", size = 385356 },
    { url = "https://files.pythonhosted.org/packages/57/52/406795ba478dc1c890559dd4e89280fa86506608a28ccf3a72fbf45df9f5/msgpack-1.1.0-cp312-cp312-musllinux_1_2_aarch64.whl", hash = "sha256:2137773500afa5494a61b1208619e3871f75f27b03bcfca7b3a7023284140247", size = 383028 },
    { url = "https://files.pythonhosted.org/packages/e7/69/053b6549bf90a3acadcd8232eae03e2fefc87f066a5b9fbb37e2e608859f/msgpack-1.1.0-cp312-cp312-musllinux_1_2_i686.whl", hash = "sha256:398b713459fea610861c8a7b62a6fec1882759f308ae0795b5413ff6a160cf3c", size = 391100 },
    { url = "https://files.pythonhosted.org/packages/23/f0/d4101d4da054f04274995ddc4086c2715d9b93111eb9ed49686c0f7ccc8a/msgpack-1.1.0-cp312-cp312-musllinux_1_2_x86_64.whl", hash = "sha256:06f5fd2f6bb2a7914922d935d3b8bb4a7fff3a9a91cfce6d06c13bc42bec975b", size = 394254 },
    { url = "https://files.pythonhosted.org/packages/1c/12/cf07458f35d0d775ff3a2dc5559fa2e1fcd06c46f1ef510e594ebefdca01/msgpack-1.1.0-cp312-cp312-win32.whl", hash = "sha256:ad33e8400e4ec17ba782f7b9cf868977d867ed784a1f5f2ab46e7ba53b6e1e1b", size = 69085 },
    { url = "https://files.pythonhosted.org/packages/73/80/2708a4641f7d553a63bc934a3eb7214806b5b39d200133ca7f7afb0a53e8/msgpack-1.1.0-cp312-cp312-win_amd64.whl", hash = "sha256:115a7af8ee9e8cddc10f87636767857e7e3717b7a2e97379dc2054712693e90f", size = 75347 },
    { url = "https://files.pythonhosted.org/packages/c8/b0/380f5f639543a4ac413e969109978feb1f3c66e931068f91ab6ab0f8be00/msgpack-1.1.0-cp313-cp313-macosx_10_13_universal2.whl", hash = "sha256:071603e2f0771c45ad9bc65719291c568d4edf120b44eb36324dcb02a13bfddf", size = 151142 },
    { url = "https://files.pythonhosted.org/packages/c8/ee/be57e9702400a6cb2606883d55b05784fada898dfc7fd12608ab1fdb054e/msgpack-1.1.0-cp313-cp313-macosx_10_13_x86_64.whl", hash = "sha256:0f92a83b84e7c0749e3f12821949d79485971f087604178026085f60ce109330", size = 84523 },
    { url = "https://files.pythonhosted.org/packages/7e/3a/2919f63acca3c119565449681ad08a2f84b2171ddfcff1dba6959db2cceb/msgpack-1.1.0-cp313-cp313-macosx_11_0_arm64.whl", hash = "sha256:4a1964df7b81285d00a84da4e70cb1383f2e665e0f1f2a7027e683956d04b734", size = 81556 },
    { url = "https://files.pythonhosted.org/packages/7c/43/a11113d9e5c1498c145a8925768ea2d5fce7cbab15c99cda655aa09947ed/msgpack-1.1.0-cp313-cp313-manylinux_2_17_aarch64.manylinux2014_aarch64.whl", hash = "sha256:59caf6a4ed0d164055ccff8fe31eddc0ebc07cf7326a2aaa0dbf7a4001cd823e", size = 392105 },
    { url = "https://files.pythonhosted.org/packages/2d/7b/2c1d74ca6c94f70a1add74a8393a0138172207dc5de6fc6269483519d048/msgpack-1.1.0-cp313-cp313-manylinux_2_17_x86_64.manylinux2014_x86_64.whl", hash = "sha256:0907e1a7119b337971a689153665764adc34e89175f9a34793307d9def08e6ca", size = 399979 },
    { url = "https://files.pythonhosted.org/packages/82/8c/cf64ae518c7b8efc763ca1f1348a96f0e37150061e777a8ea5430b413a74/msgpack-1.1.0-cp313-cp313-manylinux_2_5_i686.manylinux1_i686.manylinux_2_17_i686.manylinux2014_i686.whl", hash = "sha256:65553c9b6da8166e819a6aa90ad15288599b340f91d18f60b2061f402b9a4915", size = 383816 },
    { url = "https://files.pythonhosted.org/packages/69/86/a847ef7a0f5ef3fa94ae20f52a4cacf596a4e4a010197fbcc27744eb9a83/msgpack-1.1.0-cp313-cp313-musllinux_1_2_aarch64.whl", hash = "sha256:7a946a8992941fea80ed4beae6bff74ffd7ee129a90b4dd5cf9c476a30e9708d", size = 380973 },
    { url = "https://files.pythonhosted.org/packages/aa/90/c74cf6e1126faa93185d3b830ee97246ecc4fe12cf9d2d31318ee4246994/msgpack-1.1.0-cp313-cp313-musllinux_1_2_i686.whl", hash = "sha256:4b51405e36e075193bc051315dbf29168d6141ae2500ba8cd80a522964e31434", size = 387435 },
    { url = "https://files.pythonhosted.org/packages/7a/40/631c238f1f338eb09f4acb0f34ab5862c4e9d7eda11c1b685471a4c5ea37/msgpack-1.1.0-cp313-cp313-musllinux_1_2_x86_64.whl", hash = "sha256:b4c01941fd2ff87c2a934ee6055bda4ed353a7846b8d4f341c428109e9fcde8c", size = 399082 },
    { url = "https://files.pythonhosted.org/packages/e9/1b/fa8a952be252a1555ed39f97c06778e3aeb9123aa4cccc0fd2acd0b4e315/msgpack-1.1.0-cp313-cp313-win32.whl", hash = "sha256:7c9a35ce2c2573bada929e0b7b3576de647b0defbd25f5139dcdaba0ae35a4cc", size = 69037 },
    { url = "https://files.pythonhosted.org/packages/b6/bc/8bd826dd03e022153bfa1766dcdec4976d6c818865ed54223d71f07862b3/msgpack-1.1.0-cp313-cp313-win_amd64.whl", hash = "sha256:bce7d9e614a04d0883af0b3d4d501171fbfca038f12c77fa838d9f198147a23f", size = 75140 },
]

[[package]]
name = "multidict"
version = "6.1.0"
source = { registry = "https://pypi.org/simple" }
dependencies = [
    { name = "typing-extensions", marker = "python_full_version < '3.11'" },
]
sdist = { url = "https://files.pythonhosted.org/packages/d6/be/504b89a5e9ca731cd47487e91c469064f8ae5af93b7259758dcfc2b9c848/multidict-6.1.0.tar.gz", hash = "sha256:22ae2ebf9b0c69d206c003e2f6a914ea33f0a932d4aa16f236afc049d9958f4a", size = 64002 }
wheels = [
    { url = "https://files.pythonhosted.org/packages/29/68/259dee7fd14cf56a17c554125e534f6274c2860159692a414d0b402b9a6d/multidict-6.1.0-cp310-cp310-macosx_10_9_universal2.whl", hash = "sha256:3380252550e372e8511d49481bd836264c009adb826b23fefcc5dd3c69692f60", size = 48628 },
    { url = "https://files.pythonhosted.org/packages/50/79/53ba256069fe5386a4a9e80d4e12857ced9de295baf3e20c68cdda746e04/multidict-6.1.0-cp310-cp310-macosx_10_9_x86_64.whl", hash = "sha256:99f826cbf970077383d7de805c0681799491cb939c25450b9b5b3ced03ca99f1", size = 29327 },
    { url = "https://files.pythonhosted.org/packages/ff/10/71f1379b05b196dae749b5ac062e87273e3f11634f447ebac12a571d90ae/multidict-6.1.0-cp310-cp310-macosx_11_0_arm64.whl", hash = "sha256:a114d03b938376557927ab23f1e950827c3b893ccb94b62fd95d430fd0e5cf53", size = 29689 },
    { url = "https://files.pythonhosted.org/packages/71/45/70bac4f87438ded36ad4793793c0095de6572d433d98575a5752629ef549/multidict-6.1.0-cp310-cp310-manylinux_2_17_aarch64.manylinux2014_aarch64.whl", hash = "sha256:b1c416351ee6271b2f49b56ad7f308072f6f44b37118d69c2cad94f3fa8a40d5", size = 126639 },
    { url = "https://files.pythonhosted.org/packages/80/cf/17f35b3b9509b4959303c05379c4bfb0d7dd05c3306039fc79cf035bbac0/multidict-6.1.0-cp310-cp310-manylinux_2_17_ppc64le.manylinux2014_ppc64le.whl", hash = "sha256:6b5d83030255983181005e6cfbac1617ce9746b219bc2aad52201ad121226581", size = 134315 },
    { url = "https://files.pythonhosted.org/packages/ef/1f/652d70ab5effb33c031510a3503d4d6efc5ec93153562f1ee0acdc895a57/multidict-6.1.0-cp310-cp310-manylinux_2_17_s390x.manylinux2014_s390x.whl", hash = "sha256:3e97b5e938051226dc025ec80980c285b053ffb1e25a3db2a3aa3bc046bf7f56", size = 129471 },
    { url = "https://files.pythonhosted.org/packages/a6/64/2dd6c4c681688c0165dea3975a6a4eab4944ea30f35000f8b8af1df3148c/multidict-6.1.0-cp310-cp310-manylinux_2_17_x86_64.manylinux2014_x86_64.whl", hash = "sha256:d618649d4e70ac6efcbba75be98b26ef5078faad23592f9b51ca492953012429", size = 124585 },
    { url = "https://files.pythonhosted.org/packages/87/56/e6ee5459894c7e554b57ba88f7257dc3c3d2d379cb15baaa1e265b8c6165/multidict-6.1.0-cp310-cp310-manylinux_2_5_i686.manylinux1_i686.manylinux_2_17_i686.manylinux2014_i686.whl", hash = "sha256:10524ebd769727ac77ef2278390fb0068d83f3acb7773792a5080f2b0abf7748", size = 116957 },
    { url = "https://files.pythonhosted.org/packages/36/9e/616ce5e8d375c24b84f14fc263c7ef1d8d5e8ef529dbc0f1df8ce71bb5b8/multidict-6.1.0-cp310-cp310-musllinux_1_2_aarch64.whl", hash = "sha256:ff3827aef427c89a25cc96ded1759271a93603aba9fb977a6d264648ebf989db", size = 128609 },
    { url = "https://files.pythonhosted.org/packages/8c/4f/4783e48a38495d000f2124020dc96bacc806a4340345211b1ab6175a6cb4/multidict-6.1.0-cp310-cp310-musllinux_1_2_i686.whl", hash = "sha256:06809f4f0f7ab7ea2cabf9caca7d79c22c0758b58a71f9d32943ae13c7ace056", size = 123016 },
    { url = "https://files.pythonhosted.org/packages/3e/b3/4950551ab8fc39862ba5e9907dc821f896aa829b4524b4deefd3e12945ab/multidict-6.1.0-cp310-cp310-musllinux_1_2_ppc64le.whl", hash = "sha256:f179dee3b863ab1c59580ff60f9d99f632f34ccb38bf67a33ec6b3ecadd0fd76", size = 133542 },
    { url = "https://files.pythonhosted.org/packages/96/4d/f0ce6ac9914168a2a71df117935bb1f1781916acdecbb43285e225b484b8/multidict-6.1.0-cp310-cp310-musllinux_1_2_s390x.whl", hash = "sha256:aaed8b0562be4a0876ee3b6946f6869b7bcdb571a5d1496683505944e268b160", size = 130163 },
    { url = "https://files.pythonhosted.org/packages/be/72/17c9f67e7542a49dd252c5ae50248607dfb780bcc03035907dafefb067e3/multidict-6.1.0-cp310-cp310-musllinux_1_2_x86_64.whl", hash = "sha256:3c8b88a2ccf5493b6c8da9076fb151ba106960a2df90c2633f342f120751a9e7", size = 126832 },
    { url = "https://files.pythonhosted.org/packages/71/9f/72d719e248cbd755c8736c6d14780533a1606ffb3fbb0fbd77da9f0372da/multidict-6.1.0-cp310-cp310-win32.whl", hash = "sha256:4a9cb68166a34117d6646c0023c7b759bf197bee5ad4272f420a0141d7eb03a0", size = 26402 },
    { url = "https://files.pythonhosted.org/packages/04/5a/d88cd5d00a184e1ddffc82aa2e6e915164a6d2641ed3606e766b5d2f275a/multidict-6.1.0-cp310-cp310-win_amd64.whl", hash = "sha256:20b9b5fbe0b88d0bdef2012ef7dee867f874b72528cf1d08f1d59b0e3850129d", size = 28800 },
    { url = "https://files.pythonhosted.org/packages/93/13/df3505a46d0cd08428e4c8169a196131d1b0c4b515c3649829258843dde6/multidict-6.1.0-cp311-cp311-macosx_10_9_universal2.whl", hash = "sha256:3efe2c2cb5763f2f1b275ad2bf7a287d3f7ebbef35648a9726e3b69284a4f3d6", size = 48570 },
    { url = "https://files.pythonhosted.org/packages/f0/e1/a215908bfae1343cdb72f805366592bdd60487b4232d039c437fe8f5013d/multidict-6.1.0-cp311-cp311-macosx_10_9_x86_64.whl", hash = "sha256:c7053d3b0353a8b9de430a4f4b4268ac9a4fb3481af37dfe49825bf45ca24156", size = 29316 },
    { url = "https://files.pythonhosted.org/packages/70/0f/6dc70ddf5d442702ed74f298d69977f904960b82368532c88e854b79f72b/multidict-6.1.0-cp311-cp311-macosx_11_0_arm64.whl", hash = "sha256:27e5fc84ccef8dfaabb09d82b7d179c7cf1a3fbc8a966f8274fcb4ab2eb4cadb", size = 29640 },
    { url = "https://files.pythonhosted.org/packages/d8/6d/9c87b73a13d1cdea30b321ef4b3824449866bd7f7127eceed066ccb9b9ff/multidict-6.1.0-cp311-cp311-manylinux_2_17_aarch64.manylinux2014_aarch64.whl", hash = "sha256:0e2b90b43e696f25c62656389d32236e049568b39320e2735d51f08fd362761b", size = 131067 },
    { url = "https://files.pythonhosted.org/packages/cc/1e/1b34154fef373371fd6c65125b3d42ff5f56c7ccc6bfff91b9b3c60ae9e0/multidict-6.1.0-cp311-cp311-manylinux_2_17_ppc64le.manylinux2014_ppc64le.whl", hash = "sha256:d83a047959d38a7ff552ff94be767b7fd79b831ad1cd9920662db05fec24fe72", size = 138507 },
    { url = "https://files.pythonhosted.org/packages/fb/e0/0bc6b2bac6e461822b5f575eae85da6aae76d0e2a79b6665d6206b8e2e48/multidict-6.1.0-cp311-cp311-manylinux_2_17_s390x.manylinux2014_s390x.whl", hash = "sha256:d1a9dd711d0877a1ece3d2e4fea11a8e75741ca21954c919406b44e7cf971304", size = 133905 },
    { url = "https://files.pythonhosted.org/packages/ba/af/73d13b918071ff9b2205fcf773d316e0f8fefb4ec65354bbcf0b10908cc6/multidict-6.1.0-cp311-cp311-manylinux_2_17_x86_64.manylinux2014_x86_64.whl", hash = "sha256:ec2abea24d98246b94913b76a125e855eb5c434f7c46546046372fe60f666351", size = 129004 },
    { url = "https://files.pythonhosted.org/packages/74/21/23960627b00ed39643302d81bcda44c9444ebcdc04ee5bedd0757513f259/multidict-6.1.0-cp311-cp311-manylinux_2_5_i686.manylinux1_i686.manylinux_2_17_i686.manylinux2014_i686.whl", hash = "sha256:4867cafcbc6585e4b678876c489b9273b13e9fff9f6d6d66add5e15d11d926cb", size = 121308 },
    { url = "https://files.pythonhosted.org/packages/8b/5c/cf282263ffce4a596ed0bb2aa1a1dddfe1996d6a62d08842a8d4b33dca13/multidict-6.1.0-cp311-cp311-musllinux_1_2_aarch64.whl", hash = "sha256:5b48204e8d955c47c55b72779802b219a39acc3ee3d0116d5080c388970b76e3", size = 132608 },
    { url = "https://files.pythonhosted.org/packages/d7/3e/97e778c041c72063f42b290888daff008d3ab1427f5b09b714f5a8eff294/multidict-6.1.0-cp311-cp311-musllinux_1_2_i686.whl", hash = "sha256:d8fff389528cad1618fb4b26b95550327495462cd745d879a8c7c2115248e399", size = 127029 },
    { url = "https://files.pythonhosted.org/packages/47/ac/3efb7bfe2f3aefcf8d103e9a7162572f01936155ab2f7ebcc7c255a23212/multidict-6.1.0-cp311-cp311-musllinux_1_2_ppc64le.whl", hash = "sha256:a7a9541cd308eed5e30318430a9c74d2132e9a8cb46b901326272d780bf2d423", size = 137594 },
    { url = "https://files.pythonhosted.org/packages/42/9b/6c6e9e8dc4f915fc90a9b7798c44a30773dea2995fdcb619870e705afe2b/multidict-6.1.0-cp311-cp311-musllinux_1_2_s390x.whl", hash = "sha256:da1758c76f50c39a2efd5e9859ce7d776317eb1dd34317c8152ac9251fc574a3", size = 134556 },
    { url = "https://files.pythonhosted.org/packages/1d/10/8e881743b26aaf718379a14ac58572a240e8293a1c9d68e1418fb11c0f90/multidict-6.1.0-cp311-cp311-musllinux_1_2_x86_64.whl", hash = "sha256:c943a53e9186688b45b323602298ab727d8865d8c9ee0b17f8d62d14b56f0753", size = 130993 },
    { url = "https://files.pythonhosted.org/packages/45/84/3eb91b4b557442802d058a7579e864b329968c8d0ea57d907e7023c677f2/multidict-6.1.0-cp311-cp311-win32.whl", hash = "sha256:90f8717cb649eea3504091e640a1b8568faad18bd4b9fcd692853a04475a4b80", size = 26405 },
    { url = "https://files.pythonhosted.org/packages/9f/0b/ad879847ecbf6d27e90a6eabb7eff6b62c129eefe617ea45eae7c1f0aead/multidict-6.1.0-cp311-cp311-win_amd64.whl", hash = "sha256:82176036e65644a6cc5bd619f65f6f19781e8ec2e5330f51aa9ada7504cc1926", size = 28795 },
    { url = "https://files.pythonhosted.org/packages/fd/16/92057c74ba3b96d5e211b553895cd6dc7cc4d1e43d9ab8fafc727681ef71/multidict-6.1.0-cp312-cp312-macosx_10_9_universal2.whl", hash = "sha256:b04772ed465fa3cc947db808fa306d79b43e896beb677a56fb2347ca1a49c1fa", size = 48713 },
    { url = "https://files.pythonhosted.org/packages/94/3d/37d1b8893ae79716179540b89fc6a0ee56b4a65fcc0d63535c6f5d96f217/multidict-6.1.0-cp312-cp312-macosx_10_9_x86_64.whl", hash = "sha256:6180c0ae073bddeb5a97a38c03f30c233e0a4d39cd86166251617d1bbd0af436", size = 29516 },
    { url = "https://files.pythonhosted.org/packages/a2/12/adb6b3200c363062f805275b4c1e656be2b3681aada66c80129932ff0bae/multidict-6.1.0-cp312-cp312-macosx_11_0_arm64.whl", hash = "sha256:071120490b47aa997cca00666923a83f02c7fbb44f71cf7f136df753f7fa8761", size = 29557 },
    { url = "https://files.pythonhosted.org/packages/47/e9/604bb05e6e5bce1e6a5cf80a474e0f072e80d8ac105f1b994a53e0b28c42/multidict-6.1.0-cp312-cp312-manylinux_2_17_aarch64.manylinux2014_aarch64.whl", hash = "sha256:50b3a2710631848991d0bf7de077502e8994c804bb805aeb2925a981de58ec2e", size = 130170 },
    { url = "https://files.pythonhosted.org/packages/7e/13/9efa50801785eccbf7086b3c83b71a4fb501a4d43549c2f2f80b8787d69f/multidict-6.1.0-cp312-cp312-manylinux_2_17_ppc64le.manylinux2014_ppc64le.whl", hash = "sha256:b58c621844d55e71c1b7f7c498ce5aa6985d743a1a59034c57a905b3f153c1ef", size = 134836 },
    { url = "https://files.pythonhosted.org/packages/bf/0f/93808b765192780d117814a6dfcc2e75de6dcc610009ad408b8814dca3ba/multidict-6.1.0-cp312-cp312-manylinux_2_17_s390x.manylinux2014_s390x.whl", hash = "sha256:55b6d90641869892caa9ca42ff913f7ff1c5ece06474fbd32fb2cf6834726c95", size = 133475 },
    { url = "https://files.pythonhosted.org/packages/d3/c8/529101d7176fe7dfe1d99604e48d69c5dfdcadb4f06561f465c8ef12b4df/multidict-6.1.0-cp312-cp312-manylinux_2_17_x86_64.manylinux2014_x86_64.whl", hash = "sha256:4b820514bfc0b98a30e3d85462084779900347e4d49267f747ff54060cc33925", size = 131049 },
    { url = "https://files.pythonhosted.org/packages/ca/0c/fc85b439014d5a58063e19c3a158a889deec399d47b5269a0f3b6a2e28bc/multidict-6.1.0-cp312-cp312-manylinux_2_5_i686.manylinux1_i686.manylinux_2_17_i686.manylinux2014_i686.whl", hash = "sha256:10a9b09aba0c5b48c53761b7c720aaaf7cf236d5fe394cd399c7ba662d5f9966", size = 120370 },
    { url = "https://files.pythonhosted.org/packages/db/46/d4416eb20176492d2258fbd47b4abe729ff3b6e9c829ea4236f93c865089/multidict-6.1.0-cp312-cp312-musllinux_1_2_aarch64.whl", hash = "sha256:1e16bf3e5fc9f44632affb159d30a437bfe286ce9e02754759be5536b169b305", size = 125178 },
    { url = "https://files.pythonhosted.org/packages/5b/46/73697ad7ec521df7de5531a32780bbfd908ded0643cbe457f981a701457c/multidict-6.1.0-cp312-cp312-musllinux_1_2_i686.whl", hash = "sha256:76f364861c3bfc98cbbcbd402d83454ed9e01a5224bb3a28bf70002a230f73e2", size = 119567 },
    { url = "https://files.pythonhosted.org/packages/cd/ed/51f060e2cb0e7635329fa6ff930aa5cffa17f4c7f5c6c3ddc3500708e2f2/multidict-6.1.0-cp312-cp312-musllinux_1_2_ppc64le.whl", hash = "sha256:820c661588bd01a0aa62a1283f20d2be4281b086f80dad9e955e690c75fb54a2", size = 129822 },
    { url = "https://files.pythonhosted.org/packages/df/9e/ee7d1954b1331da3eddea0c4e08d9142da5f14b1321c7301f5014f49d492/multidict-6.1.0-cp312-cp312-musllinux_1_2_s390x.whl", hash = "sha256:0e5f362e895bc5b9e67fe6e4ded2492d8124bdf817827f33c5b46c2fe3ffaca6", size = 128656 },
    { url = "https://files.pythonhosted.org/packages/77/00/8538f11e3356b5d95fa4b024aa566cde7a38aa7a5f08f4912b32a037c5dc/multidict-6.1.0-cp312-cp312-musllinux_1_2_x86_64.whl", hash = "sha256:3ec660d19bbc671e3a6443325f07263be452c453ac9e512f5eb935e7d4ac28b3", size = 125360 },
    { url = "https://files.pythonhosted.org/packages/be/05/5d334c1f2462d43fec2363cd00b1c44c93a78c3925d952e9a71caf662e96/multidict-6.1.0-cp312-cp312-win32.whl", hash = "sha256:58130ecf8f7b8112cdb841486404f1282b9c86ccb30d3519faf301b2e5659133", size = 26382 },
    { url = "https://files.pythonhosted.org/packages/a3/bf/f332a13486b1ed0496d624bcc7e8357bb8053823e8cd4b9a18edc1d97e73/multidict-6.1.0-cp312-cp312-win_amd64.whl", hash = "sha256:188215fc0aafb8e03341995e7c4797860181562380f81ed0a87ff455b70bf1f1", size = 28529 },
    { url = "https://files.pythonhosted.org/packages/22/67/1c7c0f39fe069aa4e5d794f323be24bf4d33d62d2a348acdb7991f8f30db/multidict-6.1.0-cp313-cp313-macosx_10_13_universal2.whl", hash = "sha256:d569388c381b24671589335a3be6e1d45546c2988c2ebe30fdcada8457a31008", size = 48771 },
    { url = "https://files.pythonhosted.org/packages/3c/25/c186ee7b212bdf0df2519eacfb1981a017bda34392c67542c274651daf23/multidict-6.1.0-cp313-cp313-macosx_10_13_x86_64.whl", hash = "sha256:052e10d2d37810b99cc170b785945421141bf7bb7d2f8799d431e7db229c385f", size = 29533 },
    { url = "https://files.pythonhosted.org/packages/67/5e/04575fd837e0958e324ca035b339cea174554f6f641d3fb2b4f2e7ff44a2/multidict-6.1.0-cp313-cp313-macosx_11_0_arm64.whl", hash = "sha256:f90c822a402cb865e396a504f9fc8173ef34212a342d92e362ca498cad308e28", size = 29595 },
    { url = "https://files.pythonhosted.org/packages/d3/b2/e56388f86663810c07cfe4a3c3d87227f3811eeb2d08450b9e5d19d78876/multidict-6.1.0-cp313-cp313-manylinux_2_17_aarch64.manylinux2014_aarch64.whl", hash = "sha256:b225d95519a5bf73860323e633a664b0d85ad3d5bede6d30d95b35d4dfe8805b", size = 130094 },
    { url = "https://files.pythonhosted.org/packages/6c/ee/30ae9b4186a644d284543d55d491fbd4239b015d36b23fea43b4c94f7052/multidict-6.1.0-cp313-cp313-manylinux_2_17_ppc64le.manylinux2014_ppc64le.whl", hash = "sha256:23bfd518810af7de1116313ebd9092cb9aa629beb12f6ed631ad53356ed6b86c", size = 134876 },
    { url = "https://files.pythonhosted.org/packages/84/c7/70461c13ba8ce3c779503c70ec9d0345ae84de04521c1f45a04d5f48943d/multidict-6.1.0-cp313-cp313-manylinux_2_17_s390x.manylinux2014_s390x.whl", hash = "sha256:5c09fcfdccdd0b57867577b719c69e347a436b86cd83747f179dbf0cc0d4c1f3", size = 133500 },
    { url = "https://files.pythonhosted.org/packages/4a/9f/002af221253f10f99959561123fae676148dd730e2daa2cd053846a58507/multidict-6.1.0-cp313-cp313-manylinux_2_17_x86_64.manylinux2014_x86_64.whl", hash = "sha256:bf6bea52ec97e95560af5ae576bdac3aa3aae0b6758c6efa115236d9e07dae44", size = 131099 },
    { url = "https://files.pythonhosted.org/packages/82/42/d1c7a7301d52af79d88548a97e297f9d99c961ad76bbe6f67442bb77f097/multidict-6.1.0-cp313-cp313-manylinux_2_5_i686.manylinux1_i686.manylinux_2_17_i686.manylinux2014_i686.whl", hash = "sha256:57feec87371dbb3520da6192213c7d6fc892d5589a93db548331954de8248fd2", size = 120403 },
    { url = "https://files.pythonhosted.org/packages/68/f3/471985c2c7ac707547553e8f37cff5158030d36bdec4414cb825fbaa5327/multidict-6.1.0-cp313-cp313-musllinux_1_2_aarch64.whl", hash = "sha256:0c3f390dc53279cbc8ba976e5f8035eab997829066756d811616b652b00a23a3", size = 125348 },
    { url = "https://files.pythonhosted.org/packages/67/2c/e6df05c77e0e433c214ec1d21ddd203d9a4770a1f2866a8ca40a545869a0/multidict-6.1.0-cp313-cp313-musllinux_1_2_i686.whl", hash = "sha256:59bfeae4b25ec05b34f1956eaa1cb38032282cd4dfabc5056d0a1ec4d696d3aa", size = 119673 },
    { url = "https://files.pythonhosted.org/packages/c5/cd/bc8608fff06239c9fb333f9db7743a1b2eafe98c2666c9a196e867a3a0a4/multidict-6.1.0-cp313-cp313-musllinux_1_2_ppc64le.whl", hash = "sha256:b2f59caeaf7632cc633b5cf6fc449372b83bbdf0da4ae04d5be36118e46cc0aa", size = 129927 },
    { url = "https://files.pythonhosted.org/packages/44/8e/281b69b7bc84fc963a44dc6e0bbcc7150e517b91df368a27834299a526ac/multidict-6.1.0-cp313-cp313-musllinux_1_2_s390x.whl", hash = "sha256:37bb93b2178e02b7b618893990941900fd25b6b9ac0fa49931a40aecdf083fe4", size = 128711 },
    { url = "https://files.pythonhosted.org/packages/12/a4/63e7cd38ed29dd9f1881d5119f272c898ca92536cdb53ffe0843197f6c85/multidict-6.1.0-cp313-cp313-musllinux_1_2_x86_64.whl", hash = "sha256:4e9f48f58c2c523d5a06faea47866cd35b32655c46b443f163d08c6d0ddb17d6", size = 125519 },
    { url = "https://files.pythonhosted.org/packages/38/e0/4f5855037a72cd8a7a2f60a3952d9aa45feedb37ae7831642102604e8a37/multidict-6.1.0-cp313-cp313-win32.whl", hash = "sha256:3a37ffb35399029b45c6cc33640a92bef403c9fd388acce75cdc88f58bd19a81", size = 26426 },
    { url = "https://files.pythonhosted.org/packages/7e/a5/17ee3a4db1e310b7405f5d25834460073a8ccd86198ce044dfaf69eac073/multidict-6.1.0-cp313-cp313-win_amd64.whl", hash = "sha256:e9aa71e15d9d9beaad2c6b9319edcdc0a49a43ef5c0a4c8265ca9ee7d6c67774", size = 28531 },
    { url = "https://files.pythonhosted.org/packages/99/b7/b9e70fde2c0f0c9af4cc5277782a89b66d35948ea3369ec9f598358c3ac5/multidict-6.1.0-py3-none-any.whl", hash = "sha256:48e171e52d1c4d33888e529b999e5900356b9ae588c2f09a52dcefb158b27506", size = 10051 },
]

[[package]]
name = "narwhals"
version = "1.21.1"
source = { registry = "https://pypi.org/simple" }
sdist = { url = "https://files.pythonhosted.org/packages/ad/6d/1a3a84b2c3186465aa5e95146e96610b875b7a5bb899f6dd1206f0444c0e/narwhals-1.21.1.tar.gz", hash = "sha256:44082c6273fd0125a2bde5baae6ddb7465e185c24fd6e1c5e71cab1d746c89cc", size = 242809 }
wheels = [
    { url = "https://files.pythonhosted.org/packages/d0/4f/7c482d8fe70bc19e1e121ccd205fedac936bbb2ff3b789775294fdbe525b/narwhals-1.21.1-py3-none-any.whl", hash = "sha256:f5f2cd33a6fa636de74067f4050d6dd9a9343b39a5a911dc97810d55d8f24cdd", size = 282702 },
]

[[package]]
name = "nbclient"
version = "0.10.2"
source = { registry = "https://pypi.org/simple" }
dependencies = [
    { name = "jupyter-client" },
    { name = "jupyter-core" },
    { name = "nbformat" },
    { name = "traitlets" },
]
sdist = { url = "https://files.pythonhosted.org/packages/87/66/7ffd18d58eae90d5721f9f39212327695b749e23ad44b3881744eaf4d9e8/nbclient-0.10.2.tar.gz", hash = "sha256:90b7fc6b810630db87a6d0c2250b1f0ab4cf4d3c27a299b0cde78a4ed3fd9193", size = 62424 }
wheels = [
    { url = "https://files.pythonhosted.org/packages/34/6d/e7fa07f03a4a7b221d94b4d586edb754a9b0dc3c9e2c93353e9fa4e0d117/nbclient-0.10.2-py3-none-any.whl", hash = "sha256:4ffee11e788b4a27fabeb7955547e4318a5298f34342a4bfd01f2e1faaeadc3d", size = 25434 },
]

[[package]]
name = "nbconvert"
version = "7.16.5"
source = { registry = "https://pypi.org/simple" }
dependencies = [
    { name = "beautifulsoup4" },
    { name = "bleach", extra = ["css"] },
    { name = "defusedxml" },
    { name = "jinja2" },
    { name = "jupyter-core" },
    { name = "jupyterlab-pygments" },
    { name = "markupsafe" },
    { name = "mistune" },
    { name = "nbclient" },
    { name = "nbformat" },
    { name = "packaging" },
    { name = "pandocfilters" },
    { name = "pygments" },
    { name = "traitlets" },
]
sdist = { url = "https://files.pythonhosted.org/packages/46/2c/d026c0367f2be2463d4c2f5b538e28add2bc67bc13730abb7f364ae4eb8b/nbconvert-7.16.5.tar.gz", hash = "sha256:c83467bb5777fdfaac5ebbb8e864f300b277f68692ecc04d6dab72f2d8442344", size = 856367 }
wheels = [
    { url = "https://files.pythonhosted.org/packages/8f/9e/2dcc9fe00cf55d95a8deae69384e9cea61816126e345754f6c75494d32ec/nbconvert-7.16.5-py3-none-any.whl", hash = "sha256:e12eac052d6fd03040af4166c563d76e7aeead2e9aadf5356db552a1784bd547", size = 258061 },
]

[[package]]
name = "nbformat"
version = "5.10.4"
source = { registry = "https://pypi.org/simple" }
dependencies = [
    { name = "fastjsonschema" },
    { name = "jsonschema" },
    { name = "jupyter-core" },
    { name = "traitlets" },
]
sdist = { url = "https://files.pythonhosted.org/packages/6d/fd/91545e604bc3dad7dca9ed03284086039b294c6b3d75c0d2fa45f9e9caf3/nbformat-5.10.4.tar.gz", hash = "sha256:322168b14f937a5d11362988ecac2a4952d3d8e3a2cbeb2319584631226d5b3a", size = 142749 }
wheels = [
    { url = "https://files.pythonhosted.org/packages/a9/82/0340caa499416c78e5d8f5f05947ae4bc3cba53c9f038ab6e9ed964e22f1/nbformat-5.10.4-py3-none-any.whl", hash = "sha256:3b48d6c8fbca4b299bf3982ea7db1af21580e4fec269ad087b9e81588891200b", size = 78454 },
]

[[package]]
name = "nbval"
version = "0.11.0"
source = { registry = "https://pypi.org/simple" }
dependencies = [
    { name = "coverage" },
    { name = "ipykernel" },
    { name = "jupyter-client" },
    { name = "nbformat" },
    { name = "pytest" },
]
sdist = { url = "https://files.pythonhosted.org/packages/28/be/22bd64d09e0cb53258f83b6fc455f05f18a78e3e5c109ccb6af42f1f49a2/nbval-0.11.0.tar.gz", hash = "sha256:77c95797607b0a968babd2597ee3494102d25c3ad37435debbdac0e46e379094", size = 62718 }
wheels = [
    { url = "https://files.pythonhosted.org/packages/2c/5c/eb1e3ce54c4e94c7734b3831756c63f21badb3de91a98d77b9e23c0ca76a/nbval-0.11.0-py2.py3-none-any.whl", hash = "sha256:307aecc866c9a1e8a13bb5bbb008a702bacfda2394dff6fe504a3108a58042a0", size = 24013 },
]

[[package]]
name = "nest-asyncio"
version = "1.6.0"
source = { registry = "https://pypi.org/simple" }
sdist = { url = "https://files.pythonhosted.org/packages/83/f8/51569ac65d696c8ecbee95938f89d4abf00f47d58d48f6fbabfe8f0baefe/nest_asyncio-1.6.0.tar.gz", hash = "sha256:6f172d5449aca15afd6c646851f4e31e02c598d553a667e38cafa997cfec55fe", size = 7418 }
wheels = [
    { url = "https://files.pythonhosted.org/packages/a0/c4/c2971a3ba4c6103a3d10c4b0f24f461ddc027f0f09763220cf35ca1401b3/nest_asyncio-1.6.0-py3-none-any.whl", hash = "sha256:87af6efd6b5e897c81050477ef65c62e2b2f35d51703cae01aff2905b1852e1c", size = 5195 },
]

[[package]]
name = "nodeenv"
version = "1.9.1"
source = { registry = "https://pypi.org/simple" }
sdist = { url = "https://files.pythonhosted.org/packages/43/16/fc88b08840de0e0a72a2f9d8c6bae36be573e475a6326ae854bcc549fc45/nodeenv-1.9.1.tar.gz", hash = "sha256:6ec12890a2dab7946721edbfbcd91f3319c6ccc9aec47be7c7e6b7011ee6645f", size = 47437 }
wheels = [
    { url = "https://files.pythonhosted.org/packages/d2/1d/1b658dbd2b9fa9c4c9f32accbfc0205d532c8c6194dc0f2a4c0428e7128a/nodeenv-1.9.1-py2.py3-none-any.whl", hash = "sha256:ba11c9782d29c27c70ffbdda2d7415098754709be8a7056d79a737cd901155c9", size = 22314 },
]

[[package]]
name = "numpy"
version = "2.2.1"
source = { registry = "https://pypi.org/simple" }
sdist = { url = "https://files.pythonhosted.org/packages/f2/a5/fdbf6a7871703df6160b5cf3dd774074b086d278172285c52c2758b76305/numpy-2.2.1.tar.gz", hash = "sha256:45681fd7128c8ad1c379f0ca0776a8b0c6583d2f69889ddac01559dfe4390918", size = 20227662 }
wheels = [
    { url = "https://files.pythonhosted.org/packages/c7/c4/5588367dc9f91e1a813beb77de46ea8cab13f778e1b3a0e661ab031aba44/numpy-2.2.1-cp310-cp310-macosx_10_9_x86_64.whl", hash = "sha256:5edb4e4caf751c1518e6a26a83501fda79bff41cc59dac48d70e6d65d4ec4440", size = 21213214 },
    { url = "https://files.pythonhosted.org/packages/d8/8b/32dd9f08419023a4cf856c5ad0b4eba9b830da85eafdef841a104c4fc05a/numpy-2.2.1-cp310-cp310-macosx_11_0_arm64.whl", hash = "sha256:aa3017c40d513ccac9621a2364f939d39e550c542eb2a894b4c8da92b38896ab", size = 14352248 },
    { url = "https://files.pythonhosted.org/packages/84/2d/0e895d02940ba6e12389f0ab5cac5afcf8dc2dc0ade4e8cad33288a721bd/numpy-2.2.1-cp310-cp310-macosx_14_0_arm64.whl", hash = "sha256:61048b4a49b1c93fe13426e04e04fdf5a03f456616f6e98c7576144677598675", size = 5391007 },
    { url = "https://files.pythonhosted.org/packages/11/b9/7f1e64a0d46d9c2af6d17966f641fb12d5b8ea3003f31b2308f3e3b9a6aa/numpy-2.2.1-cp310-cp310-macosx_14_0_x86_64.whl", hash = "sha256:7671dc19c7019103ca44e8d94917eba8534c76133523ca8406822efdd19c9308", size = 6926174 },
    { url = "https://files.pythonhosted.org/packages/2e/8c/043fa4418bc9364e364ab7aba8ff6ef5f6b9171ade22de8fbcf0e2fa4165/numpy-2.2.1-cp310-cp310-manylinux_2_17_aarch64.manylinux2014_aarch64.whl", hash = "sha256:4250888bcb96617e00bfa28ac24850a83c9f3a16db471eca2ee1f1714df0f957", size = 14330914 },
    { url = "https://files.pythonhosted.org/packages/f7/b6/d8110985501ca8912dfc1c3bbef99d66e62d487f72e46b2337494df77364/numpy-2.2.1-cp310-cp310-manylinux_2_17_x86_64.manylinux2014_x86_64.whl", hash = "sha256:a7746f235c47abc72b102d3bce9977714c2444bdfaea7888d241b4c4bb6a78bf", size = 16379607 },
    { url = "https://files.pythonhosted.org/packages/e2/57/bdca9fb8bdaa810c3a4ff2eb3231379b77f618a7c0d24be9f7070db50775/numpy-2.2.1-cp310-cp310-musllinux_1_2_aarch64.whl", hash = "sha256:059e6a747ae84fce488c3ee397cee7e5f905fd1bda5fb18c66bc41807ff119b2", size = 15541760 },
    { url = "https://files.pythonhosted.org/packages/97/55/3b9147b3cbc3b6b1abc2a411dec5337a46c873deca0dd0bf5bef9d0579cc/numpy-2.2.1-cp310-cp310-musllinux_1_2_x86_64.whl", hash = "sha256:f62aa6ee4eb43b024b0e5a01cf65a0bb078ef8c395e8713c6e8a12a697144528", size = 18168476 },
    { url = "https://files.pythonhosted.org/packages/00/e7/7c2cde16c9b87a8e14fdd262ca7849c4681cf48c8a774505f7e6f5e3b643/numpy-2.2.1-cp310-cp310-win32.whl", hash = "sha256:48fd472630715e1c1c89bf1feab55c29098cb403cc184b4859f9c86d4fcb6a95", size = 6570985 },
    { url = "https://files.pythonhosted.org/packages/a1/a8/554b0e99fc4ac11ec481254781a10da180d0559c2ebf2c324232317349ee/numpy-2.2.1-cp310-cp310-win_amd64.whl", hash = "sha256:b541032178a718c165a49638d28272b771053f628382d5e9d1c93df23ff58dbf", size = 12913384 },
    { url = "https://files.pythonhosted.org/packages/59/14/645887347124e101d983e1daf95b48dc3e136bf8525cb4257bf9eab1b768/numpy-2.2.1-cp311-cp311-macosx_10_9_x86_64.whl", hash = "sha256:40f9e544c1c56ba8f1cf7686a8c9b5bb249e665d40d626a23899ba6d5d9e1484", size = 21217379 },
    { url = "https://files.pythonhosted.org/packages/9f/fd/2279000cf29f58ccfd3778cbf4670dfe3f7ce772df5e198c5abe9e88b7d7/numpy-2.2.1-cp311-cp311-macosx_11_0_arm64.whl", hash = "sha256:f9b57eaa3b0cd8db52049ed0330747b0364e899e8a606a624813452b8203d5f7", size = 14388520 },
    { url = "https://files.pythonhosted.org/packages/58/b0/034eb5d5ba12d66ab658ff3455a31f20add0b78df8203c6a7451bd1bee21/numpy-2.2.1-cp311-cp311-macosx_14_0_arm64.whl", hash = "sha256:bc8a37ad5b22c08e2dbd27df2b3ef7e5c0864235805b1e718a235bcb200cf1cb", size = 5389286 },
    { url = "https://files.pythonhosted.org/packages/5d/69/6f3cccde92e82e7835fdb475c2bf439761cbf8a1daa7c07338e1e132dfec/numpy-2.2.1-cp311-cp311-macosx_14_0_x86_64.whl", hash = "sha256:9036d6365d13b6cbe8f27a0eaf73ddcc070cae584e5ff94bb45e3e9d729feab5", size = 6930345 },
    { url = "https://files.pythonhosted.org/packages/d1/72/1cd38e91ab563e67f584293fcc6aca855c9ae46dba42e6b5ff4600022899/numpy-2.2.1-cp311-cp311-manylinux_2_17_aarch64.manylinux2014_aarch64.whl", hash = "sha256:51faf345324db860b515d3f364eaa93d0e0551a88d6218a7d61286554d190d73", size = 14335748 },
    { url = "https://files.pythonhosted.org/packages/f2/d4/f999444e86986f3533e7151c272bd8186c55dda554284def18557e013a2a/numpy-2.2.1-cp311-cp311-manylinux_2_17_x86_64.manylinux2014_x86_64.whl", hash = "sha256:38efc1e56b73cc9b182fe55e56e63b044dd26a72128fd2fbd502f75555d92591", size = 16391057 },
    { url = "https://files.pythonhosted.org/packages/99/7b/85cef6a3ae1b19542b7afd97d0b296526b6ef9e3c43ea0c4d9c4404fb2d0/numpy-2.2.1-cp311-cp311-musllinux_1_2_aarch64.whl", hash = "sha256:31b89fa67a8042e96715c68e071a1200c4e172f93b0fbe01a14c0ff3ff820fc8", size = 15556943 },
    { url = "https://files.pythonhosted.org/packages/69/7e/b83cc884c3508e91af78760f6b17ab46ad649831b1fa35acb3eb26d9e6d2/numpy-2.2.1-cp311-cp311-musllinux_1_2_x86_64.whl", hash = "sha256:4c86e2a209199ead7ee0af65e1d9992d1dce7e1f63c4b9a616500f93820658d0", size = 18180785 },
    { url = "https://files.pythonhosted.org/packages/b2/9f/eb4a9a38867de059dcd4b6e18d47c3867fbd3795d4c9557bb49278f94087/numpy-2.2.1-cp311-cp311-win32.whl", hash = "sha256:b34d87e8a3090ea626003f87f9392b3929a7bbf4104a05b6667348b6bd4bf1cd", size = 6568983 },
    { url = "https://files.pythonhosted.org/packages/6d/1e/be3b9f3073da2f8c7fa361fcdc231b548266b0781029fdbaf75eeab997fd/numpy-2.2.1-cp311-cp311-win_amd64.whl", hash = "sha256:360137f8fb1b753c5cde3ac388597ad680eccbbbb3865ab65efea062c4a1fd16", size = 12917260 },
    { url = "https://files.pythonhosted.org/packages/62/12/b928871c570d4a87ab13d2cc19f8817f17e340d5481621930e76b80ffb7d/numpy-2.2.1-cp312-cp312-macosx_10_13_x86_64.whl", hash = "sha256:694f9e921a0c8f252980e85bce61ebbd07ed2b7d4fa72d0e4246f2f8aa6642ab", size = 20909861 },
    { url = "https://files.pythonhosted.org/packages/3d/c3/59df91ae1d8ad7c5e03efd63fd785dec62d96b0fe56d1f9ab600b55009af/numpy-2.2.1-cp312-cp312-macosx_11_0_arm64.whl", hash = "sha256:3683a8d166f2692664262fd4900f207791d005fb088d7fdb973cc8d663626faa", size = 14095776 },
    { url = "https://files.pythonhosted.org/packages/af/4e/8ed5868efc8e601fb69419644a280e9c482b75691466b73bfaab7d86922c/numpy-2.2.1-cp312-cp312-macosx_14_0_arm64.whl", hash = "sha256:780077d95eafc2ccc3ced969db22377b3864e5b9a0ea5eb347cc93b3ea900315", size = 5126239 },
    { url = "https://files.pythonhosted.org/packages/1a/74/dd0bbe650d7bc0014b051f092f2de65e34a8155aabb1287698919d124d7f/numpy-2.2.1-cp312-cp312-macosx_14_0_x86_64.whl", hash = "sha256:55ba24ebe208344aa7a00e4482f65742969a039c2acfcb910bc6fcd776eb4355", size = 6659296 },
    { url = "https://files.pythonhosted.org/packages/7f/11/4ebd7a3f4a655764dc98481f97bd0a662fb340d1001be6050606be13e162/numpy-2.2.1-cp312-cp312-manylinux_2_17_aarch64.manylinux2014_aarch64.whl", hash = "sha256:9b1d07b53b78bf84a96898c1bc139ad7f10fda7423f5fd158fd0f47ec5e01ac7", size = 14047121 },
    { url = "https://files.pythonhosted.org/packages/7f/a7/c1f1d978166eb6b98ad009503e4d93a8c1962d0eb14a885c352ee0276a54/numpy-2.2.1-cp312-cp312-manylinux_2_17_x86_64.manylinux2014_x86_64.whl", hash = "sha256:5062dc1a4e32a10dc2b8b13cedd58988261416e811c1dc4dbdea4f57eea61b0d", size = 16096599 },
    { url = "https://files.pythonhosted.org/packages/3d/6d/0e22afd5fcbb4d8d0091f3f46bf4e8906399c458d4293da23292c0ba5022/numpy-2.2.1-cp312-cp312-musllinux_1_2_aarch64.whl", hash = "sha256:fce4f615f8ca31b2e61aa0eb5865a21e14f5629515c9151850aa936c02a1ee51", size = 15243932 },
    { url = "https://files.pythonhosted.org/packages/03/39/e4e5832820131ba424092b9610d996b37e5557180f8e2d6aebb05c31ae54/numpy-2.2.1-cp312-cp312-musllinux_1_2_x86_64.whl", hash = "sha256:67d4cda6fa6ffa073b08c8372aa5fa767ceb10c9a0587c707505a6d426f4e046", size = 17861032 },
    { url = "https://files.pythonhosted.org/packages/5f/8a/3794313acbf5e70df2d5c7d2aba8718676f8d054a05abe59e48417fb2981/numpy-2.2.1-cp312-cp312-win32.whl", hash = "sha256:32cb94448be47c500d2c7a95f93e2f21a01f1fd05dd2beea1ccd049bb6001cd2", size = 6274018 },
    { url = "https://files.pythonhosted.org/packages/17/c1/c31d3637f2641e25c7a19adf2ae822fdaf4ddd198b05d79a92a9ce7cb63e/numpy-2.2.1-cp312-cp312-win_amd64.whl", hash = "sha256:ba5511d8f31c033a5fcbda22dd5c813630af98c70b2661f2d2c654ae3cdfcfc8", size = 12613843 },
    { url = "https://files.pythonhosted.org/packages/20/d6/91a26e671c396e0c10e327b763485ee295f5a5a7a48c553f18417e5a0ed5/numpy-2.2.1-cp313-cp313-macosx_10_13_x86_64.whl", hash = "sha256:f1d09e520217618e76396377c81fba6f290d5f926f50c35f3a5f72b01a0da780", size = 20896464 },
    { url = "https://files.pythonhosted.org/packages/8c/40/5792ccccd91d45e87d9e00033abc4f6ca8a828467b193f711139ff1f1cd9/numpy-2.2.1-cp313-cp313-macosx_11_0_arm64.whl", hash = "sha256:3ecc47cd7f6ea0336042be87d9e7da378e5c7e9b3c8ad0f7c966f714fc10d821", size = 14111350 },
    { url = "https://files.pythonhosted.org/packages/c0/2a/fb0a27f846cb857cef0c4c92bef89f133a3a1abb4e16bba1c4dace2e9b49/numpy-2.2.1-cp313-cp313-macosx_14_0_arm64.whl", hash = "sha256:f419290bc8968a46c4933158c91a0012b7a99bb2e465d5ef5293879742f8797e", size = 5111629 },
    { url = "https://files.pythonhosted.org/packages/eb/e5/8e81bb9d84db88b047baf4e8b681a3e48d6390bc4d4e4453eca428ecbb49/numpy-2.2.1-cp313-cp313-macosx_14_0_x86_64.whl", hash = "sha256:5b6c390bfaef8c45a260554888966618328d30e72173697e5cabe6b285fb2348", size = 6645865 },
    { url = "https://files.pythonhosted.org/packages/7a/1a/a90ceb191dd2f9e2897c69dde93ccc2d57dd21ce2acbd7b0333e8eea4e8d/numpy-2.2.1-cp313-cp313-manylinux_2_17_aarch64.manylinux2014_aarch64.whl", hash = "sha256:526fc406ab991a340744aad7e25251dd47a6720a685fa3331e5c59fef5282a59", size = 14043508 },
    { url = "https://files.pythonhosted.org/packages/f1/5a/e572284c86a59dec0871a49cd4e5351e20b9c751399d5f1d79628c0542cb/numpy-2.2.1-cp313-cp313-manylinux_2_17_x86_64.manylinux2014_x86_64.whl", hash = "sha256:f74e6fdeb9a265624ec3a3918430205dff1df7e95a230779746a6af78bc615af", size = 16094100 },
    { url = "https://files.pythonhosted.org/packages/0c/2c/a79d24f364788386d85899dd280a94f30b0950be4b4a545f4fa4ed1d4ca7/numpy-2.2.1-cp313-cp313-musllinux_1_2_aarch64.whl", hash = "sha256:53c09385ff0b72ba79d8715683c1168c12e0b6e84fb0372e97553d1ea91efe51", size = 15239691 },
    { url = "https://files.pythonhosted.org/packages/cf/79/1e20fd1c9ce5a932111f964b544facc5bb9bde7865f5b42f00b4a6a9192b/numpy-2.2.1-cp313-cp313-musllinux_1_2_x86_64.whl", hash = "sha256:f3eac17d9ec51be534685ba877b6ab5edc3ab7ec95c8f163e5d7b39859524716", size = 17856571 },
    { url = "https://files.pythonhosted.org/packages/be/5b/cc155e107f75d694f562bdc84a26cc930569f3dfdfbccb3420b626065777/numpy-2.2.1-cp313-cp313-win32.whl", hash = "sha256:9ad014faa93dbb52c80d8f4d3dcf855865c876c9660cb9bd7553843dd03a4b1e", size = 6270841 },
    { url = "https://files.pythonhosted.org/packages/44/be/0e5cd009d2162e4138d79a5afb3b5d2341f0fe4777ab6e675aa3d4a42e21/numpy-2.2.1-cp313-cp313-win_amd64.whl", hash = "sha256:164a829b6aacf79ca47ba4814b130c4020b202522a93d7bff2202bfb33b61c60", size = 12606618 },
    { url = "https://files.pythonhosted.org/packages/a8/87/04ddf02dd86fb17c7485a5f87b605c4437966d53de1e3745d450343a6f56/numpy-2.2.1-cp313-cp313t-macosx_10_13_x86_64.whl", hash = "sha256:4dfda918a13cc4f81e9118dea249e192ab167a0bb1966272d5503e39234d694e", size = 20921004 },
    { url = "https://files.pythonhosted.org/packages/6e/3e/d0e9e32ab14005425d180ef950badf31b862f3839c5b927796648b11f88a/numpy-2.2.1-cp313-cp313t-macosx_11_0_arm64.whl", hash = "sha256:733585f9f4b62e9b3528dd1070ec4f52b8acf64215b60a845fa13ebd73cd0712", size = 14119910 },
    { url = "https://files.pythonhosted.org/packages/b5/5b/aa2d1905b04a8fb681e08742bb79a7bddfc160c7ce8e1ff6d5c821be0236/numpy-2.2.1-cp313-cp313t-macosx_14_0_arm64.whl", hash = "sha256:89b16a18e7bba224ce5114db863e7029803c179979e1af6ad6a6b11f70545008", size = 5153612 },
    { url = "https://files.pythonhosted.org/packages/ce/35/6831808028df0648d9b43c5df7e1051129aa0d562525bacb70019c5f5030/numpy-2.2.1-cp313-cp313t-macosx_14_0_x86_64.whl", hash = "sha256:676f4eebf6b2d430300f1f4f4c2461685f8269f94c89698d832cdf9277f30b84", size = 6668401 },
    { url = "https://files.pythonhosted.org/packages/b1/38/10ef509ad63a5946cc042f98d838daebfe7eaf45b9daaf13df2086b15ff9/numpy-2.2.1-cp313-cp313t-manylinux_2_17_aarch64.manylinux2014_aarch64.whl", hash = "sha256:27f5cdf9f493b35f7e41e8368e7d7b4bbafaf9660cba53fb21d2cd174ec09631", size = 14014198 },
    { url = "https://files.pythonhosted.org/packages/df/f8/c80968ae01df23e249ee0a4487fae55a4c0fe2f838dfe9cc907aa8aea0fa/numpy-2.2.1-cp313-cp313t-manylinux_2_17_x86_64.manylinux2014_x86_64.whl", hash = "sha256:c1ad395cf254c4fbb5b2132fee391f361a6e8c1adbd28f2cd8e79308a615fe9d", size = 16076211 },
    { url = "https://files.pythonhosted.org/packages/09/69/05c169376016a0b614b432967ac46ff14269eaffab80040ec03ae1ae8e2c/numpy-2.2.1-cp313-cp313t-musllinux_1_2_aarch64.whl", hash = "sha256:08ef779aed40dbc52729d6ffe7dd51df85796a702afbf68a4f4e41fafdc8bda5", size = 15220266 },
    { url = "https://files.pythonhosted.org/packages/f1/ff/94a4ce67ea909f41cf7ea712aebbe832dc67decad22944a1020bb398a5ee/numpy-2.2.1-cp313-cp313t-musllinux_1_2_x86_64.whl", hash = "sha256:26c9c4382b19fcfbbed3238a14abf7ff223890ea1936b8890f058e7ba35e8d71", size = 17852844 },
    { url = "https://files.pythonhosted.org/packages/46/72/8a5dbce4020dfc595592333ef2fbb0a187d084ca243b67766d29d03e0096/numpy-2.2.1-cp313-cp313t-win32.whl", hash = "sha256:93cf4e045bae74c90ca833cba583c14b62cb4ba2cba0abd2b141ab52548247e2", size = 6326007 },
    { url = "https://files.pythonhosted.org/packages/7b/9c/4fce9cf39dde2562584e4cfd351a0140240f82c0e3569ce25a250f47037d/numpy-2.2.1-cp313-cp313t-win_amd64.whl", hash = "sha256:bff7d8ec20f5f42607599f9994770fa65d76edca264a87b5e4ea5629bce12268", size = 12693107 },
    { url = "https://files.pythonhosted.org/packages/f1/65/d36a76b811ffe0a4515e290cb05cb0e22171b1b0f0db6bee9141cf023545/numpy-2.2.1-pp310-pypy310_pp73-macosx_10_15_x86_64.whl", hash = "sha256:7ba9cc93a91d86365a5d270dee221fdc04fb68d7478e6bf6af650de78a8339e3", size = 21044672 },
    { url = "https://files.pythonhosted.org/packages/aa/3f/b644199f165063154df486d95198d814578f13dd4d8c1651e075bf1cb8af/numpy-2.2.1-pp310-pypy310_pp73-macosx_14_0_x86_64.whl", hash = "sha256:3d03883435a19794e41f147612a77a8f56d4e52822337844fff3d4040a142964", size = 6789873 },
    { url = "https://files.pythonhosted.org/packages/d7/df/2adb0bb98a3cbe8a6c3c6d1019aede1f1d8b83927ced228a46cc56c7a206/numpy-2.2.1-pp310-pypy310_pp73-manylinux_2_17_x86_64.manylinux2014_x86_64.whl", hash = "sha256:4511d9e6071452b944207c8ce46ad2f897307910b402ea5fa975da32e0102800", size = 16194933 },
    { url = "https://files.pythonhosted.org/packages/13/3e/1959d5219a9e6d200638d924cedda6a606392f7186a4ed56478252e70d55/numpy-2.2.1-pp310-pypy310_pp73-win_amd64.whl", hash = "sha256:5c5cc0cbabe9452038ed984d05ac87910f89370b9242371bd9079cb4af61811e", size = 12820057 },
]

[[package]]
name = "opt-einsum"
version = "3.4.0"
source = { registry = "https://pypi.org/simple" }
sdist = { url = "https://files.pythonhosted.org/packages/8c/b9/2ac072041e899a52f20cf9510850ff58295003aa75525e58343591b0cbfb/opt_einsum-3.4.0.tar.gz", hash = "sha256:96ca72f1b886d148241348783498194c577fa30a8faac108586b14f1ba4473ac", size = 63004 }
wheels = [
    { url = "https://files.pythonhosted.org/packages/23/cd/066e86230ae37ed0be70aae89aabf03ca8d9f39c8aea0dec8029455b5540/opt_einsum-3.4.0-py3-none-any.whl", hash = "sha256:69bb92469f86a1565195ece4ac0323943e83477171b91d24c35afe028a90d7cd", size = 71932 },
]

[[package]]
name = "ordered-set"
version = "4.1.0"
source = { registry = "https://pypi.org/simple" }
sdist = { url = "https://files.pythonhosted.org/packages/4c/ca/bfac8bc689799bcca4157e0e0ced07e70ce125193fc2e166d2e685b7e2fe/ordered-set-4.1.0.tar.gz", hash = "sha256:694a8e44c87657c59292ede72891eb91d34131f6531463aab3009191c77364a8", size = 12826 }
wheels = [
    { url = "https://files.pythonhosted.org/packages/33/55/af02708f230eb77084a299d7b08175cff006dea4f2721074b92cdb0296c0/ordered_set-4.1.0-py3-none-any.whl", hash = "sha256:046e1132c71fcf3330438a539928932caf51ddbc582496833e23de611de14562", size = 7634 },
]

[[package]]
name = "packaging"
version = "24.2"
source = { registry = "https://pypi.org/simple" }
sdist = { url = "https://files.pythonhosted.org/packages/d0/63/68dbb6eb2de9cb10ee4c9c14a0148804425e13c4fb20d61cce69f53106da/packaging-24.2.tar.gz", hash = "sha256:c228a6dc5e932d346bc5739379109d49e8853dd8223571c7c5b55260edc0b97f", size = 163950 }
wheels = [
    { url = "https://files.pythonhosted.org/packages/88/ef/eb23f262cca3c0c4eb7ab1933c3b1f03d021f2c48f54763065b6f0e321be/packaging-24.2-py3-none-any.whl", hash = "sha256:09abb1bccd265c01f4a3aa3f7a7db064b36514d2cba19a2f694fe6150451a759", size = 65451 },
]

[[package]]
name = "paginate"
version = "0.5.7"
source = { registry = "https://pypi.org/simple" }
sdist = { url = "https://files.pythonhosted.org/packages/ec/46/68dde5b6bc00c1296ec6466ab27dddede6aec9af1b99090e1107091b3b84/paginate-0.5.7.tar.gz", hash = "sha256:22bd083ab41e1a8b4f3690544afb2c60c25e5c9a63a30fa2f483f6c60c8e5945", size = 19252 }
wheels = [
    { url = "https://files.pythonhosted.org/packages/90/96/04b8e52da071d28f5e21a805b19cb9390aa17a47462ac87f5e2696b9566d/paginate-0.5.7-py2.py3-none-any.whl", hash = "sha256:b885e2af73abcf01d9559fd5216b57ef722f8c42affbb63942377668e35c7591", size = 13746 },
]

[[package]]
name = "pandocfilters"
version = "1.5.1"
source = { registry = "https://pypi.org/simple" }
sdist = { url = "https://files.pythonhosted.org/packages/70/6f/3dd4940bbe001c06a65f88e36bad298bc7a0de5036115639926b0c5c0458/pandocfilters-1.5.1.tar.gz", hash = "sha256:002b4a555ee4ebc03f8b66307e287fa492e4a77b4ea14d3f934328297bb4939e", size = 8454 }
wheels = [
    { url = "https://files.pythonhosted.org/packages/ef/af/4fbc8cab944db5d21b7e2a5b8e9211a03a79852b1157e2c102fcc61ac440/pandocfilters-1.5.1-py2.py3-none-any.whl", hash = "sha256:93be382804a9cdb0a7267585f157e5d1731bbe5545a85b268d6f5fe6232de2bc", size = 8663 },
]

[[package]]
name = "parso"
version = "0.8.4"
source = { registry = "https://pypi.org/simple" }
sdist = { url = "https://files.pythonhosted.org/packages/66/94/68e2e17afaa9169cf6412ab0f28623903be73d1b32e208d9e8e541bb086d/parso-0.8.4.tar.gz", hash = "sha256:eb3a7b58240fb99099a345571deecc0f9540ea5f4dd2fe14c2a99d6b281ab92d", size = 400609 }
wheels = [
    { url = "https://files.pythonhosted.org/packages/c6/ac/dac4a63f978e4dcb3c6d3a78c4d8e0192a113d288502a1216950c41b1027/parso-0.8.4-py2.py3-none-any.whl", hash = "sha256:a418670a20291dacd2dddc80c377c5c3791378ee1e8d12bffc35420643d43f18", size = 103650 },
]

[[package]]
name = "pasteboard"
version = "0.3.3"
source = { registry = "https://pypi.org/simple" }
sdist = { url = "https://files.pythonhosted.org/packages/06/43/adc39246de74e9c482c11fbe6a50e8bc7f9dc367fdc261f6f767de5b1419/pasteboard-0.3.3.tar.gz", hash = "sha256:d80275e76ff1eaaa5ca3d0e0fd8aecd5ea1298523dfd51f3774b5aaebdde02cf", size = 13540 }

[[package]]
name = "pathspec"
version = "0.12.1"
source = { registry = "https://pypi.org/simple" }
sdist = { url = "https://files.pythonhosted.org/packages/ca/bc/f35b8446f4531a7cb215605d100cd88b7ac6f44ab3fc94870c120ab3adbf/pathspec-0.12.1.tar.gz", hash = "sha256:a482d51503a1ab33b1c67a6c3813a26953dbdc71c31dacaef9a838c4e29f5712", size = 51043 }
wheels = [
    { url = "https://files.pythonhosted.org/packages/cc/20/ff623b09d963f88bfde16306a54e12ee5ea43e9b597108672ff3a408aad6/pathspec-0.12.1-py3-none-any.whl", hash = "sha256:a0d503e138a4c123b27490a4f7beda6a01c6f288df0e4a8b79c7eb0dc7b4cc08", size = 31191 },
]

[[package]]
name = "pexpect"
version = "4.9.0"
source = { registry = "https://pypi.org/simple" }
dependencies = [
    { name = "ptyprocess" },
]
sdist = { url = "https://files.pythonhosted.org/packages/42/92/cc564bf6381ff43ce1f4d06852fc19a2f11d180f23dc32d9588bee2f149d/pexpect-4.9.0.tar.gz", hash = "sha256:ee7d41123f3c9911050ea2c2dac107568dc43b2d3b0c7557a33212c398ead30f", size = 166450 }
wheels = [
    { url = "https://files.pythonhosted.org/packages/9e/c3/059298687310d527a58bb01f3b1965787ee3b40dce76752eda8b44e9a2c5/pexpect-4.9.0-py2.py3-none-any.whl", hash = "sha256:7236d1e080e4936be2dc3e326cec0af72acf9212a7e1d060210e70a47e253523", size = 63772 },
]

[[package]]
name = "pip"
version = "24.3.1"
source = { registry = "https://pypi.org/simple" }
sdist = { url = "https://files.pythonhosted.org/packages/f4/b1/b422acd212ad7eedddaf7981eee6e5de085154ff726459cf2da7c5a184c1/pip-24.3.1.tar.gz", hash = "sha256:ebcb60557f2aefabc2e0f918751cd24ea0d56d8ec5445fe1807f1d2109660b99", size = 1931073 }
wheels = [
    { url = "https://files.pythonhosted.org/packages/ef/7d/500c9ad20238fcfcb4cb9243eede163594d7020ce87bd9610c9e02771876/pip-24.3.1-py3-none-any.whl", hash = "sha256:3790624780082365f47549d032f3770eeb2b1e8bd1f7b2e02dace1afa361b4ed", size = 1822182 },
]

[[package]]
name = "platformdirs"
version = "4.3.6"
source = { registry = "https://pypi.org/simple" }
sdist = { url = "https://files.pythonhosted.org/packages/13/fc/128cc9cb8f03208bdbf93d3aa862e16d376844a14f9a0ce5cf4507372de4/platformdirs-4.3.6.tar.gz", hash = "sha256:357fb2acbc885b0419afd3ce3ed34564c13c9b95c89360cd9563f73aa5e2b907", size = 21302 }
wheels = [
    { url = "https://files.pythonhosted.org/packages/3c/a6/bc1012356d8ece4d66dd75c4b9fc6c1f6650ddd5991e421177d9f8f671be/platformdirs-4.3.6-py3-none-any.whl", hash = "sha256:73e575e1408ab8103900836b97580d5307456908a03e92031bab39e4554cc3fb", size = 18439 },
]

[[package]]
name = "pluggy"
version = "1.5.0"
source = { registry = "https://pypi.org/simple" }
sdist = { url = "https://files.pythonhosted.org/packages/96/2d/02d4312c973c6050a18b314a5ad0b3210edb65a906f868e31c111dede4a6/pluggy-1.5.0.tar.gz", hash = "sha256:2cffa88e94fdc978c4c574f15f9e59b7f4201d439195c3715ca9e2486f1d0cf1", size = 67955 }
wheels = [
    { url = "https://files.pythonhosted.org/packages/88/5f/e351af9a41f866ac3f1fac4ca0613908d9a41741cfcf2228f4ad853b697d/pluggy-1.5.0-py3-none-any.whl", hash = "sha256:44e1ad92c8ca002de6377e165f3e0f1be63266ab4d554740532335b9d75ea669", size = 20556 },
]

[[package]]
name = "pre-commit"
version = "4.0.1"
source = { registry = "https://pypi.org/simple" }
dependencies = [
    { name = "cfgv" },
    { name = "identify" },
    { name = "nodeenv" },
    { name = "pyyaml" },
    { name = "virtualenv" },
]
sdist = { url = "https://files.pythonhosted.org/packages/2e/c8/e22c292035f1bac8b9f5237a2622305bc0304e776080b246f3df57c4ff9f/pre_commit-4.0.1.tar.gz", hash = "sha256:80905ac375958c0444c65e9cebebd948b3cdb518f335a091a670a89d652139d2", size = 191678 }
wheels = [
    { url = "https://files.pythonhosted.org/packages/16/8f/496e10d51edd6671ebe0432e33ff800aa86775d2d147ce7d43389324a525/pre_commit-4.0.1-py2.py3-none-any.whl", hash = "sha256:efde913840816312445dc98787724647c65473daefe420785f885e8ed9a06878", size = 218713 },
]

[[package]]
name = "prompt-toolkit"
version = "3.0.48"
source = { registry = "https://pypi.org/simple" }
dependencies = [
    { name = "wcwidth" },
]
sdist = { url = "https://files.pythonhosted.org/packages/2d/4f/feb5e137aff82f7c7f3248267b97451da3644f6cdc218edfe549fb354127/prompt_toolkit-3.0.48.tar.gz", hash = "sha256:d6623ab0477a80df74e646bdbc93621143f5caf104206aa29294d53de1a03d90", size = 424684 }
wheels = [
    { url = "https://files.pythonhosted.org/packages/a9/6a/fd08d94654f7e67c52ca30523a178b3f8ccc4237fce4be90d39c938a831a/prompt_toolkit-3.0.48-py3-none-any.whl", hash = "sha256:f49a827f90062e411f1ce1f854f2aedb3c23353244f8108b89283587397ac10e", size = 386595 },
]

[[package]]
name = "propcache"
version = "0.2.1"
source = { registry = "https://pypi.org/simple" }
sdist = { url = "https://files.pythonhosted.org/packages/20/c8/2a13f78d82211490855b2fb303b6721348d0787fdd9a12ac46d99d3acde1/propcache-0.2.1.tar.gz", hash = "sha256:3f77ce728b19cb537714499928fe800c3dda29e8d9428778fc7c186da4c09a64", size = 41735 }
wheels = [
    { url = "https://files.pythonhosted.org/packages/a7/a5/0ea64c9426959ef145a938e38c832fc551843481d356713ececa9a8a64e8/propcache-0.2.1-cp310-cp310-macosx_10_9_universal2.whl", hash = "sha256:6b3f39a85d671436ee3d12c017f8fdea38509e4f25b28eb25877293c98c243f6", size = 79296 },
    { url = "https://files.pythonhosted.org/packages/76/5a/916db1aba735f55e5eca4733eea4d1973845cf77dfe67c2381a2ca3ce52d/propcache-0.2.1-cp310-cp310-macosx_10_9_x86_64.whl", hash = "sha256:39d51fbe4285d5db5d92a929e3e21536ea3dd43732c5b177c7ef03f918dff9f2", size = 45622 },
    { url = "https://files.pythonhosted.org/packages/2d/62/685d3cf268b8401ec12b250b925b21d152b9d193b7bffa5fdc4815c392c2/propcache-0.2.1-cp310-cp310-macosx_11_0_arm64.whl", hash = "sha256:6445804cf4ec763dc70de65a3b0d9954e868609e83850a47ca4f0cb64bd79fea", size = 45133 },
    { url = "https://files.pythonhosted.org/packages/4d/3d/31c9c29ee7192defc05aa4d01624fd85a41cf98e5922aaed206017329944/propcache-0.2.1-cp310-cp310-manylinux_2_17_aarch64.manylinux2014_aarch64.whl", hash = "sha256:f9479aa06a793c5aeba49ce5c5692ffb51fcd9a7016e017d555d5e2b0045d212", size = 204809 },
    { url = "https://files.pythonhosted.org/packages/10/a1/e4050776f4797fc86140ac9a480d5dc069fbfa9d499fe5c5d2fa1ae71f07/propcache-0.2.1-cp310-cp310-manylinux_2_17_ppc64le.manylinux2014_ppc64le.whl", hash = "sha256:d9631c5e8b5b3a0fda99cb0d29c18133bca1e18aea9effe55adb3da1adef80d3", size = 219109 },
    { url = "https://files.pythonhosted.org/packages/c9/c0/e7ae0df76343d5e107d81e59acc085cea5fd36a48aa53ef09add7503e888/propcache-0.2.1-cp310-cp310-manylinux_2_17_s390x.manylinux2014_s390x.whl", hash = "sha256:3156628250f46a0895f1f36e1d4fbe062a1af8718ec3ebeb746f1d23f0c5dc4d", size = 217368 },
    { url = "https://files.pythonhosted.org/packages/fc/e1/e0a2ed6394b5772508868a977d3238f4afb2eebaf9976f0b44a8d347ad63/propcache-0.2.1-cp310-cp310-manylinux_2_17_x86_64.manylinux2014_x86_64.whl", hash = "sha256:6b6fb63ae352e13748289f04f37868099e69dba4c2b3e271c46061e82c745634", size = 205124 },
    { url = "https://files.pythonhosted.org/packages/50/c1/e388c232d15ca10f233c778bbdc1034ba53ede14c207a72008de45b2db2e/propcache-0.2.1-cp310-cp310-manylinux_2_5_i686.manylinux1_i686.manylinux_2_17_i686.manylinux2014_i686.whl", hash = "sha256:887d9b0a65404929641a9fabb6452b07fe4572b269d901d622d8a34a4e9043b2", size = 195463 },
    { url = "https://files.pythonhosted.org/packages/0a/fd/71b349b9def426cc73813dbd0f33e266de77305e337c8c12bfb0a2a82bfb/propcache-0.2.1-cp310-cp310-musllinux_1_2_aarch64.whl", hash = "sha256:a96dc1fa45bd8c407a0af03b2d5218392729e1822b0c32e62c5bf7eeb5fb3958", size = 198358 },
    { url = "https://files.pythonhosted.org/packages/02/f2/d7c497cd148ebfc5b0ae32808e6c1af5922215fe38c7a06e4e722fe937c8/propcache-0.2.1-cp310-cp310-musllinux_1_2_armv7l.whl", hash = "sha256:a7e65eb5c003a303b94aa2c3852ef130230ec79e349632d030e9571b87c4698c", size = 195560 },
    { url = "https://files.pythonhosted.org/packages/bb/57/f37041bbe5e0dfed80a3f6be2612a3a75b9cfe2652abf2c99bef3455bbad/propcache-0.2.1-cp310-cp310-musllinux_1_2_i686.whl", hash = "sha256:999779addc413181912e984b942fbcc951be1f5b3663cd80b2687758f434c583", size = 196895 },
    { url = "https://files.pythonhosted.org/packages/83/36/ae3cc3e4f310bff2f064e3d2ed5558935cc7778d6f827dce74dcfa125304/propcache-0.2.1-cp310-cp310-musllinux_1_2_ppc64le.whl", hash = "sha256:19a0f89a7bb9d8048d9c4370c9c543c396e894c76be5525f5e1ad287f1750ddf", size = 207124 },
    { url = "https://files.pythonhosted.org/packages/8c/c4/811b9f311f10ce9d31a32ff14ce58500458443627e4df4ae9c264defba7f/propcache-0.2.1-cp310-cp310-musllinux_1_2_s390x.whl", hash = "sha256:1ac2f5fe02fa75f56e1ad473f1175e11f475606ec9bd0be2e78e4734ad575034", size = 210442 },
    { url = "https://files.pythonhosted.org/packages/18/dd/a1670d483a61ecac0d7fc4305d91caaac7a8fc1b200ea3965a01cf03bced/propcache-0.2.1-cp310-cp310-musllinux_1_2_x86_64.whl", hash = "sha256:574faa3b79e8ebac7cb1d7930f51184ba1ccf69adfdec53a12f319a06030a68b", size = 203219 },
    { url = "https://files.pythonhosted.org/packages/f9/2d/30ced5afde41b099b2dc0c6573b66b45d16d73090e85655f1a30c5a24e07/propcache-0.2.1-cp310-cp310-win32.whl", hash = "sha256:03ff9d3f665769b2a85e6157ac8b439644f2d7fd17615a82fa55739bc97863f4", size = 40313 },
    { url = "https://files.pythonhosted.org/packages/23/84/bd9b207ac80da237af77aa6e153b08ffa83264b1c7882495984fcbfcf85c/propcache-0.2.1-cp310-cp310-win_amd64.whl", hash = "sha256:2d3af2e79991102678f53e0dbf4c35de99b6b8b58f29a27ca0325816364caaba", size = 44428 },
    { url = "https://files.pythonhosted.org/packages/bc/0f/2913b6791ebefb2b25b4efd4bb2299c985e09786b9f5b19184a88e5778dd/propcache-0.2.1-cp311-cp311-macosx_10_9_universal2.whl", hash = "sha256:1ffc3cca89bb438fb9c95c13fc874012f7b9466b89328c3c8b1aa93cdcfadd16", size = 79297 },
    { url = "https://files.pythonhosted.org/packages/cf/73/af2053aeccd40b05d6e19058419ac77674daecdd32478088b79375b9ab54/propcache-0.2.1-cp311-cp311-macosx_10_9_x86_64.whl", hash = "sha256:f174bbd484294ed9fdf09437f889f95807e5f229d5d93588d34e92106fbf6717", size = 45611 },
    { url = "https://files.pythonhosted.org/packages/3c/09/8386115ba7775ea3b9537730e8cf718d83bbf95bffe30757ccf37ec4e5da/propcache-0.2.1-cp311-cp311-macosx_11_0_arm64.whl", hash = "sha256:70693319e0b8fd35dd863e3e29513875eb15c51945bf32519ef52927ca883bc3", size = 45146 },
    { url = "https://files.pythonhosted.org/packages/03/7a/793aa12f0537b2e520bf09f4c6833706b63170a211ad042ca71cbf79d9cb/propcache-0.2.1-cp311-cp311-manylinux_2_17_aarch64.manylinux2014_aarch64.whl", hash = "sha256:b480c6a4e1138e1aa137c0079b9b6305ec6dcc1098a8ca5196283e8a49df95a9", size = 232136 },
    { url = "https://files.pythonhosted.org/packages/f1/38/b921b3168d72111769f648314100558c2ea1d52eb3d1ba7ea5c4aa6f9848/propcache-0.2.1-cp311-cp311-manylinux_2_17_ppc64le.manylinux2014_ppc64le.whl", hash = "sha256:d27b84d5880f6d8aa9ae3edb253c59d9f6642ffbb2c889b78b60361eed449787", size = 239706 },
    { url = "https://files.pythonhosted.org/packages/14/29/4636f500c69b5edea7786db3c34eb6166f3384b905665ce312a6e42c720c/propcache-0.2.1-cp311-cp311-manylinux_2_17_s390x.manylinux2014_s390x.whl", hash = "sha256:857112b22acd417c40fa4595db2fe28ab900c8c5fe4670c7989b1c0230955465", size = 238531 },
    { url = "https://files.pythonhosted.org/packages/85/14/01fe53580a8e1734ebb704a3482b7829a0ef4ea68d356141cf0994d9659b/propcache-0.2.1-cp311-cp311-manylinux_2_17_x86_64.manylinux2014_x86_64.whl", hash = "sha256:cf6c4150f8c0e32d241436526f3c3f9cbd34429492abddbada2ffcff506c51af", size = 231063 },
    { url = "https://files.pythonhosted.org/packages/33/5c/1d961299f3c3b8438301ccfbff0143b69afcc30c05fa28673cface692305/propcache-0.2.1-cp311-cp311-manylinux_2_5_i686.manylinux1_i686.manylinux_2_17_i686.manylinux2014_i686.whl", hash = "sha256:66d4cfda1d8ed687daa4bc0274fcfd5267873db9a5bc0418c2da19273040eeb7", size = 220134 },
    { url = "https://files.pythonhosted.org/packages/00/d0/ed735e76db279ba67a7d3b45ba4c654e7b02bc2f8050671ec365d8665e21/propcache-0.2.1-cp311-cp311-musllinux_1_2_aarch64.whl", hash = "sha256:c2f992c07c0fca81655066705beae35fc95a2fa7366467366db627d9f2ee097f", size = 220009 },
    { url = "https://files.pythonhosted.org/packages/75/90/ee8fab7304ad6533872fee982cfff5a53b63d095d78140827d93de22e2d4/propcache-0.2.1-cp311-cp311-musllinux_1_2_armv7l.whl", hash = "sha256:4a571d97dbe66ef38e472703067021b1467025ec85707d57e78711c085984e54", size = 212199 },
    { url = "https://files.pythonhosted.org/packages/eb/ec/977ffaf1664f82e90737275873461695d4c9407d52abc2f3c3e24716da13/propcache-0.2.1-cp311-cp311-musllinux_1_2_i686.whl", hash = "sha256:bb6178c241278d5fe853b3de743087be7f5f4c6f7d6d22a3b524d323eecec505", size = 214827 },
    { url = "https://files.pythonhosted.org/packages/57/48/031fb87ab6081764054821a71b71942161619549396224cbb242922525e8/propcache-0.2.1-cp311-cp311-musllinux_1_2_ppc64le.whl", hash = "sha256:ad1af54a62ffe39cf34db1aa6ed1a1873bd548f6401db39d8e7cd060b9211f82", size = 228009 },
    { url = "https://files.pythonhosted.org/packages/1a/06/ef1390f2524850838f2390421b23a8b298f6ce3396a7cc6d39dedd4047b0/propcache-0.2.1-cp311-cp311-musllinux_1_2_s390x.whl", hash = "sha256:e7048abd75fe40712005bcfc06bb44b9dfcd8e101dda2ecf2f5aa46115ad07ca", size = 231638 },
    { url = "https://files.pythonhosted.org/packages/38/2a/101e6386d5a93358395da1d41642b79c1ee0f3b12e31727932b069282b1d/propcache-0.2.1-cp311-cp311-musllinux_1_2_x86_64.whl", hash = "sha256:160291c60081f23ee43d44b08a7e5fb76681221a8e10b3139618c5a9a291b84e", size = 222788 },
    { url = "https://files.pythonhosted.org/packages/db/81/786f687951d0979007e05ad9346cd357e50e3d0b0f1a1d6074df334b1bbb/propcache-0.2.1-cp311-cp311-win32.whl", hash = "sha256:819ce3b883b7576ca28da3861c7e1a88afd08cc8c96908e08a3f4dd64a228034", size = 40170 },
    { url = "https://files.pythonhosted.org/packages/cf/59/7cc7037b295d5772eceb426358bb1b86e6cab4616d971bd74275395d100d/propcache-0.2.1-cp311-cp311-win_amd64.whl", hash = "sha256:edc9fc7051e3350643ad929df55c451899bb9ae6d24998a949d2e4c87fb596d3", size = 44404 },
    { url = "https://files.pythonhosted.org/packages/4c/28/1d205fe49be8b1b4df4c50024e62480a442b1a7b818e734308bb0d17e7fb/propcache-0.2.1-cp312-cp312-macosx_10_13_universal2.whl", hash = "sha256:081a430aa8d5e8876c6909b67bd2d937bfd531b0382d3fdedb82612c618bc41a", size = 79588 },
    { url = "https://files.pythonhosted.org/packages/21/ee/fc4d893f8d81cd4971affef2a6cb542b36617cd1d8ce56b406112cb80bf7/propcache-0.2.1-cp312-cp312-macosx_10_13_x86_64.whl", hash = "sha256:d2ccec9ac47cf4e04897619c0e0c1a48c54a71bdf045117d3a26f80d38ab1fb0", size = 45825 },
    { url = "https://files.pythonhosted.org/packages/4a/de/bbe712f94d088da1d237c35d735f675e494a816fd6f54e9db2f61ef4d03f/propcache-0.2.1-cp312-cp312-macosx_11_0_arm64.whl", hash = "sha256:14d86fe14b7e04fa306e0c43cdbeebe6b2c2156a0c9ce56b815faacc193e320d", size = 45357 },
    { url = "https://files.pythonhosted.org/packages/7f/14/7ae06a6cf2a2f1cb382586d5a99efe66b0b3d0c6f9ac2f759e6f7af9d7cf/propcache-0.2.1-cp312-cp312-manylinux_2_17_aarch64.manylinux2014_aarch64.whl", hash = "sha256:049324ee97bb67285b49632132db351b41e77833678432be52bdd0289c0e05e4", size = 241869 },
    { url = "https://files.pythonhosted.org/packages/cc/59/227a78be960b54a41124e639e2c39e8807ac0c751c735a900e21315f8c2b/propcache-0.2.1-cp312-cp312-manylinux_2_17_ppc64le.manylinux2014_ppc64le.whl", hash = "sha256:1cd9a1d071158de1cc1c71a26014dcdfa7dd3d5f4f88c298c7f90ad6f27bb46d", size = 247884 },
    { url = "https://files.pythonhosted.org/packages/84/58/f62b4ffaedf88dc1b17f04d57d8536601e4e030feb26617228ef930c3279/propcache-0.2.1-cp312-cp312-manylinux_2_17_s390x.manylinux2014_s390x.whl", hash = "sha256:98110aa363f1bb4c073e8dcfaefd3a5cea0f0834c2aab23dda657e4dab2f53b5", size = 248486 },
    { url = "https://files.pythonhosted.org/packages/1c/07/ebe102777a830bca91bbb93e3479cd34c2ca5d0361b83be9dbd93104865e/propcache-0.2.1-cp312-cp312-manylinux_2_17_x86_64.manylinux2014_x86_64.whl", hash = "sha256:647894f5ae99c4cf6bb82a1bb3a796f6e06af3caa3d32e26d2350d0e3e3faf24", size = 243649 },
    { url = "https://files.pythonhosted.org/packages/ed/bc/4f7aba7f08f520376c4bb6a20b9a981a581b7f2e385fa0ec9f789bb2d362/propcache-0.2.1-cp312-cp312-manylinux_2_5_i686.manylinux1_i686.manylinux_2_17_i686.manylinux2014_i686.whl", hash = "sha256:bfd3223c15bebe26518d58ccf9a39b93948d3dcb3e57a20480dfdd315356baff", size = 229103 },
    { url = "https://files.pythonhosted.org/packages/fe/d5/04ac9cd4e51a57a96f78795e03c5a0ddb8f23ec098b86f92de028d7f2a6b/propcache-0.2.1-cp312-cp312-musllinux_1_2_aarch64.whl", hash = "sha256:d71264a80f3fcf512eb4f18f59423fe82d6e346ee97b90625f283df56aee103f", size = 226607 },
    { url = "https://files.pythonhosted.org/packages/e3/f0/24060d959ea41d7a7cc7fdbf68b31852331aabda914a0c63bdb0e22e96d6/propcache-0.2.1-cp312-cp312-musllinux_1_2_armv7l.whl", hash = "sha256:e73091191e4280403bde6c9a52a6999d69cdfde498f1fdf629105247599b57ec", size = 221153 },
    { url = "https://files.pythonhosted.org/packages/77/a7/3ac76045a077b3e4de4859a0753010765e45749bdf53bd02bc4d372da1a0/propcache-0.2.1-cp312-cp312-musllinux_1_2_i686.whl", hash = "sha256:3935bfa5fede35fb202c4b569bb9c042f337ca4ff7bd540a0aa5e37131659348", size = 222151 },
    { url = "https://files.pythonhosted.org/packages/e7/af/5e29da6f80cebab3f5a4dcd2a3240e7f56f2c4abf51cbfcc99be34e17f0b/propcache-0.2.1-cp312-cp312-musllinux_1_2_ppc64le.whl", hash = "sha256:f508b0491767bb1f2b87fdfacaba5f7eddc2f867740ec69ece6d1946d29029a6", size = 233812 },
    { url = "https://files.pythonhosted.org/packages/8c/89/ebe3ad52642cc5509eaa453e9f4b94b374d81bae3265c59d5c2d98efa1b4/propcache-0.2.1-cp312-cp312-musllinux_1_2_s390x.whl", hash = "sha256:1672137af7c46662a1c2be1e8dc78cb6d224319aaa40271c9257d886be4363a6", size = 238829 },
    { url = "https://files.pythonhosted.org/packages/e9/2f/6b32f273fa02e978b7577159eae7471b3cfb88b48563b1c2578b2d7ca0bb/propcache-0.2.1-cp312-cp312-musllinux_1_2_x86_64.whl", hash = "sha256:b74c261802d3d2b85c9df2dfb2fa81b6f90deeef63c2db9f0e029a3cac50b518", size = 230704 },
    { url = "https://files.pythonhosted.org/packages/5c/2e/f40ae6ff5624a5f77edd7b8359b208b5455ea113f68309e2b00a2e1426b6/propcache-0.2.1-cp312-cp312-win32.whl", hash = "sha256:d09c333d36c1409d56a9d29b3a1b800a42c76a57a5a8907eacdbce3f18768246", size = 40050 },
    { url = "https://files.pythonhosted.org/packages/3b/77/a92c3ef994e47180862b9d7d11e37624fb1c00a16d61faf55115d970628b/propcache-0.2.1-cp312-cp312-win_amd64.whl", hash = "sha256:c214999039d4f2a5b2073ac506bba279945233da8c786e490d411dfc30f855c1", size = 44117 },
    { url = "https://files.pythonhosted.org/packages/0f/2a/329e0547cf2def8857157f9477669043e75524cc3e6251cef332b3ff256f/propcache-0.2.1-cp313-cp313-macosx_10_13_universal2.whl", hash = "sha256:aca405706e0b0a44cc6bfd41fbe89919a6a56999157f6de7e182a990c36e37bc", size = 77002 },
    { url = "https://files.pythonhosted.org/packages/12/2d/c4df5415e2382f840dc2ecbca0eeb2293024bc28e57a80392f2012b4708c/propcache-0.2.1-cp313-cp313-macosx_10_13_x86_64.whl", hash = "sha256:12d1083f001ace206fe34b6bdc2cb94be66d57a850866f0b908972f90996b3e9", size = 44639 },
    { url = "https://files.pythonhosted.org/packages/d0/5a/21aaa4ea2f326edaa4e240959ac8b8386ea31dedfdaa636a3544d9e7a408/propcache-0.2.1-cp313-cp313-macosx_11_0_arm64.whl", hash = "sha256:d93f3307ad32a27bda2e88ec81134b823c240aa3abb55821a8da553eed8d9439", size = 44049 },
    { url = "https://files.pythonhosted.org/packages/4e/3e/021b6cd86c0acc90d74784ccbb66808b0bd36067a1bf3e2deb0f3845f618/propcache-0.2.1-cp313-cp313-manylinux_2_17_aarch64.manylinux2014_aarch64.whl", hash = "sha256:ba278acf14471d36316159c94a802933d10b6a1e117b8554fe0d0d9b75c9d536", size = 224819 },
    { url = "https://files.pythonhosted.org/packages/3c/57/c2fdeed1b3b8918b1770a133ba5c43ad3d78e18285b0c06364861ef5cc38/propcache-0.2.1-cp313-cp313-manylinux_2_17_ppc64le.manylinux2014_ppc64le.whl", hash = "sha256:4e6281aedfca15301c41f74d7005e6e3f4ca143584ba696ac69df4f02f40d629", size = 229625 },
    { url = "https://files.pythonhosted.org/packages/9d/81/70d4ff57bf2877b5780b466471bebf5892f851a7e2ca0ae7ffd728220281/propcache-0.2.1-cp313-cp313-manylinux_2_17_s390x.manylinux2014_s390x.whl", hash = "sha256:5b750a8e5a1262434fb1517ddf64b5de58327f1adc3524a5e44c2ca43305eb0b", size = 232934 },
    { url = "https://files.pythonhosted.org/packages/3c/b9/bb51ea95d73b3fb4100cb95adbd4e1acaf2cbb1fd1083f5468eeb4a099a8/propcache-0.2.1-cp313-cp313-manylinux_2_17_x86_64.manylinux2014_x86_64.whl", hash = "sha256:bf72af5e0fb40e9babf594308911436c8efde3cb5e75b6f206c34ad18be5c052", size = 227361 },
    { url = "https://files.pythonhosted.org/packages/f1/20/3c6d696cd6fd70b29445960cc803b1851a1131e7a2e4ee261ee48e002bcd/propcache-0.2.1-cp313-cp313-manylinux_2_5_i686.manylinux1_i686.manylinux_2_17_i686.manylinux2014_i686.whl", hash = "sha256:b2d0a12018b04f4cb820781ec0dffb5f7c7c1d2a5cd22bff7fb055a2cb19ebce", size = 213904 },
    { url = "https://files.pythonhosted.org/packages/a1/cb/1593bfc5ac6d40c010fa823f128056d6bc25b667f5393781e37d62f12005/propcache-0.2.1-cp313-cp313-musllinux_1_2_aarch64.whl", hash = "sha256:e800776a79a5aabdb17dcc2346a7d66d0777e942e4cd251defeb084762ecd17d", size = 212632 },
    { url = "https://files.pythonhosted.org/packages/6d/5c/e95617e222be14a34c709442a0ec179f3207f8a2b900273720501a70ec5e/propcache-0.2.1-cp313-cp313-musllinux_1_2_armv7l.whl", hash = "sha256:4160d9283bd382fa6c0c2b5e017acc95bc183570cd70968b9202ad6d8fc48dce", size = 207897 },
    { url = "https://files.pythonhosted.org/packages/8e/3b/56c5ab3dc00f6375fbcdeefdede5adf9bee94f1fab04adc8db118f0f9e25/propcache-0.2.1-cp313-cp313-musllinux_1_2_i686.whl", hash = "sha256:30b43e74f1359353341a7adb783c8f1b1c676367b011709f466f42fda2045e95", size = 208118 },
    { url = "https://files.pythonhosted.org/packages/86/25/d7ef738323fbc6ebcbce33eb2a19c5e07a89a3df2fded206065bd5e868a9/propcache-0.2.1-cp313-cp313-musllinux_1_2_ppc64le.whl", hash = "sha256:58791550b27d5488b1bb52bc96328456095d96206a250d28d874fafe11b3dfaf", size = 217851 },
    { url = "https://files.pythonhosted.org/packages/b3/77/763e6cef1852cf1ba740590364ec50309b89d1c818e3256d3929eb92fabf/propcache-0.2.1-cp313-cp313-musllinux_1_2_s390x.whl", hash = "sha256:0f022d381747f0dfe27e99d928e31bc51a18b65bb9e481ae0af1380a6725dd1f", size = 222630 },
    { url = "https://files.pythonhosted.org/packages/4f/e9/0f86be33602089c701696fbed8d8c4c07b6ee9605c5b7536fd27ed540c5b/propcache-0.2.1-cp313-cp313-musllinux_1_2_x86_64.whl", hash = "sha256:297878dc9d0a334358f9b608b56d02e72899f3b8499fc6044133f0d319e2ec30", size = 216269 },
    { url = "https://files.pythonhosted.org/packages/cc/02/5ac83217d522394b6a2e81a2e888167e7ca629ef6569a3f09852d6dcb01a/propcache-0.2.1-cp313-cp313-win32.whl", hash = "sha256:ddfab44e4489bd79bda09d84c430677fc7f0a4939a73d2bba3073036f487a0a6", size = 39472 },
    { url = "https://files.pythonhosted.org/packages/f4/33/d6f5420252a36034bc8a3a01171bc55b4bff5df50d1c63d9caa50693662f/propcache-0.2.1-cp313-cp313-win_amd64.whl", hash = "sha256:556fc6c10989f19a179e4321e5d678db8eb2924131e64652a51fe83e4c3db0e1", size = 43363 },
    { url = "https://files.pythonhosted.org/packages/41/b6/c5319caea262f4821995dca2107483b94a3345d4607ad797c76cb9c36bcc/propcache-0.2.1-py3-none-any.whl", hash = "sha256:52277518d6aae65536e9cea52d4e7fd2f7a66f4aa2d30ed3f2fcea620ace3c54", size = 11818 },
]

[[package]]
name = "psutil"
version = "6.1.1"
source = { registry = "https://pypi.org/simple" }
sdist = { url = "https://files.pythonhosted.org/packages/1f/5a/07871137bb752428aa4b659f910b399ba6f291156bdea939be3e96cae7cb/psutil-6.1.1.tar.gz", hash = "sha256:cf8496728c18f2d0b45198f06895be52f36611711746b7f30c464b422b50e2f5", size = 508502 }
wheels = [
    { url = "https://files.pythonhosted.org/packages/61/99/ca79d302be46f7bdd8321089762dd4476ee725fce16fc2b2e1dbba8cac17/psutil-6.1.1-cp36-abi3-macosx_10_9_x86_64.whl", hash = "sha256:fc0ed7fe2231a444fc219b9c42d0376e0a9a1a72f16c5cfa0f68d19f1a0663e8", size = 247511 },
    { url = "https://files.pythonhosted.org/packages/0b/6b/73dbde0dd38f3782905d4587049b9be64d76671042fdcaf60e2430c6796d/psutil-6.1.1-cp36-abi3-macosx_11_0_arm64.whl", hash = "sha256:0bdd4eab935276290ad3cb718e9809412895ca6b5b334f5a9111ee6d9aff9377", size = 248985 },
    { url = "https://files.pythonhosted.org/packages/17/38/c319d31a1d3f88c5b79c68b3116c129e5133f1822157dd6da34043e32ed6/psutil-6.1.1-cp36-abi3-manylinux_2_12_i686.manylinux2010_i686.manylinux_2_17_i686.manylinux2014_i686.whl", hash = "sha256:b6e06c20c05fe95a3d7302d74e7097756d4ba1247975ad6905441ae1b5b66003", size = 284488 },
    { url = "https://files.pythonhosted.org/packages/9c/39/0f88a830a1c8a3aba27fededc642da37613c57cbff143412e3536f89784f/psutil-6.1.1-cp36-abi3-manylinux_2_12_x86_64.manylinux2010_x86_64.manylinux_2_17_x86_64.manylinux2014_x86_64.whl", hash = "sha256:97f7cb9921fbec4904f522d972f0c0e1f4fabbdd4e0287813b21215074a0f160", size = 287477 },
    { url = "https://files.pythonhosted.org/packages/47/da/99f4345d4ddf2845cb5b5bd0d93d554e84542d116934fde07a0c50bd4e9f/psutil-6.1.1-cp36-abi3-manylinux_2_17_aarch64.manylinux2014_aarch64.whl", hash = "sha256:33431e84fee02bc84ea36d9e2c4a6d395d479c9dd9bba2376c1f6ee8f3a4e0b3", size = 289017 },
    { url = "https://files.pythonhosted.org/packages/38/53/bd755c2896f4461fd4f36fa6a6dcb66a88a9e4b9fd4e5b66a77cf9d4a584/psutil-6.1.1-cp37-abi3-win32.whl", hash = "sha256:eaa912e0b11848c4d9279a93d7e2783df352b082f40111e078388701fd479e53", size = 250602 },
    { url = "https://files.pythonhosted.org/packages/7b/d7/7831438e6c3ebbfa6e01a927127a6cb42ad3ab844247f3c5b96bea25d73d/psutil-6.1.1-cp37-abi3-win_amd64.whl", hash = "sha256:f35cfccb065fff93529d2afb4a2e89e363fe63ca1e4a5da22b603a85833c2649", size = 254444 },
]

[[package]]
name = "ptyprocess"
version = "0.7.0"
source = { registry = "https://pypi.org/simple" }
sdist = { url = "https://files.pythonhosted.org/packages/20/e5/16ff212c1e452235a90aeb09066144d0c5a6a8c0834397e03f5224495c4e/ptyprocess-0.7.0.tar.gz", hash = "sha256:5c5d0a3b48ceee0b48485e0c26037c0acd7d29765ca3fbb5cb3831d347423220", size = 70762 }
wheels = [
    { url = "https://files.pythonhosted.org/packages/22/a6/858897256d0deac81a172289110f31629fc4cee19b6f01283303e18c8db3/ptyprocess-0.7.0-py2.py3-none-any.whl", hash = "sha256:4b41f3967fce3af57cc7e94b888626c18bf37a083e3651ca8feeb66d492fef35", size = 13993 },
]

[[package]]
name = "pure-eval"
version = "0.2.3"
source = { registry = "https://pypi.org/simple" }
sdist = { url = "https://files.pythonhosted.org/packages/cd/05/0a34433a064256a578f1783a10da6df098ceaa4a57bbeaa96a6c0352786b/pure_eval-0.2.3.tar.gz", hash = "sha256:5f4e983f40564c576c7c8635ae88db5956bb2229d7e9237d03b3c0b0190eaf42", size = 19752 }
wheels = [
    { url = "https://files.pythonhosted.org/packages/8e/37/efad0257dc6e593a18957422533ff0f87ede7c9c6ea010a2177d738fb82f/pure_eval-0.2.3-py3-none-any.whl", hash = "sha256:1db8e35b67b3d218d818ae653e27f06c3aa420901fa7b081ca98cbedc874e0d0", size = 11842 },
]

[[package]]
name = "pyclip"
version = "0.7.0"
source = { registry = "https://pypi.org/simple" }
dependencies = [
    { name = "pasteboard", marker = "sys_platform == 'darwin'" },
    { name = "pywin32", marker = "sys_platform == 'win32'" },
]
sdist = { url = "https://files.pythonhosted.org/packages/65/8a/98ed02d81dea4b2211a4746724d7a271264b701c991fed503c246de52864/pyclip-0.7.0.tar.gz", hash = "sha256:57602047a4ceab709bdcd42f3dde6449a3349b95c16154cfdce27376a2072491", size = 13639 }
wheels = [
    { url = "https://files.pythonhosted.org/packages/7d/4f/4b02e2c232ddf694bca0baea3049b886eeb80ee3d89c415067f5191596c1/pyclip-0.7.0-py3-none-any.whl", hash = "sha256:a7b7ea2cfad2dd61e86a529af588d006070d3eb0bd32981afaee5215f4604fec", size = 18864 },
]

[[package]]
name = "pycparser"
version = "2.22"
source = { registry = "https://pypi.org/simple" }
sdist = { url = "https://files.pythonhosted.org/packages/1d/b2/31537cf4b1ca988837256c910a668b553fceb8f069bedc4b1c826024b52c/pycparser-2.22.tar.gz", hash = "sha256:491c8be9c040f5390f5bf44a5b07752bd07f56edf992381b05c701439eec10f6", size = 172736 }
wheels = [
    { url = "https://files.pythonhosted.org/packages/13/a3/a812df4e2dd5696d1f351d58b8fe16a405b234ad2886a0dab9183fb78109/pycparser-2.22-py3-none-any.whl", hash = "sha256:c3702b6d3dd8c7abc1afa565d7e63d53a1d0bd86cdc24edd75470f4de499cfcc", size = 117552 },
]

[[package]]
name = "pycrdt"
version = "0.11.1"
source = { registry = "https://pypi.org/simple" }
dependencies = [
    { name = "anyio" },
]
sdist = { url = "https://files.pythonhosted.org/packages/61/3a/0dc288991068a7a5819065357972572e37bd5cbbe40d76d791a826cef53c/pycrdt-0.11.1.tar.gz", hash = "sha256:e5ccf99d859e4eba7d969cbb3ab83af368f70218d02fc6538c7fbea9e388b8e7", size = 66095 }
wheels = [
    { url = "https://files.pythonhosted.org/packages/64/88/6eb3fa165de62188f226380139c5d7271cd56ebcbb7a92d70b5258c0a79e/pycrdt-0.11.1-cp310-cp310-macosx_10_12_x86_64.macosx_11_0_arm64.macosx_10_12_universal2.whl", hash = "sha256:463a624cc04d832f38748413aec909d87c443784b7a8f6477628c0d6c6ff7419", size = 1655879 },
    { url = "https://files.pythonhosted.org/packages/6a/21/bd79189eda72a1ac916e00e77f23fa02d6ebaf6ad24862770093daa20373/pycrdt-0.11.1-cp310-cp310-manylinux_2_17_aarch64.manylinux2014_aarch64.whl", hash = "sha256:045dceddd7a0218c3de95b9279880cf018474a882671cdc7ac336fdd27f69708", size = 900130 },
    { url = "https://files.pythonhosted.org/packages/e8/aa/570a24108fa62975bb63bfbf7f3e60446c25a4757a74447c0279f645d0d8/pycrdt-0.11.1-cp310-cp310-manylinux_2_17_armv7l.manylinux2014_armv7l.whl", hash = "sha256:73b0e8853d14fb4d4dd0d5ada148206302876eaef7f8f954ab773a0ecb0a62a6", size = 930290 },
    { url = "https://files.pythonhosted.org/packages/37/18/9d70729d4dbacdd409310b648c89d8fbfd8e89ccacfb1cf7397eeac018ea/pycrdt-0.11.1-cp310-cp310-manylinux_2_17_ppc64le.manylinux2014_ppc64le.whl", hash = "sha256:5ce5ac25c11fd3f18869feb0e0a4724f3402bfb0c0c2283d21b29f3e2fe47173", size = 1000044 },
    { url = "https://files.pythonhosted.org/packages/c6/fd/9be8f36c48dd8940c84ec7fef5d1e72d853e6c26bdc06b9da62a10084710/pycrdt-0.11.1-cp310-cp310-manylinux_2_17_s390x.manylinux2014_s390x.whl", hash = "sha256:4e02070d9d2464aa84d556e36fcaf526676fd4561e4b27a4c41573567f55f509", size = 1113512 },
    { url = "https://files.pythonhosted.org/packages/01/c3/ab7666931b08f5b32fa20407b59bdb400a0264f139381d1bd00b61d7c2e8/pycrdt-0.11.1-cp310-cp310-manylinux_2_17_x86_64.manylinux2014_x86_64.whl", hash = "sha256:10f1dff38a4037e538a81729de7f7070925642ccaeae169ff059e4288e88ad54", size = 925879 },
    { url = "https://files.pythonhosted.org/packages/c5/f6/888e808ce43ef02f2f93099805d36e9e0cf109a4baf347bfffb0fd33c160/pycrdt-0.11.1-cp310-cp310-manylinux_2_5_i686.manylinux1_i686.whl", hash = "sha256:4b93038a9d8ff9e0f6eeeab9e8f88e7b4bc4aeddbf550b405ab821f6748cba12", size = 1012476 },
    { url = "https://files.pythonhosted.org/packages/e7/bf/a403e8d44b5ff6159a8a8414105041a4011576de524c8817225b142f4550/pycrdt-0.11.1-cp310-cp310-win32.whl", hash = "sha256:daf85c4d05ad852bbfb6be8fde0d4f059365aef7d9223b920630dd9a40bd7daf", size = 665212 },
    { url = "https://files.pythonhosted.org/packages/f7/07/31b80818d2b2c14cdd5ce0964779a949da7e668b9d1490fd88a03cabf280/pycrdt-0.11.1-cp310-cp310-win_amd64.whl", hash = "sha256:16cd2176fe2071fd5bf8c1dcf0bc641b6383da718e781da4413d301456fe828e", size = 700432 },
    { url = "https://files.pythonhosted.org/packages/e0/ac/fdbd80fcdf96a03d8ef6a8968b254981cc3067abaf69d996f19f77fbdebf/pycrdt-0.11.1-cp311-cp311-macosx_10_12_x86_64.macosx_11_0_arm64.macosx_10_12_universal2.whl", hash = "sha256:68a89404bce5a634c077ebd2148e37af41a29afc0a47cdea8b1de737f71d1f59", size = 1656237 },
    { url = "https://files.pythonhosted.org/packages/7b/fb/a577e4e33ca03a22a6f8bb25d0a3d448b4d8e818b66ee133b403eb6a1adb/pycrdt-0.11.1-cp311-cp311-manylinux_2_17_aarch64.manylinux2014_aarch64.whl", hash = "sha256:322e327109937993caa08db2eaa9a7ef1a0467188508c5e4766c64d6b0896814", size = 900221 },
    { url = "https://files.pythonhosted.org/packages/48/31/8530981730d51e8fb605cda5d0c5d0271eb2a00f1f53fb75bd764f17d7d2/pycrdt-0.11.1-cp311-cp311-manylinux_2_17_armv7l.manylinux2014_armv7l.whl", hash = "sha256:c3ae1aa439ee6303b7cd8e38a380671a6f4c9f6ba5a452f3961cd831bb43f891", size = 930464 },
    { url = "https://files.pythonhosted.org/packages/c4/ef/7f2608cfd7dcfef4a90f3e09624249d463247cc5e7cfb0859bdd542ae005/pycrdt-0.11.1-cp311-cp311-manylinux_2_17_ppc64le.manylinux2014_ppc64le.whl", hash = "sha256:03eab086b3fbfef67194361ccf339cc866f08f9cc5951d0104034accd5b97b16", size = 1000123 },
    { url = "https://files.pythonhosted.org/packages/d1/7e/1b8c68c1613df14caeb76a212e76ba709f5e7467b28f998a41a3ea11f0c0/pycrdt-0.11.1-cp311-cp311-manylinux_2_17_s390x.manylinux2014_s390x.whl", hash = "sha256:d94b72aa380ef9e8418109431598d155d260423e4779a325b44212501524437b", size = 1113063 },
    { url = "https://files.pythonhosted.org/packages/b3/22/0cf82a4ef51642011aeabe1b5404fac9ce75b39c9f40b2c39025323c71b8/pycrdt-0.11.1-cp311-cp311-manylinux_2_17_x86_64.manylinux2014_x86_64.whl", hash = "sha256:a4f2111d6349fe5bfcc4c5242341c5f3bcecdf3465bec3d156e83e8ec8f9e0ef", size = 925810 },
    { url = "https://files.pythonhosted.org/packages/ce/7a/e7efdcb373d2cb1cc93b02bb31fb08e02085e21741823cb315c254058d33/pycrdt-0.11.1-cp311-cp311-manylinux_2_5_i686.manylinux1_i686.whl", hash = "sha256:952bdb0f947dd46f83196296946cff581c81234d83382d0d3542f45ef9c85845", size = 1012868 },
    { url = "https://files.pythonhosted.org/packages/c2/46/17c682bc23c0ec42fb1c01d7587aa59ba5832487c125b0acb90a23108c44/pycrdt-0.11.1-cp311-cp311-win32.whl", hash = "sha256:83b05e2d235657bed03559949343df94ba5bde15732cd4dcf3f7491188a4e59f", size = 665388 },
    { url = "https://files.pythonhosted.org/packages/06/b8/e5846e3cbba069b288aecfd0a8b68acb005af174aafbb54f91aa6a8c383c/pycrdt-0.11.1-cp311-cp311-win_amd64.whl", hash = "sha256:7a072ea2884dc45585c220456015ecb1e89ad43a584a951647c57f3934c2241b", size = 700573 },
    { url = "https://files.pythonhosted.org/packages/95/13/59d7c4859f8729b56322a8e30d5d6d715b3e15c6e5a740ac3d3e564e094e/pycrdt-0.11.1-cp312-cp312-macosx_10_12_x86_64.macosx_11_0_arm64.macosx_10_12_universal2.whl", hash = "sha256:fdb6b0d6620caf1be0b6a829a9eae6ffeec1d9e7d9ec4bcc4c3b3f21922d43c5", size = 1642453 },
    { url = "https://files.pythonhosted.org/packages/ca/46/b619036cc42e4d1490b14f573047d439c196502ce67f57b9483411cfd33e/pycrdt-0.11.1-cp312-cp312-manylinux_2_17_aarch64.manylinux2014_aarch64.whl", hash = "sha256:586ef115355660e2a355e6b660a71c8984ae5f7156dbcc7da760086afa2b5c7c", size = 900167 },
    { url = "https://files.pythonhosted.org/packages/67/3c/2e8808b7535418221d0593452385ee438d95694cf4a6eec56aa6cb0763a0/pycrdt-0.11.1-cp312-cp312-manylinux_2_17_armv7l.manylinux2014_armv7l.whl", hash = "sha256:afbd19b14b491aca52d0d31f5615234c584a088bbf1f4dab69d84a27cfe41cb3", size = 931947 },
    { url = "https://files.pythonhosted.org/packages/16/51/55a5d1f2a003feb5499048400d682a05f72d5d54582a962dbeb0f774100d/pycrdt-0.11.1-cp312-cp312-manylinux_2_17_ppc64le.manylinux2014_ppc64le.whl", hash = "sha256:b8e6169d225300da8bd2562ff70e8ddbd7b6c59da2ab9c9aa0c353211186670d", size = 999232 },
    { url = "https://files.pythonhosted.org/packages/0b/d6/2f4434838ccff250a5a9339fbace7c7c76176541c49859f3baace0f691f4/pycrdt-0.11.1-cp312-cp312-manylinux_2_17_s390x.manylinux2014_s390x.whl", hash = "sha256:7289a9ffd5075fe8d15ffdeeedeaec85f53b4b811910b7f46b30bfbf44b7706a", size = 1110753 },
    { url = "https://files.pythonhosted.org/packages/54/76/a76d906ac96ddce5c3a9bad6ef327be5e4bcb7938f697919d50b0e63354b/pycrdt-0.11.1-cp312-cp312-manylinux_2_17_x86_64.manylinux2014_x86_64.whl", hash = "sha256:14fe51af6112594980c8a6afc47702ef9ec8b9dc834ca0af86afecc866e4327e", size = 926634 },
    { url = "https://files.pythonhosted.org/packages/6a/90/495ce70d7e081a85f71dd19f0d505b9ef50e362d8ce5658c10aa18acd22b/pycrdt-0.11.1-cp312-cp312-manylinux_2_5_i686.manylinux1_i686.whl", hash = "sha256:590c477195f5752245aa7915c0fb307b3904974fd801b49008ff7fbea018faf6", size = 1014669 },
    { url = "https://files.pythonhosted.org/packages/0a/72/291cf573abf5af09a3baf8cc5a1103a7fa8cc74c135e0d19eeb46f6b080a/pycrdt-0.11.1-cp312-cp312-win32.whl", hash = "sha256:6f0fd26ce4fa5a99447300ed43fae88927ec665a66213ba4c53915d5f79c03b3", size = 664395 },
    { url = "https://files.pythonhosted.org/packages/62/15/a426c0b230a1cd0dbc93940e086bd6fd40ece31dd02354d3251578c9e2bd/pycrdt-0.11.1-cp312-cp312-win_amd64.whl", hash = "sha256:31d2271d4ee5b1f76a959118316b4d17e8bafe0220eecc18d47a1f931c4ccd26", size = 702142 },
    { url = "https://files.pythonhosted.org/packages/34/76/0f00df6f4026d2202bed9f4c2d2d5405e0f0ff0305bf193961a72d837bf6/pycrdt-0.11.1-cp313-cp313-macosx_10_12_x86_64.macosx_11_0_arm64.macosx_10_12_universal2.whl", hash = "sha256:3dab8f453d40aaa159e3d55bb7539f0f479584c5c3aab13726cec138b0d6367b", size = 1641832 },
    { url = "https://files.pythonhosted.org/packages/59/f0/d3a146debb211392adca33ec780bc54368dfee2f84302b6a5b6a330fe7ec/pycrdt-0.11.1-cp313-cp313-manylinux_2_17_aarch64.manylinux2014_aarch64.whl", hash = "sha256:c5d0d60294631eb29dd44b0aa926d81bb1856436b45b01c914aa44b98b382659", size = 900272 },
    { url = "https://files.pythonhosted.org/packages/3d/05/5a52575dcdef622b08c4633eb150b844c7b710949ec58ceea4bbe6d1a5a7/pycrdt-0.11.1-cp313-cp313-manylinux_2_17_armv7l.manylinux2014_armv7l.whl", hash = "sha256:a24c05060800f5f735a09172a4d0fa1680ef5ec3b6f50fad3ae7ae65446932ad", size = 931034 },
    { url = "https://files.pythonhosted.org/packages/95/82/ef8ffccf67da7fa51ed223b3d2e36c30c06bf9da567c540b1e31312d5fc3/pycrdt-0.11.1-cp313-cp313-manylinux_2_17_ppc64le.manylinux2014_ppc64le.whl", hash = "sha256:794ce5d4c8e08132d09fda9f13a1041720d0bd6a09ed4f288420ed1cf7dc2ab0", size = 999007 },
    { url = "https://files.pythonhosted.org/packages/10/ae/995e59069d614586af7b3404673907c3bb257e8a547bcecbd38dde345b49/pycrdt-0.11.1-cp313-cp313-manylinux_2_17_s390x.manylinux2014_s390x.whl", hash = "sha256:48cb1e923148f36def66fa4507e35616f1c4d9d815ff9b0ade71a43813991c93", size = 1109769 },
    { url = "https://files.pythonhosted.org/packages/0d/ea/fd7c85dd183ef4520b3520ffd82b0574fc3982e13a4fdc0bb1b5de29a0a7/pycrdt-0.11.1-cp313-cp313-manylinux_2_17_x86_64.manylinux2014_x86_64.whl", hash = "sha256:2a6958f94033f2aa4c08a472a09cbf042b89c3c5a06cf2d390741f178ba2afd5", size = 926238 },
    { url = "https://files.pythonhosted.org/packages/1f/90/de5bb2e4f730d2b2f6cdd5ae1882b67953fc4074478019b7ea0ae36bafb3/pycrdt-0.11.1-cp313-cp313-manylinux_2_5_i686.manylinux1_i686.whl", hash = "sha256:2f9ce53ed17c0a1a82fd8a52e69975c4eb0ef1065a37fee64f0bf7f5923c3cfc", size = 1014142 },
    { url = "https://files.pythonhosted.org/packages/c2/12/bc7db31409f4a508d942ad84adf77d4f56b42d28c1329c841c4b3242952e/pycrdt-0.11.1-cp313-cp313-win32.whl", hash = "sha256:a551bdec7626330569dd9f634a5484e245ee1c2096ab46f571dc203a239ebb80", size = 664263 },
    { url = "https://files.pythonhosted.org/packages/07/02/45a9f20cc0c50b39993afdbfb22d6998c221f4e5b19981dfc816024ec0a4/pycrdt-0.11.1-cp313-cp313-win_amd64.whl", hash = "sha256:2473f130364fde8499f39b6576f43302aa8d401a66df4ede7d466e5c65409df4", size = 702075 },
    { url = "https://files.pythonhosted.org/packages/30/99/748c5b6083bb4328a63e2cf3a07cdae41cb9e8ef32860cbe6991288699f5/pycrdt-0.11.1-pp310-pypy310_pp73-macosx_10_12_x86_64.macosx_11_0_arm64.macosx_10_12_universal2.whl", hash = "sha256:881a1c332c9641d7c59524ab7921afe5ceeaa7950ac0c7178728925e8aaad0f6", size = 1660234 },
    { url = "https://files.pythonhosted.org/packages/ed/cc/558c64b7851d8da5170dec7c21e33ea22c7d4de57a53c9a458a8631ea686/pycrdt-0.11.1-pp310-pypy310_pp73-manylinux_2_17_aarch64.manylinux2014_aarch64.whl", hash = "sha256:0b85bbee2502e0a6e1e4e3b4e35dbf2c4936f7a7130da4461a6852d889e9b98f", size = 901562 },
    { url = "https://files.pythonhosted.org/packages/d7/17/9291e4a6c63638c635891dcedc322f47dc83cd5e7718c462f955e9448e23/pycrdt-0.11.1-pp310-pypy310_pp73-manylinux_2_17_armv7l.manylinux2014_armv7l.whl", hash = "sha256:b8dbbe0465dcb19b00176e79a4f804859021ee795c2cc708ef2fe14f5d903de6", size = 932411 },
    { url = "https://files.pythonhosted.org/packages/d9/22/508d0879f7c4a917adf3f811b3e24fda61e0bea2c95d3729e4932ed4fc5d/pycrdt-0.11.1-pp310-pypy310_pp73-manylinux_2_17_ppc64le.manylinux2014_ppc64le.whl", hash = "sha256:ff9a28d0097775b1c74475e857bd16be8d6a099c251f60173bba2bb89e6e127a", size = 1000676 },
    { url = "https://files.pythonhosted.org/packages/d3/f2/15cc956a367f260a76bd1da5794763672f3eeab71767b66a1b89771bb3c3/pycrdt-0.11.1-pp310-pypy310_pp73-manylinux_2_17_s390x.manylinux2014_s390x.whl", hash = "sha256:4b8559874111a5720bbf8170042b2d0c390f1f47d642753bf74960e36d56868c", size = 1113288 },
    { url = "https://files.pythonhosted.org/packages/e0/4a/59c5100a865425aac6bc4553050ae8231b28f9a71762376a5bcdfa3a6272/pycrdt-0.11.1-pp310-pypy310_pp73-manylinux_2_17_x86_64.manylinux2014_x86_64.whl", hash = "sha256:c4be5b949cd5dc1c8046bd057095cbb36ef21da62583931a4539e43cc6d6a3fe", size = 926140 },
    { url = "https://files.pythonhosted.org/packages/be/c7/fc32d80349ff4b3999f2a05cf67ea0a1198e3695e18d2693c4eeca11c2ef/pycrdt-0.11.1-pp310-pypy310_pp73-manylinux_2_5_i686.manylinux1_i686.whl", hash = "sha256:f8fa6123ff293f583415f1455a8789af827350cf94000d74a915588c49edd053", size = 1012516 },
]

[[package]]
name = "pyelftools"
version = "0.30"
source = { registry = "https://pypi.org/simple" }
sdist = { url = "https://files.pythonhosted.org/packages/84/05/fd41cd647de044d1ffec90ce5aaae935126ac217f8ecb302186655284fc8/pyelftools-0.30.tar.gz", hash = "sha256:2fc92b0d534f8b081f58c7c370967379123d8e00984deb53c209364efd575b40", size = 14018469 }
wheels = [
    { url = "https://files.pythonhosted.org/packages/33/f9/281a411a5281b674b10830a2f312c64464b49916d097b8919f009de579e0/pyelftools-0.30-py2.py3-none-any.whl", hash = "sha256:544c3440eddb9a0dce70b6611de0b28163d71def759d2ed57a0d00118fc5da86", size = 177577 },
]

[[package]]
name = "pygments"
version = "2.19.1"
source = { registry = "https://pypi.org/simple" }
sdist = { url = "https://files.pythonhosted.org/packages/7c/2d/c3338d48ea6cc0feb8446d8e6937e1408088a72a39937982cc6111d17f84/pygments-2.19.1.tar.gz", hash = "sha256:61c16d2a8576dc0649d9f39e089b5f02bcd27fba10d8fb4dcc28173f7a45151f", size = 4968581 }
wheels = [
    { url = "https://files.pythonhosted.org/packages/8a/0b/9fcc47d19c48b59121088dd6da2488a49d5f72dacf8262e2790a1d2c7d15/pygments-2.19.1-py3-none-any.whl", hash = "sha256:9ea1544ad55cecf4b8242fab6dd35a93bbce657034b0611ee383099054ab6d8c", size = 1225293 },
]

[[package]]
name = "pymdown-extensions"
version = "10.14"
source = { registry = "https://pypi.org/simple" }
dependencies = [
    { name = "markdown" },
    { name = "pyyaml" },
]
sdist = { url = "https://files.pythonhosted.org/packages/8b/96/b4337b778d2e9e77541a8d1cab00989aaeb1d6003c891cdc89221bd25651/pymdown_extensions-10.14.tar.gz", hash = "sha256:741bd7c4ff961ba40b7528d32284c53bc436b8b1645e8e37c3e57770b8700a34", size = 844927 }
wheels = [
    { url = "https://files.pythonhosted.org/packages/00/ae/55d347eda5a4c57a2a042fe2e7616d14981115f566b9f8f69901aba3c0c6/pymdown_extensions-10.14-py3-none-any.whl", hash = "sha256:202481f716cc8250e4be8fce997781ebf7917701b59652458ee47f2401f818b5", size = 264264 },
]

[[package]]
name = "pympler"
version = "1.1"
source = { registry = "https://pypi.org/simple" }
dependencies = [
    { name = "pywin32", marker = "sys_platform == 'win32'" },
]
sdist = { url = "https://files.pythonhosted.org/packages/dd/37/c384631908029676d8e7213dd956bb686af303a80db7afbc9be36bc49495/pympler-1.1.tar.gz", hash = "sha256:1eaa867cb8992c218430f1708fdaccda53df064144d1c5656b1e6f1ee6000424", size = 179954 }
wheels = [
    { url = "https://files.pythonhosted.org/packages/79/4f/a6a2e2b202d7fd97eadfe90979845b8706676b41cbd3b42ba75adf329d1f/Pympler-1.1-py3-none-any.whl", hash = "sha256:5b223d6027d0619584116a0cbc28e8d2e378f7a79c1e5e024f9ff3b673c58506", size = 165766 },
]

[[package]]
name = "pyproject-hooks"
version = "1.2.0"
source = { registry = "https://pypi.org/simple" }
sdist = { url = "https://files.pythonhosted.org/packages/e7/82/28175b2414effca1cdac8dc99f76d660e7a4fb0ceefa4b4ab8f5f6742925/pyproject_hooks-1.2.0.tar.gz", hash = "sha256:1e859bd5c40fae9448642dd871adf459e5e2084186e8d2c2a79a824c970da1f8", size = 19228 }
wheels = [
    { url = "https://files.pythonhosted.org/packages/bd/24/12818598c362d7f300f18e74db45963dbcb85150324092410c8b49405e42/pyproject_hooks-1.2.0-py3-none-any.whl", hash = "sha256:9e5c6bfa8dcc30091c74b0cf803c81fdd29d94f01992a7707bc97babb1141913", size = 10216 },
]

[[package]]
name = "pyright"
version = "1.1.391"
source = { registry = "https://pypi.org/simple" }
dependencies = [
    { name = "nodeenv" },
    { name = "typing-extensions" },
]
sdist = { url = "https://files.pythonhosted.org/packages/11/05/4ea52a8a45cc28897edb485b4102d37cbfd5fce8445d679cdeb62bfad221/pyright-1.1.391.tar.gz", hash = "sha256:66b2d42cdf5c3cbab05f2f4b76e8bec8aa78e679bfa0b6ad7b923d9e027cadb2", size = 21965 }
wheels = [
    { url = "https://files.pythonhosted.org/packages/ad/89/66f49552fbeb21944c8077d11834b2201514a56fd1b7747ffff9630f1bd9/pyright-1.1.391-py3-none-any.whl", hash = "sha256:54fa186f8b3e8a55a44ebfa842636635688670c6896dcf6cf4a7fc75062f4d15", size = 18579 },
]

[[package]]
name = "pytest"
version = "8.3.4"
source = { registry = "https://pypi.org/simple" }
dependencies = [
    { name = "colorama", marker = "sys_platform == 'win32'" },
    { name = "exceptiongroup", marker = "python_full_version < '3.11'" },
    { name = "iniconfig" },
    { name = "packaging" },
    { name = "pluggy" },
    { name = "tomli", marker = "python_full_version < '3.11'" },
]
sdist = { url = "https://files.pythonhosted.org/packages/05/35/30e0d83068951d90a01852cb1cef56e5d8a09d20c7f511634cc2f7e0372a/pytest-8.3.4.tar.gz", hash = "sha256:965370d062bce11e73868e0335abac31b4d3de0e82f4007408d242b4f8610761", size = 1445919 }
wheels = [
    { url = "https://files.pythonhosted.org/packages/11/92/76a1c94d3afee238333bc0a42b82935dd8f9cf8ce9e336ff87ee14d9e1cf/pytest-8.3.4-py3-none-any.whl", hash = "sha256:50e16d954148559c9a74109af1eaf0c945ba2d8f30f0a3d3335edde19788b6f6", size = 343083 },
]

[[package]]
name = "pytest-asyncio"
version = "0.25.2"
source = { registry = "https://pypi.org/simple" }
dependencies = [
    { name = "pytest" },
]
sdist = { url = "https://files.pythonhosted.org/packages/72/df/adcc0d60f1053d74717d21d58c0048479e9cab51464ce0d2965b086bd0e2/pytest_asyncio-0.25.2.tar.gz", hash = "sha256:3f8ef9a98f45948ea91a0ed3dc4268b5326c0e7bce73892acc654df4262ad45f", size = 53950 }
wheels = [
    { url = "https://files.pythonhosted.org/packages/61/d8/defa05ae50dcd6019a95527200d3b3980043df5aa445d40cb0ef9f7f98ab/pytest_asyncio-0.25.2-py3-none-any.whl", hash = "sha256:0d0bb693f7b99da304a0634afc0a4b19e49d5e0de2d670f38dc4bfa5727c5075", size = 19400 },
]

[[package]]
name = "pytest-cov"
version = "6.0.0"
source = { registry = "https://pypi.org/simple" }
dependencies = [
    { name = "coverage", extra = ["toml"] },
    { name = "pytest" },
]
sdist = { url = "https://files.pythonhosted.org/packages/be/45/9b538de8cef30e17c7b45ef42f538a94889ed6a16f2387a6c89e73220651/pytest-cov-6.0.0.tar.gz", hash = "sha256:fde0b595ca248bb8e2d76f020b465f3b107c9632e6a1d1705f17834c89dcadc0", size = 66945 }
wheels = [
    { url = "https://files.pythonhosted.org/packages/36/3b/48e79f2cd6a61dbbd4807b4ed46cb564b4fd50a76166b1c4ea5c1d9e2371/pytest_cov-6.0.0-py3-none-any.whl", hash = "sha256:eee6f1b9e61008bd34975a4d5bab25801eb31898b032dd55addc93e96fcaaa35", size = 22949 },
]

[[package]]
name = "python-dateutil"
version = "2.9.0.post0"
source = { registry = "https://pypi.org/simple" }
dependencies = [
    { name = "six" },
]
sdist = { url = "https://files.pythonhosted.org/packages/66/c0/0c8b6ad9f17a802ee498c46e004a0eb49bc148f2fd230864601a86dcf6db/python-dateutil-2.9.0.post0.tar.gz", hash = "sha256:37dd54208da7e1cd875388217d5e00ebd4179249f90fb72437e91a35459a0ad3", size = 342432 }
wheels = [
    { url = "https://files.pythonhosted.org/packages/ec/57/56b9bcc3c9c6a792fcbaf139543cee77261f3651ca9da0c93f5c1221264b/python_dateutil-2.9.0.post0-py2.py3-none-any.whl", hash = "sha256:a8b2bc7bffae282281c8140a97d3aa9c14da0b136dfe83f850eea9a5f7470427", size = 229892 },
]

[[package]]
name = "pywin32"
version = "308"
source = { registry = "https://pypi.org/simple" }
wheels = [
    { url = "https://files.pythonhosted.org/packages/72/a6/3e9f2c474895c1bb61b11fa9640be00067b5c5b363c501ee9c3fa53aec01/pywin32-308-cp310-cp310-win32.whl", hash = "sha256:796ff4426437896550d2981b9c2ac0ffd75238ad9ea2d3bfa67a1abd546d262e", size = 5927028 },
    { url = "https://files.pythonhosted.org/packages/d9/b4/84e2463422f869b4b718f79eb7530a4c1693e96b8a4e5e968de38be4d2ba/pywin32-308-cp310-cp310-win_amd64.whl", hash = "sha256:4fc888c59b3c0bef905ce7eb7e2106a07712015ea1c8234b703a088d46110e8e", size = 6558484 },
    { url = "https://files.pythonhosted.org/packages/9f/8f/fb84ab789713f7c6feacaa08dad3ec8105b88ade8d1c4f0f0dfcaaa017d6/pywin32-308-cp310-cp310-win_arm64.whl", hash = "sha256:a5ab5381813b40f264fa3495b98af850098f814a25a63589a8e9eb12560f450c", size = 7971454 },
    { url = "https://files.pythonhosted.org/packages/eb/e2/02652007469263fe1466e98439831d65d4ca80ea1a2df29abecedf7e47b7/pywin32-308-cp311-cp311-win32.whl", hash = "sha256:5d8c8015b24a7d6855b1550d8e660d8daa09983c80e5daf89a273e5c6fb5095a", size = 5928156 },
    { url = "https://files.pythonhosted.org/packages/48/ef/f4fb45e2196bc7ffe09cad0542d9aff66b0e33f6c0954b43e49c33cad7bd/pywin32-308-cp311-cp311-win_amd64.whl", hash = "sha256:575621b90f0dc2695fec346b2d6302faebd4f0f45c05ea29404cefe35d89442b", size = 6559559 },
    { url = "https://files.pythonhosted.org/packages/79/ef/68bb6aa865c5c9b11a35771329e95917b5559845bd75b65549407f9fc6b4/pywin32-308-cp311-cp311-win_arm64.whl", hash = "sha256:100a5442b7332070983c4cd03f2e906a5648a5104b8a7f50175f7906efd16bb6", size = 7972495 },
    { url = "https://files.pythonhosted.org/packages/00/7c/d00d6bdd96de4344e06c4afbf218bc86b54436a94c01c71a8701f613aa56/pywin32-308-cp312-cp312-win32.whl", hash = "sha256:587f3e19696f4bf96fde9d8a57cec74a57021ad5f204c9e627e15c33ff568897", size = 5939729 },
    { url = "https://files.pythonhosted.org/packages/21/27/0c8811fbc3ca188f93b5354e7c286eb91f80a53afa4e11007ef661afa746/pywin32-308-cp312-cp312-win_amd64.whl", hash = "sha256:00b3e11ef09ede56c6a43c71f2d31857cf7c54b0ab6e78ac659497abd2834f47", size = 6543015 },
    { url = "https://files.pythonhosted.org/packages/9d/0f/d40f8373608caed2255781a3ad9a51d03a594a1248cd632d6a298daca693/pywin32-308-cp312-cp312-win_arm64.whl", hash = "sha256:9b4de86c8d909aed15b7011182c8cab38c8850de36e6afb1f0db22b8959e3091", size = 7976033 },
    { url = "https://files.pythonhosted.org/packages/a9/a4/aa562d8935e3df5e49c161b427a3a2efad2ed4e9cf81c3de636f1fdddfd0/pywin32-308-cp313-cp313-win32.whl", hash = "sha256:1c44539a37a5b7b21d02ab34e6a4d314e0788f1690d65b48e9b0b89f31abbbed", size = 5938579 },
    { url = "https://files.pythonhosted.org/packages/c7/50/b0efb8bb66210da67a53ab95fd7a98826a97ee21f1d22949863e6d588b22/pywin32-308-cp313-cp313-win_amd64.whl", hash = "sha256:fd380990e792eaf6827fcb7e187b2b4b1cede0585e3d0c9e84201ec27b9905e4", size = 6542056 },
    { url = "https://files.pythonhosted.org/packages/26/df/2b63e3e4f2df0224f8aaf6d131f54fe4e8c96400eb9df563e2aae2e1a1f9/pywin32-308-cp313-cp313-win_arm64.whl", hash = "sha256:ef313c46d4c18dfb82a2431e3051ac8f112ccee1a34f29c263c583c568db63cd", size = 7974986 },
]

[[package]]
name = "pyyaml"
version = "6.0.2"
source = { registry = "https://pypi.org/simple" }
sdist = { url = "https://files.pythonhosted.org/packages/54/ed/79a089b6be93607fa5cdaedf301d7dfb23af5f25c398d5ead2525b063e17/pyyaml-6.0.2.tar.gz", hash = "sha256:d584d9ec91ad65861cc08d42e834324ef890a082e591037abe114850ff7bbc3e", size = 130631 }
wheels = [
    { url = "https://files.pythonhosted.org/packages/9b/95/a3fac87cb7158e231b5a6012e438c647e1a87f09f8e0d123acec8ab8bf71/PyYAML-6.0.2-cp310-cp310-macosx_10_9_x86_64.whl", hash = "sha256:0a9a2848a5b7feac301353437eb7d5957887edbf81d56e903999a75a3d743086", size = 184199 },
    { url = "https://files.pythonhosted.org/packages/c7/7a/68bd47624dab8fd4afbfd3c48e3b79efe09098ae941de5b58abcbadff5cb/PyYAML-6.0.2-cp310-cp310-macosx_11_0_arm64.whl", hash = "sha256:29717114e51c84ddfba879543fb232a6ed60086602313ca38cce623c1d62cfbf", size = 171758 },
    { url = "https://files.pythonhosted.org/packages/49/ee/14c54df452143b9ee9f0f29074d7ca5516a36edb0b4cc40c3f280131656f/PyYAML-6.0.2-cp310-cp310-manylinux_2_17_aarch64.manylinux2014_aarch64.whl", hash = "sha256:8824b5a04a04a047e72eea5cec3bc266db09e35de6bdfe34c9436ac5ee27d237", size = 718463 },
    { url = "https://files.pythonhosted.org/packages/4d/61/de363a97476e766574650d742205be468921a7b532aa2499fcd886b62530/PyYAML-6.0.2-cp310-cp310-manylinux_2_17_s390x.manylinux2014_s390x.whl", hash = "sha256:7c36280e6fb8385e520936c3cb3b8042851904eba0e58d277dca80a5cfed590b", size = 719280 },
    { url = "https://files.pythonhosted.org/packages/6b/4e/1523cb902fd98355e2e9ea5e5eb237cbc5f3ad5f3075fa65087aa0ecb669/PyYAML-6.0.2-cp310-cp310-manylinux_2_17_x86_64.manylinux2014_x86_64.whl", hash = "sha256:ec031d5d2feb36d1d1a24380e4db6d43695f3748343d99434e6f5f9156aaa2ed", size = 751239 },
    { url = "https://files.pythonhosted.org/packages/b7/33/5504b3a9a4464893c32f118a9cc045190a91637b119a9c881da1cf6b7a72/PyYAML-6.0.2-cp310-cp310-musllinux_1_1_aarch64.whl", hash = "sha256:936d68689298c36b53b29f23c6dbb74de12b4ac12ca6cfe0e047bedceea56180", size = 695802 },
    { url = "https://files.pythonhosted.org/packages/5c/20/8347dcabd41ef3a3cdc4f7b7a2aff3d06598c8779faa189cdbf878b626a4/PyYAML-6.0.2-cp310-cp310-musllinux_1_1_x86_64.whl", hash = "sha256:23502f431948090f597378482b4812b0caae32c22213aecf3b55325e049a6c68", size = 720527 },
    { url = "https://files.pythonhosted.org/packages/be/aa/5afe99233fb360d0ff37377145a949ae258aaab831bde4792b32650a4378/PyYAML-6.0.2-cp310-cp310-win32.whl", hash = "sha256:2e99c6826ffa974fe6e27cdb5ed0021786b03fc98e5ee3c5bfe1fd5015f42b99", size = 144052 },
    { url = "https://files.pythonhosted.org/packages/b5/84/0fa4b06f6d6c958d207620fc60005e241ecedceee58931bb20138e1e5776/PyYAML-6.0.2-cp310-cp310-win_amd64.whl", hash = "sha256:a4d3091415f010369ae4ed1fc6b79def9416358877534caf6a0fdd2146c87a3e", size = 161774 },
    { url = "https://files.pythonhosted.org/packages/f8/aa/7af4e81f7acba21a4c6be026da38fd2b872ca46226673c89a758ebdc4fd2/PyYAML-6.0.2-cp311-cp311-macosx_10_9_x86_64.whl", hash = "sha256:cc1c1159b3d456576af7a3e4d1ba7e6924cb39de8f67111c735f6fc832082774", size = 184612 },
    { url = "https://files.pythonhosted.org/packages/8b/62/b9faa998fd185f65c1371643678e4d58254add437edb764a08c5a98fb986/PyYAML-6.0.2-cp311-cp311-macosx_11_0_arm64.whl", hash = "sha256:1e2120ef853f59c7419231f3bf4e7021f1b936f6ebd222406c3b60212205d2ee", size = 172040 },
    { url = "https://files.pythonhosted.org/packages/ad/0c/c804f5f922a9a6563bab712d8dcc70251e8af811fce4524d57c2c0fd49a4/PyYAML-6.0.2-cp311-cp311-manylinux_2_17_aarch64.manylinux2014_aarch64.whl", hash = "sha256:5d225db5a45f21e78dd9358e58a98702a0302f2659a3c6cd320564b75b86f47c", size = 736829 },
    { url = "https://files.pythonhosted.org/packages/51/16/6af8d6a6b210c8e54f1406a6b9481febf9c64a3109c541567e35a49aa2e7/PyYAML-6.0.2-cp311-cp311-manylinux_2_17_s390x.manylinux2014_s390x.whl", hash = "sha256:5ac9328ec4831237bec75defaf839f7d4564be1e6b25ac710bd1a96321cc8317", size = 764167 },
    { url = "https://files.pythonhosted.org/packages/75/e4/2c27590dfc9992f73aabbeb9241ae20220bd9452df27483b6e56d3975cc5/PyYAML-6.0.2-cp311-cp311-manylinux_2_17_x86_64.manylinux2014_x86_64.whl", hash = "sha256:3ad2a3decf9aaba3d29c8f537ac4b243e36bef957511b4766cb0057d32b0be85", size = 762952 },
    { url = "https://files.pythonhosted.org/packages/9b/97/ecc1abf4a823f5ac61941a9c00fe501b02ac3ab0e373c3857f7d4b83e2b6/PyYAML-6.0.2-cp311-cp311-musllinux_1_1_aarch64.whl", hash = "sha256:ff3824dc5261f50c9b0dfb3be22b4567a6f938ccce4587b38952d85fd9e9afe4", size = 735301 },
    { url = "https://files.pythonhosted.org/packages/45/73/0f49dacd6e82c9430e46f4a027baa4ca205e8b0a9dce1397f44edc23559d/PyYAML-6.0.2-cp311-cp311-musllinux_1_1_x86_64.whl", hash = "sha256:797b4f722ffa07cc8d62053e4cff1486fa6dc094105d13fea7b1de7d8bf71c9e", size = 756638 },
    { url = "https://files.pythonhosted.org/packages/22/5f/956f0f9fc65223a58fbc14459bf34b4cc48dec52e00535c79b8db361aabd/PyYAML-6.0.2-cp311-cp311-win32.whl", hash = "sha256:11d8f3dd2b9c1207dcaf2ee0bbbfd5991f571186ec9cc78427ba5bd32afae4b5", size = 143850 },
    { url = "https://files.pythonhosted.org/packages/ed/23/8da0bbe2ab9dcdd11f4f4557ccaf95c10b9811b13ecced089d43ce59c3c8/PyYAML-6.0.2-cp311-cp311-win_amd64.whl", hash = "sha256:e10ce637b18caea04431ce14fabcf5c64a1c61ec9c56b071a4b7ca131ca52d44", size = 161980 },
    { url = "https://files.pythonhosted.org/packages/86/0c/c581167fc46d6d6d7ddcfb8c843a4de25bdd27e4466938109ca68492292c/PyYAML-6.0.2-cp312-cp312-macosx_10_9_x86_64.whl", hash = "sha256:c70c95198c015b85feafc136515252a261a84561b7b1d51e3384e0655ddf25ab", size = 183873 },
    { url = "https://files.pythonhosted.org/packages/a8/0c/38374f5bb272c051e2a69281d71cba6fdb983413e6758b84482905e29a5d/PyYAML-6.0.2-cp312-cp312-macosx_11_0_arm64.whl", hash = "sha256:ce826d6ef20b1bc864f0a68340c8b3287705cae2f8b4b1d932177dcc76721725", size = 173302 },
    { url = "https://files.pythonhosted.org/packages/c3/93/9916574aa8c00aa06bbac729972eb1071d002b8e158bd0e83a3b9a20a1f7/PyYAML-6.0.2-cp312-cp312-manylinux_2_17_aarch64.manylinux2014_aarch64.whl", hash = "sha256:1f71ea527786de97d1a0cc0eacd1defc0985dcf6b3f17bb77dcfc8c34bec4dc5", size = 739154 },
    { url = "https://files.pythonhosted.org/packages/95/0f/b8938f1cbd09739c6da569d172531567dbcc9789e0029aa070856f123984/PyYAML-6.0.2-cp312-cp312-manylinux_2_17_s390x.manylinux2014_s390x.whl", hash = "sha256:9b22676e8097e9e22e36d6b7bda33190d0d400f345f23d4065d48f4ca7ae0425", size = 766223 },
    { url = "https://files.pythonhosted.org/packages/b9/2b/614b4752f2e127db5cc206abc23a8c19678e92b23c3db30fc86ab731d3bd/PyYAML-6.0.2-cp312-cp312-manylinux_2_17_x86_64.manylinux2014_x86_64.whl", hash = "sha256:80bab7bfc629882493af4aa31a4cfa43a4c57c83813253626916b8c7ada83476", size = 767542 },
    { url = "https://files.pythonhosted.org/packages/d4/00/dd137d5bcc7efea1836d6264f049359861cf548469d18da90cd8216cf05f/PyYAML-6.0.2-cp312-cp312-musllinux_1_1_aarch64.whl", hash = "sha256:0833f8694549e586547b576dcfaba4a6b55b9e96098b36cdc7ebefe667dfed48", size = 731164 },
    { url = "https://files.pythonhosted.org/packages/c9/1f/4f998c900485e5c0ef43838363ba4a9723ac0ad73a9dc42068b12aaba4e4/PyYAML-6.0.2-cp312-cp312-musllinux_1_1_x86_64.whl", hash = "sha256:8b9c7197f7cb2738065c481a0461e50ad02f18c78cd75775628afb4d7137fb3b", size = 756611 },
    { url = "https://files.pythonhosted.org/packages/df/d1/f5a275fdb252768b7a11ec63585bc38d0e87c9e05668a139fea92b80634c/PyYAML-6.0.2-cp312-cp312-win32.whl", hash = "sha256:ef6107725bd54b262d6dedcc2af448a266975032bc85ef0172c5f059da6325b4", size = 140591 },
    { url = "https://files.pythonhosted.org/packages/0c/e8/4f648c598b17c3d06e8753d7d13d57542b30d56e6c2dedf9c331ae56312e/PyYAML-6.0.2-cp312-cp312-win_amd64.whl", hash = "sha256:7e7401d0de89a9a855c839bc697c079a4af81cf878373abd7dc625847d25cbd8", size = 156338 },
    { url = "https://files.pythonhosted.org/packages/ef/e3/3af305b830494fa85d95f6d95ef7fa73f2ee1cc8ef5b495c7c3269fb835f/PyYAML-6.0.2-cp313-cp313-macosx_10_13_x86_64.whl", hash = "sha256:efdca5630322a10774e8e98e1af481aad470dd62c3170801852d752aa7a783ba", size = 181309 },
    { url = "https://files.pythonhosted.org/packages/45/9f/3b1c20a0b7a3200524eb0076cc027a970d320bd3a6592873c85c92a08731/PyYAML-6.0.2-cp313-cp313-macosx_11_0_arm64.whl", hash = "sha256:50187695423ffe49e2deacb8cd10510bc361faac997de9efef88badc3bb9e2d1", size = 171679 },
    { url = "https://files.pythonhosted.org/packages/7c/9a/337322f27005c33bcb656c655fa78325b730324c78620e8328ae28b64d0c/PyYAML-6.0.2-cp313-cp313-manylinux_2_17_aarch64.manylinux2014_aarch64.whl", hash = "sha256:0ffe8360bab4910ef1b9e87fb812d8bc0a308b0d0eef8c8f44e0254ab3b07133", size = 733428 },
    { url = "https://files.pythonhosted.org/packages/a3/69/864fbe19e6c18ea3cc196cbe5d392175b4cf3d5d0ac1403ec3f2d237ebb5/PyYAML-6.0.2-cp313-cp313-manylinux_2_17_s390x.manylinux2014_s390x.whl", hash = "sha256:17e311b6c678207928d649faa7cb0d7b4c26a0ba73d41e99c4fff6b6c3276484", size = 763361 },
    { url = "https://files.pythonhosted.org/packages/04/24/b7721e4845c2f162d26f50521b825fb061bc0a5afcf9a386840f23ea19fa/PyYAML-6.0.2-cp313-cp313-manylinux_2_17_x86_64.manylinux2014_x86_64.whl", hash = "sha256:70b189594dbe54f75ab3a1acec5f1e3faa7e8cf2f1e08d9b561cb41b845f69d5", size = 759523 },
    { url = "https://files.pythonhosted.org/packages/2b/b2/e3234f59ba06559c6ff63c4e10baea10e5e7df868092bf9ab40e5b9c56b6/PyYAML-6.0.2-cp313-cp313-musllinux_1_1_aarch64.whl", hash = "sha256:41e4e3953a79407c794916fa277a82531dd93aad34e29c2a514c2c0c5fe971cc", size = 726660 },
    { url = "https://files.pythonhosted.org/packages/fe/0f/25911a9f080464c59fab9027482f822b86bf0608957a5fcc6eaac85aa515/PyYAML-6.0.2-cp313-cp313-musllinux_1_1_x86_64.whl", hash = "sha256:68ccc6023a3400877818152ad9a1033e3db8625d899c72eacb5a668902e4d652", size = 751597 },
    { url = "https://files.pythonhosted.org/packages/14/0d/e2c3b43bbce3cf6bd97c840b46088a3031085179e596d4929729d8d68270/PyYAML-6.0.2-cp313-cp313-win32.whl", hash = "sha256:bc2fa7c6b47d6bc618dd7fb02ef6fdedb1090ec036abab80d4681424b84c1183", size = 140527 },
    { url = "https://files.pythonhosted.org/packages/fa/de/02b54f42487e3d3c6efb3f89428677074ca7bf43aae402517bc7cca949f3/PyYAML-6.0.2-cp313-cp313-win_amd64.whl", hash = "sha256:8388ee1976c416731879ac16da0aff3f63b286ffdd57cdeb95f3f2e085687563", size = 156446 },
]

[[package]]
name = "pyyaml-env-tag"
version = "0.1"
source = { registry = "https://pypi.org/simple" }
dependencies = [
    { name = "pyyaml" },
]
sdist = { url = "https://files.pythonhosted.org/packages/fb/8e/da1c6c58f751b70f8ceb1eb25bc25d524e8f14fe16edcce3f4e3ba08629c/pyyaml_env_tag-0.1.tar.gz", hash = "sha256:70092675bda14fdec33b31ba77e7543de9ddc88f2e5b99160396572d11525bdb", size = 5631 }
wheels = [
    { url = "https://files.pythonhosted.org/packages/5a/66/bbb1dd374f5c870f59c5bb1db0e18cbe7fa739415a24cbd95b2d1f5ae0c4/pyyaml_env_tag-0.1-py3-none-any.whl", hash = "sha256:af31106dec8a4d68c60207c1886031cbf839b68aa7abccdb19868200532c2069", size = 3911 },
]

[[package]]
name = "pyzmq"
version = "26.2.0"
source = { registry = "https://pypi.org/simple" }
dependencies = [
    { name = "cffi", marker = "implementation_name == 'pypy'" },
]
sdist = { url = "https://files.pythonhosted.org/packages/fd/05/bed626b9f7bb2322cdbbf7b4bd8f54b1b617b0d2ab2d3547d6e39428a48e/pyzmq-26.2.0.tar.gz", hash = "sha256:070672c258581c8e4f640b5159297580a9974b026043bd4ab0470be9ed324f1f", size = 271975 }
wheels = [
    { url = "https://files.pythonhosted.org/packages/1f/a8/9837c39aba390eb7d01924ace49d761c8dbe7bc2d6082346d00c8332e431/pyzmq-26.2.0-cp310-cp310-macosx_10_15_universal2.whl", hash = "sha256:ddf33d97d2f52d89f6e6e7ae66ee35a4d9ca6f36eda89c24591b0c40205a3629", size = 1340058 },
    { url = "https://files.pythonhosted.org/packages/a2/1f/a006f2e8e4f7d41d464272012695da17fb95f33b54342612a6890da96ff6/pyzmq-26.2.0-cp310-cp310-macosx_10_9_x86_64.whl", hash = "sha256:dacd995031a01d16eec825bf30802fceb2c3791ef24bcce48fa98ce40918c27b", size = 1008818 },
    { url = "https://files.pythonhosted.org/packages/b6/09/b51b6683fde5ca04593a57bbe81788b6b43114d8f8ee4e80afc991e14760/pyzmq-26.2.0-cp310-cp310-manylinux_2_17_aarch64.manylinux2014_aarch64.whl", hash = "sha256:89289a5ee32ef6c439086184529ae060c741334b8970a6855ec0b6ad3ff28764", size = 673199 },
    { url = "https://files.pythonhosted.org/packages/c9/78/486f3e2e824f3a645238332bf5a4c4b4477c3063033a27c1e4052358dee2/pyzmq-26.2.0-cp310-cp310-manylinux_2_17_i686.manylinux2014_i686.whl", hash = "sha256:5506f06d7dc6ecf1efacb4a013b1f05071bb24b76350832c96449f4a2d95091c", size = 911762 },
    { url = "https://files.pythonhosted.org/packages/5e/3b/2eb1667c9b866f53e76ee8b0c301b0469745a23bd5a87b7ee3d5dd9eb6e5/pyzmq-26.2.0-cp310-cp310-manylinux_2_17_x86_64.manylinux2014_x86_64.whl", hash = "sha256:8ea039387c10202ce304af74def5021e9adc6297067f3441d348d2b633e8166a", size = 868773 },
    { url = "https://files.pythonhosted.org/packages/16/29/ca99b4598a9dc7e468b5417eda91f372b595be1e3eec9b7cbe8e5d3584e8/pyzmq-26.2.0-cp310-cp310-manylinux_2_28_x86_64.whl", hash = "sha256:a2224fa4a4c2ee872886ed00a571f5e967c85e078e8e8c2530a2fb01b3309b88", size = 868834 },
    { url = "https://files.pythonhosted.org/packages/ad/e5/9efaeb1d2f4f8c50da04144f639b042bc52869d3a206d6bf672ab3522163/pyzmq-26.2.0-cp310-cp310-musllinux_1_1_aarch64.whl", hash = "sha256:28ad5233e9c3b52d76196c696e362508959741e1a005fb8fa03b51aea156088f", size = 1202861 },
    { url = "https://files.pythonhosted.org/packages/c3/62/c721b5608a8ac0a69bb83cbb7d07a56f3ff00b3991a138e44198a16f94c7/pyzmq-26.2.0-cp310-cp310-musllinux_1_1_i686.whl", hash = "sha256:1c17211bc037c7d88e85ed8b7d8f7e52db6dc8eca5590d162717c654550f7282", size = 1515304 },
    { url = "https://files.pythonhosted.org/packages/87/84/e8bd321aa99b72f48d4606fc5a0a920154125bd0a4608c67eab742dab087/pyzmq-26.2.0-cp310-cp310-musllinux_1_1_x86_64.whl", hash = "sha256:b8f86dd868d41bea9a5f873ee13bf5551c94cf6bc51baebc6f85075971fe6eea", size = 1414712 },
    { url = "https://files.pythonhosted.org/packages/cd/cd/420e3fd1ac6977b008b72e7ad2dae6350cc84d4c5027fc390b024e61738f/pyzmq-26.2.0-cp310-cp310-win32.whl", hash = "sha256:46a446c212e58456b23af260f3d9fb785054f3e3653dbf7279d8f2b5546b21c2", size = 578113 },
    { url = "https://files.pythonhosted.org/packages/5c/57/73930d56ed45ae0cb4946f383f985c855c9b3d4063f26416998f07523c0e/pyzmq-26.2.0-cp310-cp310-win_amd64.whl", hash = "sha256:49d34ab71db5a9c292a7644ce74190b1dd5a3475612eefb1f8be1d6961441971", size = 641631 },
    { url = "https://files.pythonhosted.org/packages/61/d2/ae6ac5c397f1ccad59031c64beaafce7a0d6182e0452cc48f1c9c87d2dd0/pyzmq-26.2.0-cp310-cp310-win_arm64.whl", hash = "sha256:bfa832bfa540e5b5c27dcf5de5d82ebc431b82c453a43d141afb1e5d2de025fa", size = 543528 },
    { url = "https://files.pythonhosted.org/packages/12/20/de7442172f77f7c96299a0ac70e7d4fb78cd51eca67aa2cf552b66c14196/pyzmq-26.2.0-cp311-cp311-macosx_10_15_universal2.whl", hash = "sha256:8f7e66c7113c684c2b3f1c83cdd3376103ee0ce4c49ff80a648643e57fb22218", size = 1340639 },
    { url = "https://files.pythonhosted.org/packages/98/4d/5000468bd64c7910190ed0a6c76a1ca59a68189ec1f007c451dc181a22f4/pyzmq-26.2.0-cp311-cp311-macosx_10_9_x86_64.whl", hash = "sha256:3a495b30fc91db2db25120df5847d9833af237546fd59170701acd816ccc01c4", size = 1008710 },
    { url = "https://files.pythonhosted.org/packages/e1/bf/c67fd638c2f9fbbab8090a3ee779370b97c82b84cc12d0c498b285d7b2c0/pyzmq-26.2.0-cp311-cp311-manylinux_2_17_aarch64.manylinux2014_aarch64.whl", hash = "sha256:77eb0968da535cba0470a5165468b2cac7772cfb569977cff92e240f57e31bef", size = 673129 },
    { url = "https://files.pythonhosted.org/packages/86/94/99085a3f492aa538161cbf27246e8886ff850e113e0c294a5b8245f13b52/pyzmq-26.2.0-cp311-cp311-manylinux_2_17_i686.manylinux2014_i686.whl", hash = "sha256:6ace4f71f1900a548f48407fc9be59c6ba9d9aaf658c2eea6cf2779e72f9f317", size = 910107 },
    { url = "https://files.pythonhosted.org/packages/31/1d/346809e8a9b999646d03f21096428453465b1bca5cd5c64ecd048d9ecb01/pyzmq-26.2.0-cp311-cp311-manylinux_2_17_x86_64.manylinux2014_x86_64.whl", hash = "sha256:92a78853d7280bffb93df0a4a6a2498cba10ee793cc8076ef797ef2f74d107cf", size = 867960 },
    { url = "https://files.pythonhosted.org/packages/ab/68/6fb6ae5551846ad5beca295b7bca32bf0a7ce19f135cb30e55fa2314e6b6/pyzmq-26.2.0-cp311-cp311-manylinux_2_28_x86_64.whl", hash = "sha256:689c5d781014956a4a6de61d74ba97b23547e431e9e7d64f27d4922ba96e9d6e", size = 869204 },
    { url = "https://files.pythonhosted.org/packages/0f/f9/18417771dee223ccf0f48e29adf8b4e25ba6d0e8285e33bcbce078070bc3/pyzmq-26.2.0-cp311-cp311-musllinux_1_1_aarch64.whl", hash = "sha256:0aca98bc423eb7d153214b2df397c6421ba6373d3397b26c057af3c904452e37", size = 1203351 },
    { url = "https://files.pythonhosted.org/packages/e0/46/f13e67fe0d4f8a2315782cbad50493de6203ea0d744610faf4d5f5b16e90/pyzmq-26.2.0-cp311-cp311-musllinux_1_1_i686.whl", hash = "sha256:1f3496d76b89d9429a656293744ceca4d2ac2a10ae59b84c1da9b5165f429ad3", size = 1514204 },
    { url = "https://files.pythonhosted.org/packages/50/11/ddcf7343b7b7a226e0fc7b68cbf5a5bb56291fac07f5c3023bb4c319ebb4/pyzmq-26.2.0-cp311-cp311-musllinux_1_1_x86_64.whl", hash = "sha256:5c2b3bfd4b9689919db068ac6c9911f3fcb231c39f7dd30e3138be94896d18e6", size = 1414339 },
    { url = "https://files.pythonhosted.org/packages/01/14/1c18d7d5b7be2708f513f37c61bfadfa62161c10624f8733f1c8451b3509/pyzmq-26.2.0-cp311-cp311-win32.whl", hash = "sha256:eac5174677da084abf378739dbf4ad245661635f1600edd1221f150b165343f4", size = 576928 },
    { url = "https://files.pythonhosted.org/packages/3b/1b/0a540edd75a41df14ec416a9a500b9fec66e554aac920d4c58fbd5756776/pyzmq-26.2.0-cp311-cp311-win_amd64.whl", hash = "sha256:5a509df7d0a83a4b178d0f937ef14286659225ef4e8812e05580776c70e155d5", size = 642317 },
    { url = "https://files.pythonhosted.org/packages/98/77/1cbfec0358078a4c5add529d8a70892db1be900980cdb5dd0898b3d6ab9d/pyzmq-26.2.0-cp311-cp311-win_arm64.whl", hash = "sha256:c0e6091b157d48cbe37bd67233318dbb53e1e6327d6fc3bb284afd585d141003", size = 543834 },
    { url = "https://files.pythonhosted.org/packages/28/2f/78a766c8913ad62b28581777ac4ede50c6d9f249d39c2963e279524a1bbe/pyzmq-26.2.0-cp312-cp312-macosx_10_15_universal2.whl", hash = "sha256:ded0fc7d90fe93ae0b18059930086c51e640cdd3baebdc783a695c77f123dcd9", size = 1343105 },
    { url = "https://files.pythonhosted.org/packages/b7/9c/4b1e2d3d4065be715e007fe063ec7885978fad285f87eae1436e6c3201f4/pyzmq-26.2.0-cp312-cp312-macosx_10_9_x86_64.whl", hash = "sha256:17bf5a931c7f6618023cdacc7081f3f266aecb68ca692adac015c383a134ca52", size = 1008365 },
    { url = "https://files.pythonhosted.org/packages/4f/ef/5a23ec689ff36d7625b38d121ef15abfc3631a9aecb417baf7a4245e4124/pyzmq-26.2.0-cp312-cp312-manylinux_2_17_aarch64.manylinux2014_aarch64.whl", hash = "sha256:55cf66647e49d4621a7e20c8d13511ef1fe1efbbccf670811864452487007e08", size = 665923 },
    { url = "https://files.pythonhosted.org/packages/ae/61/d436461a47437d63c6302c90724cf0981883ec57ceb6073873f32172d676/pyzmq-26.2.0-cp312-cp312-manylinux_2_17_i686.manylinux2014_i686.whl", hash = "sha256:4661c88db4a9e0f958c8abc2b97472e23061f0bc737f6f6179d7a27024e1faa5", size = 903400 },
    { url = "https://files.pythonhosted.org/packages/47/42/fc6d35ecefe1739a819afaf6f8e686f7f02a4dd241c78972d316f403474c/pyzmq-26.2.0-cp312-cp312-manylinux_2_17_x86_64.manylinux2014_x86_64.whl", hash = "sha256:ea7f69de383cb47522c9c208aec6dd17697db7875a4674c4af3f8cfdac0bdeae", size = 860034 },
    { url = "https://files.pythonhosted.org/packages/07/3b/44ea6266a6761e9eefaa37d98fabefa112328808ac41aa87b4bbb668af30/pyzmq-26.2.0-cp312-cp312-manylinux_2_28_x86_64.whl", hash = "sha256:7f98f6dfa8b8ccaf39163ce872bddacca38f6a67289116c8937a02e30bbe9711", size = 860579 },
    { url = "https://files.pythonhosted.org/packages/38/6f/4df2014ab553a6052b0e551b37da55166991510f9e1002c89cab7ce3b3f2/pyzmq-26.2.0-cp312-cp312-musllinux_1_1_aarch64.whl", hash = "sha256:e3e0210287329272539eea617830a6a28161fbbd8a3271bf4150ae3e58c5d0e6", size = 1196246 },
    { url = "https://files.pythonhosted.org/packages/38/9d/ee240fc0c9fe9817f0c9127a43238a3e28048795483c403cc10720ddef22/pyzmq-26.2.0-cp312-cp312-musllinux_1_1_i686.whl", hash = "sha256:6b274e0762c33c7471f1a7471d1a2085b1a35eba5cdc48d2ae319f28b6fc4de3", size = 1507441 },
    { url = "https://files.pythonhosted.org/packages/85/4f/01711edaa58d535eac4a26c294c617c9a01f09857c0ce191fd574d06f359/pyzmq-26.2.0-cp312-cp312-musllinux_1_1_x86_64.whl", hash = "sha256:29c6a4635eef69d68a00321e12a7d2559fe2dfccfa8efae3ffb8e91cd0b36a8b", size = 1406498 },
    { url = "https://files.pythonhosted.org/packages/07/18/907134c85c7152f679ed744e73e645b365f3ad571f38bdb62e36f347699a/pyzmq-26.2.0-cp312-cp312-win32.whl", hash = "sha256:989d842dc06dc59feea09e58c74ca3e1678c812a4a8a2a419046d711031f69c7", size = 575533 },
    { url = "https://files.pythonhosted.org/packages/ce/2c/a6f4a20202a4d3c582ad93f95ee78d79bbdc26803495aec2912b17dbbb6c/pyzmq-26.2.0-cp312-cp312-win_amd64.whl", hash = "sha256:2a50625acdc7801bc6f74698c5c583a491c61d73c6b7ea4dee3901bb99adb27a", size = 637768 },
    { url = "https://files.pythonhosted.org/packages/5f/0e/eb16ff731632d30554bf5af4dbba3ffcd04518219d82028aea4ae1b02ca5/pyzmq-26.2.0-cp312-cp312-win_arm64.whl", hash = "sha256:4d29ab8592b6ad12ebbf92ac2ed2bedcfd1cec192d8e559e2e099f648570e19b", size = 540675 },
    { url = "https://files.pythonhosted.org/packages/04/a7/0f7e2f6c126fe6e62dbae0bc93b1bd3f1099cf7fea47a5468defebe3f39d/pyzmq-26.2.0-cp313-cp313-macosx_10_13_x86_64.whl", hash = "sha256:9dd8cd1aeb00775f527ec60022004d030ddc51d783d056e3e23e74e623e33726", size = 1006564 },
    { url = "https://files.pythonhosted.org/packages/31/b6/a187165c852c5d49f826a690857684333a6a4a065af0a6015572d2284f6a/pyzmq-26.2.0-cp313-cp313-macosx_10_15_universal2.whl", hash = "sha256:28c812d9757fe8acecc910c9ac9dafd2ce968c00f9e619db09e9f8f54c3a68a3", size = 1340447 },
    { url = "https://files.pythonhosted.org/packages/68/ba/f4280c58ff71f321602a6e24fd19879b7e79793fb8ab14027027c0fb58ef/pyzmq-26.2.0-cp313-cp313-manylinux_2_17_aarch64.manylinux2014_aarch64.whl", hash = "sha256:4d80b1dd99c1942f74ed608ddb38b181b87476c6a966a88a950c7dee118fdf50", size = 665485 },
    { url = "https://files.pythonhosted.org/packages/77/b5/c987a5c53c7d8704216f29fc3d810b32f156bcea488a940e330e1bcbb88d/pyzmq-26.2.0-cp313-cp313-manylinux_2_17_i686.manylinux2014_i686.whl", hash = "sha256:8c997098cc65e3208eca09303630e84d42718620e83b733d0fd69543a9cab9cb", size = 903484 },
    { url = "https://files.pythonhosted.org/packages/29/c9/07da157d2db18c72a7eccef8e684cefc155b712a88e3d479d930aa9eceba/pyzmq-26.2.0-cp313-cp313-manylinux_2_17_x86_64.manylinux2014_x86_64.whl", hash = "sha256:7ad1bc8d1b7a18497dda9600b12dc193c577beb391beae5cd2349184db40f187", size = 859981 },
    { url = "https://files.pythonhosted.org/packages/43/09/e12501bd0b8394b7d02c41efd35c537a1988da67fc9c745cae9c6c776d31/pyzmq-26.2.0-cp313-cp313-manylinux_2_28_x86_64.whl", hash = "sha256:bea2acdd8ea4275e1278350ced63da0b166421928276c7c8e3f9729d7402a57b", size = 860334 },
    { url = "https://files.pythonhosted.org/packages/eb/ff/f5ec1d455f8f7385cc0a8b2acd8c807d7fade875c14c44b85c1bddabae21/pyzmq-26.2.0-cp313-cp313-musllinux_1_1_aarch64.whl", hash = "sha256:23f4aad749d13698f3f7b64aad34f5fc02d6f20f05999eebc96b89b01262fb18", size = 1196179 },
    { url = "https://files.pythonhosted.org/packages/ec/8a/bb2ac43295b1950fe436a81fc5b298be0b96ac76fb029b514d3ed58f7b27/pyzmq-26.2.0-cp313-cp313-musllinux_1_1_i686.whl", hash = "sha256:a4f96f0d88accc3dbe4a9025f785ba830f968e21e3e2c6321ccdfc9aef755115", size = 1507668 },
    { url = "https://files.pythonhosted.org/packages/a9/49/dbc284ebcfd2dca23f6349227ff1616a7ee2c4a35fe0a5d6c3deff2b4fed/pyzmq-26.2.0-cp313-cp313-musllinux_1_1_x86_64.whl", hash = "sha256:ced65e5a985398827cc9276b93ef6dfabe0273c23de8c7931339d7e141c2818e", size = 1406539 },
    { url = "https://files.pythonhosted.org/packages/00/68/093cdce3fe31e30a341d8e52a1ad86392e13c57970d722c1f62a1d1a54b6/pyzmq-26.2.0-cp313-cp313-win32.whl", hash = "sha256:31507f7b47cc1ead1f6e86927f8ebb196a0bab043f6345ce070f412a59bf87b5", size = 575567 },
    { url = "https://files.pythonhosted.org/packages/92/ae/6cc4657148143412b5819b05e362ae7dd09fb9fe76e2a539dcff3d0386bc/pyzmq-26.2.0-cp313-cp313-win_amd64.whl", hash = "sha256:70fc7fcf0410d16ebdda9b26cbd8bf8d803d220a7f3522e060a69a9c87bf7bad", size = 637551 },
    { url = "https://files.pythonhosted.org/packages/6c/67/fbff102e201688f97c8092e4c3445d1c1068c2f27bbd45a578df97ed5f94/pyzmq-26.2.0-cp313-cp313-win_arm64.whl", hash = "sha256:c3789bd5768ab5618ebf09cef6ec2b35fed88709b104351748a63045f0ff9797", size = 540378 },
    { url = "https://files.pythonhosted.org/packages/3f/fe/2d998380b6e0122c6c4bdf9b6caf490831e5f5e2d08a203b5adff060c226/pyzmq-26.2.0-cp313-cp313t-macosx_10_13_x86_64.whl", hash = "sha256:034da5fc55d9f8da09015d368f519478a52675e558c989bfcb5cf6d4e16a7d2a", size = 1007378 },
    { url = "https://files.pythonhosted.org/packages/4a/f4/30d6e7157f12b3a0390bde94d6a8567cdb88846ed068a6e17238a4ccf600/pyzmq-26.2.0-cp313-cp313t-macosx_10_15_universal2.whl", hash = "sha256:c92d73464b886931308ccc45b2744e5968cbaade0b1d6aeb40d8ab537765f5bc", size = 1329532 },
    { url = "https://files.pythonhosted.org/packages/82/86/3fe917870e15ee1c3ad48229a2a64458e36036e64b4afa9659045d82bfa8/pyzmq-26.2.0-cp313-cp313t-manylinux_2_17_aarch64.manylinux2014_aarch64.whl", hash = "sha256:794a4562dcb374f7dbbfb3f51d28fb40123b5a2abadee7b4091f93054909add5", size = 653242 },
    { url = "https://files.pythonhosted.org/packages/50/2d/242e7e6ef6c8c19e6cb52d095834508cd581ffb925699fd3c640cdc758f1/pyzmq-26.2.0-cp313-cp313t-manylinux_2_17_i686.manylinux2014_i686.whl", hash = "sha256:aee22939bb6075e7afededabad1a56a905da0b3c4e3e0c45e75810ebe3a52672", size = 888404 },
    { url = "https://files.pythonhosted.org/packages/ac/11/7270566e1f31e4ea73c81ec821a4b1688fd551009a3d2bab11ec66cb1e8f/pyzmq-26.2.0-cp313-cp313t-manylinux_2_17_x86_64.manylinux2014_x86_64.whl", hash = "sha256:2ae90ff9dad33a1cfe947d2c40cb9cb5e600d759ac4f0fd22616ce6540f72797", size = 845858 },
    { url = "https://files.pythonhosted.org/packages/91/d5/72b38fbc69867795c8711bdd735312f9fef1e3d9204e2f63ab57085434b9/pyzmq-26.2.0-cp313-cp313t-manylinux_2_28_x86_64.whl", hash = "sha256:43a47408ac52647dfabbc66a25b05b6a61700b5165807e3fbd40063fcaf46386", size = 847375 },
    { url = "https://files.pythonhosted.org/packages/dd/9a/10ed3c7f72b4c24e719c59359fbadd1a27556a28b36cdf1cd9e4fb7845d5/pyzmq-26.2.0-cp313-cp313t-musllinux_1_1_aarch64.whl", hash = "sha256:25bf2374a2a8433633c65ccb9553350d5e17e60c8eb4de4d92cc6bd60f01d306", size = 1183489 },
    { url = "https://files.pythonhosted.org/packages/72/2d/8660892543fabf1fe41861efa222455811adac9f3c0818d6c3170a1153e3/pyzmq-26.2.0-cp313-cp313t-musllinux_1_1_i686.whl", hash = "sha256:007137c9ac9ad5ea21e6ad97d3489af654381324d5d3ba614c323f60dab8fae6", size = 1492932 },
    { url = "https://files.pythonhosted.org/packages/7b/d6/32fd69744afb53995619bc5effa2a405ae0d343cd3e747d0fbc43fe894ee/pyzmq-26.2.0-cp313-cp313t-musllinux_1_1_x86_64.whl", hash = "sha256:470d4a4f6d48fb34e92d768b4e8a5cc3780db0d69107abf1cd7ff734b9766eb0", size = 1392485 },
    { url = "https://files.pythonhosted.org/packages/53/fb/36b2b2548286e9444e52fcd198760af99fd89102b5be50f0660fcfe902df/pyzmq-26.2.0-pp310-pypy310_pp73-macosx_10_15_x86_64.whl", hash = "sha256:706e794564bec25819d21a41c31d4df2d48e1cc4b061e8d345d7fb4dd3e94072", size = 906955 },
    { url = "https://files.pythonhosted.org/packages/77/8f/6ce54f8979a01656e894946db6299e2273fcee21c8e5fa57c6295ef11f57/pyzmq-26.2.0-pp310-pypy310_pp73-manylinux_2_17_aarch64.manylinux2014_aarch64.whl", hash = "sha256:8b435f2753621cd36e7c1762156815e21c985c72b19135dac43a7f4f31d28dd1", size = 565701 },
    { url = "https://files.pythonhosted.org/packages/ee/1c/bf8cd66730a866b16db8483286078892b7f6536f8c389fb46e4beba0a970/pyzmq-26.2.0-pp310-pypy310_pp73-manylinux_2_17_i686.manylinux2014_i686.whl", hash = "sha256:160c7e0a5eb178011e72892f99f918c04a131f36056d10d9c1afb223fc952c2d", size = 794312 },
    { url = "https://files.pythonhosted.org/packages/71/43/91fa4ff25bbfdc914ab6bafa0f03241d69370ef31a761d16bb859f346582/pyzmq-26.2.0-pp310-pypy310_pp73-manylinux_2_17_x86_64.manylinux2014_x86_64.whl", hash = "sha256:2c4a71d5d6e7b28a47a394c0471b7e77a0661e2d651e7ae91e0cab0a587859ca", size = 752775 },
    { url = "https://files.pythonhosted.org/packages/ec/d2/3b2ab40f455a256cb6672186bea95cd97b459ce4594050132d71e76f0d6f/pyzmq-26.2.0-pp310-pypy310_pp73-win_amd64.whl", hash = "sha256:90412f2db8c02a3864cbfc67db0e3dcdbda336acf1c469526d3e869394fe001c", size = 550762 },
]

[[package]]
name = "referencing"
version = "0.35.1"
source = { registry = "https://pypi.org/simple" }
dependencies = [
    { name = "attrs" },
    { name = "rpds-py" },
]
sdist = { url = "https://files.pythonhosted.org/packages/99/5b/73ca1f8e72fff6fa52119dbd185f73a907b1989428917b24cff660129b6d/referencing-0.35.1.tar.gz", hash = "sha256:25b42124a6c8b632a425174f24087783efb348a6f1e0008e63cd4466fedf703c", size = 62991 }
wheels = [
    { url = "https://files.pythonhosted.org/packages/b7/59/2056f61236782a2c86b33906c025d4f4a0b17be0161b63b70fd9e8775d36/referencing-0.35.1-py3-none-any.whl", hash = "sha256:eda6d3234d62814d1c64e305c1331c9a3a6132da475ab6382eaa997b21ee75de", size = 26684 },
]

[[package]]
name = "regex"
version = "2024.11.6"
source = { registry = "https://pypi.org/simple" }
sdist = { url = "https://files.pythonhosted.org/packages/8e/5f/bd69653fbfb76cf8604468d3b4ec4c403197144c7bfe0e6a5fc9e02a07cb/regex-2024.11.6.tar.gz", hash = "sha256:7ab159b063c52a0333c884e4679f8d7a85112ee3078fe3d9004b2dd875585519", size = 399494 }
wheels = [
    { url = "https://files.pythonhosted.org/packages/95/3c/4651f6b130c6842a8f3df82461a8950f923925db8b6961063e82744bddcc/regex-2024.11.6-cp310-cp310-macosx_10_9_universal2.whl", hash = "sha256:ff590880083d60acc0433f9c3f713c51f7ac6ebb9adf889c79a261ecf541aa91", size = 482674 },
    { url = "https://files.pythonhosted.org/packages/15/51/9f35d12da8434b489c7b7bffc205c474a0a9432a889457026e9bc06a297a/regex-2024.11.6-cp310-cp310-macosx_10_9_x86_64.whl", hash = "sha256:658f90550f38270639e83ce492f27d2c8d2cd63805c65a13a14d36ca126753f0", size = 287684 },
    { url = "https://files.pythonhosted.org/packages/bd/18/b731f5510d1b8fb63c6b6d3484bfa9a59b84cc578ac8b5172970e05ae07c/regex-2024.11.6-cp310-cp310-macosx_11_0_arm64.whl", hash = "sha256:164d8b7b3b4bcb2068b97428060b2a53be050085ef94eca7f240e7947f1b080e", size = 284589 },
    { url = "https://files.pythonhosted.org/packages/78/a2/6dd36e16341ab95e4c6073426561b9bfdeb1a9c9b63ab1b579c2e96cb105/regex-2024.11.6-cp310-cp310-manylinux_2_17_aarch64.manylinux2014_aarch64.whl", hash = "sha256:d3660c82f209655a06b587d55e723f0b813d3a7db2e32e5e7dc64ac2a9e86fde", size = 782511 },
    { url = "https://files.pythonhosted.org/packages/1b/2b/323e72d5d2fd8de0d9baa443e1ed70363ed7e7b2fb526f5950c5cb99c364/regex-2024.11.6-cp310-cp310-manylinux_2_17_ppc64le.manylinux2014_ppc64le.whl", hash = "sha256:d22326fcdef5e08c154280b71163ced384b428343ae16a5ab2b3354aed12436e", size = 821149 },
    { url = "https://files.pythonhosted.org/packages/90/30/63373b9ea468fbef8a907fd273e5c329b8c9535fee36fc8dba5fecac475d/regex-2024.11.6-cp310-cp310-manylinux_2_17_s390x.manylinux2014_s390x.whl", hash = "sha256:f1ac758ef6aebfc8943560194e9fd0fa18bcb34d89fd8bd2af18183afd8da3a2", size = 809707 },
    { url = "https://files.pythonhosted.org/packages/f2/98/26d3830875b53071f1f0ae6d547f1d98e964dd29ad35cbf94439120bb67a/regex-2024.11.6-cp310-cp310-manylinux_2_17_x86_64.manylinux2014_x86_64.whl", hash = "sha256:997d6a487ff00807ba810e0f8332c18b4eb8d29463cfb7c820dc4b6e7562d0cf", size = 781702 },
    { url = "https://files.pythonhosted.org/packages/87/55/eb2a068334274db86208ab9d5599ffa63631b9f0f67ed70ea7c82a69bbc8/regex-2024.11.6-cp310-cp310-manylinux_2_5_i686.manylinux1_i686.manylinux_2_17_i686.manylinux2014_i686.whl", hash = "sha256:02a02d2bb04fec86ad61f3ea7f49c015a0681bf76abb9857f945d26159d2968c", size = 771976 },
    { url = "https://files.pythonhosted.org/packages/74/c0/be707bcfe98254d8f9d2cff55d216e946f4ea48ad2fd8cf1428f8c5332ba/regex-2024.11.6-cp310-cp310-manylinux_2_5_x86_64.manylinux1_x86_64.manylinux_2_12_x86_64.manylinux2010_x86_64.whl", hash = "sha256:f02f93b92358ee3f78660e43b4b0091229260c5d5c408d17d60bf26b6c900e86", size = 697397 },
    { url = "https://files.pythonhosted.org/packages/49/dc/bb45572ceb49e0f6509f7596e4ba7031f6819ecb26bc7610979af5a77f45/regex-2024.11.6-cp310-cp310-musllinux_1_2_aarch64.whl", hash = "sha256:06eb1be98df10e81ebaded73fcd51989dcf534e3c753466e4b60c4697a003b67", size = 768726 },
    { url = "https://files.pythonhosted.org/packages/5a/db/f43fd75dc4c0c2d96d0881967897926942e935d700863666f3c844a72ce6/regex-2024.11.6-cp310-cp310-musllinux_1_2_i686.whl", hash = "sha256:040df6fe1a5504eb0f04f048e6d09cd7c7110fef851d7c567a6b6e09942feb7d", size = 775098 },
    { url = "https://files.pythonhosted.org/packages/99/d7/f94154db29ab5a89d69ff893159b19ada89e76b915c1293e98603d39838c/regex-2024.11.6-cp310-cp310-musllinux_1_2_ppc64le.whl", hash = "sha256:fdabbfc59f2c6edba2a6622c647b716e34e8e3867e0ab975412c5c2f79b82da2", size = 839325 },
    { url = "https://files.pythonhosted.org/packages/f7/17/3cbfab1f23356fbbf07708220ab438a7efa1e0f34195bf857433f79f1788/regex-2024.11.6-cp310-cp310-musllinux_1_2_s390x.whl", hash = "sha256:8447d2d39b5abe381419319f942de20b7ecd60ce86f16a23b0698f22e1b70008", size = 843277 },
    { url = "https://files.pythonhosted.org/packages/7e/f2/48b393b51900456155de3ad001900f94298965e1cad1c772b87f9cfea011/regex-2024.11.6-cp310-cp310-musllinux_1_2_x86_64.whl", hash = "sha256:da8f5fc57d1933de22a9e23eec290a0d8a5927a5370d24bda9a6abe50683fe62", size = 773197 },
    { url = "https://files.pythonhosted.org/packages/45/3f/ef9589aba93e084cd3f8471fded352826dcae8489b650d0b9b27bc5bba8a/regex-2024.11.6-cp310-cp310-win32.whl", hash = "sha256:b489578720afb782f6ccf2840920f3a32e31ba28a4b162e13900c3e6bd3f930e", size = 261714 },
    { url = "https://files.pythonhosted.org/packages/42/7e/5f1b92c8468290c465fd50c5318da64319133231415a8aa6ea5ab995a815/regex-2024.11.6-cp310-cp310-win_amd64.whl", hash = "sha256:5071b2093e793357c9d8b2929dfc13ac5f0a6c650559503bb81189d0a3814519", size = 274042 },
    { url = "https://files.pythonhosted.org/packages/58/58/7e4d9493a66c88a7da6d205768119f51af0f684fe7be7bac8328e217a52c/regex-2024.11.6-cp311-cp311-macosx_10_9_universal2.whl", hash = "sha256:5478c6962ad548b54a591778e93cd7c456a7a29f8eca9c49e4f9a806dcc5d638", size = 482669 },
    { url = "https://files.pythonhosted.org/packages/34/4c/8f8e631fcdc2ff978609eaeef1d6994bf2f028b59d9ac67640ed051f1218/regex-2024.11.6-cp311-cp311-macosx_10_9_x86_64.whl", hash = "sha256:2c89a8cc122b25ce6945f0423dc1352cb9593c68abd19223eebbd4e56612c5b7", size = 287684 },
    { url = "https://files.pythonhosted.org/packages/c5/1b/f0e4d13e6adf866ce9b069e191f303a30ab1277e037037a365c3aad5cc9c/regex-2024.11.6-cp311-cp311-macosx_11_0_arm64.whl", hash = "sha256:94d87b689cdd831934fa3ce16cc15cd65748e6d689f5d2b8f4f4df2065c9fa20", size = 284589 },
    { url = "https://files.pythonhosted.org/packages/25/4d/ab21047f446693887f25510887e6820b93f791992994f6498b0318904d4a/regex-2024.11.6-cp311-cp311-manylinux_2_17_aarch64.manylinux2014_aarch64.whl", hash = "sha256:1062b39a0a2b75a9c694f7a08e7183a80c63c0d62b301418ffd9c35f55aaa114", size = 792121 },
    { url = "https://files.pythonhosted.org/packages/45/ee/c867e15cd894985cb32b731d89576c41a4642a57850c162490ea34b78c3b/regex-2024.11.6-cp311-cp311-manylinux_2_17_ppc64le.manylinux2014_ppc64le.whl", hash = "sha256:167ed4852351d8a750da48712c3930b031f6efdaa0f22fa1933716bfcd6bf4a3", size = 831275 },
    { url = "https://files.pythonhosted.org/packages/b3/12/b0f480726cf1c60f6536fa5e1c95275a77624f3ac8fdccf79e6727499e28/regex-2024.11.6-cp311-cp311-manylinux_2_17_s390x.manylinux2014_s390x.whl", hash = "sha256:2d548dafee61f06ebdb584080621f3e0c23fff312f0de1afc776e2a2ba99a74f", size = 818257 },
    { url = "https://files.pythonhosted.org/packages/bf/ce/0d0e61429f603bac433910d99ef1a02ce45a8967ffbe3cbee48599e62d88/regex-2024.11.6-cp311-cp311-manylinux_2_17_x86_64.manylinux2014_x86_64.whl", hash = "sha256:f2a19f302cd1ce5dd01a9099aaa19cae6173306d1302a43b627f62e21cf18ac0", size = 792727 },
    { url = "https://files.pythonhosted.org/packages/e4/c1/243c83c53d4a419c1556f43777ccb552bccdf79d08fda3980e4e77dd9137/regex-2024.11.6-cp311-cp311-manylinux_2_5_i686.manylinux1_i686.manylinux_2_17_i686.manylinux2014_i686.whl", hash = "sha256:bec9931dfb61ddd8ef2ebc05646293812cb6b16b60cf7c9511a832b6f1854b55", size = 780667 },
    { url = "https://files.pythonhosted.org/packages/c5/f4/75eb0dd4ce4b37f04928987f1d22547ddaf6c4bae697623c1b05da67a8aa/regex-2024.11.6-cp311-cp311-musllinux_1_2_aarch64.whl", hash = "sha256:9714398225f299aa85267fd222f7142fcb5c769e73d7733344efc46f2ef5cf89", size = 776963 },
    { url = "https://files.pythonhosted.org/packages/16/5d/95c568574e630e141a69ff8a254c2f188b4398e813c40d49228c9bbd9875/regex-2024.11.6-cp311-cp311-musllinux_1_2_i686.whl", hash = "sha256:202eb32e89f60fc147a41e55cb086db2a3f8cb82f9a9a88440dcfc5d37faae8d", size = 784700 },
    { url = "https://files.pythonhosted.org/packages/8e/b5/f8495c7917f15cc6fee1e7f395e324ec3e00ab3c665a7dc9d27562fd5290/regex-2024.11.6-cp311-cp311-musllinux_1_2_ppc64le.whl", hash = "sha256:4181b814e56078e9b00427ca358ec44333765f5ca1b45597ec7446d3a1ef6e34", size = 848592 },
    { url = "https://files.pythonhosted.org/packages/1c/80/6dd7118e8cb212c3c60b191b932dc57db93fb2e36fb9e0e92f72a5909af9/regex-2024.11.6-cp311-cp311-musllinux_1_2_s390x.whl", hash = "sha256:068376da5a7e4da51968ce4c122a7cd31afaaec4fccc7856c92f63876e57b51d", size = 852929 },
    { url = "https://files.pythonhosted.org/packages/11/9b/5a05d2040297d2d254baf95eeeb6df83554e5e1df03bc1a6687fc4ba1f66/regex-2024.11.6-cp311-cp311-musllinux_1_2_x86_64.whl", hash = "sha256:ac10f2c4184420d881a3475fb2c6f4d95d53a8d50209a2500723d831036f7c45", size = 781213 },
    { url = "https://files.pythonhosted.org/packages/26/b7/b14e2440156ab39e0177506c08c18accaf2b8932e39fb092074de733d868/regex-2024.11.6-cp311-cp311-win32.whl", hash = "sha256:c36f9b6f5f8649bb251a5f3f66564438977b7ef8386a52460ae77e6070d309d9", size = 261734 },
    { url = "https://files.pythonhosted.org/packages/80/32/763a6cc01d21fb3819227a1cc3f60fd251c13c37c27a73b8ff4315433a8e/regex-2024.11.6-cp311-cp311-win_amd64.whl", hash = "sha256:02e28184be537f0e75c1f9b2f8847dc51e08e6e171c6bde130b2687e0c33cf60", size = 274052 },
    { url = "https://files.pythonhosted.org/packages/ba/30/9a87ce8336b172cc232a0db89a3af97929d06c11ceaa19d97d84fa90a8f8/regex-2024.11.6-cp312-cp312-macosx_10_13_universal2.whl", hash = "sha256:52fb28f528778f184f870b7cf8f225f5eef0a8f6e3778529bdd40c7b3920796a", size = 483781 },
    { url = "https://files.pythonhosted.org/packages/01/e8/00008ad4ff4be8b1844786ba6636035f7ef926db5686e4c0f98093612add/regex-2024.11.6-cp312-cp312-macosx_10_13_x86_64.whl", hash = "sha256:fdd6028445d2460f33136c55eeb1f601ab06d74cb3347132e1c24250187500d9", size = 288455 },
    { url = "https://files.pythonhosted.org/packages/60/85/cebcc0aff603ea0a201667b203f13ba75d9fc8668fab917ac5b2de3967bc/regex-2024.11.6-cp312-cp312-macosx_11_0_arm64.whl", hash = "sha256:805e6b60c54bf766b251e94526ebad60b7de0c70f70a4e6210ee2891acb70bf2", size = 284759 },
    { url = "https://files.pythonhosted.org/packages/94/2b/701a4b0585cb05472a4da28ee28fdfe155f3638f5e1ec92306d924e5faf0/regex-2024.11.6-cp312-cp312-manylinux_2_17_aarch64.manylinux2014_aarch64.whl", hash = "sha256:b85c2530be953a890eaffde05485238f07029600e8f098cdf1848d414a8b45e4", size = 794976 },
    { url = "https://files.pythonhosted.org/packages/4b/bf/fa87e563bf5fee75db8915f7352e1887b1249126a1be4813837f5dbec965/regex-2024.11.6-cp312-cp312-manylinux_2_17_ppc64le.manylinux2014_ppc64le.whl", hash = "sha256:bb26437975da7dc36b7efad18aa9dd4ea569d2357ae6b783bf1118dabd9ea577", size = 833077 },
    { url = "https://files.pythonhosted.org/packages/a1/56/7295e6bad94b047f4d0834e4779491b81216583c00c288252ef625c01d23/regex-2024.11.6-cp312-cp312-manylinux_2_17_s390x.manylinux2014_s390x.whl", hash = "sha256:abfa5080c374a76a251ba60683242bc17eeb2c9818d0d30117b4486be10c59d3", size = 823160 },
    { url = "https://files.pythonhosted.org/packages/fb/13/e3b075031a738c9598c51cfbc4c7879e26729c53aa9cca59211c44235314/regex-2024.11.6-cp312-cp312-manylinux_2_17_x86_64.manylinux2014_x86_64.whl", hash = "sha256:70b7fa6606c2881c1db9479b0eaa11ed5dfa11c8d60a474ff0e095099f39d98e", size = 796896 },
    { url = "https://files.pythonhosted.org/packages/24/56/0b3f1b66d592be6efec23a795b37732682520b47c53da5a32c33ed7d84e3/regex-2024.11.6-cp312-cp312-manylinux_2_5_i686.manylinux1_i686.manylinux_2_17_i686.manylinux2014_i686.whl", hash = "sha256:0c32f75920cf99fe6b6c539c399a4a128452eaf1af27f39bce8909c9a3fd8cbe", size = 783997 },
    { url = "https://files.pythonhosted.org/packages/f9/a1/eb378dada8b91c0e4c5f08ffb56f25fcae47bf52ad18f9b2f33b83e6d498/regex-2024.11.6-cp312-cp312-musllinux_1_2_aarch64.whl", hash = "sha256:982e6d21414e78e1f51cf595d7f321dcd14de1f2881c5dc6a6e23bbbbd68435e", size = 781725 },
    { url = "https://files.pythonhosted.org/packages/83/f2/033e7dec0cfd6dda93390089864732a3409246ffe8b042e9554afa9bff4e/regex-2024.11.6-cp312-cp312-musllinux_1_2_i686.whl", hash = "sha256:a7c2155f790e2fb448faed6dd241386719802296ec588a8b9051c1f5c481bc29", size = 789481 },
    { url = "https://files.pythonhosted.org/packages/83/23/15d4552ea28990a74e7696780c438aadd73a20318c47e527b47a4a5a596d/regex-2024.11.6-cp312-cp312-musllinux_1_2_ppc64le.whl", hash = "sha256:149f5008d286636e48cd0b1dd65018548944e495b0265b45e1bffecce1ef7f39", size = 852896 },
    { url = "https://files.pythonhosted.org/packages/e3/39/ed4416bc90deedbfdada2568b2cb0bc1fdb98efe11f5378d9892b2a88f8f/regex-2024.11.6-cp312-cp312-musllinux_1_2_s390x.whl", hash = "sha256:e5364a4502efca094731680e80009632ad6624084aff9a23ce8c8c6820de3e51", size = 860138 },
    { url = "https://files.pythonhosted.org/packages/93/2d/dd56bb76bd8e95bbce684326302f287455b56242a4f9c61f1bc76e28360e/regex-2024.11.6-cp312-cp312-musllinux_1_2_x86_64.whl", hash = "sha256:0a86e7eeca091c09e021db8eb72d54751e527fa47b8d5787caf96d9831bd02ad", size = 787692 },
    { url = "https://files.pythonhosted.org/packages/0b/55/31877a249ab7a5156758246b9c59539abbeba22461b7d8adc9e8475ff73e/regex-2024.11.6-cp312-cp312-win32.whl", hash = "sha256:32f9a4c643baad4efa81d549c2aadefaeba12249b2adc5af541759237eee1c54", size = 262135 },
    { url = "https://files.pythonhosted.org/packages/38/ec/ad2d7de49a600cdb8dd78434a1aeffe28b9d6fc42eb36afab4a27ad23384/regex-2024.11.6-cp312-cp312-win_amd64.whl", hash = "sha256:a93c194e2df18f7d264092dc8539b8ffb86b45b899ab976aa15d48214138e81b", size = 273567 },
    { url = "https://files.pythonhosted.org/packages/90/73/bcb0e36614601016552fa9344544a3a2ae1809dc1401b100eab02e772e1f/regex-2024.11.6-cp313-cp313-macosx_10_13_universal2.whl", hash = "sha256:a6ba92c0bcdf96cbf43a12c717eae4bc98325ca3730f6b130ffa2e3c3c723d84", size = 483525 },
    { url = "https://files.pythonhosted.org/packages/0f/3f/f1a082a46b31e25291d830b369b6b0c5576a6f7fb89d3053a354c24b8a83/regex-2024.11.6-cp313-cp313-macosx_10_13_x86_64.whl", hash = "sha256:525eab0b789891ac3be914d36893bdf972d483fe66551f79d3e27146191a37d4", size = 288324 },
    { url = "https://files.pythonhosted.org/packages/09/c9/4e68181a4a652fb3ef5099e077faf4fd2a694ea6e0f806a7737aff9e758a/regex-2024.11.6-cp313-cp313-macosx_11_0_arm64.whl", hash = "sha256:086a27a0b4ca227941700e0b31425e7a28ef1ae8e5e05a33826e17e47fbfdba0", size = 284617 },
    { url = "https://files.pythonhosted.org/packages/fc/fd/37868b75eaf63843165f1d2122ca6cb94bfc0271e4428cf58c0616786dce/regex-2024.11.6-cp313-cp313-manylinux_2_17_aarch64.manylinux2014_aarch64.whl", hash = "sha256:bde01f35767c4a7899b7eb6e823b125a64de314a8ee9791367c9a34d56af18d0", size = 795023 },
    { url = "https://files.pythonhosted.org/packages/c4/7c/d4cd9c528502a3dedb5c13c146e7a7a539a3853dc20209c8e75d9ba9d1b2/regex-2024.11.6-cp313-cp313-manylinux_2_17_ppc64le.manylinux2014_ppc64le.whl", hash = "sha256:b583904576650166b3d920d2bcce13971f6f9e9a396c673187f49811b2769dc7", size = 833072 },
    { url = "https://files.pythonhosted.org/packages/4f/db/46f563a08f969159c5a0f0e722260568425363bea43bb7ae370becb66a67/regex-2024.11.6-cp313-cp313-manylinux_2_17_s390x.manylinux2014_s390x.whl", hash = "sha256:1c4de13f06a0d54fa0d5ab1b7138bfa0d883220965a29616e3ea61b35d5f5fc7", size = 823130 },
    { url = "https://files.pythonhosted.org/packages/db/60/1eeca2074f5b87df394fccaa432ae3fc06c9c9bfa97c5051aed70e6e00c2/regex-2024.11.6-cp313-cp313-manylinux_2_17_x86_64.manylinux2014_x86_64.whl", hash = "sha256:3cde6e9f2580eb1665965ce9bf17ff4952f34f5b126beb509fee8f4e994f143c", size = 796857 },
    { url = "https://files.pythonhosted.org/packages/10/db/ac718a08fcee981554d2f7bb8402f1faa7e868c1345c16ab1ebec54b0d7b/regex-2024.11.6-cp313-cp313-manylinux_2_5_i686.manylinux1_i686.manylinux_2_17_i686.manylinux2014_i686.whl", hash = "sha256:0d7f453dca13f40a02b79636a339c5b62b670141e63efd511d3f8f73fba162b3", size = 784006 },
    { url = "https://files.pythonhosted.org/packages/c2/41/7da3fe70216cea93144bf12da2b87367590bcf07db97604edeea55dac9ad/regex-2024.11.6-cp313-cp313-musllinux_1_2_aarch64.whl", hash = "sha256:59dfe1ed21aea057a65c6b586afd2a945de04fc7db3de0a6e3ed5397ad491b07", size = 781650 },
    { url = "https://files.pythonhosted.org/packages/a7/d5/880921ee4eec393a4752e6ab9f0fe28009435417c3102fc413f3fe81c4e5/regex-2024.11.6-cp313-cp313-musllinux_1_2_i686.whl", hash = "sha256:b97c1e0bd37c5cd7902e65f410779d39eeda155800b65fc4d04cc432efa9bc6e", size = 789545 },
    { url = "https://files.pythonhosted.org/packages/dc/96/53770115e507081122beca8899ab7f5ae28ae790bfcc82b5e38976df6a77/regex-2024.11.6-cp313-cp313-musllinux_1_2_ppc64le.whl", hash = "sha256:f9d1e379028e0fc2ae3654bac3cbbef81bf3fd571272a42d56c24007979bafb6", size = 853045 },
    { url = "https://files.pythonhosted.org/packages/31/d3/1372add5251cc2d44b451bd94f43b2ec78e15a6e82bff6a290ef9fd8f00a/regex-2024.11.6-cp313-cp313-musllinux_1_2_s390x.whl", hash = "sha256:13291b39131e2d002a7940fb176e120bec5145f3aeb7621be6534e46251912c4", size = 860182 },
    { url = "https://files.pythonhosted.org/packages/ed/e3/c446a64984ea9f69982ba1a69d4658d5014bc7a0ea468a07e1a1265db6e2/regex-2024.11.6-cp313-cp313-musllinux_1_2_x86_64.whl", hash = "sha256:4f51f88c126370dcec4908576c5a627220da6c09d0bff31cfa89f2523843316d", size = 787733 },
    { url = "https://files.pythonhosted.org/packages/2b/f1/e40c8373e3480e4f29f2692bd21b3e05f296d3afebc7e5dcf21b9756ca1c/regex-2024.11.6-cp313-cp313-win32.whl", hash = "sha256:63b13cfd72e9601125027202cad74995ab26921d8cd935c25f09c630436348ff", size = 262122 },
    { url = "https://files.pythonhosted.org/packages/45/94/bc295babb3062a731f52621cdc992d123111282e291abaf23faa413443ea/regex-2024.11.6-cp313-cp313-win_amd64.whl", hash = "sha256:2b3361af3198667e99927da8b84c1b010752fa4b1115ee30beaa332cabc3ef1a", size = 273545 },
]

[[package]]
name = "requests"
version = "2.32.3"
source = { registry = "https://pypi.org/simple" }
dependencies = [
    { name = "certifi" },
    { name = "charset-normalizer" },
    { name = "idna" },
    { name = "urllib3" },
]
sdist = { url = "https://files.pythonhosted.org/packages/63/70/2bf7780ad2d390a8d301ad0b550f1581eadbd9a20f896afe06353c2a2913/requests-2.32.3.tar.gz", hash = "sha256:55365417734eb18255590a9ff9eb97e9e1da868d4ccd6402399eaf68af20a760", size = 131218 }
wheels = [
    { url = "https://files.pythonhosted.org/packages/f9/9b/335f9764261e915ed497fcdeb11df5dfd6f7bf257d4a6a2a686d80da4d54/requests-2.32.3-py3-none-any.whl", hash = "sha256:70761cfe03c773ceb22aa2f671b4757976145175cdfca038c02654d061d6dcc6", size = 64928 },
]

[[package]]
name = "rich"
version = "13.9.4"
source = { registry = "https://pypi.org/simple" }
dependencies = [
    { name = "markdown-it-py" },
    { name = "pygments" },
    { name = "typing-extensions", marker = "python_full_version < '3.11'" },
]
sdist = { url = "https://files.pythonhosted.org/packages/ab/3a/0316b28d0761c6734d6bc14e770d85506c986c85ffb239e688eeaab2c2bc/rich-13.9.4.tar.gz", hash = "sha256:439594978a49a09530cff7ebc4b5c7103ef57baf48d5ea3184f21d9a2befa098", size = 223149 }
wheels = [
    { url = "https://files.pythonhosted.org/packages/19/71/39c7c0d87f8d4e6c020a393182060eaefeeae6c01dab6a84ec346f2567df/rich-13.9.4-py3-none-any.whl", hash = "sha256:6049d5e6ec054bf2779ab3358186963bac2ea89175919d699e378b99738c2a90", size = 242424 },
]

[[package]]
name = "riscemu"
version = "2.2.7"
source = { registry = "https://pypi.org/simple" }
dependencies = [
    { name = "importlib-resources" },
    { name = "pyelftools" },
]
sdist = { url = "https://files.pythonhosted.org/packages/66/f6/3aff01fdfc277cd2c2eecb153c39daa521624b41463e297a5e4214f7df1f/riscemu-2.2.7.tar.gz", hash = "sha256:9f206b195371cef4246a0d04cef6a439dc026396860c19a8850a761fd700c499", size = 63159 }
wheels = [
    { url = "https://files.pythonhosted.org/packages/50/6c/ef41c869bd557f7a3e81ccea97aa8f57e4f8d637c24431299aa0547902ac/riscemu-2.2.7-py3-none-any.whl", hash = "sha256:d8539c439e641ac7a0bb77d8f5039d664518d0ebaa26205cf4718573aa7c63a5", size = 83397 },
]

[[package]]
name = "rpds-py"
version = "0.22.3"
source = { registry = "https://pypi.org/simple" }
sdist = { url = "https://files.pythonhosted.org/packages/01/80/cce854d0921ff2f0a9fa831ba3ad3c65cee3a46711addf39a2af52df2cfd/rpds_py-0.22.3.tar.gz", hash = "sha256:e32fee8ab45d3c2db6da19a5323bc3362237c8b653c70194414b892fd06a080d", size = 26771 }
wheels = [
    { url = "https://files.pythonhosted.org/packages/42/2a/ead1d09e57449b99dcc190d8d2323e3a167421d8f8fdf0f217c6f6befe47/rpds_py-0.22.3-cp310-cp310-macosx_10_12_x86_64.whl", hash = "sha256:6c7b99ca52c2c1752b544e310101b98a659b720b21db00e65edca34483259967", size = 359514 },
    { url = "https://files.pythonhosted.org/packages/8f/7e/1254f406b7793b586c68e217a6a24ec79040f85e030fff7e9049069284f4/rpds_py-0.22.3-cp310-cp310-macosx_11_0_arm64.whl", hash = "sha256:be2eb3f2495ba669d2a985f9b426c1797b7d48d6963899276d22f23e33d47e37", size = 349031 },
    { url = "https://files.pythonhosted.org/packages/aa/da/17c6a2c73730d426df53675ff9cc6653ac7a60b6438d03c18e1c822a576a/rpds_py-0.22.3-cp310-cp310-manylinux_2_17_aarch64.manylinux2014_aarch64.whl", hash = "sha256:70eb60b3ae9245ddea20f8a4190bd79c705a22f8028aaf8bbdebe4716c3fab24", size = 381485 },
    { url = "https://files.pythonhosted.org/packages/aa/13/2dbacd820466aa2a3c4b747afb18d71209523d353cf865bf8f4796c969ea/rpds_py-0.22.3-cp310-cp310-manylinux_2_17_armv7l.manylinux2014_armv7l.whl", hash = "sha256:4041711832360a9b75cfb11b25a6a97c8fb49c07b8bd43d0d02b45d0b499a4ff", size = 386794 },
    { url = "https://files.pythonhosted.org/packages/6d/62/96905d0a35ad4e4bc3c098b2f34b2e7266e211d08635baa690643d2227be/rpds_py-0.22.3-cp310-cp310-manylinux_2_17_ppc64le.manylinux2014_ppc64le.whl", hash = "sha256:64607d4cbf1b7e3c3c8a14948b99345eda0e161b852e122c6bb71aab6d1d798c", size = 423523 },
    { url = "https://files.pythonhosted.org/packages/eb/1b/d12770f2b6a9fc2c3ec0d810d7d440f6d465ccd8b7f16ae5385952c28b89/rpds_py-0.22.3-cp310-cp310-manylinux_2_17_s390x.manylinux2014_s390x.whl", hash = "sha256:81e69b0a0e2537f26d73b4e43ad7bc8c8efb39621639b4434b76a3de50c6966e", size = 446695 },
    { url = "https://files.pythonhosted.org/packages/4d/cf/96f1fd75512a017f8e07408b6d5dbeb492d9ed46bfe0555544294f3681b3/rpds_py-0.22.3-cp310-cp310-manylinux_2_17_x86_64.manylinux2014_x86_64.whl", hash = "sha256:bc27863442d388870c1809a87507727b799c8460573cfbb6dc0eeaef5a11b5ec", size = 381959 },
    { url = "https://files.pythonhosted.org/packages/ab/f0/d1c5b501c8aea85aeb938b555bfdf7612110a2f8cdc21ae0482c93dd0c24/rpds_py-0.22.3-cp310-cp310-manylinux_2_5_i686.manylinux1_i686.whl", hash = "sha256:e79dd39f1e8c3504be0607e5fc6e86bb60fe3584bec8b782578c3b0fde8d932c", size = 410420 },
    { url = "https://files.pythonhosted.org/packages/33/3b/45b6c58fb6aad5a569ae40fb890fc494c6b02203505a5008ee6dc68e65f7/rpds_py-0.22.3-cp310-cp310-musllinux_1_2_aarch64.whl", hash = "sha256:e0fa2d4ec53dc51cf7d3bb22e0aa0143966119f42a0c3e4998293a3dd2856b09", size = 557620 },
    { url = "https://files.pythonhosted.org/packages/83/62/3fdd2d3d47bf0bb9b931c4c73036b4ab3ec77b25e016ae26fab0f02be2af/rpds_py-0.22.3-cp310-cp310-musllinux_1_2_i686.whl", hash = "sha256:fda7cb070f442bf80b642cd56483b5548e43d366fe3f39b98e67cce780cded00", size = 584202 },
    { url = "https://files.pythonhosted.org/packages/04/f2/5dced98b64874b84ca824292f9cee2e3f30f3bcf231d15a903126684f74d/rpds_py-0.22.3-cp310-cp310-musllinux_1_2_x86_64.whl", hash = "sha256:cff63a0272fcd259dcc3be1657b07c929c466b067ceb1c20060e8d10af56f5bf", size = 552787 },
    { url = "https://files.pythonhosted.org/packages/67/13/2273dea1204eda0aea0ef55145da96a9aa28b3f88bb5c70e994f69eda7c3/rpds_py-0.22.3-cp310-cp310-win32.whl", hash = "sha256:9bd7228827ec7bb817089e2eb301d907c0d9827a9e558f22f762bb690b131652", size = 220088 },
    { url = "https://files.pythonhosted.org/packages/4e/80/8c8176b67ad7f4a894967a7a4014ba039626d96f1d4874d53e409b58d69f/rpds_py-0.22.3-cp310-cp310-win_amd64.whl", hash = "sha256:9beeb01d8c190d7581a4d59522cd3d4b6887040dcfc744af99aa59fef3e041a8", size = 231737 },
    { url = "https://files.pythonhosted.org/packages/15/ad/8d1ddf78f2805a71253fcd388017e7b4a0615c22c762b6d35301fef20106/rpds_py-0.22.3-cp311-cp311-macosx_10_12_x86_64.whl", hash = "sha256:d20cfb4e099748ea39e6f7b16c91ab057989712d31761d3300d43134e26e165f", size = 359773 },
    { url = "https://files.pythonhosted.org/packages/c8/75/68c15732293a8485d79fe4ebe9045525502a067865fa4278f178851b2d87/rpds_py-0.22.3-cp311-cp311-macosx_11_0_arm64.whl", hash = "sha256:68049202f67380ff9aa52f12e92b1c30115f32e6895cd7198fa2a7961621fc5a", size = 349214 },
    { url = "https://files.pythonhosted.org/packages/3c/4c/7ce50f3070083c2e1b2bbd0fb7046f3da55f510d19e283222f8f33d7d5f4/rpds_py-0.22.3-cp311-cp311-manylinux_2_17_aarch64.manylinux2014_aarch64.whl", hash = "sha256:fb4f868f712b2dd4bcc538b0a0c1f63a2b1d584c925e69a224d759e7070a12d5", size = 380477 },
    { url = "https://files.pythonhosted.org/packages/9a/e9/835196a69cb229d5c31c13b8ae603bd2da9a6695f35fe4270d398e1db44c/rpds_py-0.22.3-cp311-cp311-manylinux_2_17_armv7l.manylinux2014_armv7l.whl", hash = "sha256:bc51abd01f08117283c5ebf64844a35144a0843ff7b2983e0648e4d3d9f10dbb", size = 386171 },
    { url = "https://files.pythonhosted.org/packages/f9/8e/33fc4eba6683db71e91e6d594a2cf3a8fbceb5316629f0477f7ece5e3f75/rpds_py-0.22.3-cp311-cp311-manylinux_2_17_ppc64le.manylinux2014_ppc64le.whl", hash = "sha256:0f3cec041684de9a4684b1572fe28c7267410e02450f4561700ca5a3bc6695a2", size = 422676 },
    { url = "https://files.pythonhosted.org/packages/37/47/2e82d58f8046a98bb9497a8319604c92b827b94d558df30877c4b3c6ccb3/rpds_py-0.22.3-cp311-cp311-manylinux_2_17_s390x.manylinux2014_s390x.whl", hash = "sha256:7ef9d9da710be50ff6809fed8f1963fecdfecc8b86656cadfca3bc24289414b0", size = 446152 },
    { url = "https://files.pythonhosted.org/packages/e1/78/79c128c3e71abbc8e9739ac27af11dc0f91840a86fce67ff83c65d1ba195/rpds_py-0.22.3-cp311-cp311-manylinux_2_17_x86_64.manylinux2014_x86_64.whl", hash = "sha256:59f4a79c19232a5774aee369a0c296712ad0e77f24e62cad53160312b1c1eaa1", size = 381300 },
    { url = "https://files.pythonhosted.org/packages/c9/5b/2e193be0e8b228c1207f31fa3ea79de64dadb4f6a4833111af8145a6bc33/rpds_py-0.22.3-cp311-cp311-manylinux_2_5_i686.manylinux1_i686.whl", hash = "sha256:1a60bce91f81ddaac922a40bbb571a12c1070cb20ebd6d49c48e0b101d87300d", size = 409636 },
    { url = "https://files.pythonhosted.org/packages/c2/3f/687c7100b762d62186a1c1100ffdf99825f6fa5ea94556844bbbd2d0f3a9/rpds_py-0.22.3-cp311-cp311-musllinux_1_2_aarch64.whl", hash = "sha256:e89391e6d60251560f0a8f4bd32137b077a80d9b7dbe6d5cab1cd80d2746f648", size = 556708 },
    { url = "https://files.pythonhosted.org/packages/8c/a2/c00cbc4b857e8b3d5e7f7fc4c81e23afd8c138b930f4f3ccf9a41a23e9e4/rpds_py-0.22.3-cp311-cp311-musllinux_1_2_i686.whl", hash = "sha256:e3fb866d9932a3d7d0c82da76d816996d1667c44891bd861a0f97ba27e84fc74", size = 583554 },
    { url = "https://files.pythonhosted.org/packages/d0/08/696c9872cf56effdad9ed617ac072f6774a898d46b8b8964eab39ec562d2/rpds_py-0.22.3-cp311-cp311-musllinux_1_2_x86_64.whl", hash = "sha256:1352ae4f7c717ae8cba93421a63373e582d19d55d2ee2cbb184344c82d2ae55a", size = 552105 },
    { url = "https://files.pythonhosted.org/packages/18/1f/4df560be1e994f5adf56cabd6c117e02de7c88ee238bb4ce03ed50da9d56/rpds_py-0.22.3-cp311-cp311-win32.whl", hash = "sha256:b0b4136a252cadfa1adb705bb81524eee47d9f6aab4f2ee4fa1e9d3cd4581f64", size = 220199 },
    { url = "https://files.pythonhosted.org/packages/b8/1b/c29b570bc5db8237553002788dc734d6bd71443a2ceac2a58202ec06ef12/rpds_py-0.22.3-cp311-cp311-win_amd64.whl", hash = "sha256:8bd7c8cfc0b8247c8799080fbff54e0b9619e17cdfeb0478ba7295d43f635d7c", size = 231775 },
    { url = "https://files.pythonhosted.org/packages/75/47/3383ee3bd787a2a5e65a9b9edc37ccf8505c0a00170e3a5e6ea5fbcd97f7/rpds_py-0.22.3-cp312-cp312-macosx_10_12_x86_64.whl", hash = "sha256:27e98004595899949bd7a7b34e91fa7c44d7a97c40fcaf1d874168bb652ec67e", size = 352334 },
    { url = "https://files.pythonhosted.org/packages/40/14/aa6400fa8158b90a5a250a77f2077c0d0cd8a76fce31d9f2b289f04c6dec/rpds_py-0.22.3-cp312-cp312-macosx_11_0_arm64.whl", hash = "sha256:1978d0021e943aae58b9b0b196fb4895a25cc53d3956b8e35e0b7682eefb6d56", size = 342111 },
    { url = "https://files.pythonhosted.org/packages/7d/06/395a13bfaa8a28b302fb433fb285a67ce0ea2004959a027aea8f9c52bad4/rpds_py-0.22.3-cp312-cp312-manylinux_2_17_aarch64.manylinux2014_aarch64.whl", hash = "sha256:655ca44a831ecb238d124e0402d98f6212ac527a0ba6c55ca26f616604e60a45", size = 384286 },
    { url = "https://files.pythonhosted.org/packages/43/52/d8eeaffab047e6b7b7ef7f00d5ead074a07973968ffa2d5820fa131d7852/rpds_py-0.22.3-cp312-cp312-manylinux_2_17_armv7l.manylinux2014_armv7l.whl", hash = "sha256:feea821ee2a9273771bae61194004ee2fc33f8ec7db08117ef9147d4bbcbca8e", size = 391739 },
    { url = "https://files.pythonhosted.org/packages/83/31/52dc4bde85c60b63719610ed6f6d61877effdb5113a72007679b786377b8/rpds_py-0.22.3-cp312-cp312-manylinux_2_17_ppc64le.manylinux2014_ppc64le.whl", hash = "sha256:22bebe05a9ffc70ebfa127efbc429bc26ec9e9b4ee4d15a740033efda515cf3d", size = 427306 },
    { url = "https://files.pythonhosted.org/packages/70/d5/1bab8e389c2261dba1764e9e793ed6830a63f830fdbec581a242c7c46bda/rpds_py-0.22.3-cp312-cp312-manylinux_2_17_s390x.manylinux2014_s390x.whl", hash = "sha256:3af6e48651c4e0d2d166dc1b033b7042ea3f871504b6805ba5f4fe31581d8d38", size = 442717 },
    { url = "https://files.pythonhosted.org/packages/82/a1/a45f3e30835b553379b3a56ea6c4eb622cf11e72008229af840e4596a8ea/rpds_py-0.22.3-cp312-cp312-manylinux_2_17_x86_64.manylinux2014_x86_64.whl", hash = "sha256:e67ba3c290821343c192f7eae1d8fd5999ca2dc99994114643e2f2d3e6138b15", size = 385721 },
    { url = "https://files.pythonhosted.org/packages/a6/27/780c942de3120bdd4d0e69583f9c96e179dfff082f6ecbb46b8d6488841f/rpds_py-0.22.3-cp312-cp312-manylinux_2_5_i686.manylinux1_i686.whl", hash = "sha256:02fbb9c288ae08bcb34fb41d516d5eeb0455ac35b5512d03181d755d80810059", size = 415824 },
    { url = "https://files.pythonhosted.org/packages/94/0b/aa0542ca88ad20ea719b06520f925bae348ea5c1fdf201b7e7202d20871d/rpds_py-0.22.3-cp312-cp312-musllinux_1_2_aarch64.whl", hash = "sha256:f56a6b404f74ab372da986d240e2e002769a7d7102cc73eb238a4f72eec5284e", size = 561227 },
    { url = "https://files.pythonhosted.org/packages/0d/92/3ed77d215f82c8f844d7f98929d56cc321bb0bcfaf8f166559b8ec56e5f1/rpds_py-0.22.3-cp312-cp312-musllinux_1_2_i686.whl", hash = "sha256:0a0461200769ab3b9ab7e513f6013b7a97fdeee41c29b9db343f3c5a8e2b9e61", size = 587424 },
    { url = "https://files.pythonhosted.org/packages/09/42/cacaeb047a22cab6241f107644f230e2935d4efecf6488859a7dd82fc47d/rpds_py-0.22.3-cp312-cp312-musllinux_1_2_x86_64.whl", hash = "sha256:8633e471c6207a039eff6aa116e35f69f3156b3989ea3e2d755f7bc41754a4a7", size = 555953 },
    { url = "https://files.pythonhosted.org/packages/e6/52/c921dc6d5f5d45b212a456c1f5b17df1a471127e8037eb0972379e39dff4/rpds_py-0.22.3-cp312-cp312-win32.whl", hash = "sha256:593eba61ba0c3baae5bc9be2f5232430453fb4432048de28399ca7376de9c627", size = 221339 },
    { url = "https://files.pythonhosted.org/packages/f2/c7/f82b5be1e8456600395366f86104d1bd8d0faed3802ad511ef6d60c30d98/rpds_py-0.22.3-cp312-cp312-win_amd64.whl", hash = "sha256:d115bffdd417c6d806ea9069237a4ae02f513b778e3789a359bc5856e0404cc4", size = 235786 },
    { url = "https://files.pythonhosted.org/packages/d0/bf/36d5cc1f2c609ae6e8bf0fc35949355ca9d8790eceb66e6385680c951e60/rpds_py-0.22.3-cp313-cp313-macosx_10_12_x86_64.whl", hash = "sha256:ea7433ce7e4bfc3a85654aeb6747babe3f66eaf9a1d0c1e7a4435bbdf27fea84", size = 351657 },
    { url = "https://files.pythonhosted.org/packages/24/2a/f1e0fa124e300c26ea9382e59b2d582cba71cedd340f32d1447f4f29fa4e/rpds_py-0.22.3-cp313-cp313-macosx_11_0_arm64.whl", hash = "sha256:6dd9412824c4ce1aca56c47b0991e65bebb7ac3f4edccfd3f156150c96a7bf25", size = 341829 },
    { url = "https://files.pythonhosted.org/packages/cf/c2/0da1231dd16953845bed60d1a586fcd6b15ceaeb965f4d35cdc71f70f606/rpds_py-0.22.3-cp313-cp313-manylinux_2_17_aarch64.manylinux2014_aarch64.whl", hash = "sha256:20070c65396f7373f5df4005862fa162db5d25d56150bddd0b3e8214e8ef45b4", size = 384220 },
    { url = "https://files.pythonhosted.org/packages/c7/73/a4407f4e3a00a9d4b68c532bf2d873d6b562854a8eaff8faa6133b3588ec/rpds_py-0.22.3-cp313-cp313-manylinux_2_17_armv7l.manylinux2014_armv7l.whl", hash = "sha256:0b09865a9abc0ddff4e50b5ef65467cd94176bf1e0004184eb915cbc10fc05c5", size = 391009 },
    { url = "https://files.pythonhosted.org/packages/a9/c3/04b7353477ab360fe2563f5f0b176d2105982f97cd9ae80a9c5a18f1ae0f/rpds_py-0.22.3-cp313-cp313-manylinux_2_17_ppc64le.manylinux2014_ppc64le.whl", hash = "sha256:3453e8d41fe5f17d1f8e9c383a7473cd46a63661628ec58e07777c2fff7196dc", size = 426989 },
    { url = "https://files.pythonhosted.org/packages/8d/e6/e4b85b722bcf11398e17d59c0f6049d19cd606d35363221951e6d625fcb0/rpds_py-0.22.3-cp313-cp313-manylinux_2_17_s390x.manylinux2014_s390x.whl", hash = "sha256:f5d36399a1b96e1a5fdc91e0522544580dbebeb1f77f27b2b0ab25559e103b8b", size = 441544 },
    { url = "https://files.pythonhosted.org/packages/27/fc/403e65e56f65fff25f2973216974976d3f0a5c3f30e53758589b6dc9b79b/rpds_py-0.22.3-cp313-cp313-manylinux_2_17_x86_64.manylinux2014_x86_64.whl", hash = "sha256:009de23c9c9ee54bf11303a966edf4d9087cd43a6003672e6aa7def643d06518", size = 385179 },
    { url = "https://files.pythonhosted.org/packages/57/9b/2be9ff9700d664d51fd96b33d6595791c496d2778cb0b2a634f048437a55/rpds_py-0.22.3-cp313-cp313-manylinux_2_5_i686.manylinux1_i686.whl", hash = "sha256:1aef18820ef3e4587ebe8b3bc9ba6e55892a6d7b93bac6d29d9f631a3b4befbd", size = 415103 },
    { url = "https://files.pythonhosted.org/packages/bb/a5/03c2ad8ca10994fcf22dd2150dd1d653bc974fa82d9a590494c84c10c641/rpds_py-0.22.3-cp313-cp313-musllinux_1_2_aarch64.whl", hash = "sha256:f60bd8423be1d9d833f230fdbccf8f57af322d96bcad6599e5a771b151398eb2", size = 560916 },
    { url = "https://files.pythonhosted.org/packages/ba/2e/be4fdfc8b5b576e588782b56978c5b702c5a2307024120d8aeec1ab818f0/rpds_py-0.22.3-cp313-cp313-musllinux_1_2_i686.whl", hash = "sha256:62d9cfcf4948683a18a9aff0ab7e1474d407b7bab2ca03116109f8464698ab16", size = 587062 },
    { url = "https://files.pythonhosted.org/packages/67/e0/2034c221937709bf9c542603d25ad43a68b4b0a9a0c0b06a742f2756eb66/rpds_py-0.22.3-cp313-cp313-musllinux_1_2_x86_64.whl", hash = "sha256:9253fc214112405f0afa7db88739294295f0e08466987f1d70e29930262b4c8f", size = 555734 },
    { url = "https://files.pythonhosted.org/packages/ea/ce/240bae07b5401a22482b58e18cfbabaa392409b2797da60223cca10d7367/rpds_py-0.22.3-cp313-cp313-win32.whl", hash = "sha256:fb0ba113b4983beac1a2eb16faffd76cb41e176bf58c4afe3e14b9c681f702de", size = 220663 },
    { url = "https://files.pythonhosted.org/packages/cb/f0/d330d08f51126330467edae2fa4efa5cec8923c87551a79299380fdea30d/rpds_py-0.22.3-cp313-cp313-win_amd64.whl", hash = "sha256:c58e2339def52ef6b71b8f36d13c3688ea23fa093353f3a4fee2556e62086ec9", size = 235503 },
    { url = "https://files.pythonhosted.org/packages/f7/c4/dbe1cc03df013bf2feb5ad00615038050e7859f381e96fb5b7b4572cd814/rpds_py-0.22.3-cp313-cp313t-macosx_10_12_x86_64.whl", hash = "sha256:f82a116a1d03628a8ace4859556fb39fd1424c933341a08ea3ed6de1edb0283b", size = 347698 },
    { url = "https://files.pythonhosted.org/packages/a4/3a/684f66dd6b0f37499cad24cd1c0e523541fd768576fa5ce2d0a8799c3cba/rpds_py-0.22.3-cp313-cp313t-macosx_11_0_arm64.whl", hash = "sha256:3dfcbc95bd7992b16f3f7ba05af8a64ca694331bd24f9157b49dadeeb287493b", size = 337330 },
    { url = "https://files.pythonhosted.org/packages/82/eb/e022c08c2ce2e8f7683baa313476492c0e2c1ca97227fe8a75d9f0181e95/rpds_py-0.22.3-cp313-cp313t-manylinux_2_17_aarch64.manylinux2014_aarch64.whl", hash = "sha256:59259dc58e57b10e7e18ce02c311804c10c5a793e6568f8af4dead03264584d1", size = 380022 },
    { url = "https://files.pythonhosted.org/packages/e4/21/5a80e653e4c86aeb28eb4fea4add1f72e1787a3299687a9187105c3ee966/rpds_py-0.22.3-cp313-cp313t-manylinux_2_17_armv7l.manylinux2014_armv7l.whl", hash = "sha256:5725dd9cc02068996d4438d397e255dcb1df776b7ceea3b9cb972bdb11260a83", size = 390754 },
    { url = "https://files.pythonhosted.org/packages/37/a4/d320a04ae90f72d080b3d74597074e62be0a8ecad7d7321312dfe2dc5a6a/rpds_py-0.22.3-cp313-cp313t-manylinux_2_17_ppc64le.manylinux2014_ppc64le.whl", hash = "sha256:99b37292234e61325e7a5bb9689e55e48c3f5f603af88b1642666277a81f1fbd", size = 423840 },
    { url = "https://files.pythonhosted.org/packages/87/70/674dc47d93db30a6624279284e5631be4c3a12a0340e8e4f349153546728/rpds_py-0.22.3-cp313-cp313t-manylinux_2_17_s390x.manylinux2014_s390x.whl", hash = "sha256:27b1d3b3915a99208fee9ab092b8184c420f2905b7d7feb4aeb5e4a9c509b8a1", size = 438970 },
    { url = "https://files.pythonhosted.org/packages/3f/64/9500f4d66601d55cadd21e90784cfd5d5f4560e129d72e4339823129171c/rpds_py-0.22.3-cp313-cp313t-manylinux_2_17_x86_64.manylinux2014_x86_64.whl", hash = "sha256:f612463ac081803f243ff13cccc648578e2279295048f2a8d5eb430af2bae6e3", size = 383146 },
    { url = "https://files.pythonhosted.org/packages/4d/45/630327addb1d17173adcf4af01336fd0ee030c04798027dfcb50106001e0/rpds_py-0.22.3-cp313-cp313t-manylinux_2_5_i686.manylinux1_i686.whl", hash = "sha256:f73d3fef726b3243a811121de45193c0ca75f6407fe66f3f4e183c983573e130", size = 408294 },
    { url = "https://files.pythonhosted.org/packages/5f/ef/8efb3373cee54ea9d9980b772e5690a0c9e9214045a4e7fa35046e399fee/rpds_py-0.22.3-cp313-cp313t-musllinux_1_2_aarch64.whl", hash = "sha256:3f21f0495edea7fdbaaa87e633a8689cd285f8f4af5c869f27bc8074638ad69c", size = 556345 },
    { url = "https://files.pythonhosted.org/packages/54/01/151d3b9ef4925fc8f15bfb131086c12ec3c3d6dd4a4f7589c335bf8e85ba/rpds_py-0.22.3-cp313-cp313t-musllinux_1_2_i686.whl", hash = "sha256:1e9663daaf7a63ceccbbb8e3808fe90415b0757e2abddbfc2e06c857bf8c5e2b", size = 582292 },
    { url = "https://files.pythonhosted.org/packages/30/89/35fc7a6cdf3477d441c7aca5e9bbf5a14e0f25152aed7f63f4e0b141045d/rpds_py-0.22.3-cp313-cp313t-musllinux_1_2_x86_64.whl", hash = "sha256:a76e42402542b1fae59798fab64432b2d015ab9d0c8c47ba7addddbaf7952333", size = 553855 },
    { url = "https://files.pythonhosted.org/packages/8f/e0/830c02b2457c4bd20a8c5bb394d31d81f57fbefce2dbdd2e31feff4f7003/rpds_py-0.22.3-cp313-cp313t-win32.whl", hash = "sha256:69803198097467ee7282750acb507fba35ca22cc3b85f16cf45fb01cb9097730", size = 219100 },
    { url = "https://files.pythonhosted.org/packages/f8/30/7ac943f69855c2db77407ae363484b915d861702dbba1aa82d68d57f42be/rpds_py-0.22.3-cp313-cp313t-win_amd64.whl", hash = "sha256:f5cf2a0c2bdadf3791b5c205d55a37a54025c6e18a71c71f82bb536cf9a454bf", size = 233794 },
    { url = "https://files.pythonhosted.org/packages/8b/63/e29f8ee14fcf383574f73b6bbdcbec0fbc2e5fc36b4de44d1ac389b1de62/rpds_py-0.22.3-pp310-pypy310_pp73-macosx_10_12_x86_64.whl", hash = "sha256:d48424e39c2611ee1b84ad0f44fb3b2b53d473e65de061e3f460fc0be5f1939d", size = 360786 },
    { url = "https://files.pythonhosted.org/packages/d3/e0/771ee28b02a24e81c8c0e645796a371350a2bb6672753144f36ae2d2afc9/rpds_py-0.22.3-pp310-pypy310_pp73-macosx_11_0_arm64.whl", hash = "sha256:24e8abb5878e250f2eb0d7859a8e561846f98910326d06c0d51381fed59357bd", size = 350589 },
    { url = "https://files.pythonhosted.org/packages/cf/49/abad4c4a1e6f3adf04785a99c247bfabe55ed868133e2d1881200aa5d381/rpds_py-0.22.3-pp310-pypy310_pp73-manylinux_2_17_aarch64.manylinux2014_aarch64.whl", hash = "sha256:4b232061ca880db21fa14defe219840ad9b74b6158adb52ddf0e87bead9e8493", size = 381848 },
    { url = "https://files.pythonhosted.org/packages/3a/7d/f4bc6d6fbe6af7a0d2b5f2ee77079efef7c8528712745659ec0026888998/rpds_py-0.22.3-pp310-pypy310_pp73-manylinux_2_17_armv7l.manylinux2014_armv7l.whl", hash = "sha256:ac0a03221cdb5058ce0167ecc92a8c89e8d0decdc9e99a2ec23380793c4dcb96", size = 387879 },
    { url = "https://files.pythonhosted.org/packages/13/b0/575c797377fdcd26cedbb00a3324232e4cb2c5d121f6e4b0dbf8468b12ef/rpds_py-0.22.3-pp310-pypy310_pp73-manylinux_2_17_ppc64le.manylinux2014_ppc64le.whl", hash = "sha256:eb0c341fa71df5a4595f9501df4ac5abfb5a09580081dffbd1ddd4654e6e9123", size = 423916 },
    { url = "https://files.pythonhosted.org/packages/54/78/87157fa39d58f32a68d3326f8a81ad8fb99f49fe2aa7ad9a1b7d544f9478/rpds_py-0.22.3-pp310-pypy310_pp73-manylinux_2_17_s390x.manylinux2014_s390x.whl", hash = "sha256:bf9db5488121b596dbfc6718c76092fda77b703c1f7533a226a5a9f65248f8ad", size = 448410 },
    { url = "https://files.pythonhosted.org/packages/59/69/860f89996065a88be1b6ff2d60e96a02b920a262d8aadab99e7903986597/rpds_py-0.22.3-pp310-pypy310_pp73-manylinux_2_17_x86_64.manylinux2014_x86_64.whl", hash = "sha256:0b8db6b5b2d4491ad5b6bdc2bc7c017eec108acbf4e6785f42a9eb0ba234f4c9", size = 382841 },
    { url = "https://files.pythonhosted.org/packages/bd/d7/bc144e10d27e3cb350f98df2492a319edd3caaf52ddfe1293f37a9afbfd7/rpds_py-0.22.3-pp310-pypy310_pp73-manylinux_2_5_i686.manylinux1_i686.whl", hash = "sha256:b3d504047aba448d70cf6fa22e06cb09f7cbd761939fdd47604f5e007675c24e", size = 409662 },
    { url = "https://files.pythonhosted.org/packages/14/2a/6bed0b05233c291a94c7e89bc76ffa1c619d4e1979fbfe5d96024020c1fb/rpds_py-0.22.3-pp310-pypy310_pp73-musllinux_1_2_aarch64.whl", hash = "sha256:e61b02c3f7a1e0b75e20c3978f7135fd13cb6cf551bf4a6d29b999a88830a338", size = 558221 },
    { url = "https://files.pythonhosted.org/packages/11/23/cd8f566de444a137bc1ee5795e47069a947e60810ba4152886fe5308e1b7/rpds_py-0.22.3-pp310-pypy310_pp73-musllinux_1_2_i686.whl", hash = "sha256:e35ba67d65d49080e8e5a1dd40101fccdd9798adb9b050ff670b7d74fa41c566", size = 583780 },
    { url = "https://files.pythonhosted.org/packages/8d/63/79c3602afd14d501f751e615a74a59040328da5ef29ed5754ae80d236b84/rpds_py-0.22.3-pp310-pypy310_pp73-musllinux_1_2_x86_64.whl", hash = "sha256:26fd7cac7dd51011a245f29a2cc6489c4608b5a8ce8d75661bb4a1066c52dfbe", size = 553619 },
    { url = "https://files.pythonhosted.org/packages/9f/2e/c5c1689e80298d4e94c75b70faada4c25445739d91b94c211244a3ed7ed1/rpds_py-0.22.3-pp310-pypy310_pp73-win_amd64.whl", hash = "sha256:177c7c0fce2855833819c98e43c262007f42ce86651ffbb84f37883308cb0e7d", size = 233338 },
]

[[package]]
name = "ruff"
version = "0.9.1"
source = { registry = "https://pypi.org/simple" }
sdist = { url = "https://files.pythonhosted.org/packages/67/3e/e89f736f01aa9517a97e2e7e0ce8d34a4d8207087b3cfdec95133fee13b5/ruff-0.9.1.tar.gz", hash = "sha256:fd2b25ecaf907d6458fa842675382c8597b3c746a2dde6717fe3415425df0c17", size = 3498844 }
wheels = [
    { url = "https://files.pythonhosted.org/packages/dc/05/c3a2e0feb3d5d394cdfd552de01df9d3ec8a3a3771bbff247fab7e668653/ruff-0.9.1-py3-none-linux_armv6l.whl", hash = "sha256:84330dda7abcc270e6055551aca93fdde1b0685fc4fd358f26410f9349cf1743", size = 10645241 },
    { url = "https://files.pythonhosted.org/packages/dd/da/59f0a40e5f88ee5c054ad175caaa2319fc96571e1d29ab4730728f2aad4f/ruff-0.9.1-py3-none-macosx_10_12_x86_64.whl", hash = "sha256:3cae39ba5d137054b0e5b472aee3b78a7c884e61591b100aeb544bcd1fc38d4f", size = 10391066 },
    { url = "https://files.pythonhosted.org/packages/b7/fe/85e1c1acf0ba04a3f2d54ae61073da030f7a5dc386194f96f3c6ca444a78/ruff-0.9.1-py3-none-macosx_11_0_arm64.whl", hash = "sha256:50c647ff96f4ba288db0ad87048257753733763b409b2faf2ea78b45c8bb7fcb", size = 10012308 },
    { url = "https://files.pythonhosted.org/packages/6f/9b/780aa5d4bdca8dcea4309264b8faa304bac30e1ce0bcc910422bfcadd203/ruff-0.9.1-py3-none-manylinux_2_17_aarch64.manylinux2014_aarch64.whl", hash = "sha256:f0c8b149e9c7353cace7d698e1656ffcf1e36e50f8ea3b5d5f7f87ff9986a7ca", size = 10881960 },
    { url = "https://files.pythonhosted.org/packages/12/f4/dac4361afbfe520afa7186439e8094e4884ae3b15c8fc75fb2e759c1f267/ruff-0.9.1-py3-none-manylinux_2_17_armv7l.manylinux2014_armv7l.whl", hash = "sha256:beb3298604540c884d8b282fe7625651378e1986c25df51dec5b2f60cafc31ce", size = 10414803 },
    { url = "https://files.pythonhosted.org/packages/f0/a2/057a3cb7999513cb78d6cb33a7d1cc6401c82d7332583786e4dad9e38e44/ruff-0.9.1-py3-none-manylinux_2_17_i686.manylinux2014_i686.whl", hash = "sha256:39d0174ccc45c439093971cc06ed3ac4dc545f5e8bdacf9f067adf879544d969", size = 11464929 },
    { url = "https://files.pythonhosted.org/packages/eb/c6/1ccfcc209bee465ced4874dcfeaadc88aafcc1ea9c9f31ef66f063c187f0/ruff-0.9.1-py3-none-manylinux_2_17_ppc64.manylinux2014_ppc64.whl", hash = "sha256:69572926c0f0c9912288915214ca9b2809525ea263603370b9e00bed2ba56dbd", size = 12170717 },
    { url = "https://files.pythonhosted.org/packages/84/97/4a524027518525c7cf6931e9fd3b2382be5e4b75b2b61bec02681a7685a5/ruff-0.9.1-py3-none-manylinux_2_17_ppc64le.manylinux2014_ppc64le.whl", hash = "sha256:937267afce0c9170d6d29f01fcd1f4378172dec6760a9f4dface48cdabf9610a", size = 11708921 },
    { url = "https://files.pythonhosted.org/packages/a6/a4/4e77cf6065c700d5593b25fca6cf725b1ab6d70674904f876254d0112ed0/ruff-0.9.1-py3-none-manylinux_2_17_s390x.manylinux2014_s390x.whl", hash = "sha256:186c2313de946f2c22bdf5954b8dd083e124bcfb685732cfb0beae0c47233d9b", size = 13058074 },
    { url = "https://files.pythonhosted.org/packages/f9/d6/fcb78e0531e863d0a952c4c5600cc5cd317437f0e5f031cd2288b117bb37/ruff-0.9.1-py3-none-manylinux_2_17_x86_64.manylinux2014_x86_64.whl", hash = "sha256:3f94942a3bb767675d9a051867c036655fe9f6c8a491539156a6f7e6b5f31831", size = 11281093 },
    { url = "https://files.pythonhosted.org/packages/e4/3b/7235bbeff00c95dc2d073cfdbf2b871b5bbf476754c5d277815d286b4328/ruff-0.9.1-py3-none-musllinux_1_2_aarch64.whl", hash = "sha256:728d791b769cc28c05f12c280f99e8896932e9833fef1dd8756a6af2261fd1ab", size = 10882610 },
    { url = "https://files.pythonhosted.org/packages/2a/66/5599d23257c61cf038137f82999ca8f9d0080d9d5134440a461bef85b461/ruff-0.9.1-py3-none-musllinux_1_2_armv7l.whl", hash = "sha256:2f312c86fb40c5c02b44a29a750ee3b21002bd813b5233facdaf63a51d9a85e1", size = 10489273 },
    { url = "https://files.pythonhosted.org/packages/78/85/de4aa057e2532db0f9761e2c2c13834991e087787b93e4aeb5f1cb10d2df/ruff-0.9.1-py3-none-musllinux_1_2_i686.whl", hash = "sha256:ae017c3a29bee341ba584f3823f805abbe5fe9cd97f87ed07ecbf533c4c88366", size = 11003314 },
    { url = "https://files.pythonhosted.org/packages/00/42/afedcaa089116d81447347f76041ff46025849fedb0ed2b187d24cf70fca/ruff-0.9.1-py3-none-musllinux_1_2_x86_64.whl", hash = "sha256:5dc40a378a0e21b4cfe2b8a0f1812a6572fc7b230ef12cd9fac9161aa91d807f", size = 11342982 },
    { url = "https://files.pythonhosted.org/packages/39/c6/fe45f3eb27e3948b41a305d8b768e949bf6a39310e9df73f6c576d7f1d9f/ruff-0.9.1-py3-none-win32.whl", hash = "sha256:46ebf5cc106cf7e7378ca3c28ce4293b61b449cd121b98699be727d40b79ba72", size = 8819750 },
    { url = "https://files.pythonhosted.org/packages/38/8d/580db77c3b9d5c3d9479e55b0b832d279c30c8f00ab0190d4cd8fc67831c/ruff-0.9.1-py3-none-win_amd64.whl", hash = "sha256:342a824b46ddbcdddd3abfbb332fa7fcaac5488bf18073e841236aadf4ad5c19", size = 9701331 },
    { url = "https://files.pythonhosted.org/packages/b2/94/0498cdb7316ed67a1928300dd87d659c933479f44dec51b4f62bfd1f8028/ruff-0.9.1-py3-none-win_arm64.whl", hash = "sha256:1cd76c7f9c679e6e8f2af8f778367dca82b95009bc7b1a85a47f1521ae524fa7", size = 9145708 },
]

[[package]]
name = "scipy"
version = "1.15.1"
source = { registry = "https://pypi.org/simple" }
dependencies = [
    { name = "numpy" },
]
sdist = { url = "https://files.pythonhosted.org/packages/76/c6/8eb0654ba0c7d0bb1bf67bf8fbace101a8e4f250f7722371105e8b6f68fc/scipy-1.15.1.tar.gz", hash = "sha256:033a75ddad1463970c96a88063a1df87ccfddd526437136b6ee81ff0312ebdf6", size = 59407493 }
wheels = [
    { url = "https://files.pythonhosted.org/packages/86/53/b204ce5a4433f1864001b9d16f103b9c25f5002a602ae83585d0ea5f9c4a/scipy-1.15.1-cp310-cp310-macosx_10_13_x86_64.whl", hash = "sha256:c64ded12dcab08afff9e805a67ff4480f5e69993310e093434b10e85dc9d43e1", size = 41414518 },
    { url = "https://files.pythonhosted.org/packages/c7/fc/54ffa7a8847f7f303197a6ba65a66104724beba2e38f328135a78f0dc480/scipy-1.15.1-cp310-cp310-macosx_12_0_arm64.whl", hash = "sha256:5b190b935e7db569960b48840e5bef71dc513314cc4e79a1b7d14664f57fd4ff", size = 32519265 },
    { url = "https://files.pythonhosted.org/packages/f1/77/a98b8ba03d6f371dc31a38719affd53426d4665729dcffbed4afe296784a/scipy-1.15.1-cp310-cp310-macosx_14_0_arm64.whl", hash = "sha256:4b17d4220df99bacb63065c76b0d1126d82bbf00167d1730019d2a30d6ae01ea", size = 24792859 },
    { url = "https://files.pythonhosted.org/packages/a7/78/70bb9f0df7444b18b108580934bfef774822e28fd34a68e5c263c7d2828a/scipy-1.15.1-cp310-cp310-macosx_14_0_x86_64.whl", hash = "sha256:63b9b6cd0333d0eb1a49de6f834e8aeaefe438df8f6372352084535ad095219e", size = 27886506 },
    { url = "https://files.pythonhosted.org/packages/14/a7/f40f6033e06de4176ddd6cc8c3ae9f10a226c3bca5d6b4ab883bc9914a14/scipy-1.15.1-cp310-cp310-manylinux_2_17_aarch64.manylinux2014_aarch64.whl", hash = "sha256:9f151e9fb60fbf8e52426132f473221a49362091ce7a5e72f8aa41f8e0da4f25", size = 38375041 },
    { url = "https://files.pythonhosted.org/packages/17/03/390a1c5c61fd76b0fa4b3c5aa3bdd7e60f6c46f712924f1a9df5705ec046/scipy-1.15.1-cp310-cp310-manylinux_2_17_x86_64.manylinux2014_x86_64.whl", hash = "sha256:21e10b1dd56ce92fba3e786007322542361984f8463c6d37f6f25935a5a6ef52", size = 40597556 },
    { url = "https://files.pythonhosted.org/packages/4e/70/fa95b3ae026b97eeca58204a90868802e5155ac71b9d7bdee92b68115dd3/scipy-1.15.1-cp310-cp310-musllinux_1_2_x86_64.whl", hash = "sha256:5dff14e75cdbcf07cdaa1c7707db6017d130f0af9ac41f6ce443a93318d6c6e0", size = 42938505 },
    { url = "https://files.pythonhosted.org/packages/d6/07/427859116bdd71847c898180f01802691f203c3e2455a1eb496130ff07c5/scipy-1.15.1-cp310-cp310-win_amd64.whl", hash = "sha256:f82fcf4e5b377f819542fbc8541f7b5fbcf1c0017d0df0bc22c781bf60abc4d8", size = 43909663 },
    { url = "https://files.pythonhosted.org/packages/8e/2e/7b71312da9c2dabff53e7c9a9d08231bc34d9d8fdabe88a6f1155b44591c/scipy-1.15.1-cp311-cp311-macosx_10_13_x86_64.whl", hash = "sha256:5bd8d27d44e2c13d0c1124e6a556454f52cd3f704742985f6b09e75e163d20d2", size = 41424362 },
    { url = "https://files.pythonhosted.org/packages/81/8c/ab85f1aa1cc200c796532a385b6ebf6a81089747adc1da7482a062acc46c/scipy-1.15.1-cp311-cp311-macosx_12_0_arm64.whl", hash = "sha256:be3deeb32844c27599347faa077b359584ba96664c5c79d71a354b80a0ad0ce0", size = 32535910 },
    { url = "https://files.pythonhosted.org/packages/3b/9c/6f4b787058daa8d8da21ddff881b4320e28de4704a65ec147adb50cb2230/scipy-1.15.1-cp311-cp311-macosx_14_0_arm64.whl", hash = "sha256:5eb0ca35d4b08e95da99a9f9c400dc9f6c21c424298a0ba876fdc69c7afacedf", size = 24809398 },
    { url = "https://files.pythonhosted.org/packages/16/2b/949460a796df75fc7a1ee1becea202cf072edbe325ebe29f6d2029947aa7/scipy-1.15.1-cp311-cp311-macosx_14_0_x86_64.whl", hash = "sha256:74bb864ff7640dea310a1377d8567dc2cb7599c26a79ca852fc184cc851954ac", size = 27918045 },
    { url = "https://files.pythonhosted.org/packages/5f/36/67fe249dd7ccfcd2a38b25a640e3af7e59d9169c802478b6035ba91dfd6d/scipy-1.15.1-cp311-cp311-manylinux_2_17_aarch64.manylinux2014_aarch64.whl", hash = "sha256:667f950bf8b7c3a23b4199db24cb9bf7512e27e86d0e3813f015b74ec2c6e3df", size = 38332074 },
    { url = "https://files.pythonhosted.org/packages/fc/da/452e1119e6f720df3feb588cce3c42c5e3d628d4bfd4aec097bd30b7de0c/scipy-1.15.1-cp311-cp311-manylinux_2_17_x86_64.manylinux2014_x86_64.whl", hash = "sha256:395be70220d1189756068b3173853029a013d8c8dd5fd3d1361d505b2aa58fa7", size = 40588469 },
    { url = "https://files.pythonhosted.org/packages/7f/71/5f94aceeac99a4941478af94fe9f459c6752d497035b6b0761a700f5f9ff/scipy-1.15.1-cp311-cp311-musllinux_1_2_x86_64.whl", hash = "sha256:ce3a000cd28b4430426db2ca44d96636f701ed12e2b3ca1f2b1dd7abdd84b39a", size = 42965214 },
    { url = "https://files.pythonhosted.org/packages/af/25/caa430865749d504271757cafd24066d596217e83326155993980bc22f97/scipy-1.15.1-cp311-cp311-win_amd64.whl", hash = "sha256:3fe1d95944f9cf6ba77aa28b82dd6bb2a5b52f2026beb39ecf05304b8392864b", size = 43896034 },
    { url = "https://files.pythonhosted.org/packages/d8/6e/a9c42d0d39e09ed7fd203d0ac17adfea759cba61ab457671fe66e523dbec/scipy-1.15.1-cp312-cp312-macosx_10_13_x86_64.whl", hash = "sha256:c09aa9d90f3500ea4c9b393ee96f96b0ccb27f2f350d09a47f533293c78ea776", size = 41478318 },
    { url = "https://files.pythonhosted.org/packages/04/ee/e3e535c81828618878a7433992fecc92fa4df79393f31a8fea1d05615091/scipy-1.15.1-cp312-cp312-macosx_12_0_arm64.whl", hash = "sha256:0ac102ce99934b162914b1e4a6b94ca7da0f4058b6d6fd65b0cef330c0f3346f", size = 32596696 },
    { url = "https://files.pythonhosted.org/packages/c4/5e/b1b0124be8e76f87115f16b8915003eec4b7060298117715baf13f51942c/scipy-1.15.1-cp312-cp312-macosx_14_0_arm64.whl", hash = "sha256:09c52320c42d7f5c7748b69e9f0389266fd4f82cf34c38485c14ee976cb8cb04", size = 24870366 },
    { url = "https://files.pythonhosted.org/packages/14/36/c00cb73eefda85946172c27913ab995c6ad4eee00fa4f007572e8c50cd51/scipy-1.15.1-cp312-cp312-macosx_14_0_x86_64.whl", hash = "sha256:cdde8414154054763b42b74fe8ce89d7f3d17a7ac5dd77204f0e142cdc9239e9", size = 28007461 },
    { url = "https://files.pythonhosted.org/packages/68/94/aff5c51b3799349a9d1e67a056772a0f8a47db371e83b498d43467806557/scipy-1.15.1-cp312-cp312-manylinux_2_17_aarch64.manylinux2014_aarch64.whl", hash = "sha256:4c9d8fc81d6a3b6844235e6fd175ee1d4c060163905a2becce8e74cb0d7554ce", size = 38068174 },
    { url = "https://files.pythonhosted.org/packages/b0/3c/0de11ca154e24a57b579fb648151d901326d3102115bc4f9a7a86526ce54/scipy-1.15.1-cp312-cp312-manylinux_2_17_x86_64.manylinux2014_x86_64.whl", hash = "sha256:0fb57b30f0017d4afa5fe5f5b150b8f807618819287c21cbe51130de7ccdaed2", size = 40249869 },
    { url = "https://files.pythonhosted.org/packages/15/09/472e8d0a6b33199d1bb95e49bedcabc0976c3724edd9b0ef7602ccacf41e/scipy-1.15.1-cp312-cp312-musllinux_1_2_x86_64.whl", hash = "sha256:491d57fe89927fa1aafbe260f4cfa5ffa20ab9f1435025045a5315006a91b8f5", size = 42629068 },
    { url = "https://files.pythonhosted.org/packages/ff/ba/31c7a8131152822b3a2cdeba76398ffb404d81d640de98287d236da90c49/scipy-1.15.1-cp312-cp312-win_amd64.whl", hash = "sha256:900f3fa3db87257510f011c292a5779eb627043dd89731b9c461cd16ef76ab3d", size = 43621992 },
    { url = "https://files.pythonhosted.org/packages/2b/bf/dd68965a4c5138a630eeed0baec9ae96e5d598887835bdde96cdd2fe4780/scipy-1.15.1-cp313-cp313-macosx_10_13_x86_64.whl", hash = "sha256:100193bb72fbff37dbd0bf14322314fc7cbe08b7ff3137f11a34d06dc0ee6b85", size = 41441136 },
    { url = "https://files.pythonhosted.org/packages/ef/5e/4928581312922d7e4d416d74c416a660addec4dd5ea185401df2269ba5a0/scipy-1.15.1-cp313-cp313-macosx_12_0_arm64.whl", hash = "sha256:2114a08daec64980e4b4cbdf5bee90935af66d750146b1d2feb0d3ac30613692", size = 32533699 },
    { url = "https://files.pythonhosted.org/packages/32/90/03f99c43041852837686898c66767787cd41c5843d7a1509c39ffef683e9/scipy-1.15.1-cp313-cp313-macosx_14_0_arm64.whl", hash = "sha256:6b3e71893c6687fc5e29208d518900c24ea372a862854c9888368c0b267387ab", size = 24807289 },
    { url = "https://files.pythonhosted.org/packages/9d/52/bfe82b42ae112eaba1af2f3e556275b8727d55ac6e4932e7aef337a9d9d4/scipy-1.15.1-cp313-cp313-macosx_14_0_x86_64.whl", hash = "sha256:837299eec3d19b7e042923448d17d95a86e43941104d33f00da7e31a0f715d3c", size = 27929844 },
    { url = "https://files.pythonhosted.org/packages/f6/77/54ff610bad600462c313326acdb035783accc6a3d5f566d22757ad297564/scipy-1.15.1-cp313-cp313-manylinux_2_17_aarch64.manylinux2014_aarch64.whl", hash = "sha256:82add84e8a9fb12af5c2c1a3a3f1cb51849d27a580cb9e6bd66226195142be6e", size = 38031272 },
    { url = "https://files.pythonhosted.org/packages/f1/26/98585cbf04c7cf503d7eb0a1966df8a268154b5d923c5fe0c1ed13154c49/scipy-1.15.1-cp313-cp313-manylinux_2_17_x86_64.manylinux2014_x86_64.whl", hash = "sha256:070d10654f0cb6abd295bc96c12656f948e623ec5f9a4eab0ddb1466c000716e", size = 40210217 },
    { url = "https://files.pythonhosted.org/packages/fd/3f/3d2285eb6fece8bc5dbb2f9f94d61157d61d155e854fd5fea825b8218f12/scipy-1.15.1-cp313-cp313-musllinux_1_2_x86_64.whl", hash = "sha256:55cc79ce4085c702ac31e49b1e69b27ef41111f22beafb9b49fea67142b696c4", size = 42587785 },
    { url = "https://files.pythonhosted.org/packages/48/7d/5b5251984bf0160d6533695a74a5fddb1fa36edd6f26ffa8c871fbd4782a/scipy-1.15.1-cp313-cp313-win_amd64.whl", hash = "sha256:c352c1b6d7cac452534517e022f8f7b8d139cd9f27e6fbd9f3cbd0bfd39f5bef", size = 43640439 },
    { url = "https://files.pythonhosted.org/packages/e7/b8/0e092f592d280496de52e152582030f8a270b194f87f890e1a97c5599b81/scipy-1.15.1-cp313-cp313t-macosx_10_13_x86_64.whl", hash = "sha256:0458839c9f873062db69a03de9a9765ae2e694352c76a16be44f93ea45c28d2b", size = 41619862 },
    { url = "https://files.pythonhosted.org/packages/f6/19/0b6e1173aba4db9e0b7aa27fe45019857fb90d6904038b83927cbe0a6c1d/scipy-1.15.1-cp313-cp313t-macosx_12_0_arm64.whl", hash = "sha256:af0b61c1de46d0565b4b39c6417373304c1d4f5220004058bdad3061c9fa8a95", size = 32610387 },
    { url = "https://files.pythonhosted.org/packages/e7/02/754aae3bd1fa0f2479ade3cfdf1732ecd6b05853f63eee6066a32684563a/scipy-1.15.1-cp313-cp313t-macosx_14_0_arm64.whl", hash = "sha256:71ba9a76c2390eca6e359be81a3e879614af3a71dfdabb96d1d7ab33da6f2364", size = 24883814 },
    { url = "https://files.pythonhosted.org/packages/1f/ac/d7906201604a2ea3b143bb0de51b3966f66441ba50b7dc182c4505b3edf9/scipy-1.15.1-cp313-cp313t-macosx_14_0_x86_64.whl", hash = "sha256:14eaa373c89eaf553be73c3affb11ec6c37493b7eaaf31cf9ac5dffae700c2e0", size = 27944865 },
    { url = "https://files.pythonhosted.org/packages/84/9d/8f539002b5e203723af6a6f513a45e0a7671e9dabeedb08f417ac17e4edc/scipy-1.15.1-cp313-cp313t-manylinux_2_17_x86_64.manylinux2014_x86_64.whl", hash = "sha256:f735bc41bd1c792c96bc426dece66c8723283695f02df61dcc4d0a707a42fc54", size = 39883261 },
    { url = "https://files.pythonhosted.org/packages/97/c0/62fd3bab828bcccc9b864c5997645a3b86372a35941cdaf677565c25c98d/scipy-1.15.1-cp313-cp313t-musllinux_1_2_x86_64.whl", hash = "sha256:2722a021a7929d21168830790202a75dbb20b468a8133c74a2c0230c72626b6c", size = 42093299 },
    { url = "https://files.pythonhosted.org/packages/e4/1f/5d46a8d94e9f6d2c913cbb109e57e7eed914de38ea99e2c4d69a9fc93140/scipy-1.15.1-cp313-cp313t-win_amd64.whl", hash = "sha256:bc7136626261ac1ed988dca56cfc4ab5180f75e0ee52e58f1e6aa74b5f3eacd5", size = 43181730 },
]

[[package]]
name = "six"
version = "1.17.0"
source = { registry = "https://pypi.org/simple" }
sdist = { url = "https://files.pythonhosted.org/packages/94/e7/b2c673351809dca68a0e064b6af791aa332cf192da575fd474ed7d6f16a2/six-1.17.0.tar.gz", hash = "sha256:ff70335d468e7eb6ec65b95b99d3a2836546063f63acc5171de367e834932a81", size = 34031 }
wheels = [
    { url = "https://files.pythonhosted.org/packages/b7/ce/149a00dd41f10bc29e5921b496af8b574d8413afcd5e30dfa0ed46c2cc5e/six-1.17.0-py2.py3-none-any.whl", hash = "sha256:4721f391ed90541fddacab5acf947aa0d3dc7d27b2e1e8eda2be8970586c3274", size = 11050 },
]

[[package]]
name = "sniffio"
version = "1.3.1"
source = { registry = "https://pypi.org/simple" }
sdist = { url = "https://files.pythonhosted.org/packages/a2/87/a6771e1546d97e7e041b6ae58d80074f81b7d5121207425c964ddf5cfdbd/sniffio-1.3.1.tar.gz", hash = "sha256:f4324edc670a0f49750a81b895f35c3adb843cca46f0530f79fc1babb23789dc", size = 20372 }
wheels = [
    { url = "https://files.pythonhosted.org/packages/e9/44/75a9c9421471a6c4805dbf2356f7c181a29c1879239abab1ea2cc8f38b40/sniffio-1.3.1-py3-none-any.whl", hash = "sha256:2f6da418d1f1e0fddd844478f41680e794e6051915791a034ff65e5f100525a2", size = 10235 },
]

[[package]]
name = "soupsieve"
version = "2.6"
source = { registry = "https://pypi.org/simple" }
sdist = { url = "https://files.pythonhosted.org/packages/d7/ce/fbaeed4f9fb8b2daa961f90591662df6a86c1abf25c548329a86920aedfb/soupsieve-2.6.tar.gz", hash = "sha256:e2e68417777af359ec65daac1057404a3c8a5455bb8abc36f1a9866ab1a51abb", size = 101569 }
wheels = [
    { url = "https://files.pythonhosted.org/packages/d1/c2/fe97d779f3ef3b15f05c94a2f1e3d21732574ed441687474db9d342a7315/soupsieve-2.6-py3-none-any.whl", hash = "sha256:e72c4ff06e4fb6e4b5a9f0f55fe6e81514581fca1515028625d0f299c602ccc9", size = 36186 },
]

[[package]]
name = "stack-data"
version = "0.6.3"
source = { registry = "https://pypi.org/simple" }
dependencies = [
    { name = "asttokens" },
    { name = "executing" },
    { name = "pure-eval" },
]
sdist = { url = "https://files.pythonhosted.org/packages/28/e3/55dcc2cfbc3ca9c29519eb6884dd1415ecb53b0e934862d3559ddcb7e20b/stack_data-0.6.3.tar.gz", hash = "sha256:836a778de4fec4dcd1dcd89ed8abff8a221f58308462e1c4aa2a3cf30148f0b9", size = 44707 }
wheels = [
    { url = "https://files.pythonhosted.org/packages/f1/7b/ce1eafaf1a76852e2ec9b22edecf1daa58175c090266e9f6c64afcd81d91/stack_data-0.6.3-py3-none-any.whl", hash = "sha256:d5558e0c25a4cb0853cddad3d77da9891a08cb85dd9f9f91b9f8cd66e511e695", size = 24521 },
]

[[package]]
name = "starlette"
version = "0.45.2"
source = { registry = "https://pypi.org/simple" }
dependencies = [
    { name = "anyio" },
]
sdist = { url = "https://files.pythonhosted.org/packages/90/4f/e1c9f4ec3dae67a94c9285ed275355d5f7cf0f3a5c34538c8ae5412af550/starlette-0.45.2.tar.gz", hash = "sha256:bba1831d15ae5212b22feab2f218bab6ed3cd0fc2dc1d4442443bb1ee52260e0", size = 2574026 }
wheels = [
    { url = "https://files.pythonhosted.org/packages/aa/ab/fe4f57c83620b39dfc9e7687ebad59129ff05170b99422105019d9a65eec/starlette-0.45.2-py3-none-any.whl", hash = "sha256:4daec3356fb0cb1e723a5235e5beaf375d2259af27532958e2d79df549dad9da", size = 71505 },
]

[[package]]
name = "tabulate"
version = "0.9.0"
source = { registry = "https://pypi.org/simple" }
sdist = { url = "https://files.pythonhosted.org/packages/ec/fe/802052aecb21e3797b8f7902564ab6ea0d60ff8ca23952079064155d1ae1/tabulate-0.9.0.tar.gz", hash = "sha256:0095b12bf5966de529c0feb1fa08671671b3368eec77d7ef7ab114be2c068b3c", size = 81090 }
wheels = [
    { url = "https://files.pythonhosted.org/packages/40/44/4a5f08c96eb108af5cb50b41f76142f0afa346dfa99d5296fe7202a11854/tabulate-0.9.0-py3-none-any.whl", hash = "sha256:024ca478df22e9340661486f85298cff5f6dcdba14f3813e8830015b9ed1948f", size = 35252 },
]

[[package]]
name = "textual"
version = "1.0.0"
source = { registry = "https://pypi.org/simple" }
dependencies = [
    { name = "markdown-it-py", extra = ["linkify", "plugins"] },
    { name = "platformdirs" },
    { name = "rich" },
    { name = "typing-extensions" },
]
sdist = { url = "https://files.pythonhosted.org/packages/1f/b6/59b1de04bb4dca0f21ed7ba0b19309ed7f3f5de4396edf20cc2855e53085/textual-1.0.0.tar.gz", hash = "sha256:bec9fe63547c1c552569d1b75d309038b7d456c03f86dfa3706ddb099b151399", size = 1532733 }
wheels = [
    { url = "https://files.pythonhosted.org/packages/ac/bb/5fb6656c625019cd653d5215237d7cd6e0b12e7eae4195c3d1c91b2136fc/textual-1.0.0-py3-none-any.whl", hash = "sha256:2d4a701781c05104925e463ae370c630567c70c2880e92ab838052e3e23c986f", size = 660456 },
]

[[package]]
name = "textual-dev"
version = "1.7.0"
source = { registry = "https://pypi.org/simple" }
dependencies = [
    { name = "aiohttp" },
    { name = "click" },
    { name = "msgpack" },
    { name = "textual" },
    { name = "textual-serve" },
    { name = "typing-extensions" },
]
sdist = { url = "https://files.pythonhosted.org/packages/a1/d3/ed0b20f6de0af1b7062c402d59d256029c0daa055ad9e04c27471b450cdd/textual_dev-1.7.0.tar.gz", hash = "sha256:bf1a50eaaff4cd6a863535dd53f06dbbd62617c371604f66f56de3908220ccd5", size = 25935 }
wheels = [
    { url = "https://files.pythonhosted.org/packages/50/4b/3c1eb9cbc39f2f28d27e10ef2fe42bfe0cf3c2f8445a454c124948d6169b/textual_dev-1.7.0-py3-none-any.whl", hash = "sha256:a93a846aeb6a06edb7808504d9c301565f7f4bf2e7046d56583ed755af356c8d", size = 27221 },
]

[[package]]
name = "textual-serve"
version = "1.1.1"
source = { registry = "https://pypi.org/simple" }
dependencies = [
    { name = "aiohttp" },
    { name = "aiohttp-jinja2" },
    { name = "jinja2" },
    { name = "rich" },
    { name = "textual" },
]
sdist = { url = "https://files.pythonhosted.org/packages/18/6c/57248070f525ea8a9a02d9f58dc2747c609b615b0bda1306aaeb80a233bd/textual_serve-1.1.1.tar.gz", hash = "sha256:71c662472c462e5e368defc660ee6e8eae3bfda88ca40c050c55474686eb0c54", size = 445957 }
wheels = [
    { url = "https://files.pythonhosted.org/packages/07/a9/01d35770fde8d889e1fe28b726188cf28801e57afd369c614cd2bc100ee4/textual_serve-1.1.1-py3-none-any.whl", hash = "sha256:568782f1c0e60e3f7039d9121e1cb5c2f4ca1aaf6d6bd7aeb833d5763a534cb2", size = 445034 },
]

[[package]]
name = "tinycss2"
version = "1.4.0"
source = { registry = "https://pypi.org/simple" }
dependencies = [
    { name = "webencodings" },
]
sdist = { url = "https://files.pythonhosted.org/packages/7a/fd/7a5ee21fd08ff70d3d33a5781c255cbe779659bd03278feb98b19ee550f4/tinycss2-1.4.0.tar.gz", hash = "sha256:10c0972f6fc0fbee87c3edb76549357415e94548c1ae10ebccdea16fb404a9b7", size = 87085 }
wheels = [
    { url = "https://files.pythonhosted.org/packages/e6/34/ebdc18bae6aa14fbee1a08b63c015c72b64868ff7dae68808ab500c492e2/tinycss2-1.4.0-py3-none-any.whl", hash = "sha256:3a49cf47b7675da0b15d0c6e1df8df4ebd96e9394bb905a5775adb0d884c5289", size = 26610 },
]

[[package]]
name = "toml"
version = "0.10.2"
source = { registry = "https://pypi.org/simple" }
sdist = { url = "https://files.pythonhosted.org/packages/be/ba/1f744cdc819428fc6b5084ec34d9b30660f6f9daaf70eead706e3203ec3c/toml-0.10.2.tar.gz", hash = "sha256:b3bda1d108d5dd99f4a20d24d9c348e91c4db7ab1b749200bded2f839ccbe68f", size = 22253 }
wheels = [
    { url = "https://files.pythonhosted.org/packages/44/6f/7120676b6d73228c96e17f1f794d8ab046fc910d781c8d151120c3f1569e/toml-0.10.2-py2.py3-none-any.whl", hash = "sha256:806143ae5bfb6a3c6e736a764057db0e6a0e05e338b5630894a5f779cabb4f9b", size = 16588 },
]

[[package]]
name = "tomli"
version = "2.2.1"
source = { registry = "https://pypi.org/simple" }
sdist = { url = "https://files.pythonhosted.org/packages/18/87/302344fed471e44a87289cf4967697d07e532f2421fdaf868a303cbae4ff/tomli-2.2.1.tar.gz", hash = "sha256:cd45e1dc79c835ce60f7404ec8119f2eb06d38b1deba146f07ced3bbc44505ff", size = 17175 }
wheels = [
    { url = "https://files.pythonhosted.org/packages/43/ca/75707e6efa2b37c77dadb324ae7d9571cb424e61ea73fad7c56c2d14527f/tomli-2.2.1-cp311-cp311-macosx_10_9_x86_64.whl", hash = "sha256:678e4fa69e4575eb77d103de3df8a895e1591b48e740211bd1067378c69e8249", size = 131077 },
    { url = "https://files.pythonhosted.org/packages/c7/16/51ae563a8615d472fdbffc43a3f3d46588c264ac4f024f63f01283becfbb/tomli-2.2.1-cp311-cp311-macosx_11_0_arm64.whl", hash = "sha256:023aa114dd824ade0100497eb2318602af309e5a55595f76b626d6d9f3b7b0a6", size = 123429 },
    { url = "https://files.pythonhosted.org/packages/f1/dd/4f6cd1e7b160041db83c694abc78e100473c15d54620083dbd5aae7b990e/tomli-2.2.1-cp311-cp311-manylinux_2_17_aarch64.manylinux2014_aarch64.whl", hash = "sha256:ece47d672db52ac607a3d9599a9d48dcb2f2f735c6c2d1f34130085bb12b112a", size = 226067 },
    { url = "https://files.pythonhosted.org/packages/a9/6b/c54ede5dc70d648cc6361eaf429304b02f2871a345bbdd51e993d6cdf550/tomli-2.2.1-cp311-cp311-manylinux_2_17_x86_64.manylinux2014_x86_64.whl", hash = "sha256:6972ca9c9cc9f0acaa56a8ca1ff51e7af152a9f87fb64623e31d5c83700080ee", size = 236030 },
    { url = "https://files.pythonhosted.org/packages/1f/47/999514fa49cfaf7a92c805a86c3c43f4215621855d151b61c602abb38091/tomli-2.2.1-cp311-cp311-manylinux_2_5_i686.manylinux1_i686.manylinux_2_17_i686.manylinux2014_i686.whl", hash = "sha256:c954d2250168d28797dd4e3ac5cf812a406cd5a92674ee4c8f123c889786aa8e", size = 240898 },
    { url = "https://files.pythonhosted.org/packages/73/41/0a01279a7ae09ee1573b423318e7934674ce06eb33f50936655071d81a24/tomli-2.2.1-cp311-cp311-musllinux_1_2_aarch64.whl", hash = "sha256:8dd28b3e155b80f4d54beb40a441d366adcfe740969820caf156c019fb5c7ec4", size = 229894 },
    { url = "https://files.pythonhosted.org/packages/55/18/5d8bc5b0a0362311ce4d18830a5d28943667599a60d20118074ea1b01bb7/tomli-2.2.1-cp311-cp311-musllinux_1_2_i686.whl", hash = "sha256:e59e304978767a54663af13c07b3d1af22ddee3bb2fb0618ca1593e4f593a106", size = 245319 },
    { url = "https://files.pythonhosted.org/packages/92/a3/7ade0576d17f3cdf5ff44d61390d4b3febb8a9fc2b480c75c47ea048c646/tomli-2.2.1-cp311-cp311-musllinux_1_2_x86_64.whl", hash = "sha256:33580bccab0338d00994d7f16f4c4ec25b776af3ffaac1ed74e0b3fc95e885a8", size = 238273 },
    { url = "https://files.pythonhosted.org/packages/72/6f/fa64ef058ac1446a1e51110c375339b3ec6be245af9d14c87c4a6412dd32/tomli-2.2.1-cp311-cp311-win32.whl", hash = "sha256:465af0e0875402f1d226519c9904f37254b3045fc5084697cefb9bdde1ff99ff", size = 98310 },
    { url = "https://files.pythonhosted.org/packages/6a/1c/4a2dcde4a51b81be3530565e92eda625d94dafb46dbeb15069df4caffc34/tomli-2.2.1-cp311-cp311-win_amd64.whl", hash = "sha256:2d0f2fdd22b02c6d81637a3c95f8cd77f995846af7414c5c4b8d0545afa1bc4b", size = 108309 },
    { url = "https://files.pythonhosted.org/packages/52/e1/f8af4c2fcde17500422858155aeb0d7e93477a0d59a98e56cbfe75070fd0/tomli-2.2.1-cp312-cp312-macosx_10_13_x86_64.whl", hash = "sha256:4a8f6e44de52d5e6c657c9fe83b562f5f4256d8ebbfe4ff922c495620a7f6cea", size = 132762 },
    { url = "https://files.pythonhosted.org/packages/03/b8/152c68bb84fc00396b83e7bbddd5ec0bd3dd409db4195e2a9b3e398ad2e3/tomli-2.2.1-cp312-cp312-macosx_11_0_arm64.whl", hash = "sha256:8d57ca8095a641b8237d5b079147646153d22552f1c637fd3ba7f4b0b29167a8", size = 123453 },
    { url = "https://files.pythonhosted.org/packages/c8/d6/fc9267af9166f79ac528ff7e8c55c8181ded34eb4b0e93daa767b8841573/tomli-2.2.1-cp312-cp312-manylinux_2_17_aarch64.manylinux2014_aarch64.whl", hash = "sha256:4e340144ad7ae1533cb897d406382b4b6fede8890a03738ff1683af800d54192", size = 233486 },
    { url = "https://files.pythonhosted.org/packages/5c/51/51c3f2884d7bab89af25f678447ea7d297b53b5a3b5730a7cb2ef6069f07/tomli-2.2.1-cp312-cp312-manylinux_2_17_x86_64.manylinux2014_x86_64.whl", hash = "sha256:db2b95f9de79181805df90bedc5a5ab4c165e6ec3fe99f970d0e302f384ad222", size = 242349 },
    { url = "https://files.pythonhosted.org/packages/ab/df/bfa89627d13a5cc22402e441e8a931ef2108403db390ff3345c05253935e/tomli-2.2.1-cp312-cp312-manylinux_2_5_i686.manylinux1_i686.manylinux_2_17_i686.manylinux2014_i686.whl", hash = "sha256:40741994320b232529c802f8bc86da4e1aa9f413db394617b9a256ae0f9a7f77", size = 252159 },
    { url = "https://files.pythonhosted.org/packages/9e/6e/fa2b916dced65763a5168c6ccb91066f7639bdc88b48adda990db10c8c0b/tomli-2.2.1-cp312-cp312-musllinux_1_2_aarch64.whl", hash = "sha256:400e720fe168c0f8521520190686ef8ef033fb19fc493da09779e592861b78c6", size = 237243 },
    { url = "https://files.pythonhosted.org/packages/b4/04/885d3b1f650e1153cbb93a6a9782c58a972b94ea4483ae4ac5cedd5e4a09/tomli-2.2.1-cp312-cp312-musllinux_1_2_i686.whl", hash = "sha256:02abe224de6ae62c19f090f68da4e27b10af2b93213d36cf44e6e1c5abd19fdd", size = 259645 },
    { url = "https://files.pythonhosted.org/packages/9c/de/6b432d66e986e501586da298e28ebeefd3edc2c780f3ad73d22566034239/tomli-2.2.1-cp312-cp312-musllinux_1_2_x86_64.whl", hash = "sha256:b82ebccc8c8a36f2094e969560a1b836758481f3dc360ce9a3277c65f374285e", size = 244584 },
    { url = "https://files.pythonhosted.org/packages/1c/9a/47c0449b98e6e7d1be6cbac02f93dd79003234ddc4aaab6ba07a9a7482e2/tomli-2.2.1-cp312-cp312-win32.whl", hash = "sha256:889f80ef92701b9dbb224e49ec87c645ce5df3fa2cc548664eb8a25e03127a98", size = 98875 },
    { url = "https://files.pythonhosted.org/packages/ef/60/9b9638f081c6f1261e2688bd487625cd1e660d0a85bd469e91d8db969734/tomli-2.2.1-cp312-cp312-win_amd64.whl", hash = "sha256:7fc04e92e1d624a4a63c76474610238576942d6b8950a2d7f908a340494e67e4", size = 109418 },
    { url = "https://files.pythonhosted.org/packages/04/90/2ee5f2e0362cb8a0b6499dc44f4d7d48f8fff06d28ba46e6f1eaa61a1388/tomli-2.2.1-cp313-cp313-macosx_10_13_x86_64.whl", hash = "sha256:f4039b9cbc3048b2416cc57ab3bda989a6fcf9b36cf8937f01a6e731b64f80d7", size = 132708 },
    { url = "https://files.pythonhosted.org/packages/c0/ec/46b4108816de6b385141f082ba99e315501ccd0a2ea23db4a100dd3990ea/tomli-2.2.1-cp313-cp313-macosx_11_0_arm64.whl", hash = "sha256:286f0ca2ffeeb5b9bd4fcc8d6c330534323ec51b2f52da063b11c502da16f30c", size = 123582 },
    { url = "https://files.pythonhosted.org/packages/a0/bd/b470466d0137b37b68d24556c38a0cc819e8febe392d5b199dcd7f578365/tomli-2.2.1-cp313-cp313-manylinux_2_17_aarch64.manylinux2014_aarch64.whl", hash = "sha256:a92ef1a44547e894e2a17d24e7557a5e85a9e1d0048b0b5e7541f76c5032cb13", size = 232543 },
    { url = "https://files.pythonhosted.org/packages/d9/e5/82e80ff3b751373f7cead2815bcbe2d51c895b3c990686741a8e56ec42ab/tomli-2.2.1-cp313-cp313-manylinux_2_17_x86_64.manylinux2014_x86_64.whl", hash = "sha256:9316dc65bed1684c9a98ee68759ceaed29d229e985297003e494aa825ebb0281", size = 241691 },
    { url = "https://files.pythonhosted.org/packages/05/7e/2a110bc2713557d6a1bfb06af23dd01e7dde52b6ee7dadc589868f9abfac/tomli-2.2.1-cp313-cp313-manylinux_2_5_i686.manylinux1_i686.manylinux_2_17_i686.manylinux2014_i686.whl", hash = "sha256:e85e99945e688e32d5a35c1ff38ed0b3f41f43fad8df0bdf79f72b2ba7bc5272", size = 251170 },
    { url = "https://files.pythonhosted.org/packages/64/7b/22d713946efe00e0adbcdfd6d1aa119ae03fd0b60ebed51ebb3fa9f5a2e5/tomli-2.2.1-cp313-cp313-musllinux_1_2_aarch64.whl", hash = "sha256:ac065718db92ca818f8d6141b5f66369833d4a80a9d74435a268c52bdfa73140", size = 236530 },
    { url = "https://files.pythonhosted.org/packages/38/31/3a76f67da4b0cf37b742ca76beaf819dca0ebef26d78fc794a576e08accf/tomli-2.2.1-cp313-cp313-musllinux_1_2_i686.whl", hash = "sha256:d920f33822747519673ee656a4b6ac33e382eca9d331c87770faa3eef562aeb2", size = 258666 },
    { url = "https://files.pythonhosted.org/packages/07/10/5af1293da642aded87e8a988753945d0cf7e00a9452d3911dd3bb354c9e2/tomli-2.2.1-cp313-cp313-musllinux_1_2_x86_64.whl", hash = "sha256:a198f10c4d1b1375d7687bc25294306e551bf1abfa4eace6650070a5c1ae2744", size = 243954 },
    { url = "https://files.pythonhosted.org/packages/5b/b9/1ed31d167be802da0fc95020d04cd27b7d7065cc6fbefdd2f9186f60d7bd/tomli-2.2.1-cp313-cp313-win32.whl", hash = "sha256:d3f5614314d758649ab2ab3a62d4f2004c825922f9e370b29416484086b264ec", size = 98724 },
    { url = "https://files.pythonhosted.org/packages/c7/32/b0963458706accd9afcfeb867c0f9175a741bf7b19cd424230714d722198/tomli-2.2.1-cp313-cp313-win_amd64.whl", hash = "sha256:a38aa0308e754b0e3c67e344754dff64999ff9b513e691d0e786265c93583c69", size = 109383 },
    { url = "https://files.pythonhosted.org/packages/6e/c2/61d3e0f47e2b74ef40a68b9e6ad5984f6241a942f7cd3bbfbdbd03861ea9/tomli-2.2.1-py3-none-any.whl", hash = "sha256:cb55c73c5f4408779d0cf3eef9f762b9c9f147a77de7b258bef0a5628adc85cc", size = 14257 },
]

[[package]]
name = "tomlkit"
version = "0.13.2"
source = { registry = "https://pypi.org/simple" }
sdist = { url = "https://files.pythonhosted.org/packages/b1/09/a439bec5888f00a54b8b9f05fa94d7f901d6735ef4e55dcec9bc37b5d8fa/tomlkit-0.13.2.tar.gz", hash = "sha256:fff5fe59a87295b278abd31bec92c15d9bc4a06885ab12bcea52c71119392e79", size = 192885 }
wheels = [
    { url = "https://files.pythonhosted.org/packages/f9/b6/a447b5e4ec71e13871be01ba81f5dfc9d0af7e473da256ff46bc0e24026f/tomlkit-0.13.2-py3-none-any.whl", hash = "sha256:7a974427f6e119197f670fbbbeae7bef749a6c14e793db934baefc1b5f03efde", size = 37955 },
]

[[package]]
name = "tornado"
version = "6.4.2"
source = { registry = "https://pypi.org/simple" }
sdist = { url = "https://files.pythonhosted.org/packages/59/45/a0daf161f7d6f36c3ea5fc0c2de619746cc3dd4c76402e9db545bd920f63/tornado-6.4.2.tar.gz", hash = "sha256:92bad5b4746e9879fd7bf1eb21dce4e3fc5128d71601f80005afa39237ad620b", size = 501135 }
wheels = [
    { url = "https://files.pythonhosted.org/packages/26/7e/71f604d8cea1b58f82ba3590290b66da1e72d840aeb37e0d5f7291bd30db/tornado-6.4.2-cp38-abi3-macosx_10_9_universal2.whl", hash = "sha256:e828cce1123e9e44ae2a50a9de3055497ab1d0aeb440c5ac23064d9e44880da1", size = 436299 },
    { url = "https://files.pythonhosted.org/packages/96/44/87543a3b99016d0bf54fdaab30d24bf0af2e848f1d13d34a3a5380aabe16/tornado-6.4.2-cp38-abi3-macosx_10_9_x86_64.whl", hash = "sha256:072ce12ada169c5b00b7d92a99ba089447ccc993ea2143c9ede887e0937aa803", size = 434253 },
    { url = "https://files.pythonhosted.org/packages/cb/fb/fdf679b4ce51bcb7210801ef4f11fdac96e9885daa402861751353beea6e/tornado-6.4.2-cp38-abi3-manylinux_2_17_aarch64.manylinux2014_aarch64.whl", hash = "sha256:1a017d239bd1bb0919f72af256a970624241f070496635784d9bf0db640d3fec", size = 437602 },
    { url = "https://files.pythonhosted.org/packages/4f/3b/e31aeffffc22b475a64dbeb273026a21b5b566f74dee48742817626c47dc/tornado-6.4.2-cp38-abi3-manylinux_2_5_i686.manylinux1_i686.manylinux_2_17_i686.manylinux2014_i686.whl", hash = "sha256:c36e62ce8f63409301537222faffcef7dfc5284f27eec227389f2ad11b09d946", size = 436972 },
    { url = "https://files.pythonhosted.org/packages/22/55/b78a464de78051a30599ceb6983b01d8f732e6f69bf37b4ed07f642ac0fc/tornado-6.4.2-cp38-abi3-manylinux_2_5_x86_64.manylinux1_x86_64.manylinux_2_17_x86_64.manylinux2014_x86_64.whl", hash = "sha256:bca9eb02196e789c9cb5c3c7c0f04fb447dc2adffd95265b2c7223a8a615ccbf", size = 437173 },
    { url = "https://files.pythonhosted.org/packages/79/5e/be4fb0d1684eb822c9a62fb18a3e44a06188f78aa466b2ad991d2ee31104/tornado-6.4.2-cp38-abi3-musllinux_1_2_aarch64.whl", hash = "sha256:304463bd0772442ff4d0f5149c6f1c2135a1fae045adf070821c6cdc76980634", size = 437892 },
    { url = "https://files.pythonhosted.org/packages/f5/33/4f91fdd94ea36e1d796147003b490fe60a0215ac5737b6f9c65e160d4fe0/tornado-6.4.2-cp38-abi3-musllinux_1_2_i686.whl", hash = "sha256:c82c46813ba483a385ab2a99caeaedf92585a1f90defb5693351fa7e4ea0bf73", size = 437334 },
    { url = "https://files.pythonhosted.org/packages/2b/ae/c1b22d4524b0e10da2f29a176fb2890386f7bd1f63aacf186444873a88a0/tornado-6.4.2-cp38-abi3-musllinux_1_2_x86_64.whl", hash = "sha256:932d195ca9015956fa502c6b56af9eb06106140d844a335590c1ec7f5277d10c", size = 437261 },
    { url = "https://files.pythonhosted.org/packages/b5/25/36dbd49ab6d179bcfc4c6c093a51795a4f3bed380543a8242ac3517a1751/tornado-6.4.2-cp38-abi3-win32.whl", hash = "sha256:2876cef82e6c5978fde1e0d5b1f919d756968d5b4282418f3146b79b58556482", size = 438463 },
    { url = "https://files.pythonhosted.org/packages/61/cc/58b1adeb1bb46228442081e746fcdbc4540905c87e8add7c277540934edb/tornado-6.4.2-cp38-abi3-win_amd64.whl", hash = "sha256:908b71bf3ff37d81073356a5fadcc660eb10c1476ee6e2725588626ce7e5ca38", size = 438907 },
]

[[package]]
name = "traitlets"
version = "5.14.3"
source = { registry = "https://pypi.org/simple" }
sdist = { url = "https://files.pythonhosted.org/packages/eb/79/72064e6a701c2183016abbbfedaba506d81e30e232a68c9f0d6f6fcd1574/traitlets-5.14.3.tar.gz", hash = "sha256:9ed0579d3502c94b4b3732ac120375cda96f923114522847de4b3bb98b96b6b7", size = 161621 }
wheels = [
    { url = "https://files.pythonhosted.org/packages/00/c0/8f5d070730d7836adc9c9b6408dec68c6ced86b304a9b26a14df072a6e8c/traitlets-5.14.3-py3-none-any.whl", hash = "sha256:b74e89e397b1ed28cc831db7aea759ba6640cb3de13090ca145426688ff1ac4f", size = 85359 },
]

[[package]]
name = "typing-extensions"
version = "4.12.2"
source = { registry = "https://pypi.org/simple" }
sdist = { url = "https://files.pythonhosted.org/packages/df/db/f35a00659bc03fec321ba8bce9420de607a1d37f8342eee1863174c69557/typing_extensions-4.12.2.tar.gz", hash = "sha256:1a7ead55c7e559dd4dee8856e3a88b41225abfe1ce8df57b7c13915fe121ffb8", size = 85321 }
wheels = [
    { url = "https://files.pythonhosted.org/packages/26/9f/ad63fc0248c5379346306f8668cda6e2e2e9c95e01216d2b8ffd9ff037d0/typing_extensions-4.12.2-py3-none-any.whl", hash = "sha256:04e5ca0351e0f3f85c6853954072df659d0d13fac324d0072316b67d7794700d", size = 37438 },
]

[[package]]
name = "uc-micro-py"
version = "1.0.3"
source = { registry = "https://pypi.org/simple" }
sdist = { url = "https://files.pythonhosted.org/packages/91/7a/146a99696aee0609e3712f2b44c6274566bc368dfe8375191278045186b8/uc-micro-py-1.0.3.tar.gz", hash = "sha256:d321b92cff673ec58027c04015fcaa8bb1e005478643ff4a500882eaab88c48a", size = 6043 }
wheels = [
    { url = "https://files.pythonhosted.org/packages/37/87/1f677586e8ac487e29672e4b17455758fce261de06a0d086167bb760361a/uc_micro_py-1.0.3-py3-none-any.whl", hash = "sha256:db1dffff340817673d7b466ec86114a9dc0e9d4d9b5ba229d9d60e5c12600cd5", size = 6229 },
]

[[package]]
name = "urllib3"
version = "2.3.0"
source = { registry = "https://pypi.org/simple" }
sdist = { url = "https://files.pythonhosted.org/packages/aa/63/e53da845320b757bf29ef6a9062f5c669fe997973f966045cb019c3f4b66/urllib3-2.3.0.tar.gz", hash = "sha256:f8c5449b3cf0861679ce7e0503c7b44b5ec981bec0d1d3795a07f1ba96f0204d", size = 307268 }
wheels = [
    { url = "https://files.pythonhosted.org/packages/c8/19/4ec628951a74043532ca2cf5d97b7b14863931476d117c471e8e2b1eb39f/urllib3-2.3.0-py3-none-any.whl", hash = "sha256:1cee9ad369867bfdbbb48b7dd50374c0967a0bb7710050facf0dd6911440e3df", size = 128369 },
]

[[package]]
name = "uvicorn"
version = "0.34.0"
source = { registry = "https://pypi.org/simple" }
dependencies = [
    { name = "click" },
    { name = "h11" },
    { name = "typing-extensions", marker = "python_full_version < '3.11'" },
]
sdist = { url = "https://files.pythonhosted.org/packages/4b/4d/938bd85e5bf2edeec766267a5015ad969730bb91e31b44021dfe8b22df6c/uvicorn-0.34.0.tar.gz", hash = "sha256:404051050cd7e905de2c9a7e61790943440b3416f49cb409f965d9dcd0fa73e9", size = 76568 }
wheels = [
    { url = "https://files.pythonhosted.org/packages/61/14/33a3a1352cfa71812a3a21e8c9bfb83f60b0011f5e36f2b1399d51928209/uvicorn-0.34.0-py3-none-any.whl", hash = "sha256:023dc038422502fa28a09c7a30bf2b6991512da7dcdb8fd35fe57cfc154126f4", size = 62315 },
]

[[package]]
name = "virtualenv"
version = "20.28.1"
source = { registry = "https://pypi.org/simple" }
dependencies = [
    { name = "distlib" },
    { name = "filelock" },
    { name = "platformdirs" },
]
sdist = { url = "https://files.pythonhosted.org/packages/50/39/689abee4adc85aad2af8174bb195a819d0be064bf55fcc73b49d2b28ae77/virtualenv-20.28.1.tar.gz", hash = "sha256:5d34ab240fdb5d21549b76f9e8ff3af28252f5499fb6d6f031adac4e5a8c5329", size = 7650532 }
wheels = [
    { url = "https://files.pythonhosted.org/packages/51/8f/dfb257ca6b4e27cb990f1631142361e4712badab8e3ca8dc134d96111515/virtualenv-20.28.1-py3-none-any.whl", hash = "sha256:412773c85d4dab0409b83ec36f7a6499e72eaf08c80e81e9576bca61831c71cb", size = 4276719 },
]

[[package]]
name = "watchdog"
version = "6.0.0"
source = { registry = "https://pypi.org/simple" }
sdist = { url = "https://files.pythonhosted.org/packages/db/7d/7f3d619e951c88ed75c6037b246ddcf2d322812ee8ea189be89511721d54/watchdog-6.0.0.tar.gz", hash = "sha256:9ddf7c82fda3ae8e24decda1338ede66e1c99883db93711d8fb941eaa2d8c282", size = 131220 }
wheels = [
    { url = "https://files.pythonhosted.org/packages/0c/56/90994d789c61df619bfc5ce2ecdabd5eeff564e1eb47512bd01b5e019569/watchdog-6.0.0-cp310-cp310-macosx_10_9_universal2.whl", hash = "sha256:d1cdb490583ebd691c012b3d6dae011000fe42edb7a82ece80965b42abd61f26", size = 96390 },
    { url = "https://files.pythonhosted.org/packages/55/46/9a67ee697342ddf3c6daa97e3a587a56d6c4052f881ed926a849fcf7371c/watchdog-6.0.0-cp310-cp310-macosx_10_9_x86_64.whl", hash = "sha256:bc64ab3bdb6a04d69d4023b29422170b74681784ffb9463ed4870cf2f3e66112", size = 88389 },
    { url = "https://files.pythonhosted.org/packages/44/65/91b0985747c52064d8701e1075eb96f8c40a79df889e59a399453adfb882/watchdog-6.0.0-cp310-cp310-macosx_11_0_arm64.whl", hash = "sha256:c897ac1b55c5a1461e16dae288d22bb2e412ba9807df8397a635d88f671d36c3", size = 89020 },
    { url = "https://files.pythonhosted.org/packages/e0/24/d9be5cd6642a6aa68352ded4b4b10fb0d7889cb7f45814fb92cecd35f101/watchdog-6.0.0-cp311-cp311-macosx_10_9_universal2.whl", hash = "sha256:6eb11feb5a0d452ee41f824e271ca311a09e250441c262ca2fd7ebcf2461a06c", size = 96393 },
    { url = "https://files.pythonhosted.org/packages/63/7a/6013b0d8dbc56adca7fdd4f0beed381c59f6752341b12fa0886fa7afc78b/watchdog-6.0.0-cp311-cp311-macosx_10_9_x86_64.whl", hash = "sha256:ef810fbf7b781a5a593894e4f439773830bdecb885e6880d957d5b9382a960d2", size = 88392 },
    { url = "https://files.pythonhosted.org/packages/d1/40/b75381494851556de56281e053700e46bff5b37bf4c7267e858640af5a7f/watchdog-6.0.0-cp311-cp311-macosx_11_0_arm64.whl", hash = "sha256:afd0fe1b2270917c5e23c2a65ce50c2a4abb63daafb0d419fde368e272a76b7c", size = 89019 },
    { url = "https://files.pythonhosted.org/packages/39/ea/3930d07dafc9e286ed356a679aa02d777c06e9bfd1164fa7c19c288a5483/watchdog-6.0.0-cp312-cp312-macosx_10_13_universal2.whl", hash = "sha256:bdd4e6f14b8b18c334febb9c4425a878a2ac20efd1e0b231978e7b150f92a948", size = 96471 },
    { url = "https://files.pythonhosted.org/packages/12/87/48361531f70b1f87928b045df868a9fd4e253d9ae087fa4cf3f7113be363/watchdog-6.0.0-cp312-cp312-macosx_10_13_x86_64.whl", hash = "sha256:c7c15dda13c4eb00d6fb6fc508b3c0ed88b9d5d374056b239c4ad1611125c860", size = 88449 },
    { url = "https://files.pythonhosted.org/packages/5b/7e/8f322f5e600812e6f9a31b75d242631068ca8f4ef0582dd3ae6e72daecc8/watchdog-6.0.0-cp312-cp312-macosx_11_0_arm64.whl", hash = "sha256:6f10cb2d5902447c7d0da897e2c6768bca89174d0c6e1e30abec5421af97a5b0", size = 89054 },
    { url = "https://files.pythonhosted.org/packages/68/98/b0345cabdce2041a01293ba483333582891a3bd5769b08eceb0d406056ef/watchdog-6.0.0-cp313-cp313-macosx_10_13_universal2.whl", hash = "sha256:490ab2ef84f11129844c23fb14ecf30ef3d8a6abafd3754a6f75ca1e6654136c", size = 96480 },
    { url = "https://files.pythonhosted.org/packages/85/83/cdf13902c626b28eedef7ec4f10745c52aad8a8fe7eb04ed7b1f111ca20e/watchdog-6.0.0-cp313-cp313-macosx_10_13_x86_64.whl", hash = "sha256:76aae96b00ae814b181bb25b1b98076d5fc84e8a53cd8885a318b42b6d3a5134", size = 88451 },
    { url = "https://files.pythonhosted.org/packages/fe/c4/225c87bae08c8b9ec99030cd48ae9c4eca050a59bf5c2255853e18c87b50/watchdog-6.0.0-cp313-cp313-macosx_11_0_arm64.whl", hash = "sha256:a175f755fc2279e0b7312c0035d52e27211a5bc39719dd529625b1930917345b", size = 89057 },
    { url = "https://files.pythonhosted.org/packages/30/ad/d17b5d42e28a8b91f8ed01cb949da092827afb9995d4559fd448d0472763/watchdog-6.0.0-pp310-pypy310_pp73-macosx_10_15_x86_64.whl", hash = "sha256:c7ac31a19f4545dd92fc25d200694098f42c9a8e391bc00bdd362c5736dbf881", size = 87902 },
    { url = "https://files.pythonhosted.org/packages/5c/ca/c3649991d140ff6ab67bfc85ab42b165ead119c9e12211e08089d763ece5/watchdog-6.0.0-pp310-pypy310_pp73-macosx_11_0_arm64.whl", hash = "sha256:9513f27a1a582d9808cf21a07dae516f0fab1cf2d7683a742c498b93eedabb11", size = 88380 },
    { url = "https://files.pythonhosted.org/packages/a9/c7/ca4bf3e518cb57a686b2feb4f55a1892fd9a3dd13f470fca14e00f80ea36/watchdog-6.0.0-py3-none-manylinux2014_aarch64.whl", hash = "sha256:7607498efa04a3542ae3e05e64da8202e58159aa1fa4acddf7678d34a35d4f13", size = 79079 },
    { url = "https://files.pythonhosted.org/packages/5c/51/d46dc9332f9a647593c947b4b88e2381c8dfc0942d15b8edc0310fa4abb1/watchdog-6.0.0-py3-none-manylinux2014_armv7l.whl", hash = "sha256:9041567ee8953024c83343288ccc458fd0a2d811d6a0fd68c4c22609e3490379", size = 79078 },
    { url = "https://files.pythonhosted.org/packages/d4/57/04edbf5e169cd318d5f07b4766fee38e825d64b6913ca157ca32d1a42267/watchdog-6.0.0-py3-none-manylinux2014_i686.whl", hash = "sha256:82dc3e3143c7e38ec49d61af98d6558288c415eac98486a5c581726e0737c00e", size = 79076 },
    { url = "https://files.pythonhosted.org/packages/ab/cc/da8422b300e13cb187d2203f20b9253e91058aaf7db65b74142013478e66/watchdog-6.0.0-py3-none-manylinux2014_ppc64.whl", hash = "sha256:212ac9b8bf1161dc91bd09c048048a95ca3a4c4f5e5d4a7d1b1a7d5752a7f96f", size = 79077 },
    { url = "https://files.pythonhosted.org/packages/2c/3b/b8964e04ae1a025c44ba8e4291f86e97fac443bca31de8bd98d3263d2fcf/watchdog-6.0.0-py3-none-manylinux2014_ppc64le.whl", hash = "sha256:e3df4cbb9a450c6d49318f6d14f4bbc80d763fa587ba46ec86f99f9e6876bb26", size = 79078 },
    { url = "https://files.pythonhosted.org/packages/62/ae/a696eb424bedff7407801c257d4b1afda455fe40821a2be430e173660e81/watchdog-6.0.0-py3-none-manylinux2014_s390x.whl", hash = "sha256:2cce7cfc2008eb51feb6aab51251fd79b85d9894e98ba847408f662b3395ca3c", size = 79077 },
    { url = "https://files.pythonhosted.org/packages/b5/e8/dbf020b4d98251a9860752a094d09a65e1b436ad181faf929983f697048f/watchdog-6.0.0-py3-none-manylinux2014_x86_64.whl", hash = "sha256:20ffe5b202af80ab4266dcd3e91aae72bf2da48c0d33bdb15c66658e685e94e2", size = 79078 },
    { url = "https://files.pythonhosted.org/packages/07/f6/d0e5b343768e8bcb4cda79f0f2f55051bf26177ecd5651f84c07567461cf/watchdog-6.0.0-py3-none-win32.whl", hash = "sha256:07df1fdd701c5d4c8e55ef6cf55b8f0120fe1aef7ef39a1c6fc6bc2e606d517a", size = 79065 },
    { url = "https://files.pythonhosted.org/packages/db/d9/c495884c6e548fce18a8f40568ff120bc3a4b7b99813081c8ac0c936fa64/watchdog-6.0.0-py3-none-win_amd64.whl", hash = "sha256:cbafb470cf848d93b5d013e2ecb245d4aa1c8fd0504e863ccefa32445359d680", size = 79070 },
    { url = "https://files.pythonhosted.org/packages/33/e8/e40370e6d74ddba47f002a32919d91310d6074130fe4e17dabcafc15cbf1/watchdog-6.0.0-py3-none-win_ia64.whl", hash = "sha256:a1914259fa9e1454315171103c6a30961236f508b9b623eae470268bbcc6a22f", size = 79067 },
]

[[package]]
name = "wcwidth"
version = "0.2.13"
source = { registry = "https://pypi.org/simple" }
sdist = { url = "https://files.pythonhosted.org/packages/6c/63/53559446a878410fc5a5974feb13d31d78d752eb18aeba59c7fef1af7598/wcwidth-0.2.13.tar.gz", hash = "sha256:72ea0c06399eb286d978fdedb6923a9eb47e1c486ce63e9b4e64fc18303972b5", size = 101301 }
wheels = [
    { url = "https://files.pythonhosted.org/packages/fd/84/fd2ba7aafacbad3c4201d395674fc6348826569da3c0937e75505ead3528/wcwidth-0.2.13-py2.py3-none-any.whl", hash = "sha256:3da69048e4540d84af32131829ff948f1e022c1c6bdb8d6102117aac784f6859", size = 34166 },
]

[[package]]
name = "webencodings"
version = "0.5.1"
source = { registry = "https://pypi.org/simple" }
sdist = { url = "https://files.pythonhosted.org/packages/0b/02/ae6ceac1baeda530866a85075641cec12989bd8d31af6d5ab4a3e8c92f47/webencodings-0.5.1.tar.gz", hash = "sha256:b36a1c245f2d304965eb4e0a82848379241dc04b865afcc4aab16748587e1923", size = 9721 }
wheels = [
    { url = "https://files.pythonhosted.org/packages/f4/24/2a3e3df732393fed8b3ebf2ec078f05546de641fe1b667ee316ec1dcf3b7/webencodings-0.5.1-py2.py3-none-any.whl", hash = "sha256:a0af1213f3c2226497a97e2b3aa01a7e4bee4f403f95be16fc9acd2947514a78", size = 11774 },
]

[[package]]
name = "websockets"
version = "14.1"
source = { registry = "https://pypi.org/simple" }
sdist = { url = "https://files.pythonhosted.org/packages/f4/1b/380b883ce05bb5f45a905b61790319a28958a9ab1e4b6b95ff5464b60ca1/websockets-14.1.tar.gz", hash = "sha256:398b10c77d471c0aab20a845e7a60076b6390bfdaac7a6d2edb0d2c59d75e8d8", size = 162840 }
wheels = [
    { url = "https://files.pythonhosted.org/packages/af/91/b1b375dbd856fd5fff3f117de0e520542343ecaf4e8fc60f1ac1e9f5822c/websockets-14.1-cp310-cp310-macosx_10_9_universal2.whl", hash = "sha256:a0adf84bc2e7c86e8a202537b4fd50e6f7f0e4a6b6bf64d7ccb96c4cd3330b29", size = 161950 },
    { url = "https://files.pythonhosted.org/packages/61/8f/4d52f272d3ebcd35e1325c646e98936099a348374d4a6b83b524bded8116/websockets-14.1-cp310-cp310-macosx_10_9_x86_64.whl", hash = "sha256:90b5d9dfbb6d07a84ed3e696012610b6da074d97453bd01e0e30744b472c8179", size = 159601 },
    { url = "https://files.pythonhosted.org/packages/c4/b1/29e87b53eb1937992cdee094a0988aadc94f25cf0b37e90c75eed7123d75/websockets-14.1-cp310-cp310-macosx_11_0_arm64.whl", hash = "sha256:2177ee3901075167f01c5e335a6685e71b162a54a89a56001f1c3e9e3d2ad250", size = 159854 },
    { url = "https://files.pythonhosted.org/packages/3f/e6/752a2f5e8321ae2a613062676c08ff2fccfb37dc837a2ee919178a372e8a/websockets-14.1-cp310-cp310-manylinux_2_17_aarch64.manylinux2014_aarch64.whl", hash = "sha256:3f14a96a0034a27f9d47fd9788913924c89612225878f8078bb9d55f859272b0", size = 168835 },
    { url = "https://files.pythonhosted.org/packages/60/27/ca62de7877596926321b99071639275e94bb2401397130b7cf33dbf2106a/websockets-14.1-cp310-cp310-manylinux_2_5_i686.manylinux1_i686.manylinux_2_17_i686.manylinux2014_i686.whl", hash = "sha256:1f874ba705deea77bcf64a9da42c1f5fc2466d8f14daf410bc7d4ceae0a9fcb0", size = 167844 },
    { url = "https://files.pythonhosted.org/packages/7e/db/f556a1d06635c680ef376be626c632e3f2bbdb1a0189d1d1bffb061c3b70/websockets-14.1-cp310-cp310-manylinux_2_5_x86_64.manylinux1_x86_64.manylinux_2_17_x86_64.manylinux2014_x86_64.whl", hash = "sha256:9607b9a442392e690a57909c362811184ea429585a71061cd5d3c2b98065c199", size = 168157 },
    { url = "https://files.pythonhosted.org/packages/b3/bc/99e5f511838c365ac6ecae19674eb5e94201aa4235bd1af3e6fa92c12905/websockets-14.1-cp310-cp310-musllinux_1_2_aarch64.whl", hash = "sha256:bea45f19b7ca000380fbd4e02552be86343080120d074b87f25593ce1700ad58", size = 168561 },
    { url = "https://files.pythonhosted.org/packages/c6/e7/251491585bad61c79e525ac60927d96e4e17b18447cc9c3cfab47b2eb1b8/websockets-14.1-cp310-cp310-musllinux_1_2_i686.whl", hash = "sha256:219c8187b3ceeadbf2afcf0f25a4918d02da7b944d703b97d12fb01510869078", size = 167979 },
    { url = "https://files.pythonhosted.org/packages/ac/98/7ac2e4eeada19bdbc7a3a66a58e3ebdf33648b9e1c5b3f08c3224df168cf/websockets-14.1-cp310-cp310-musllinux_1_2_x86_64.whl", hash = "sha256:ad2ab2547761d79926effe63de21479dfaf29834c50f98c4bf5b5480b5838434", size = 167925 },
    { url = "https://files.pythonhosted.org/packages/ab/3d/09e65c47ee2396b7482968068f6e9b516221e1032b12dcf843b9412a5dfb/websockets-14.1-cp310-cp310-win32.whl", hash = "sha256:1288369a6a84e81b90da5dbed48610cd7e5d60af62df9851ed1d1d23a9069f10", size = 162831 },
    { url = "https://files.pythonhosted.org/packages/8a/67/59828a3d09740e6a485acccfbb66600632f2178b6ed1b61388ee96f17d5a/websockets-14.1-cp310-cp310-win_amd64.whl", hash = "sha256:e0744623852f1497d825a49a99bfbec9bea4f3f946df6eb9d8a2f0c37a2fec2e", size = 163266 },
    { url = "https://files.pythonhosted.org/packages/97/ed/c0d03cb607b7fe1f7ff45e2cd4bb5cd0f9e3299ced79c2c303a6fff44524/websockets-14.1-cp311-cp311-macosx_10_9_universal2.whl", hash = "sha256:449d77d636f8d9c17952628cc7e3b8faf6e92a17ec581ec0c0256300717e1512", size = 161949 },
    { url = "https://files.pythonhosted.org/packages/06/91/bf0a44e238660d37a2dda1b4896235d20c29a2d0450f3a46cd688f43b239/websockets-14.1-cp311-cp311-macosx_10_9_x86_64.whl", hash = "sha256:a35f704be14768cea9790d921c2c1cc4fc52700410b1c10948511039be824aac", size = 159606 },
    { url = "https://files.pythonhosted.org/packages/ff/b8/7185212adad274c2b42b6a24e1ee6b916b7809ed611cbebc33b227e5c215/websockets-14.1-cp311-cp311-macosx_11_0_arm64.whl", hash = "sha256:b1f3628a0510bd58968c0f60447e7a692933589b791a6b572fcef374053ca280", size = 159854 },
    { url = "https://files.pythonhosted.org/packages/5a/8a/0849968d83474be89c183d8ae8dcb7f7ada1a3c24f4d2a0d7333c231a2c3/websockets-14.1-cp311-cp311-manylinux_2_17_aarch64.manylinux2014_aarch64.whl", hash = "sha256:3c3deac3748ec73ef24fc7be0b68220d14d47d6647d2f85b2771cb35ea847aa1", size = 169402 },
    { url = "https://files.pythonhosted.org/packages/bd/4f/ef886e37245ff6b4a736a09b8468dae05d5d5c99de1357f840d54c6f297d/websockets-14.1-cp311-cp311-manylinux_2_5_i686.manylinux1_i686.manylinux_2_17_i686.manylinux2014_i686.whl", hash = "sha256:7048eb4415d46368ef29d32133134c513f507fff7d953c18c91104738a68c3b3", size = 168406 },
    { url = "https://files.pythonhosted.org/packages/11/43/e2dbd4401a63e409cebddedc1b63b9834de42f51b3c84db885469e9bdcef/websockets-14.1-cp311-cp311-manylinux_2_5_x86_64.manylinux1_x86_64.manylinux_2_17_x86_64.manylinux2014_x86_64.whl", hash = "sha256:f6cf0ad281c979306a6a34242b371e90e891bce504509fb6bb5246bbbf31e7b6", size = 168776 },
    { url = "https://files.pythonhosted.org/packages/6d/d6/7063e3f5c1b612e9f70faae20ebaeb2e684ffa36cb959eb0862ee2809b32/websockets-14.1-cp311-cp311-musllinux_1_2_aarch64.whl", hash = "sha256:cc1fc87428c1d18b643479caa7b15db7d544652e5bf610513d4a3478dbe823d0", size = 169083 },
    { url = "https://files.pythonhosted.org/packages/49/69/e6f3d953f2fa0f8a723cf18cd011d52733bd7f6e045122b24e0e7f49f9b0/websockets-14.1-cp311-cp311-musllinux_1_2_i686.whl", hash = "sha256:f95ba34d71e2fa0c5d225bde3b3bdb152e957150100e75c86bc7f3964c450d89", size = 168529 },
    { url = "https://files.pythonhosted.org/packages/70/ff/f31fa14561fc1d7b8663b0ed719996cf1f581abee32c8fb2f295a472f268/websockets-14.1-cp311-cp311-musllinux_1_2_x86_64.whl", hash = "sha256:9481a6de29105d73cf4515f2bef8eb71e17ac184c19d0b9918a3701c6c9c4f23", size = 168475 },
    { url = "https://files.pythonhosted.org/packages/f1/15/b72be0e4bf32ff373aa5baef46a4c7521b8ea93ad8b49ca8c6e8e764c083/websockets-14.1-cp311-cp311-win32.whl", hash = "sha256:368a05465f49c5949e27afd6fbe0a77ce53082185bbb2ac096a3a8afaf4de52e", size = 162833 },
    { url = "https://files.pythonhosted.org/packages/bc/ef/2d81679acbe7057ffe2308d422f744497b52009ea8bab34b6d74a2657d1d/websockets-14.1-cp311-cp311-win_amd64.whl", hash = "sha256:6d24fc337fc055c9e83414c94e1ee0dee902a486d19d2a7f0929e49d7d604b09", size = 163263 },
    { url = "https://files.pythonhosted.org/packages/55/64/55698544ce29e877c9188f1aee9093712411a8fc9732cca14985e49a8e9c/websockets-14.1-cp312-cp312-macosx_10_13_universal2.whl", hash = "sha256:ed907449fe5e021933e46a3e65d651f641975a768d0649fee59f10c2985529ed", size = 161957 },
    { url = "https://files.pythonhosted.org/packages/a2/b1/b088f67c2b365f2c86c7b48edb8848ac27e508caf910a9d9d831b2f343cb/websockets-14.1-cp312-cp312-macosx_10_13_x86_64.whl", hash = "sha256:87e31011b5c14a33b29f17eb48932e63e1dcd3fa31d72209848652310d3d1f0d", size = 159620 },
    { url = "https://files.pythonhosted.org/packages/c1/89/2a09db1bbb40ba967a1b8225b07b7df89fea44f06de9365f17f684d0f7e6/websockets-14.1-cp312-cp312-macosx_11_0_arm64.whl", hash = "sha256:bc6ccf7d54c02ae47a48ddf9414c54d48af9c01076a2e1023e3b486b6e72c707", size = 159852 },
    { url = "https://files.pythonhosted.org/packages/ca/c1/f983138cd56e7d3079f1966e81f77ce6643f230cd309f73aa156bb181749/websockets-14.1-cp312-cp312-manylinux_2_17_aarch64.manylinux2014_aarch64.whl", hash = "sha256:9777564c0a72a1d457f0848977a1cbe15cfa75fa2f67ce267441e465717dcf1a", size = 169675 },
    { url = "https://files.pythonhosted.org/packages/c1/c8/84191455d8660e2a0bdb33878d4ee5dfa4a2cedbcdc88bbd097303b65bfa/websockets-14.1-cp312-cp312-manylinux_2_5_i686.manylinux1_i686.manylinux_2_17_i686.manylinux2014_i686.whl", hash = "sha256:a655bde548ca98f55b43711b0ceefd2a88a71af6350b0c168aa77562104f3f45", size = 168619 },
    { url = "https://files.pythonhosted.org/packages/8d/a7/62e551fdcd7d44ea74a006dc193aba370505278ad76efd938664531ce9d6/websockets-14.1-cp312-cp312-manylinux_2_5_x86_64.manylinux1_x86_64.manylinux_2_17_x86_64.manylinux2014_x86_64.whl", hash = "sha256:a3dfff83ca578cada2d19e665e9c8368e1598d4e787422a460ec70e531dbdd58", size = 169042 },
    { url = "https://files.pythonhosted.org/packages/ad/ed/1532786f55922c1e9c4d329608e36a15fdab186def3ca9eb10d7465bc1cc/websockets-14.1-cp312-cp312-musllinux_1_2_aarch64.whl", hash = "sha256:6a6c9bcf7cdc0fd41cc7b7944447982e8acfd9f0d560ea6d6845428ed0562058", size = 169345 },
    { url = "https://files.pythonhosted.org/packages/ea/fb/160f66960d495df3de63d9bcff78e1b42545b2a123cc611950ffe6468016/websockets-14.1-cp312-cp312-musllinux_1_2_i686.whl", hash = "sha256:4b6caec8576e760f2c7dd878ba817653144d5f369200b6ddf9771d64385b84d4", size = 168725 },
    { url = "https://files.pythonhosted.org/packages/cf/53/1bf0c06618b5ac35f1d7906444b9958f8485682ab0ea40dee7b17a32da1e/websockets-14.1-cp312-cp312-musllinux_1_2_x86_64.whl", hash = "sha256:eb6d38971c800ff02e4a6afd791bbe3b923a9a57ca9aeab7314c21c84bf9ff05", size = 168712 },
    { url = "https://files.pythonhosted.org/packages/e5/22/5ec2f39fff75f44aa626f86fa7f20594524a447d9c3be94d8482cd5572ef/websockets-14.1-cp312-cp312-win32.whl", hash = "sha256:1d045cbe1358d76b24d5e20e7b1878efe578d9897a25c24e6006eef788c0fdf0", size = 162838 },
    { url = "https://files.pythonhosted.org/packages/74/27/28f07df09f2983178db7bf6c9cccc847205d2b92ced986cd79565d68af4f/websockets-14.1-cp312-cp312-win_amd64.whl", hash = "sha256:90f4c7a069c733d95c308380aae314f2cb45bd8a904fb03eb36d1a4983a4993f", size = 163277 },
    { url = "https://files.pythonhosted.org/packages/34/77/812b3ba5110ed8726eddf9257ab55ce9e85d97d4aa016805fdbecc5e5d48/websockets-14.1-cp313-cp313-macosx_10_13_universal2.whl", hash = "sha256:3630b670d5057cd9e08b9c4dab6493670e8e762a24c2c94ef312783870736ab9", size = 161966 },
    { url = "https://files.pythonhosted.org/packages/8d/24/4fcb7aa6986ae7d9f6d083d9d53d580af1483c5ec24bdec0978307a0f6ac/websockets-14.1-cp313-cp313-macosx_10_13_x86_64.whl", hash = "sha256:36ebd71db3b89e1f7b1a5deaa341a654852c3518ea7a8ddfdf69cc66acc2db1b", size = 159625 },
    { url = "https://files.pythonhosted.org/packages/f8/47/2a0a3a2fc4965ff5b9ce9324d63220156bd8bedf7f90824ab92a822e65fd/websockets-14.1-cp313-cp313-macosx_11_0_arm64.whl", hash = "sha256:5b918d288958dc3fa1c5a0b9aa3256cb2b2b84c54407f4813c45d52267600cd3", size = 159857 },
    { url = "https://files.pythonhosted.org/packages/dd/c8/d7b425011a15e35e17757e4df75b25e1d0df64c0c315a44550454eaf88fc/websockets-14.1-cp313-cp313-manylinux_2_17_aarch64.manylinux2014_aarch64.whl", hash = "sha256:00fe5da3f037041da1ee0cf8e308374e236883f9842c7c465aa65098b1c9af59", size = 169635 },
    { url = "https://files.pythonhosted.org/packages/93/39/6e3b5cffa11036c40bd2f13aba2e8e691ab2e01595532c46437b56575678/websockets-14.1-cp313-cp313-manylinux_2_5_i686.manylinux1_i686.manylinux_2_17_i686.manylinux2014_i686.whl", hash = "sha256:8149a0f5a72ca36720981418eeffeb5c2729ea55fa179091c81a0910a114a5d2", size = 168578 },
    { url = "https://files.pythonhosted.org/packages/cf/03/8faa5c9576299b2adf34dcccf278fc6bbbcda8a3efcc4d817369026be421/websockets-14.1-cp313-cp313-manylinux_2_5_x86_64.manylinux1_x86_64.manylinux_2_17_x86_64.manylinux2014_x86_64.whl", hash = "sha256:77569d19a13015e840b81550922056acabc25e3f52782625bc6843cfa034e1da", size = 169018 },
    { url = "https://files.pythonhosted.org/packages/8c/05/ea1fec05cc3a60defcdf0bb9f760c3c6bd2dd2710eff7ac7f891864a22ba/websockets-14.1-cp313-cp313-musllinux_1_2_aarch64.whl", hash = "sha256:cf5201a04550136ef870aa60ad3d29d2a59e452a7f96b94193bee6d73b8ad9a9", size = 169383 },
    { url = "https://files.pythonhosted.org/packages/21/1d/eac1d9ed787f80754e51228e78855f879ede1172c8b6185aca8cef494911/websockets-14.1-cp313-cp313-musllinux_1_2_i686.whl", hash = "sha256:88cf9163ef674b5be5736a584c999e98daf3aabac6e536e43286eb74c126b9c7", size = 168773 },
    { url = "https://files.pythonhosted.org/packages/0e/1b/e808685530185915299740d82b3a4af3f2b44e56ccf4389397c7a5d95d39/websockets-14.1-cp313-cp313-musllinux_1_2_x86_64.whl", hash = "sha256:836bef7ae338a072e9d1863502026f01b14027250a4545672673057997d5c05a", size = 168757 },
    { url = "https://files.pythonhosted.org/packages/b6/19/6ab716d02a3b068fbbeb6face8a7423156e12c446975312f1c7c0f4badab/websockets-14.1-cp313-cp313-win32.whl", hash = "sha256:0d4290d559d68288da9f444089fd82490c8d2744309113fc26e2da6e48b65da6", size = 162834 },
    { url = "https://files.pythonhosted.org/packages/6c/fd/ab6b7676ba712f2fc89d1347a4b5bdc6aa130de10404071f2b2606450209/websockets-14.1-cp313-cp313-win_amd64.whl", hash = "sha256:8621a07991add373c3c5c2cf89e1d277e49dc82ed72c75e3afc74bd0acc446f0", size = 163277 },
    { url = "https://files.pythonhosted.org/packages/fb/cd/382a05a1ba2a93bd9fb807716a660751295df72e77204fb130a102fcdd36/websockets-14.1-pp310-pypy310_pp73-macosx_10_15_x86_64.whl", hash = "sha256:e5dc25a9dbd1a7f61eca4b7cb04e74ae4b963d658f9e4f9aad9cd00b688692c8", size = 159633 },
    { url = "https://files.pythonhosted.org/packages/b7/a0/fa7c62e2952ef028b422fbf420f9353d9dd4dfaa425de3deae36e98c0784/websockets-14.1-pp310-pypy310_pp73-macosx_11_0_arm64.whl", hash = "sha256:04a97aca96ca2acedf0d1f332c861c5a4486fdcba7bcef35873820f940c4231e", size = 159867 },
    { url = "https://files.pythonhosted.org/packages/c1/94/954b4924f868db31d5f0935893c7a8446515ee4b36bb8ad75a929469e453/websockets-14.1-pp310-pypy310_pp73-manylinux_2_17_aarch64.manylinux2014_aarch64.whl", hash = "sha256:df174ece723b228d3e8734a6f2a6febbd413ddec39b3dc592f5a4aa0aff28098", size = 161121 },
    { url = "https://files.pythonhosted.org/packages/7a/2e/f12bbb41a8f2abb76428ba4fdcd9e67b5b364a3e7fa97c88f4d6950aa2d4/websockets-14.1-pp310-pypy310_pp73-manylinux_2_5_i686.manylinux1_i686.manylinux_2_17_i686.manylinux2014_i686.whl", hash = "sha256:034feb9f4286476f273b9a245fb15f02c34d9586a5bc936aff108c3ba1b21beb", size = 160731 },
    { url = "https://files.pythonhosted.org/packages/13/97/b76979401f2373af1fe3e08f960b265cecab112e7dac803446fb98351a52/websockets-14.1-pp310-pypy310_pp73-manylinux_2_5_x86_64.manylinux1_x86_64.manylinux_2_17_x86_64.manylinux2014_x86_64.whl", hash = "sha256:660c308dabd2b380807ab64b62985eaccf923a78ebc572bd485375b9ca2b7dc7", size = 160681 },
    { url = "https://files.pythonhosted.org/packages/39/9c/16916d9a436c109a1d7ba78817e8fee357b78968be3f6e6f517f43afa43d/websockets-14.1-pp310-pypy310_pp73-win_amd64.whl", hash = "sha256:5a42d3ecbb2db5080fc578314439b1d79eef71d323dc661aa616fb492436af5d", size = 163316 },
    { url = "https://files.pythonhosted.org/packages/b0/0b/c7e5d11020242984d9d37990310520ed663b942333b83a033c2f20191113/websockets-14.1-py3-none-any.whl", hash = "sha256:4d4fc827a20abe6d544a119896f6b78ee13fe81cbfef416f3f2ddf09a03f0e2e", size = 156277 },
]

[[package]]
name = "xdsl"
version = "0+dynamic"
source = { editable = "." }
dependencies = [
    { name = "immutabledict" },
    { name = "ordered-set" },
    { name = "typing-extensions" },
]

[package.optional-dependencies]
dev = [
    { name = "asv" },
    { name = "coverage" },
    { name = "filecheck" },
    { name = "ipykernel" },
    { name = "lit" },
    { name = "marimo" },
    { name = "nbconvert" },
    { name = "nbval" },
    { name = "pip" },
    { name = "pre-commit" },
    { name = "pyright" },
    { name = "pytest" },
    { name = "pytest-asyncio" },
    { name = "pytest-cov" },
    { name = "ruff" },
    { name = "textual-dev" },
    { name = "toml" },
]
docs = [
    { name = "mkdocs" },
    { name = "mkdocs-material" },
    { name = "mkdocstrings", extra = ["python"] },
]
gui = [
    { name = "pyclip" },
    { name = "textual" },
]
jax = [
    { name = "jax" },
    { name = "numpy" },
]
riscv = [
    { name = "riscemu" },
]

[package.metadata]
requires-dist = [
    { name = "asv", marker = "extra == 'dev'", specifier = "<0.7" },
    { name = "coverage", marker = "extra == 'dev'", specifier = "<8.0.0" },
    { name = "filecheck", marker = "extra == 'dev'", specifier = "==1.0.1" },
    { name = "immutabledict", specifier = "<4.2.2" },
    { name = "ipykernel", marker = "extra == 'dev'" },
    { name = "jax", marker = "extra == 'jax'", specifier = "==0.4.38" },
    { name = "lit", marker = "extra == 'dev'", specifier = "<19.0.0" },
<<<<<<< HEAD
    { name = "marimo", marker = "extra == 'dev'", specifier = "==0.10.12" },
    { name = "mkdocs", marker = "extra == 'docs'", specifier = ">=1.6.1" },
    { name = "mkdocs-material", marker = "extra == 'docs'", specifier = ">=9.5.49" },
    { name = "mkdocstrings", extras = ["python"], marker = "extra == 'docs'", specifier = ">=0.27.0" },
=======
    { name = "marimo", marker = "extra == 'dev'", specifier = "==0.10.13" },
>>>>>>> 966719df
    { name = "nbconvert", marker = "extra == 'dev'", specifier = ">=7.7.2,<8.0.0" },
    { name = "nbval", marker = "extra == 'dev'", specifier = "<0.12" },
    { name = "numpy", marker = "extra == 'jax'", specifier = "==2.2.1" },
    { name = "ordered-set", specifier = "==4.1.0" },
    { name = "pip", marker = "extra == 'dev'", specifier = "<25.0" },
    { name = "pre-commit", marker = "extra == 'dev'", specifier = "==4.0.1" },
    { name = "pyclip", marker = "extra == 'gui'", specifier = "==0.7" },
    { name = "pyright", marker = "extra == 'dev'", specifier = "==1.1.391" },
    { name = "pytest", marker = "extra == 'dev'", specifier = "<8.4" },
    { name = "pytest-asyncio", marker = "extra == 'dev'", specifier = "==0.25.2" },
    { name = "pytest-cov", marker = "extra == 'dev'" },
    { name = "riscemu", marker = "extra == 'riscv'", specifier = "==2.2.7" },
    { name = "ruff", marker = "extra == 'dev'", specifier = "==0.9.1" },
    { name = "textual", marker = "extra == 'gui'", specifier = "==1.0.0" },
    { name = "textual-dev", marker = "extra == 'dev'", specifier = "==1.7.0" },
    { name = "toml", marker = "extra == 'dev'", specifier = "<0.11" },
    { name = "typing-extensions", specifier = ">=4.7,<4.13" },
]

[[package]]
name = "yarl"
version = "1.18.3"
source = { registry = "https://pypi.org/simple" }
dependencies = [
    { name = "idna" },
    { name = "multidict" },
    { name = "propcache" },
]
sdist = { url = "https://files.pythonhosted.org/packages/b7/9d/4b94a8e6d2b51b599516a5cb88e5bc99b4d8d4583e468057eaa29d5f0918/yarl-1.18.3.tar.gz", hash = "sha256:ac1801c45cbf77b6c99242eeff4fffb5e4e73a800b5c4ad4fc0be5def634d2e1", size = 181062 }
wheels = [
    { url = "https://files.pythonhosted.org/packages/d2/98/e005bc608765a8a5569f58e650961314873c8469c333616eb40bff19ae97/yarl-1.18.3-cp310-cp310-macosx_10_9_universal2.whl", hash = "sha256:7df647e8edd71f000a5208fe6ff8c382a1de8edfbccdbbfe649d263de07d8c34", size = 141458 },
    { url = "https://files.pythonhosted.org/packages/df/5d/f8106b263b8ae8a866b46d9be869ac01f9b3fb7f2325f3ecb3df8003f796/yarl-1.18.3-cp310-cp310-macosx_10_9_x86_64.whl", hash = "sha256:c69697d3adff5aa4f874b19c0e4ed65180ceed6318ec856ebc423aa5850d84f7", size = 94365 },
    { url = "https://files.pythonhosted.org/packages/56/3e/d8637ddb9ba69bf851f765a3ee288676f7cf64fb3be13760c18cbc9d10bd/yarl-1.18.3-cp310-cp310-macosx_11_0_arm64.whl", hash = "sha256:602d98f2c2d929f8e697ed274fbadc09902c4025c5a9963bf4e9edfc3ab6f7ed", size = 92181 },
    { url = "https://files.pythonhosted.org/packages/76/f9/d616a5c2daae281171de10fba41e1c0e2d8207166fc3547252f7d469b4e1/yarl-1.18.3-cp310-cp310-manylinux_2_17_aarch64.manylinux2014_aarch64.whl", hash = "sha256:c654d5207c78e0bd6d749f6dae1dcbbfde3403ad3a4b11f3c5544d9906969dde", size = 315349 },
    { url = "https://files.pythonhosted.org/packages/bb/b4/3ea5e7b6f08f698b3769a06054783e434f6d59857181b5c4e145de83f59b/yarl-1.18.3-cp310-cp310-manylinux_2_17_ppc64le.manylinux2014_ppc64le.whl", hash = "sha256:5094d9206c64181d0f6e76ebd8fb2f8fe274950a63890ee9e0ebfd58bf9d787b", size = 330494 },
    { url = "https://files.pythonhosted.org/packages/55/f1/e0fc810554877b1b67420568afff51b967baed5b53bcc983ab164eebf9c9/yarl-1.18.3-cp310-cp310-manylinux_2_17_s390x.manylinux2014_s390x.whl", hash = "sha256:35098b24e0327fc4ebdc8ffe336cee0a87a700c24ffed13161af80124b7dc8e5", size = 326927 },
    { url = "https://files.pythonhosted.org/packages/a9/42/b1753949b327b36f210899f2dd0a0947c0c74e42a32de3f8eb5c7d93edca/yarl-1.18.3-cp310-cp310-manylinux_2_17_x86_64.manylinux2014_x86_64.whl", hash = "sha256:3236da9272872443f81fedc389bace88408f64f89f75d1bdb2256069a8730ccc", size = 319703 },
    { url = "https://files.pythonhosted.org/packages/f0/6d/e87c62dc9635daefb064b56f5c97df55a2e9cc947a2b3afd4fd2f3b841c7/yarl-1.18.3-cp310-cp310-manylinux_2_5_i686.manylinux1_i686.manylinux_2_17_i686.manylinux2014_i686.whl", hash = "sha256:e2c08cc9b16f4f4bc522771d96734c7901e7ebef70c6c5c35dd0f10845270bcd", size = 310246 },
    { url = "https://files.pythonhosted.org/packages/e3/ef/e2e8d1785cdcbd986f7622d7f0098205f3644546da7919c24b95790ec65a/yarl-1.18.3-cp310-cp310-musllinux_1_2_aarch64.whl", hash = "sha256:80316a8bd5109320d38eef8833ccf5f89608c9107d02d2a7f985f98ed6876990", size = 319730 },
    { url = "https://files.pythonhosted.org/packages/fc/15/8723e22345bc160dfde68c4b3ae8b236e868f9963c74015f1bc8a614101c/yarl-1.18.3-cp310-cp310-musllinux_1_2_armv7l.whl", hash = "sha256:c1e1cc06da1491e6734f0ea1e6294ce00792193c463350626571c287c9a704db", size = 321681 },
    { url = "https://files.pythonhosted.org/packages/86/09/bf764e974f1516efa0ae2801494a5951e959f1610dd41edbfc07e5e0f978/yarl-1.18.3-cp310-cp310-musllinux_1_2_i686.whl", hash = "sha256:fea09ca13323376a2fdfb353a5fa2e59f90cd18d7ca4eaa1fd31f0a8b4f91e62", size = 324812 },
    { url = "https://files.pythonhosted.org/packages/f6/4c/20a0187e3b903c97d857cf0272d687c1b08b03438968ae8ffc50fe78b0d6/yarl-1.18.3-cp310-cp310-musllinux_1_2_ppc64le.whl", hash = "sha256:e3b9fd71836999aad54084906f8663dffcd2a7fb5cdafd6c37713b2e72be1760", size = 337011 },
    { url = "https://files.pythonhosted.org/packages/c9/71/6244599a6e1cc4c9f73254a627234e0dad3883ece40cc33dce6265977461/yarl-1.18.3-cp310-cp310-musllinux_1_2_s390x.whl", hash = "sha256:757e81cae69244257d125ff31663249b3013b5dc0a8520d73694aed497fb195b", size = 338132 },
    { url = "https://files.pythonhosted.org/packages/af/f5/e0c3efaf74566c4b4a41cb76d27097df424052a064216beccae8d303c90f/yarl-1.18.3-cp310-cp310-musllinux_1_2_x86_64.whl", hash = "sha256:b1771de9944d875f1b98a745bc547e684b863abf8f8287da8466cf470ef52690", size = 331849 },
    { url = "https://files.pythonhosted.org/packages/8a/b8/3d16209c2014c2f98a8f658850a57b716efb97930aebf1ca0d9325933731/yarl-1.18.3-cp310-cp310-win32.whl", hash = "sha256:8874027a53e3aea659a6d62751800cf6e63314c160fd607489ba5c2edd753cf6", size = 84309 },
    { url = "https://files.pythonhosted.org/packages/fd/b7/2e9a5b18eb0fe24c3a0e8bae994e812ed9852ab4fd067c0107fadde0d5f0/yarl-1.18.3-cp310-cp310-win_amd64.whl", hash = "sha256:93b2e109287f93db79210f86deb6b9bbb81ac32fc97236b16f7433db7fc437d8", size = 90484 },
    { url = "https://files.pythonhosted.org/packages/40/93/282b5f4898d8e8efaf0790ba6d10e2245d2c9f30e199d1a85cae9356098c/yarl-1.18.3-cp311-cp311-macosx_10_9_universal2.whl", hash = "sha256:8503ad47387b8ebd39cbbbdf0bf113e17330ffd339ba1144074da24c545f0069", size = 141555 },
    { url = "https://files.pythonhosted.org/packages/6d/9c/0a49af78df099c283ca3444560f10718fadb8a18dc8b3edf8c7bd9fd7d89/yarl-1.18.3-cp311-cp311-macosx_10_9_x86_64.whl", hash = "sha256:02ddb6756f8f4517a2d5e99d8b2f272488e18dd0bfbc802f31c16c6c20f22193", size = 94351 },
    { url = "https://files.pythonhosted.org/packages/5a/a1/205ab51e148fdcedad189ca8dd587794c6f119882437d04c33c01a75dece/yarl-1.18.3-cp311-cp311-macosx_11_0_arm64.whl", hash = "sha256:67a283dd2882ac98cc6318384f565bffc751ab564605959df4752d42483ad889", size = 92286 },
    { url = "https://files.pythonhosted.org/packages/ed/fe/88b690b30f3f59275fb674f5f93ddd4a3ae796c2b62e5bb9ece8a4914b83/yarl-1.18.3-cp311-cp311-manylinux_2_17_aarch64.manylinux2014_aarch64.whl", hash = "sha256:d980e0325b6eddc81331d3f4551e2a333999fb176fd153e075c6d1c2530aa8a8", size = 340649 },
    { url = "https://files.pythonhosted.org/packages/07/eb/3b65499b568e01f36e847cebdc8d7ccb51fff716dbda1ae83c3cbb8ca1c9/yarl-1.18.3-cp311-cp311-manylinux_2_17_ppc64le.manylinux2014_ppc64le.whl", hash = "sha256:b643562c12680b01e17239be267bc306bbc6aac1f34f6444d1bded0c5ce438ca", size = 356623 },
    { url = "https://files.pythonhosted.org/packages/33/46/f559dc184280b745fc76ec6b1954de2c55595f0ec0a7614238b9ebf69618/yarl-1.18.3-cp311-cp311-manylinux_2_17_s390x.manylinux2014_s390x.whl", hash = "sha256:c017a3b6df3a1bd45b9fa49a0f54005e53fbcad16633870104b66fa1a30a29d8", size = 354007 },
    { url = "https://files.pythonhosted.org/packages/af/ba/1865d85212351ad160f19fb99808acf23aab9a0f8ff31c8c9f1b4d671fc9/yarl-1.18.3-cp311-cp311-manylinux_2_17_x86_64.manylinux2014_x86_64.whl", hash = "sha256:75674776d96d7b851b6498f17824ba17849d790a44d282929c42dbb77d4f17ae", size = 344145 },
    { url = "https://files.pythonhosted.org/packages/94/cb/5c3e975d77755d7b3d5193e92056b19d83752ea2da7ab394e22260a7b824/yarl-1.18.3-cp311-cp311-manylinux_2_5_i686.manylinux1_i686.manylinux_2_17_i686.manylinux2014_i686.whl", hash = "sha256:ccaa3a4b521b780a7e771cc336a2dba389a0861592bbce09a476190bb0c8b4b3", size = 336133 },
    { url = "https://files.pythonhosted.org/packages/19/89/b77d3fd249ab52a5c40859815765d35c91425b6bb82e7427ab2f78f5ff55/yarl-1.18.3-cp311-cp311-musllinux_1_2_aarch64.whl", hash = "sha256:2d06d3005e668744e11ed80812e61efd77d70bb7f03e33c1598c301eea20efbb", size = 347967 },
    { url = "https://files.pythonhosted.org/packages/35/bd/f6b7630ba2cc06c319c3235634c582a6ab014d52311e7d7c22f9518189b5/yarl-1.18.3-cp311-cp311-musllinux_1_2_armv7l.whl", hash = "sha256:9d41beda9dc97ca9ab0b9888cb71f7539124bc05df02c0cff6e5acc5a19dcc6e", size = 346397 },
    { url = "https://files.pythonhosted.org/packages/18/1a/0b4e367d5a72d1f095318344848e93ea70da728118221f84f1bf6c1e39e7/yarl-1.18.3-cp311-cp311-musllinux_1_2_i686.whl", hash = "sha256:ba23302c0c61a9999784e73809427c9dbedd79f66a13d84ad1b1943802eaaf59", size = 350206 },
    { url = "https://files.pythonhosted.org/packages/b5/cf/320fff4367341fb77809a2d8d7fe75b5d323a8e1b35710aafe41fdbf327b/yarl-1.18.3-cp311-cp311-musllinux_1_2_ppc64le.whl", hash = "sha256:6748dbf9bfa5ba1afcc7556b71cda0d7ce5f24768043a02a58846e4a443d808d", size = 362089 },
    { url = "https://files.pythonhosted.org/packages/57/cf/aadba261d8b920253204085268bad5e8cdd86b50162fcb1b10c10834885a/yarl-1.18.3-cp311-cp311-musllinux_1_2_s390x.whl", hash = "sha256:0b0cad37311123211dc91eadcb322ef4d4a66008d3e1bdc404808992260e1a0e", size = 366267 },
    { url = "https://files.pythonhosted.org/packages/54/58/fb4cadd81acdee6dafe14abeb258f876e4dd410518099ae9a35c88d8097c/yarl-1.18.3-cp311-cp311-musllinux_1_2_x86_64.whl", hash = "sha256:0fb2171a4486bb075316ee754c6d8382ea6eb8b399d4ec62fde2b591f879778a", size = 359141 },
    { url = "https://files.pythonhosted.org/packages/9a/7a/4c571597589da4cd5c14ed2a0b17ac56ec9ee7ee615013f74653169e702d/yarl-1.18.3-cp311-cp311-win32.whl", hash = "sha256:61b1a825a13bef4a5f10b1885245377d3cd0bf87cba068e1d9a88c2ae36880e1", size = 84402 },
    { url = "https://files.pythonhosted.org/packages/ae/7b/8600250b3d89b625f1121d897062f629883c2f45339623b69b1747ec65fa/yarl-1.18.3-cp311-cp311-win_amd64.whl", hash = "sha256:b9d60031cf568c627d028239693fd718025719c02c9f55df0a53e587aab951b5", size = 91030 },
    { url = "https://files.pythonhosted.org/packages/33/85/bd2e2729752ff4c77338e0102914897512e92496375e079ce0150a6dc306/yarl-1.18.3-cp312-cp312-macosx_10_13_universal2.whl", hash = "sha256:1dd4bdd05407ced96fed3d7f25dbbf88d2ffb045a0db60dbc247f5b3c5c25d50", size = 142644 },
    { url = "https://files.pythonhosted.org/packages/ff/74/1178322cc0f10288d7eefa6e4a85d8d2e28187ccab13d5b844e8b5d7c88d/yarl-1.18.3-cp312-cp312-macosx_10_13_x86_64.whl", hash = "sha256:7c33dd1931a95e5d9a772d0ac5e44cac8957eaf58e3c8da8c1414de7dd27c576", size = 94962 },
    { url = "https://files.pythonhosted.org/packages/be/75/79c6acc0261e2c2ae8a1c41cf12265e91628c8c58ae91f5ff59e29c0787f/yarl-1.18.3-cp312-cp312-macosx_11_0_arm64.whl", hash = "sha256:25b411eddcfd56a2f0cd6a384e9f4f7aa3efee14b188de13048c25b5e91f1640", size = 92795 },
    { url = "https://files.pythonhosted.org/packages/6b/32/927b2d67a412c31199e83fefdce6e645247b4fb164aa1ecb35a0f9eb2058/yarl-1.18.3-cp312-cp312-manylinux_2_17_aarch64.manylinux2014_aarch64.whl", hash = "sha256:436c4fc0a4d66b2badc6c5fc5ef4e47bb10e4fd9bf0c79524ac719a01f3607c2", size = 332368 },
    { url = "https://files.pythonhosted.org/packages/19/e5/859fca07169d6eceeaa4fde1997c91d8abde4e9a7c018e371640c2da2b71/yarl-1.18.3-cp312-cp312-manylinux_2_17_ppc64le.manylinux2014_ppc64le.whl", hash = "sha256:e35ef8683211db69ffe129a25d5634319a677570ab6b2eba4afa860f54eeaf75", size = 342314 },
    { url = "https://files.pythonhosted.org/packages/08/75/76b63ccd91c9e03ab213ef27ae6add2e3400e77e5cdddf8ed2dbc36e3f21/yarl-1.18.3-cp312-cp312-manylinux_2_17_s390x.manylinux2014_s390x.whl", hash = "sha256:84b2deecba4a3f1a398df819151eb72d29bfeb3b69abb145a00ddc8d30094512", size = 341987 },
    { url = "https://files.pythonhosted.org/packages/1a/e1/a097d5755d3ea8479a42856f51d97eeff7a3a7160593332d98f2709b3580/yarl-1.18.3-cp312-cp312-manylinux_2_17_x86_64.manylinux2014_x86_64.whl", hash = "sha256:00e5a1fea0fd4f5bfa7440a47eff01d9822a65b4488f7cff83155a0f31a2ecba", size = 336914 },
    { url = "https://files.pythonhosted.org/packages/0b/42/e1b4d0e396b7987feceebe565286c27bc085bf07d61a59508cdaf2d45e63/yarl-1.18.3-cp312-cp312-manylinux_2_5_i686.manylinux1_i686.manylinux_2_17_i686.manylinux2014_i686.whl", hash = "sha256:d0e883008013c0e4aef84dcfe2a0b172c4d23c2669412cf5b3371003941f72bb", size = 325765 },
    { url = "https://files.pythonhosted.org/packages/7e/18/03a5834ccc9177f97ca1bbb245b93c13e58e8225276f01eedc4cc98ab820/yarl-1.18.3-cp312-cp312-musllinux_1_2_aarch64.whl", hash = "sha256:5a3f356548e34a70b0172d8890006c37be92995f62d95a07b4a42e90fba54272", size = 344444 },
    { url = "https://files.pythonhosted.org/packages/c8/03/a713633bdde0640b0472aa197b5b86e90fbc4c5bc05b727b714cd8a40e6d/yarl-1.18.3-cp312-cp312-musllinux_1_2_armv7l.whl", hash = "sha256:ccd17349166b1bee6e529b4add61727d3f55edb7babbe4069b5764c9587a8cc6", size = 340760 },
    { url = "https://files.pythonhosted.org/packages/eb/99/f6567e3f3bbad8fd101886ea0276c68ecb86a2b58be0f64077396cd4b95e/yarl-1.18.3-cp312-cp312-musllinux_1_2_i686.whl", hash = "sha256:b958ddd075ddba5b09bb0be8a6d9906d2ce933aee81100db289badbeb966f54e", size = 346484 },
    { url = "https://files.pythonhosted.org/packages/8e/a9/84717c896b2fc6cb15bd4eecd64e34a2f0a9fd6669e69170c73a8b46795a/yarl-1.18.3-cp312-cp312-musllinux_1_2_ppc64le.whl", hash = "sha256:c7d79f7d9aabd6011004e33b22bc13056a3e3fb54794d138af57f5ee9d9032cb", size = 359864 },
    { url = "https://files.pythonhosted.org/packages/1e/2e/d0f5f1bef7ee93ed17e739ec8dbcb47794af891f7d165fa6014517b48169/yarl-1.18.3-cp312-cp312-musllinux_1_2_s390x.whl", hash = "sha256:4891ed92157e5430874dad17b15eb1fda57627710756c27422200c52d8a4e393", size = 364537 },
    { url = "https://files.pythonhosted.org/packages/97/8a/568d07c5d4964da5b02621a517532adb8ec5ba181ad1687191fffeda0ab6/yarl-1.18.3-cp312-cp312-musllinux_1_2_x86_64.whl", hash = "sha256:ce1af883b94304f493698b00d0f006d56aea98aeb49d75ec7d98cd4a777e9285", size = 357861 },
    { url = "https://files.pythonhosted.org/packages/7d/e3/924c3f64b6b3077889df9a1ece1ed8947e7b61b0a933f2ec93041990a677/yarl-1.18.3-cp312-cp312-win32.whl", hash = "sha256:f91c4803173928a25e1a55b943c81f55b8872f0018be83e3ad4938adffb77dd2", size = 84097 },
    { url = "https://files.pythonhosted.org/packages/34/45/0e055320daaabfc169b21ff6174567b2c910c45617b0d79c68d7ab349b02/yarl-1.18.3-cp312-cp312-win_amd64.whl", hash = "sha256:7e2ee16578af3b52ac2f334c3b1f92262f47e02cc6193c598502bd46f5cd1477", size = 90399 },
    { url = "https://files.pythonhosted.org/packages/30/c7/c790513d5328a8390be8f47be5d52e141f78b66c6c48f48d241ca6bd5265/yarl-1.18.3-cp313-cp313-macosx_10_13_universal2.whl", hash = "sha256:90adb47ad432332d4f0bc28f83a5963f426ce9a1a8809f5e584e704b82685dcb", size = 140789 },
    { url = "https://files.pythonhosted.org/packages/30/aa/a2f84e93554a578463e2edaaf2300faa61c8701f0898725842c704ba5444/yarl-1.18.3-cp313-cp313-macosx_10_13_x86_64.whl", hash = "sha256:913829534200eb0f789d45349e55203a091f45c37a2674678744ae52fae23efa", size = 94144 },
    { url = "https://files.pythonhosted.org/packages/c6/fc/d68d8f83714b221a85ce7866832cba36d7c04a68fa6a960b908c2c84f325/yarl-1.18.3-cp313-cp313-macosx_11_0_arm64.whl", hash = "sha256:ef9f7768395923c3039055c14334ba4d926f3baf7b776c923c93d80195624782", size = 91974 },
    { url = "https://files.pythonhosted.org/packages/56/4e/d2563d8323a7e9a414b5b25341b3942af5902a2263d36d20fb17c40411e2/yarl-1.18.3-cp313-cp313-manylinux_2_17_aarch64.manylinux2014_aarch64.whl", hash = "sha256:88a19f62ff30117e706ebc9090b8ecc79aeb77d0b1f5ec10d2d27a12bc9f66d0", size = 333587 },
    { url = "https://files.pythonhosted.org/packages/25/c9/cfec0bc0cac8d054be223e9f2c7909d3e8442a856af9dbce7e3442a8ec8d/yarl-1.18.3-cp313-cp313-manylinux_2_17_ppc64le.manylinux2014_ppc64le.whl", hash = "sha256:e17c9361d46a4d5addf777c6dd5eab0715a7684c2f11b88c67ac37edfba6c482", size = 344386 },
    { url = "https://files.pythonhosted.org/packages/ab/5d/4c532190113b25f1364d25f4c319322e86232d69175b91f27e3ebc2caf9a/yarl-1.18.3-cp313-cp313-manylinux_2_17_s390x.manylinux2014_s390x.whl", hash = "sha256:1a74a13a4c857a84a845505fd2d68e54826a2cd01935a96efb1e9d86c728e186", size = 345421 },
    { url = "https://files.pythonhosted.org/packages/23/d1/6cdd1632da013aa6ba18cee4d750d953104a5e7aac44e249d9410a972bf5/yarl-1.18.3-cp313-cp313-manylinux_2_17_x86_64.manylinux2014_x86_64.whl", hash = "sha256:41f7ce59d6ee7741af71d82020346af364949314ed3d87553763a2df1829cc58", size = 339384 },
    { url = "https://files.pythonhosted.org/packages/9a/c4/6b3c39bec352e441bd30f432cda6ba51681ab19bb8abe023f0d19777aad1/yarl-1.18.3-cp313-cp313-manylinux_2_5_i686.manylinux1_i686.manylinux_2_17_i686.manylinux2014_i686.whl", hash = "sha256:f52a265001d830bc425f82ca9eabda94a64a4d753b07d623a9f2863fde532b53", size = 326689 },
    { url = "https://files.pythonhosted.org/packages/23/30/07fb088f2eefdc0aa4fc1af4e3ca4eb1a3aadd1ce7d866d74c0f124e6a85/yarl-1.18.3-cp313-cp313-musllinux_1_2_aarch64.whl", hash = "sha256:82123d0c954dc58db301f5021a01854a85bf1f3bb7d12ae0c01afc414a882ca2", size = 345453 },
    { url = "https://files.pythonhosted.org/packages/63/09/d54befb48f9cd8eec43797f624ec37783a0266855f4930a91e3d5c7717f8/yarl-1.18.3-cp313-cp313-musllinux_1_2_armv7l.whl", hash = "sha256:2ec9bbba33b2d00999af4631a3397d1fd78290c48e2a3e52d8dd72db3a067ac8", size = 341872 },
    { url = "https://files.pythonhosted.org/packages/91/26/fd0ef9bf29dd906a84b59f0cd1281e65b0c3e08c6aa94b57f7d11f593518/yarl-1.18.3-cp313-cp313-musllinux_1_2_i686.whl", hash = "sha256:fbd6748e8ab9b41171bb95c6142faf068f5ef1511935a0aa07025438dd9a9bc1", size = 347497 },
    { url = "https://files.pythonhosted.org/packages/d9/b5/14ac7a256d0511b2ac168d50d4b7d744aea1c1aa20c79f620d1059aab8b2/yarl-1.18.3-cp313-cp313-musllinux_1_2_ppc64le.whl", hash = "sha256:877d209b6aebeb5b16c42cbb377f5f94d9e556626b1bfff66d7b0d115be88d0a", size = 359981 },
    { url = "https://files.pythonhosted.org/packages/ca/b3/d493221ad5cbd18bc07e642894030437e405e1413c4236dd5db6e46bcec9/yarl-1.18.3-cp313-cp313-musllinux_1_2_s390x.whl", hash = "sha256:b464c4ab4bfcb41e3bfd3f1c26600d038376c2de3297760dfe064d2cb7ea8e10", size = 366229 },
    { url = "https://files.pythonhosted.org/packages/04/56/6a3e2a5d9152c56c346df9b8fb8edd2c8888b1e03f96324d457e5cf06d34/yarl-1.18.3-cp313-cp313-musllinux_1_2_x86_64.whl", hash = "sha256:8d39d351e7faf01483cc7ff7c0213c412e38e5a340238826be7e0e4da450fdc8", size = 360383 },
    { url = "https://files.pythonhosted.org/packages/fd/b7/4b3c7c7913a278d445cc6284e59b2e62fa25e72758f888b7a7a39eb8423f/yarl-1.18.3-cp313-cp313-win32.whl", hash = "sha256:61ee62ead9b68b9123ec24bc866cbef297dd266175d53296e2db5e7f797f902d", size = 310152 },
    { url = "https://files.pythonhosted.org/packages/f5/d5/688db678e987c3e0fb17867970700b92603cadf36c56e5fb08f23e822a0c/yarl-1.18.3-cp313-cp313-win_amd64.whl", hash = "sha256:578e281c393af575879990861823ef19d66e2b1d0098414855dd367e234f5b3c", size = 315723 },
    { url = "https://files.pythonhosted.org/packages/f5/4b/a06e0ec3d155924f77835ed2d167ebd3b211a7b0853da1cf8d8414d784ef/yarl-1.18.3-py3-none-any.whl", hash = "sha256:b57f4f58099328dfb26c6a771d09fb20dbbae81d20cfb66141251ea063bd101b", size = 45109 },
]

[[package]]
name = "zipp"
version = "3.21.0"
source = { registry = "https://pypi.org/simple" }
sdist = { url = "https://files.pythonhosted.org/packages/3f/50/bad581df71744867e9468ebd0bcd6505de3b275e06f202c2cb016e3ff56f/zipp-3.21.0.tar.gz", hash = "sha256:2c9958f6430a2040341a52eb608ed6dd93ef4392e02ffe219417c1b28b5dd1f4", size = 24545 }
wheels = [
    { url = "https://files.pythonhosted.org/packages/b7/1a/7e4798e9339adc931158c9d69ecc34f5e6791489d469f5e50ec15e35f458/zipp-3.21.0-py3-none-any.whl", hash = "sha256:ac1bbe05fd2991f160ebce24ffbac5f6d11d83dc90891255885223d42b3cd931", size = 9630 },
]<|MERGE_RESOLUTION|>--- conflicted
+++ resolved
@@ -2901,14 +2901,10 @@
     { name = "ipykernel", marker = "extra == 'dev'" },
     { name = "jax", marker = "extra == 'jax'", specifier = "==0.4.38" },
     { name = "lit", marker = "extra == 'dev'", specifier = "<19.0.0" },
-<<<<<<< HEAD
-    { name = "marimo", marker = "extra == 'dev'", specifier = "==0.10.12" },
+    { name = "marimo", marker = "extra == 'dev'", specifier = "==0.10.13" },
     { name = "mkdocs", marker = "extra == 'docs'", specifier = ">=1.6.1" },
     { name = "mkdocs-material", marker = "extra == 'docs'", specifier = ">=9.5.49" },
     { name = "mkdocstrings", extras = ["python"], marker = "extra == 'docs'", specifier = ">=0.27.0" },
-=======
-    { name = "marimo", marker = "extra == 'dev'", specifier = "==0.10.13" },
->>>>>>> 966719df
     { name = "nbconvert", marker = "extra == 'dev'", specifier = ">=7.7.2,<8.0.0" },
     { name = "nbval", marker = "extra == 'dev'", specifier = "<0.12" },
     { name = "numpy", marker = "extra == 'jax'", specifier = "==2.2.1" },
