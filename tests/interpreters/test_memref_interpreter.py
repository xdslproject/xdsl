from xdsl.builder import ImplicitBuilder
from xdsl.dialects import arith, func, memref
from xdsl.dialects.builtin import (
    DenseIntOrFPElementsAttr,
    IndexType,
    ModuleOp,
    StringAttr,
    TensorType,
    i32,
)
from xdsl.interpreter import Interpreter
from xdsl.interpreters.arith import ArithFunctions
from xdsl.interpreters.memref import MemrefFunctions
from xdsl.interpreters.shaped_array import ShapedArray
from xdsl.interpreters.utils.ptr import TypedPtr

interpreter = Interpreter(ModuleOp([]), index_bitwidth=32)
interpreter.register_implementations(ArithFunctions())
interpreter.register_implementations(MemrefFunctions())

index = IndexType()


def test_functions():
    alloc_op = memref.AllocOp.get(i32, None, (2, 3))
    zero_op = arith.ConstantOp.from_int_and_width(0, index)
    one_op = arith.ConstantOp.from_int_and_width(1, index)
    forty_two_op = arith.ConstantOp.from_int_and_width(42, 32)
    store_op = memref.StoreOp.get(forty_two_op, alloc_op, (zero_op, one_op))
    load_42_op = memref.LoadOp.get(alloc_op, (zero_op, one_op))
    dealloc_op = memref.DeallocOp.get(alloc_op)

    (shaped_array,) = interpreter.run_op(alloc_op, ())

    assert shaped_array == ShapedArray(
        TypedPtr.new_index((0,) * 6, interpreter.index_bitwidth), [2, 3]
    )
    (zero,) = interpreter.run_op(zero_op, ())
    (one,) = interpreter.run_op(one_op, ())

    (forty_two_0,) = interpreter.run_op(forty_two_op, ())
    store_res = interpreter.run_op(store_op, (forty_two_0, shaped_array, zero, one))
    assert store_res == ()
    (forty_two_1,) = interpreter.run_op(load_42_op, (shaped_array, zero, one))
    assert forty_two_1 == 42

    dealloc_res = interpreter.run_op(dealloc_op, (shaped_array,))
    assert dealloc_res == ()


def test_memref_get_global():
    memref_type = memref.MemRefType(i32, (2, 2))
    tensor_type = TensorType(i32, (2, 2))
    module = ModuleOp([])
    with ImplicitBuilder(module.body):
<<<<<<< HEAD
        memref.Global(
=======
        memref.GlobalOp.get(
>>>>>>> 9fa78bf0
            StringAttr("my_global"),
            memref_type,
            DenseIntOrFPElementsAttr.from_list(tensor_type, [1, 2, 3, 4]),
            sym_visibility=StringAttr("public"),
        )
        with ImplicitBuilder(func.FuncOp("main", ((), ())).body):
            fetch = memref.GetGlobalOp("my_global", memref_type)

    interpreter = Interpreter(module, index_bitwidth=32)
    interpreter.register_implementations(MemrefFunctions())

    (result,) = interpreter.run_op(fetch, ())
    assert result == ShapedArray(
        TypedPtr.new_index([1, 2, 3, 4], index_bitwidth=interpreter.index_bitwidth),
        [2, 2],
    )<|MERGE_RESOLUTION|>--- conflicted
+++ resolved
@@ -53,11 +53,7 @@
     tensor_type = TensorType(i32, (2, 2))
     module = ModuleOp([])
     with ImplicitBuilder(module.body):
-<<<<<<< HEAD
-        memref.Global(
-=======
-        memref.GlobalOp.get(
->>>>>>> 9fa78bf0
+        memref.GlobalOp(
             StringAttr("my_global"),
             memref_type,
             DenseIntOrFPElementsAttr.from_list(tensor_type, [1, 2, 3, 4]),
