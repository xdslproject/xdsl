from typing import cast

import pytest

from xdsl.backend.riscv.lowering import (
    convert_arith_to_riscv,
    convert_func_to_riscv_func,
)
from xdsl.builder import ImplicitBuilder
from xdsl.dialects import arith, func, riscv, riscv_func
from xdsl.dialects.builtin import (
    IndexType,
    IntegerAttr,
    ModuleOp,
    UnrealizedConversionCastOp,
)
from xdsl.interactive.app import InputApp
from xdsl.interactive.passes import AvailablePass
from xdsl.ir import Block, Region
from xdsl.transforms import (
    canonicalize,
    individual_rewrite,
<<<<<<< HEAD
    mlir_opt,
    scf_parallel_loop_tiling,
    stencil_unroll,
    test_lower_linalg_to_snitch,
)
from xdsl.transforms.experimental.dmp import stencil_global_to_local
=======
    printf_to_llvm,
    test_lower_linalg_to_snitch,
)
from xdsl.transforms.experimental import (
    hls_convert_stencil_to_ll_mlir,
)
>>>>>>> 5ba32698
from xdsl.utils.exceptions import ParseError
from xdsl.utils.parse_pipeline import PipelinePassSpec, parse_pipeline


@pytest.mark.asyncio()
async def test_inputs():
    """Test different inputs produce desired result."""
    async with InputApp().run_test() as pilot:
        app = cast(InputApp, pilot.app)

        # clear preloaded code and unselect preselected pass
        app.input_text_area.clear()
        await pilot.pause()

        # Test no input
        assert app.output_text_area.text == "No input"
        assert app.current_module is None

        # Test inccorect input
        app.input_text_area.insert("dkjfd")
        await pilot.pause()
        assert (
            app.output_text_area.text
            == "<unknown>:1:5\ndkjfd\n     ^\n     Operation builtin.unregistered does not have a custom format.\n"
        )

        assert isinstance(app.current_module, ParseError)
        assert (
            str(app.current_module)
            == "<unknown>:1:5\ndkjfd\n     ^\n     Operation builtin.unregistered does not have a custom format.\n"
        )

        # Test corect input
        app.input_text_area.clear()
        app.input_text_area.insert(
            """
        func.func @hello(%n : index) -> index {
          %two = arith.constant 2 : index
          %res = arith.muli %n, %two : index
          func.return %res : index
        }
        """
        )
        await pilot.pause()
        assert (
            app.output_text_area.text
            == """builtin.module {
  func.func @hello(%n : index) -> index {
    %two = arith.constant 2 : index
    %res = arith.muli %n, %two : index
    func.return %res : index
  }
}
"""
        )

        index = IndexType()

        expected_module = ModuleOp(Region([Block()]))
        with ImplicitBuilder(expected_module.body):
            function = func.FuncOp("hello", ((index,), (index,)))
            with ImplicitBuilder(function.body) as (n,):
                two = arith.Constant(IntegerAttr(2, index)).result
                res = arith.Muli(n, two)
                func.Return(res)

        assert isinstance(app.current_module, ModuleOp)
        assert app.current_module.is_structurally_equivalent(expected_module)


@pytest.mark.asyncio()
async def test_buttons():
    """Test pressing keys has the desired result."""
    async with InputApp().run_test() as pilot:
        app = cast(InputApp, pilot.app)

        # clear preloaded code and unselect preselected pass
        app.input_text_area.clear()

        await pilot.pause()
        app.input_text_area.insert(
            """
        func.func @hello(%n : index) -> index {
          %two = arith.constant 2 : index
          %res = arith.muli %n, %two : index
          func.return %res : index
        }
        """
        )

        # assert that the Input and Output Text Area's have changed
        await pilot.pause()
        assert (
            app.input_text_area.text
            == """
        func.func @hello(%n : index) -> index {
          %two = arith.constant 2 : index
          %res = arith.muli %n, %two : index
          func.return %res : index
        }
        """
        )
        assert (
            app.output_text_area.text
            == """builtin.module {
  func.func @hello(%n : index) -> index {
    %two = arith.constant 2 : index
    %res = arith.muli %n, %two : index
    func.return %res : index
  }
}
"""
        )

        # Test clicking the "clear input" button
        await pilot.click("#clear_input_button")

        # assert that the input text area has been cleared
        await pilot.pause()
        assert app.input_text_area.text == ""

        app.input_text_area.insert(
            """
        func.func @hello(%n : index) -> index {
          %two = arith.constant 2 : index
          %res = arith.muli %n, %two : index
          func.return %res : index
        }
        """
        )

        # Select two passes
        app.pass_pipeline = (
            *app.pass_pipeline,
            (
                convert_func_to_riscv_func.ConvertFuncToRiscvFuncPass,
                PipelinePassSpec(name="convert-func-to-riscv-func", args={}),
            ),
        )

        app.pass_pipeline = (
            *app.pass_pipeline,
            (
                convert_arith_to_riscv.ConvertArithToRiscvPass,
                PipelinePassSpec(name="convert-arith-to-riscv", args={}),
            ),
        )

        # assert that pass selection affected Output Text Area
        await pilot.pause()
        assert (
            app.output_text_area.text
            == """builtin.module {
  riscv.assembly_section ".text" {
    riscv.directive ".globl" "hello"
    riscv.directive ".p2align" "2"
    riscv_func.func @hello(%n : !riscv.reg<a0>) -> !riscv.reg<a0> {
      %0 = riscv.mv %n : (!riscv.reg<a0>) -> !riscv.reg<>
      %n_1 = builtin.unrealized_conversion_cast %0 : !riscv.reg<> to index
      %two = riscv.li 2 : () -> !riscv.reg<>
      %two_1 = builtin.unrealized_conversion_cast %two : !riscv.reg<> to index
      %res = builtin.unrealized_conversion_cast %n_1 : index to !riscv.reg<>
      %res_1 = builtin.unrealized_conversion_cast %two_1 : index to !riscv.reg<>
      %res_2 = riscv.mul %res, %res_1 : (!riscv.reg<>, !riscv.reg<>) -> !riscv.reg<>
      %res_3 = builtin.unrealized_conversion_cast %res_2 : !riscv.reg<> to index
      %1 = builtin.unrealized_conversion_cast %res_3 : index to !riscv.reg<>
      %2 = riscv.mv %1 : (!riscv.reg<>) -> !riscv.reg<a0>
      riscv_func.return %2 : !riscv.reg<a0>
    }
  }
}
"""
        )

        current_pipeline = app.pass_pipeline
        # press "Remove Last Pass" button
        await pilot.click("#remove_last_pass_button")
        await pilot.pause()

        assert app.pass_pipeline == current_pipeline[:-1]

        assert (
            app.output_text_area.text
            == """builtin.module {
  riscv.assembly_section ".text" {
    riscv.directive ".globl" "hello"
    riscv.directive ".p2align" "2"
    riscv_func.func @hello(%n : !riscv.reg<a0>) -> !riscv.reg<a0> {
      %0 = riscv.mv %n : (!riscv.reg<a0>) -> !riscv.reg<>
      %n_1 = builtin.unrealized_conversion_cast %0 : !riscv.reg<> to index
      %two = arith.constant 2 : index
      %res = arith.muli %n_1, %two : index
      %1 = builtin.unrealized_conversion_cast %res : index to !riscv.reg<>
      %2 = riscv.mv %1 : (!riscv.reg<>) -> !riscv.reg<a0>
      riscv_func.return %2 : !riscv.reg<a0>
    }
  }
}
"""
        )

        # press "Clear Passes" button
        await pilot.click("#clear_passes_button")

        # assert that the Output Text Area and current_module have the expected results
        await pilot.pause()
        assert app.pass_pipeline == ()
        assert (
            app.output_text_area.text
            == """builtin.module {
  func.func @hello(%n : index) -> index {
    %two = arith.constant 2 : index
    %res = arith.muli %n, %two : index
    func.return %res : index
  }
}
"""
        )

        index = IndexType()

        expected_module = ModuleOp(Region([Block()]))
        with ImplicitBuilder(expected_module.body):
            function = func.FuncOp("hello", ((index,), (index,)))
            with ImplicitBuilder(function.body) as (n,):
                two = arith.Constant(IntegerAttr(2, index)).result
                res = arith.Muli(n, two)
                func.Return(res)

        assert isinstance(app.current_module, ModuleOp)
        assert app.current_module.is_structurally_equivalent(expected_module)

        # assert initial state of condense_mode is False
        assert app.condense_mode is False

        # press "Condense" button
        await pilot.click("#condense_button")

        condensed_list = tuple(
            (
                AvailablePass(
                    display_name="convert-arith-to-riscv",
                    module_pass=convert_arith_to_riscv.ConvertArithToRiscvPass,
                    pass_spec=None,
                ),
                AvailablePass(
                    display_name="convert-func-to-riscv-func",
                    module_pass=convert_func_to_riscv_func.ConvertFuncToRiscvFuncPass,
                    pass_spec=None,
                ),
                AvailablePass(
<<<<<<< HEAD
                    display_name="distribute-stencil",
                    module_pass=stencil_global_to_local.DistributeStencilPass,
                    pass_spec=None,
                ),
                AvailablePass(
                    display_name="mlir-opt",
                    module_pass=mlir_opt.MLIROptPass,
                    pass_spec=None,
                ),
                AvailablePass(
                    display_name="scf-parallel-loop-tiling",
                    module_pass=scf_parallel_loop_tiling.ScfParallelLoopTilingPass,
                    pass_spec=None,
                ),
                AvailablePass(
                    display_name="stencil-unroll",
                    module_pass=stencil_unroll.StencilUnrollPass,
=======
                    display_name="hls-convert-stencil-to-ll-mlir",
                    module_pass=hls_convert_stencil_to_ll_mlir.HLSConvertStencilToLLMLIRPass,
                    pass_spec=None,
                ),
                AvailablePass(
                    display_name="printf-to-llvm",
                    module_pass=printf_to_llvm.PrintfToLLVM,
>>>>>>> 5ba32698
                    pass_spec=None,
                ),
            )
        )

        await pilot.pause()
        # assert after "Condense Button" is clicked that the state and condensed_pass list change accordingly
        assert app.condense_mode is True
        assert app.available_pass_list == condensed_list

        # press "Uncondense" button
        await pilot.click("#uncondense_button")

        await pilot.pause()
        # assert after "Condense Button" is clicked that the state changes accordingly
        assert app.condense_mode is False


@pytest.mark.asyncio()
async def test_rewrites():
    """Test rewrite application has the desired result."""
    async with InputApp().run_test() as pilot:
        app = cast(InputApp, pilot.app)
        # clear preloaded code and unselect preselected pass
        app.input_text_area.clear()

        await pilot.pause()
        # Testing a pass
        app.input_text_area.insert(
            """
        func.func @hello(%n : i32) -> i32 {
  %two = arith.constant 0 : i32
  %res = arith.addi %two, %n : i32
  func.return %res : i32
}
        """
        )

        # press "Condense" button
        await pilot.click("#condense_button")

        condensed_list = tuple(
            (
                AvailablePass(
                    display_name="canonicalize",
                    module_pass=canonicalize.CanonicalizePass,
                    pass_spec=None,
                ),
                AvailablePass(
                    display_name="convert-arith-to-riscv",
                    module_pass=convert_arith_to_riscv.ConvertArithToRiscvPass,
                    pass_spec=None,
                ),
                AvailablePass(
                    display_name="convert-func-to-riscv-func",
                    module_pass=convert_func_to_riscv_func.ConvertFuncToRiscvFuncPass,
                    pass_spec=None,
                ),
                AvailablePass(
<<<<<<< HEAD
                    display_name="distribute-stencil",
                    module_pass=stencil_global_to_local.DistributeStencilPass,
                    pass_spec=None,
                ),
                AvailablePass(
                    display_name="mlir-opt",
                    module_pass=mlir_opt.MLIROptPass,
                    pass_spec=None,
                ),
                AvailablePass(
                    display_name="scf-parallel-loop-tiling",
                    module_pass=scf_parallel_loop_tiling.ScfParallelLoopTilingPass,
                    pass_spec=None,
                ),
                AvailablePass(
                    display_name="stencil-unroll",
                    module_pass=stencil_unroll.StencilUnrollPass,
=======
                    display_name="hls-convert-stencil-to-ll-mlir",
                    module_pass=hls_convert_stencil_to_ll_mlir.HLSConvertStencilToLLMLIRPass,
                    pass_spec=None,
                ),
                AvailablePass(
                    display_name="printf-to-llvm",
                    module_pass=printf_to_llvm.PrintfToLLVM,
>>>>>>> 5ba32698
                    pass_spec=None,
                ),
                AvailablePass(
                    display_name="test-lower-linalg-to-snitch",
                    module_pass=test_lower_linalg_to_snitch.TestLowerLinalgToSnitchPass,
                    pass_spec=None,
                ),
                AvailablePass(
                    display_name="Addi(%res = arith.addi %two, %n : i32):arith.addi:AddImmediateZero",
                    module_pass=individual_rewrite.IndividualRewrite,
                    pass_spec=list(
                        parse_pipeline(
                            'apply-individual-rewrite{matched_operation_index=3 operation_name="arith.addi" pattern_name="AddImmediateZero"}'
                        )
                    )[0],
                ),
            )
        )

        await pilot.pause()
        # assert after "Condense Button" is clicked that the state and get_condensed_pass list change accordingly
        assert app.condense_mode is True
        assert app.available_pass_list == condensed_list

        # Select a rewrite
        app.pass_pipeline = (
            *app.pass_pipeline,
            (
                individual_rewrite.IndividualRewrite,
                list(
                    parse_pipeline(
                        'apply-individual-rewrite{matched_operation_index=3 operation_name="arith.addi" pattern_name="AddImmediateZero"}'
                    )
                )[0],
            ),
        )

        # assert that pass selection affected Output Text Area
        await pilot.pause()
        assert (
            app.output_text_area.text
            == """builtin.module {
  func.func @hello(%n : i32) -> i32 {
    %two = arith.constant 0 : i32
    func.return %n : i32
  }
}
"""
        )


@pytest.mark.asyncio()
async def test_passes():
    """Test pass application has the desired result."""
    async with InputApp().run_test() as pilot:
        app = cast(InputApp, pilot.app)
        # clear preloaded code and unselect preselected pass
        app.input_text_area.clear()

        await pilot.pause()
        # Testing a pass
        app.input_text_area.insert(
            """
        func.func @hello(%n : index) -> index {
          %two = arith.constant 2 : index
          %res = arith.muli %n, %two : index
          func.return %res : index
        }
        """
        )

        # Await on test update to make sure we only update due to pass change later
        await pilot.pause()
        assert (
            app.output_text_area.text
            == """builtin.module {
  func.func @hello(%n : index) -> index {
    %two = arith.constant 2 : index
    %res = arith.muli %n, %two : index
    func.return %res : index
  }
}
"""
        )

        # Select a pass
        app.pass_pipeline = (
            *app.pass_pipeline,
            (
                convert_func_to_riscv_func.ConvertFuncToRiscvFuncPass,
                PipelinePassSpec(name="convert-func-to-riscv-func", args={}),
            ),
        )
        # assert that the Output Text Area has changed accordingly
        await pilot.pause()
        assert (
            app.output_text_area.text
            == """builtin.module {
  riscv.assembly_section ".text" {
    riscv.directive ".globl" "hello"
    riscv.directive ".p2align" "2"
    riscv_func.func @hello(%n : !riscv.reg<a0>) -> !riscv.reg<a0> {
      %0 = riscv.mv %n : (!riscv.reg<a0>) -> !riscv.reg<>
      %n_1 = builtin.unrealized_conversion_cast %0 : !riscv.reg<> to index
      %two = arith.constant 2 : index
      %res = arith.muli %n_1, %two : index
      %1 = builtin.unrealized_conversion_cast %res : index to !riscv.reg<>
      %2 = riscv.mv %1 : (!riscv.reg<>) -> !riscv.reg<a0>
      riscv_func.return %2 : !riscv.reg<a0>
    }
  }
}
"""
        )

        index = IndexType()
        expected_module = ModuleOp(Region([Block()]))
        with ImplicitBuilder(expected_module.body):
            section = riscv.AssemblySectionOp(".text")
            with ImplicitBuilder(section.data):
                riscv.DirectiveOp(".globl", "hello")
                riscv.DirectiveOp(".p2align", "2")
                function = riscv_func.FuncOp(
                    "hello",
                    Region([Block(arg_types=[riscv.Registers.A0])]),
                    ((riscv.Registers.A0,), (riscv.Registers.A0,)),
                )
                with ImplicitBuilder(function.body) as (n,):
                    zero = riscv.MVOp(n, rd=riscv.IntRegisterType(""))
                    n_one = UnrealizedConversionCastOp.get([zero.rd], [index])
                    two = arith.Constant(IntegerAttr(2, index)).result
                    res = arith.Muli(n_one, two)
                    one = UnrealizedConversionCastOp.get(
                        [res.result], [riscv.IntRegisterType("")]
                    )
                    two_two = riscv.MVOp(one, rd=riscv.Registers.A0)
                    riscv_func.ReturnOp(two_two)

        assert isinstance(app.current_module, ModuleOp)
        # Assert that the current module has been changed accordingly
        assert app.current_module.is_structurally_equivalent(expected_module)<|MERGE_RESOLUTION|>--- conflicted
+++ resolved
@@ -20,21 +20,8 @@
 from xdsl.transforms import (
     canonicalize,
     individual_rewrite,
-<<<<<<< HEAD
-    mlir_opt,
-    scf_parallel_loop_tiling,
-    stencil_unroll,
     test_lower_linalg_to_snitch,
 )
-from xdsl.transforms.experimental.dmp import stencil_global_to_local
-=======
-    printf_to_llvm,
-    test_lower_linalg_to_snitch,
-)
-from xdsl.transforms.experimental import (
-    hls_convert_stencil_to_ll_mlir,
-)
->>>>>>> 5ba32698
 from xdsl.utils.exceptions import ParseError
 from xdsl.utils.parse_pipeline import PipelinePassSpec, parse_pipeline
 
@@ -285,36 +272,6 @@
                     module_pass=convert_func_to_riscv_func.ConvertFuncToRiscvFuncPass,
                     pass_spec=None,
                 ),
-                AvailablePass(
-<<<<<<< HEAD
-                    display_name="distribute-stencil",
-                    module_pass=stencil_global_to_local.DistributeStencilPass,
-                    pass_spec=None,
-                ),
-                AvailablePass(
-                    display_name="mlir-opt",
-                    module_pass=mlir_opt.MLIROptPass,
-                    pass_spec=None,
-                ),
-                AvailablePass(
-                    display_name="scf-parallel-loop-tiling",
-                    module_pass=scf_parallel_loop_tiling.ScfParallelLoopTilingPass,
-                    pass_spec=None,
-                ),
-                AvailablePass(
-                    display_name="stencil-unroll",
-                    module_pass=stencil_unroll.StencilUnrollPass,
-=======
-                    display_name="hls-convert-stencil-to-ll-mlir",
-                    module_pass=hls_convert_stencil_to_ll_mlir.HLSConvertStencilToLLMLIRPass,
-                    pass_spec=None,
-                ),
-                AvailablePass(
-                    display_name="printf-to-llvm",
-                    module_pass=printf_to_llvm.PrintfToLLVM,
->>>>>>> 5ba32698
-                    pass_spec=None,
-                ),
             )
         )
 
@@ -369,36 +326,6 @@
                 AvailablePass(
                     display_name="convert-func-to-riscv-func",
                     module_pass=convert_func_to_riscv_func.ConvertFuncToRiscvFuncPass,
-                    pass_spec=None,
-                ),
-                AvailablePass(
-<<<<<<< HEAD
-                    display_name="distribute-stencil",
-                    module_pass=stencil_global_to_local.DistributeStencilPass,
-                    pass_spec=None,
-                ),
-                AvailablePass(
-                    display_name="mlir-opt",
-                    module_pass=mlir_opt.MLIROptPass,
-                    pass_spec=None,
-                ),
-                AvailablePass(
-                    display_name="scf-parallel-loop-tiling",
-                    module_pass=scf_parallel_loop_tiling.ScfParallelLoopTilingPass,
-                    pass_spec=None,
-                ),
-                AvailablePass(
-                    display_name="stencil-unroll",
-                    module_pass=stencil_unroll.StencilUnrollPass,
-=======
-                    display_name="hls-convert-stencil-to-ll-mlir",
-                    module_pass=hls_convert_stencil_to_ll_mlir.HLSConvertStencilToLLMLIRPass,
-                    pass_spec=None,
-                ),
-                AvailablePass(
-                    display_name="printf-to-llvm",
-                    module_pass=printf_to_llvm.PrintfToLLVM,
->>>>>>> 5ba32698
                     pass_spec=None,
                 ),
                 AvailablePass(
