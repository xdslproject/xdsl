from dataclasses import dataclass, field

from xdsl.context import Context
from xdsl.dialects.builtin import ModuleOp
from xdsl.passes import ModulePass
from xdsl.pattern_rewriter import PatternRewriter
from xdsl.traits import HasCanonicalizationPatternsTrait
from xdsl.utils.op_selector import OpSelector


@dataclass(frozen=True)
class ApplyIndividualRewritePass(ModulePass):
    """
    Module pass representing the application of an individual rewrite pattern to a module.

    Matches the operation at the provided index within the module and applies the rewrite
    pattern specified by the operation and pattern names.
    """

    name = "apply-individual-rewrite"

    matched_operation_index: int = field()
    operation_name: str = field()
    pattern_name: str = field()

    def apply(self, ctx: Context, op: ModuleOp) -> None:
        matched_operation = OpSelector(
            self.matched_operation_index, self.operation_name
        ).get_op(op)
        rewriter = PatternRewriter(matched_operation)

<<<<<<< HEAD
        if matched_operation.name != self.operation_name:
            raise ValueError(
                f"Operation {matched_operation.name} at index "
                f"{self.matched_operation_index} does not match {self.operation_name}"
            )

        for trait in matched_operation.get_traits_of_type(
            HasCanonicalizationPatternsTrait
        ):
            for pattern in trait.get_canonicalization_patterns():
                if type(pattern).__name__ == self.pattern_name:
                    pattern.match_and_rewrite(matched_operation, rewriter)
                    if not rewriter.has_done_action:
                        raise ValueError(
                            f"Invalid rewrite ({self.pattern_name}) for operation "
                            f"({matched_operation}) at location "
                            f"{self.matched_operation_index}."
                        )
                    return

        raise ValueError(
            f"Pattern name {self.pattern_name} not found for the provided operation name."
        )

    @classmethod
    def schedule_space(cls, ctx: Context, module_op: ModuleOp):
        res: list[ApplyIndividualRewritePass] = []

        for op_idx, matched_op in enumerate(module_op.walk()):
            if (
                trait := matched_op.get_trait(HasCanonicalizationPatternsTrait)
            ) is None:
                continue

            pattern_by_name = {
                type(pattern).__name__: pattern
                for pattern in trait.get_canonicalization_patterns()
            }

            for pattern_name, pattern in pattern_by_name.items():
                cloned_op = tuple(module_op.clone().walk())[op_idx]
                rewriter = PatternRewriter(cloned_op)
                pattern.match_and_rewrite(cloned_op, rewriter)
                if rewriter.has_done_action:
                    res.append(
                        ApplyIndividualRewritePass(
                            op_idx, cloned_op.name, pattern_name
                        ),
                    )

        return tuple(res)
=======
        # Check individual rewrites first
        if (
            pattern := _get_canonicalization_pattern(
                matched_operation, self.pattern_name
            )
        ) is None:
            raise ValueError(
                f"Pattern name {self.pattern_name} not found for the provided operation name."
            )

        pattern.match_and_rewrite(matched_operation, rewriter)
        if not rewriter.has_done_action:
            raise ValueError(
                f"Invalid rewrite ({self.pattern_name}) for operation "
                f"({matched_operation}) at location {self.matched_operation_index}."
            )
>>>>>>> e83f0e7a
<|MERGE_RESOLUTION|>--- conflicted
+++ resolved
@@ -29,7 +29,6 @@
         ).get_op(op)
         rewriter = PatternRewriter(matched_operation)
 
-<<<<<<< HEAD
         if matched_operation.name != self.operation_name:
             raise ValueError(
                 f"Operation {matched_operation.name} at index "
@@ -68,9 +67,10 @@
                 type(pattern).__name__: pattern
                 for pattern in trait.get_canonicalization_patterns()
             }
+            selector = OpSelector(op_idx, matched_op.name)
 
             for pattern_name, pattern in pattern_by_name.items():
-                cloned_op = tuple(module_op.clone().walk())[op_idx]
+                cloned_op = selector.get_op(module_op.clone())
                 rewriter = PatternRewriter(cloned_op)
                 pattern.match_and_rewrite(cloned_op, rewriter)
                 if rewriter.has_done_action:
@@ -80,22 +80,4 @@
                         ),
                     )
 
-        return tuple(res)
-=======
-        # Check individual rewrites first
-        if (
-            pattern := _get_canonicalization_pattern(
-                matched_operation, self.pattern_name
-            )
-        ) is None:
-            raise ValueError(
-                f"Pattern name {self.pattern_name} not found for the provided operation name."
-            )
-
-        pattern.match_and_rewrite(matched_operation, rewriter)
-        if not rewriter.has_done_action:
-            raise ValueError(
-                f"Invalid rewrite ({self.pattern_name}) for operation "
-                f"({matched_operation}) at location {self.matched_operation_index}."
-            )
->>>>>>> e83f0e7a
+        return tuple(res)