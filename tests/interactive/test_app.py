--- conflicted
+++ resolved
@@ -94,9 +94,7 @@
         }
         """
         )
-
-<<<<<<< HEAD
-        await pilot.pause()
+        
         # assert that the Input and Output Text Area's have changed
         assert (
             app.input_text_area.text
@@ -143,21 +141,26 @@
         )
 
         # assert that pass selection affected Output Text Area
-=======
->>>>>>> dfda9832
-        await pilot.pause()
-        # assert that the Input and Output Text Area's have changed
-        assert (
-            app.input_text_area.text
-            == """
-        func.func @hello(%n : index) -> index {
-          %two = arith.constant 2 : index
-          %res = arith.muli %n, %two : index
-          func.return %res : index
-        }
-        """
-        )
-<<<<<<< HEAD
+        await pilot.pause()
+        assert (
+            app.output_text_area.text
+            == """builtin.module {
+  riscv.assembly_section ".text" {
+    riscv.directive ".globl" "hello"
+    riscv.directive ".p2align" "2"
+    riscv_func.func @hello(%n : !riscv.reg<a0>) -> !riscv.reg<a0> {
+      %0 = riscv.mv %n : (!riscv.reg<a0>) -> !riscv.reg<>
+      %n_1 = builtin.unrealized_conversion_cast %0 : !riscv.reg<> to index
+      %two = arith.constant 2 : index
+      %res = arith.muli %n_1, %two : index
+      %1 = builtin.unrealized_conversion_cast %res : index to !riscv.reg<>
+      %2 = riscv.mv %1 : (!riscv.reg<>) -> !riscv.reg<a0>
+      riscv_func.return %2 : !riscv.reg<a0>
+    }
+  }
+}
+"""
+        )
 
         # press "Clear Passes" button
         await pilot.click("#clear_passes_button")
@@ -165,20 +168,29 @@
         # assert that the Output Text Area and current_module have the expected results
         await pilot.pause()
         assert app.pass_pipeline == ()
-=======
->>>>>>> dfda9832
-        assert (
-            app.output_text_area.text
-            == """builtin.module {
-  func.func @hello(%n : index) -> index {
-    %two = arith.constant 2 : index
-    %res = arith.muli %n, %two : index
-    func.return %res : index
-  }
-}
-"""
-        )
-
+        assert app.output_text_area.text
+            == """builtin.module {
+  func.func @hello(%n : index) -> index {
+    %two = arith.constant 2 : index
+    %res = arith.muli %n, %two : index
+    func.return %res : index
+  }
+}
+"""
+        )
+        
+        index = IndexType()
+
+        expected_module = ModuleOp(Region([Block()]))
+        with ImplicitBuilder(expected_module.body):
+            function = func.FuncOp("hello", ((index,), (index,)))
+            with ImplicitBuilder(function.body) as (n,):
+                two = arith.Constant(IntegerAttr(2, index)).result
+                res = arith.Muli(n, two)
+                func.Return(res)
+
+        assert isinstance(app.current_module, ModuleOp)
+        assert app.current_module.is_structurally_equivalent(expected_module)
 
 @pytest.mark.asyncio()
 async def test_passes():
