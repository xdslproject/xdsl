--- conflicted
+++ resolved
@@ -173,17 +173,6 @@
     def __init__(self, param: Iterable[AttributeCovT]) -> None:
         super().__init__(tuple(param))
 
-<<<<<<< HEAD
-=======
-    @classmethod
-    def parse_parameter(cls, parser: AttrParser) -> tuple[AttributeCovT, ...]:
-        # This functionality is provided by the attribute parser.
-        raise NotImplementedError
-
-    def print_parameter(self, printer: Printer) -> None:
-        self.print_builtin(printer)
-
->>>>>>> 60259e34
     def print_builtin(self, printer: Printer):
         with printer.in_square_brackets():
             printer.print_list(self.data, printer.print_attribute)
