MAKEFLAGS += --no-builtin-rules
MAKEFLAGS += --no-builtin-variables

# use a default prefix for coverage data files
COVERAGE_FILE ?= .coverage

# allow overriding the name of the venv directory
VENV_DIR ?= venv
export UV_PROJECT_ENVIRONMENT=${VENV_DIR}

# allow overriding which extras are installed
VENV_EXTRAS ?= --extra gui --extra dev --extra jax --extra riscv

# use different coverage data file per coverage run, otherwise combine complains
TESTS_COVERAGE_FILE = ${COVERAGE_FILE}.tests

# default lit options
LIT_OPTIONS ?= -v --order=smart

# make tasks run all commands in a single shell
.ONESHELL:

.PHONY: uv-installed
uv-installed:
	@command -v uv &> /dev/null ||\
		(echo "UV doesn't seem to be installed, try the following instructions:" &&\
		echo "https://docs.astral.sh/uv/getting-started/installation/" && false)

# set up the venv with all dependencies for development
${VENV_DIR}/: uv-installed
	uv sync ${VENV_EXTRAS}

# make sure `make venv` also works correctly
.PHONY: venv
venv: ${VENV_DIR}/

# remove all caches
.PHONY: clean-caches
clean-caches:
	rm -rf .pytest_cache *.egg-info .coverage.*
	find . -type f -name "*.cover" -delete

# remove all caches and the venv
.PHONY: clean
clean: clean-caches
	rm -rf ${VENV_DIR}

# run filecheck tests
<<<<<<< HEAD
.PHONY: filecheck
filecheck: uv-installed
	uv run lit -vv tests/filecheck --order=smart --timeout=20
=======
filecheck:
	lit $(LIT_OPTIONS) tests/filecheck
>>>>>>> ec1f9781

# run pytest tests
.PHONY: pytest
pytest: uv-installed
	uv run pytest tests -W error -vv

# run pytest on notebooks
.PHONY: pytest-nb
pytest-nb: uv-installed
	uv run pytest -W error --nbval -vv docs \
		--ignore=docs/mlir_interoperation.ipynb \
		--ignore=docs/Toy \
		--nbval-current-env

# run tests for Toy tutorial
<<<<<<< HEAD
.PHONY: filecheck-toy
filecheck-toy: uv-installed
	uv run lit -v docs/Toy/examples --order=smart
=======
filecheck-toy:
	lit $(LIT_OPTIONS) docs/Toy/examples
>>>>>>> ec1f9781

.PHONY: pytest-toy
pytest-toy: uv-installed
	uv run pytest docs/Toy/toy/tests

.PHONY: pytest-toy-nb
pytest-toy-nb:
	@if uv run python -c "import riscemu" > /dev/null 2>&1; then \
		uv run pytest -W error --nbval -vv docs/Toy --nbval-current-env; \
	else \
		echo "riscemu is not installed, skipping tests."; \
	fi

.PHONY: tests-toy
tests-toy: filecheck-toy pytest-toy pytest-toy-nb

.PHONY: tests-marimo
tests-marimo: uv-installed
	@for file in docs/marimo/*.py; do \
		echo "Running $$file"; \
		error_message=$$(uv run python3 "$$file" 2>&1) || { \
			echo "Error running $$file"; \
			echo "$$error_message"; \
			exit 1; \
		}; \
	done
	@echo "All marimo tests passed successfully."

.PHONY: tests-marimo-onnx
tests-marimo-onnx: uv-installed
	@if uv run python -c "import onnx" > /dev/null 2>&1; then \
		echo "onnx is installed, running tests."; \
		if ! command -v mlir-opt > /dev/null 2>&1; then \
			echo "MLIR is not installed, skipping tests."; \
			exit 0; \
		fi; \
		for file in docs/marimo/onnx/*.py; do \
			echo "Running $$file"; \
			error_message=$$(uv run python3 "$$file" 2>&1) || { \
				echo "Error running $$file"; \
				echo "$$error_message"; \
				exit 1; \
			}; \
		done; \
		echo "All marimo onnx tests passed successfully."; \
	else \
		echo "onnx is not installed, skipping tests."; \
	fi

# run all tests
.PHONY: tests-functional
tests-functional: pytest tests-toy filecheck pytest-nb tests-marimo tests-marimo-onnx
	@echo All functional tests done.

# run all tests
.PHONY: tests
tests: tests-functional pyright
	@echo All tests done.

# re-generate the output from all jupyter notebooks in the docs directory
.PHONY: rerun-notebooks
rerun-notebooks: uv-installed
	uv run jupyter nbconvert \
		--ClearMetadataPreprocessor.enabled=True \
		--inplace \
		--to notebook \
		--execute docs/*.ipynb docs/Toy/*.ipynb

# set up all precommit hooks
.PHONY: precommit-install
precommit-install: uv-installed
	uv run pre-commit install

# run all precommit hooks and apply them
.PHONY: precommit
precommit: uv-installed
	uv run pre-commit run --all

# run pyright on all files in the current git commit
.PHONY: pyright
pyright: uv-installed
    # We make sure to generate the python typing stubs before running pyright
	uv run xdsl-stubgen
	uv run pyright $(shell git diff --staged --name-only  -- '*.py')

# run coverage over all tests and combine data files
.PHONY: coverage
coverage: uv-installed coverage-tests coverage-filecheck-tests
	uv run coverage combine --append

# run coverage over tests
.PHONY: coverage-tests
coverage-tests: uv-installed
	COVERAGE_FILE=${TESTS_COVERAGE_FILE} uv run pytest -W error --cov --cov-config=.coveragerc

# run coverage over filecheck tests
<<<<<<< HEAD
.PHONY: coverage-filecheck-tests
coverage-filecheck-tests: uv-installed
	uv run lit -v tests/filecheck/ -DCOVERAGE
=======
coverage-filecheck-tests:
	lit $(LIT_OPTIONS) tests/filecheck/ -DCOVERAGE
>>>>>>> ec1f9781

# generate html coverage report
.PHONY: coverage-report-html
coverage-report-html: uv-installed
	uv run coverage html

# generate markdown coverage report
.PHONY: coverage-report-html
coverage-report-md: uv-installed
	uv run coverage report --format=markdown<|MERGE_RESOLUTION|>--- conflicted
+++ resolved
@@ -46,14 +46,9 @@
 	rm -rf ${VENV_DIR}
 
 # run filecheck tests
-<<<<<<< HEAD
 .PHONY: filecheck
 filecheck: uv-installed
-	uv run lit -vv tests/filecheck --order=smart --timeout=20
-=======
-filecheck:
-	lit $(LIT_OPTIONS) tests/filecheck
->>>>>>> ec1f9781
+	uv run lit $(LIT_OPTIONS) tests/filecheck
 
 # run pytest tests
 .PHONY: pytest
@@ -69,14 +64,9 @@
 		--nbval-current-env
 
 # run tests for Toy tutorial
-<<<<<<< HEAD
 .PHONY: filecheck-toy
 filecheck-toy: uv-installed
-	uv run lit -v docs/Toy/examples --order=smart
-=======
-filecheck-toy:
-	lit $(LIT_OPTIONS) docs/Toy/examples
->>>>>>> ec1f9781
+	uv run lit $(LIT_OPTIONS) docs/Toy/examples
 
 .PHONY: pytest-toy
 pytest-toy: uv-installed
@@ -173,14 +163,9 @@
 	COVERAGE_FILE=${TESTS_COVERAGE_FILE} uv run pytest -W error --cov --cov-config=.coveragerc
 
 # run coverage over filecheck tests
-<<<<<<< HEAD
 .PHONY: coverage-filecheck-tests
 coverage-filecheck-tests: uv-installed
-	uv run lit -v tests/filecheck/ -DCOVERAGE
-=======
-coverage-filecheck-tests:
-	lit $(LIT_OPTIONS) tests/filecheck/ -DCOVERAGE
->>>>>>> ec1f9781
+	uv run lit $(LIT_OPTIONS) tests/filecheck/ -DCOVERAGE
 
 # generate html coverage report
 .PHONY: coverage-report-html
