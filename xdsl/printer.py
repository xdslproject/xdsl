from __future__ import annotations

import json
import math
import struct
from collections.abc import Callable, Iterable, Sequence
from contextlib import contextmanager
from dataclasses import dataclass, field
from itertools import chain
from typing import Any, TypeVar, cast

from typing_extensions import deprecated

from xdsl.dialects.builtin import (
    AffineMapAttr,
    AffineSetAttr,
    AnyFloatAttr,
    AnyIntegerAttr,
    AnyUnrankedMemrefType,
    AnyUnrankedTensorType,
    AnyVectorType,
    ArrayAttr,
    BFloat16Type,
    BytesAttr,
    ComplexType,
    DenseArrayBase,
    DenseIntOrFPElementsAttr,
    DenseResourceAttr,
    DictionaryAttr,
    Float16Type,
    Float32Type,
    Float64Type,
    Float80Type,
    Float128Type,
    FloatAttr,
    FloatData,
    FunctionType,
    IndexType,
    IntAttr,
    IntegerAttr,
    IntegerType,
    LocationAttr,
    MemRefType,
    NoneAttr,
    NoneType,
    OpaqueAttr,
    Signedness,
    StridedLayoutAttr,
    StringAttr,
    SymbolRefAttr,
    TensorType,
    UnitAttr,
    UnrankedMemrefType,
    UnrankedTensorType,
    UnregisteredAttr,
    UnregisteredOp,
    VectorType,
    i1,
)
from xdsl.ir import (
    Attribute,
    Block,
    BlockArgument,
    Data,
    OpaqueSyntaxAttribute,
    Operation,
    ParametrizedAttribute,
    Region,
    SpacedOpaqueSyntaxAttribute,
    SSAValue,
    TypeAttribute,
)
from xdsl.traits import IsolatedFromAbove, IsTerminator
from xdsl.utils.diagnostic import Diagnostic
from xdsl.utils.lexer import Lexer

indentNumSpaces = 2


@dataclass(eq=False, repr=False)
class Printer:
    stream: Any | None = field(default=None)
    print_generic_format: bool = field(default=False)
    print_properties_as_attributes: bool = field(default=False)
    print_debuginfo: bool = field(default=False)
    diagnostic: Diagnostic = field(default_factory=Diagnostic)

    _indent: int = field(default=0, init=False)
    _ssa_values: dict[SSAValue, str] = field(default_factory=dict, init=False)
    """
    maps SSA Values to their "allocated" names
    """
    _ssa_names: list[dict[str, int]] = field(
        default_factory=lambda: [dict()], init=False
    )
    _block_names: list[dict[Block, int]] = field(
        default_factory=lambda: [dict()], init=False
    )
    _next_valid_name_id: list[int] = field(default_factory=lambda: [0], init=False)
    _next_valid_block_id: list[int] = field(default_factory=lambda: [0], init=False)
    _current_line: int = field(default=0, init=False)
    _current_column: int = field(default=0, init=False)
    _next_line_callback: list[Callable[[], None]] = field(
        default_factory=list, init=False
    )

    @property
    def ssa_names(self):
        return self._ssa_names[-1]

    @property
    def block_names(self):
        return self._block_names[-1]

    @contextmanager
    def in_angle_brackets(self):
        self.print_string("<")
        try:
            yield
        finally:
            self.print_string(">")

    def print(self, *argv: Any) -> None:
        for arg in argv:
            if isinstance(arg, str):
                self.print_string(arg)
                continue
            if isinstance(arg, SSAValue):
                self.print_ssa_value(arg)
                continue
            if isinstance(arg, Attribute):
                self.print_attribute(arg)
                continue
            if isinstance(arg, Region):
                self.print_region(arg)
                continue
            if isinstance(arg, Block):
                self.print_block(arg)
                self._print_new_line()
                continue
            if isinstance(arg, Operation):
                self.print_op(arg)
                self._print_new_line()
                continue

            text = str(arg)
            self.print_string(text)

    @deprecated("Please use `printer.print_strint(text, indent=0)`")
    def print_string_raw(self, text: str) -> None:
        """
        Prints a string to the printer's output, without taking
        indentation into account.
        """
        self.print_string(text, indent=0)

    def print_string(self, text: str, *, indent: int | None = None) -> None:
        """
        Prints a string to the printer's output.

        This function takes into account indentation level when
        printing new lines.
        If the indentation level is specified as 0, the string is printed as-is, if `None`
        then the `Printer` instance's indentation level is used.
        """

        num_newlines = text.count("\n")

        if not num_newlines:
            self._current_column += len(text)
            print(text, end="", file=self.stream)
            return

        indent = self._indent if indent is None else indent
        lines = text.split("\n")

        if indent == 0 and not self._next_line_callback:
            # No indent and no callback to print after the next newline, the text
            # can be printed directly.
            self._current_line += num_newlines
            self._current_column = len(lines[-1])
            print(text, end="", file=self.stream)
            return

        # Line and column information is not computed ahead of time
        # as indent-aware newline printing may use it as part of
        # callbacks.
        print(lines[0], end="", file=self.stream)
        self._current_column += len(lines[0])
        for line in lines[1:]:
            self._print_new_line(indent=indent)
            print(line, end="", file=self.stream)
            self._current_column += len(line)

    @contextmanager
    def indented(self, amount: int = 1):
        """
        Increases the indentation level by the provided amount
        for the duration of the context.

        Only affects new lines printed within the context.
        """

        self._indent += amount
        try:
            yield
        finally:
            self._indent -= amount

    def _add_message_on_next_line(self, message: str, begin_pos: int, end_pos: int):
        """Add a message that will be displayed on the next line."""

        def callback(indent: int = self._indent):
            self._print_message(message, begin_pos, end_pos, indent)

        self._next_line_callback.append(callback)

    def _print_message(
        self, message: str, begin_pos: int, end_pos: int, indent: int | None = None
    ):
        """
        Print a message.
        This is expected to be called at the beginning of a new line and to create a new
        line at the end.
        The span of the message to be underlined is represented as [begin_pos, end_pos).
        """
        indent = self._indent if indent is None else indent
        indent_size = indent * indentNumSpaces
        self.print_string(" " * indent_size)
        message_end_pos = max(map(len, message.split("\n"))) + indent_size + 2
        first_line = (
            (begin_pos - indent_size) * "-"
            + (end_pos - begin_pos) * "^"
            + (max(message_end_pos, end_pos) - end_pos) * "-"
        )
        self.print_string(first_line)
        self._print_new_line(indent=indent, print_message=False)
        for message_line in message.split("\n"):
            self.print_string("| ")
            self.print_string(message_line)
            self._print_new_line(indent=indent, print_message=False)
        self.print_string("-" * (max(message_end_pos, end_pos) - indent_size))
        self._print_new_line(indent=0, print_message=False)

    T = TypeVar("T")
    K = TypeVar("K")
    V = TypeVar("V")

    def print_list(
        self, elems: Iterable[T], print_fn: Callable[[T], Any], delimiter: str = ", "
    ) -> None:
        for i, elem in enumerate(elems):
            if i:
                self.print_string(delimiter)
            print_fn(elem)

    def print_dictionary(
        self,
        elems: dict[K, V],
        print_key: Callable[[K], None],
        print_value: Callable[[V], None],
        delimiter: str = ", ",
    ) -> None:
        for i, (key, value) in enumerate(elems.items()):
            if i:
                self.print_string(delimiter)
            print_key(key)
            self.print_string("=")
            print_value(value)

    def _print_new_line(
        self, indent: int | None = None, print_message: bool = True
    ) -> None:
        indent = self._indent if indent is None else indent
        # Prints a newline, bypassing the `print_string` method
        print(file=self.stream)
        self._current_line += 1
        if print_message:
            for callback in self._next_line_callback:
                callback()
            self._next_line_callback = []
        num_spaces = indent * indentNumSpaces
        # Prints indentation, bypassing the `print_string` method
        print(" " * num_spaces, end="", file=self.stream)
        self._current_column = num_spaces

    def _get_new_valid_name_id(self) -> str:
        self._next_valid_name_id[-1] += 1
        return str(self._next_valid_name_id[-1] - 1)

    def _get_new_valid_block_id(self) -> int:
        self._next_valid_block_id[-1] += 1
        return self._next_valid_block_id[-1] - 1

    def _print_results(self, op: Operation) -> None:
        results = op.results
        # No results
        if len(results) == 0:
            return

        # Multiple results
        self.print_list(op.results, self.print)
        self.print_string(" = ")

    def print_ssa_value(self, value: SSAValue) -> str:
        """
        Print an SSA value in the printer. This assigns a name to the value if the value
        does not have one in the current printing context.
        If the value has a name hint, it will use it as a prefix, and otherwise assign
        a number as the name. Numbers are assigned in order.

        Returns the name used for printing the value.
        """
        if value in self._ssa_values:
            name = self._ssa_values[value]
        elif value.name_hint:
            curr_ind = self.ssa_names.get(value.name_hint, 0)
            suffix = f"_{curr_ind}" if curr_ind != 0 else ""
            name = f"{value.name_hint}{suffix}"
            self._ssa_values[value] = name
            self.ssa_names[value.name_hint] = curr_ind + 1
        else:
            name = self._get_new_valid_name_id()
            self._ssa_values[value] = name

        self.print_string(f"%{name}")
        return name

    def print_operand(self, operand: SSAValue) -> None:
        self.print_ssa_value(operand)

    def print_block_name(self, block: Block) -> None:
        self.print_string("^")
        if block not in self.block_names:
            self.block_names[block] = self._get_new_valid_block_id()
        self.print_string(f"{self._block_names[-1][block]}")

    def print_block(
        self,
        block: Block,
        print_block_args: bool = True,
        print_block_terminator: bool = True,
    ) -> None:
        """
        Print a block with syntax `(<caret-ident>`(` <block-args> `)`)? ops* )`
        * If `print_block_args` is False, the label and arguments are not printed.
        * If `print_block_terminator` is False, the block terminator is not printed.
        """

        if print_block_args:
            self._print_new_line()
            self.print_block_name(block)
            if len(block.args) != 0:
                self.print_string("(")
                self.print_list(block.args, self.print_block_argument)
                self.print_string(")")
            self.print_string(":")

        with self.indented():
            for op in block.ops:
                if not print_block_terminator and op.has_trait(
                    IsTerminator, value_if_unregistered=False
                ):
                    continue
                self._print_new_line()
                self.print_op(op)

    def print_block_argument(self, arg: BlockArgument, print_type: bool = True) -> None:
        """
        Print a block argument with its type, e.g. `%arg : i32`
        Optionally, do not print the type.
        """
        self.print_ssa_value(arg)
        if print_type:
            self.print_string(" : ")
            self.print_attribute(arg.type)
            if self.print_debuginfo:
                self.print_string(" loc(unknown)")

    def print_region(
        self,
        region: Region,
        print_entry_block_args: bool = True,
        print_empty_block: bool = True,
        print_block_terminators: bool = True,
    ) -> None:
        """
        Print a region with syntax `{ <block>* }`
        * If `print_entry_block_args` is False, the arguments of the entry block
          are not printed.
        * If `print_empty_block` is False, empty entry blocks are not printed.
        * If `print_block_terminators` is False, the block terminators are not printed.
        """
        # Empty region
        self.print_string("{")
        if (entry_block := region.blocks.first) is None:
            self._print_new_line()
            self.print_string("}")
            return

        print_entry_block_args = (
            bool(entry_block.args) and print_entry_block_args
        ) or (not entry_block.ops and print_empty_block)
        self.print_block(
            entry_block,
            print_block_args=print_entry_block_args,
            print_block_terminator=print_block_terminators,
        )

        next_block = entry_block.next_block
        while next_block is not None:
            self.print_block(next_block, print_block_terminator=print_block_terminators)
            next_block = next_block.next_block

        self._print_new_line()
        self.print_string("}")

    def print_regions(self, regions: Sequence[Region]) -> None:
        if len(regions) == 0:
            return

        self.print_string(" (")
        self.print_list(regions, self.print_region)
        self.print_string(")")

    def print_operands(self, operands: Sequence[SSAValue]) -> None:
        self.print_string("(")
        self.print_list(operands, self.print_operand)
        self.print_string(")")

    def print_paramattr_parameters(
        self, params: Sequence[Attribute], always_print_brackets: bool = False
    ) -> None:
        if len(params) == 0 and not always_print_brackets:
            return
        self.print_string("<")
        self.print_list(params, self.print_attribute)
        self.print_string(">")

    def print_string_literal(self, string: str):
        self.print_string(json.dumps(string))

    def print_identifier_or_string_literal(self, string: str):
        """
        Prints the provided string as an identifier if it is one,
        and as a string literal otherwise.
        """
        if Lexer.bare_identifier_regex.fullmatch(string) is None:
            self.print_string_literal(string)
            return
        self.print_string(string)

    def print_bytes_literal(self, bytestring: bytes):
        self.print_string('"')
        for byte in bytestring:
            match byte:
                case 0x5C:  # ord("\\")
                    self.print_string("\\\\")
                case _ if 0x20 > byte or byte > 0x7E or byte == 0x22:
                    self.print_string(f"\\{byte:02X}")
                case _:
                    self.print_string(chr(byte))
        self.print_string('"')

    def print_attribute(self, attribute: Attribute) -> None:
        if isinstance(attribute, UnitAttr):
            self.print_string("unit")
            return

        if isinstance(attribute, LocationAttr):
            self.print_string("loc(unknown)")
            return

        if isinstance(attribute, IntegerType):
            if attribute.signedness.data == Signedness.SIGNLESS:
                self.print_string("i")
            elif attribute.signedness.data == Signedness.SIGNED:
                self.print_string("si")
            elif attribute.signedness.data == Signedness.UNSIGNED:
                self.print_string("ui")
            self.print_string(str(attribute.width.data))
            return

        if isinstance(attribute, BFloat16Type):
            self.print_string("bf16")
            return
        if isinstance(attribute, Float16Type):
            self.print_string("f16")
            return
        if isinstance(attribute, Float32Type):
            self.print_string("f32")
            return
        if isinstance(attribute, Float64Type):
            self.print_string("f64")
            return
        if isinstance(attribute, Float80Type):
            self.print_string("f80")
            return
        if isinstance(attribute, Float128Type):
            self.print_string("f128")
            return

        if isinstance(attribute, StringAttr):
            self.print_string_literal(attribute.data)
            return

        if isinstance(attribute, BytesAttr):
            self.print_bytes_literal(attribute.data)
            return

        if isinstance(attribute, SymbolRefAttr):
            self.print_string("@")
            self.print_identifier_or_string_literal(attribute.root_reference.data)
            for ref in attribute.nested_references.data:
                self.print_string("::@")
                self.print_identifier_or_string_literal(ref.data)
            return

        if isinstance(attribute, IntegerAttr):
            attribute = cast(AnyIntegerAttr, attribute)

            # boolean shorthands
            if (
                isinstance((attr_type := attribute.type), IntegerType)
                and attr_type.width.data == 1
            ):
                self.print_string("false" if attribute.value.data == 0 else "true")
                return

            width = attribute.value
            attr_type = attribute.type
            assert isinstance(width, IntAttr)
            self.print_string(f"{width.data} : ")
            self.print_attribute(attr_type)
            return

        if isinstance(attribute, FloatAttr):
            value = attribute.value
<<<<<<< HEAD
            attr_type = cast(AnyFloatAttr, attribute).type
            if math.isnan(value.data) or math.isinf(value.data):
                if isinstance(attr_type, Float16Type):
                    self.print_string(
                        f"{hex(struct.unpack('<H', struct.pack('<e', value.data))[0])} : "
                    )
                elif isinstance(attr_type, Float32Type):
                    self.print_string(
                        f"{hex(struct.unpack('<I', struct.pack('<f', value.data))[0])} : "
                    )
                elif isinstance(attr_type, Float64Type):
                    self.print_string(
                        f"{hex(struct.unpack('<Q', struct.pack('<d', value.data))[0])} : "
                    )
                else:
                    # todo add support for further bitwidths
                    raise ValueError(
                        f"Cannot print '{value.data}' value for float type {str(attr_type)}"
                    )
            else:
                self.print_string(f"{value.data:.6e} : ")
=======
            attr_type = cast(
                FloatAttr[Float16Type | Float32Type | Float64Type], attribute
            ).type
            # to mirror mlir-opt, attempt to print scientific notation iff the value parses losslessly
            float_str = f"{value.data:.6e}"
            if float(float_str) == value.data:
                self.print_string(f"{float_str} : ")
            else:
                self.print_string(f"{repr(value.data)} : ")
>>>>>>> d6db473a
            self.print_attribute(attr_type)
            return

        # Complex types have MLIR shorthands but XDSL does not.
        if isinstance(attribute, ComplexType):
            self.print_string("complex<")
            self.print_attribute(attribute.element_type)
            self.print_string(">")
            return

        if isinstance(attribute, ArrayAttr):
            attribute = cast(ArrayAttr[Attribute], attribute)
            self.print_string("[")
            self.print_list(attribute.data, self.print_attribute)
            self.print_string("]")
            return

        if isinstance(attribute, DenseArrayBase):
            self.print_string("array<")
            self.print_attribute(attribute.elt_type)
            data = cast(ArrayAttr[IntAttr | FloatData], attribute.data)
            if len(data.data) == 0:
                self.print_string(">")
                return
            self.print_string(": ")
            # There is a bug in MLIR which will segfault when parsing DenseArrayBase type i1 as 0 or 1,
            # therefore we need to print these as false and true
            if attribute.elt_type == i1:
                self.print_list(
                    data.data,
                    lambda x: self.print_string("true" if x.data == 1 else "false"),
                )
            else:
                self.print_list(data.data, lambda x: self.print_string(f"{x.data}"))
            self.print_string(">")
            return

        if isinstance(attribute, DictionaryAttr):
            self.print_attr_dict(attribute.data)
            return

        if isinstance(attribute, FunctionType):
            self.print_string("(")
            self.print_list(attribute.inputs.data, self.print_attribute)
            self.print_string(") -> ")
            outputs = attribute.outputs.data
            if len(outputs) == 1 and not isinstance(outputs[0], FunctionType):
                self.print_attribute(outputs[0])
            else:
                self.print_string("(")
                self.print_list(outputs, self.print_attribute)
                self.print_string(")")
            return

        if isinstance(attribute, DenseIntOrFPElementsAttr):

            def print_one_elem(val: Attribute):
                if isinstance(val, IntegerAttr):
                    self.print_string(f"{val.value.data}")
                elif isinstance(val, FloatAttr):
                    float_str = f"{val.value.data:.6e}"
                    if float(float_str) == val.value.data:
                        self.print_string(float_str)
                    else:
                        self.print_string(f"{repr(val.value.data)}")
                else:
                    raise Exception(
                        "unexpected attribute type "
                        "in DenseIntOrFPElementsAttr: "
                        f"{type(val)}"
                    )

            def print_dense_list(
                array: Sequence[AnyIntegerAttr] | Sequence[AnyFloatAttr],
                shape: Sequence[int],
            ):
                self.print_string("[")
                if len(shape) > 1:
                    k = len(array) // shape[0]
                    self.print_list(
                        (array[i : i + k] for i in range(0, len(array), k)),
                        lambda subarray: print_dense_list(subarray, shape[1:]),
                    )
                else:
                    self.print_list(array, print_one_elem)
                self.print_string("]")

            self.print_string("dense<")
            data = attribute.data.data
            shape = (
                attribute.get_shape() if attribute.shape_is_complete else (len(data),)
            )
            assert shape is not None, "If shape is complete, then it cannot be None"
            if len(data) == 0:
                pass
            elif data.count(data[0]) == len(data):
                print_one_elem(data[0])
            else:
                print_dense_list(data, shape)
            self.print_string("> : ")
            self.print_attribute(attribute.type)
            return

        if isinstance(attribute, DenseResourceAttr):
            handle = attribute.resource_handle.data
            self.print_string(f"dense_resource<{handle}> : ")
            self.print_attribute(attribute.type)
            return

        if isinstance(attribute, TensorType):
            attribute = cast(AnyVectorType, attribute)
            self.print_string("tensor<")
            self.print_list(
                attribute.shape.data,
                lambda x: (
                    self.print_string(f"{x.data}")
                    if x.data != -1
                    else self.print_string("?")
                ),
                "x",
            )
            if len(attribute.shape.data) != 0:
                self.print_string("x")
            self.print_attribute(attribute.element_type)
            if isinstance(attribute, TensorType) and attribute.encoding != NoneAttr():
                self.print_string(", ")
                self.print_attribute(attribute.encoding)
            self.print_string(">")
            return

        if isinstance(attribute, VectorType):
            attribute = cast(AnyVectorType, attribute)
            shape = attribute.get_shape()

            # Separate the dimensions between the static and the scalable ones
            if attribute.get_num_scalable_dims() == 0:
                static_dimensions = shape
                scalable_dimensions = ()
            else:
                static_dimensions = shape[: -attribute.get_num_scalable_dims()]
                scalable_dimensions = shape[-attribute.get_num_scalable_dims() :]

            self.print_string("vector<")
            if len(static_dimensions) != 0:
                self.print_list(
                    static_dimensions, lambda x: self.print_string(f"{x}"), "x"
                )
                self.print_string("x")

            if len(scalable_dimensions) != 0:
                self.print_string("[")
                self.print_list(
                    scalable_dimensions, lambda x: self.print_string(f"{x}"), "x"
                )
                self.print_string("]")
                self.print_string("x")

            self.print_attribute(attribute.element_type)
            self.print_string(">")
            return

        if isinstance(attribute, UnrankedTensorType):
            attribute = cast(AnyUnrankedTensorType, attribute)
            self.print_string("tensor<*x")
            self.print_attribute(attribute.element_type)
            self.print_string(">")
            return

        if isinstance(attribute, StridedLayoutAttr):
            self.print_string("strided<[")

            def print_int_or_question(value: IntAttr | NoneAttr) -> None:
                self.print_string(
                    f"{value.data}" if isinstance(value, IntAttr) else "?"
                )

            self.print_list(attribute.strides.data, print_int_or_question, ", ")
            self.print_string("]")
            if attribute.offset == IntAttr(0):
                self.print_string(">")
                return
            self.print_string(", offset: ")
            print_int_or_question(attribute.offset)
            self.print_string(">")
            return

        if isinstance(attribute, MemRefType):
            attribute = cast(MemRefType[Attribute], attribute)
            self.print_string("memref<")
            if attribute.shape.data:
                self.print_list(
                    attribute.shape.data,
                    lambda x: (
                        self.print_string(f"{x.data}")
                        if x.data != -1
                        else self.print_string("?")
                    ),
                    "x",
                )
                self.print_string("x")
            self.print_attribute(attribute.element_type)
            if not isinstance(attribute.layout, NoneAttr):
                self.print_string(", ")
                self.print_attribute(attribute.layout)
            if not isinstance(attribute.memory_space, NoneAttr):
                self.print_string(", ")
                self.print_attribute(attribute.memory_space)
            self.print_string(">")
            return

        if isinstance(attribute, UnrankedMemrefType):
            attribute = cast(AnyUnrankedMemrefType, attribute)
            self.print_string("memref<*x")
            self.print_attribute(attribute.element_type)
            if not isinstance(attribute.memory_space, NoneAttr):
                self.print_string(", ")
                self.print_attribute(attribute.memory_space)
            self.print_string(">")
            return

        if isinstance(attribute, IndexType):
            self.print_string("index")
            return

        if isinstance(attribute, NoneType):
            self.print_string("none")
            return

        if isinstance(attribute, OpaqueAttr):
            self.print_string("opaque<")
            self.print_attribute(attribute.ident)
            self.print_string(", ")
            self.print_attribute(attribute.value)
            self.print_string(">")

            if not isinstance(attribute.type, NoneAttr):
                self.print_string(" : ")
                self.print_attribute(attribute.type)
            return

        if isinstance(attribute, AffineMapAttr):
            self.print_string(f"affine_map<{attribute.data}>")
            return

        if isinstance(attribute, AffineSetAttr):
            self.print_string(f"affine_set<{attribute.data}>")
            return

        if isinstance(attribute, UnregisteredAttr):
            # Do not print `!` or `#` for unregistered builtin attributes
            self.print_string("!" if attribute.is_type.data else "#")
            if attribute.is_opaque.data:
                self.print_string(
                    f"{attribute.attr_name.data.replace('.', '<', 1)}{attribute.value.data}>"
                )
            else:
                self.print_string(attribute.attr_name.data)
                if attribute.value.data:
                    self.print_string(f"<{attribute.value.data}>")
            return

        # Print dialect attributes
        self.print_string("!" if isinstance(attribute, TypeAttribute) else "#")

        if isinstance(attribute, OpaqueSyntaxAttribute):
            self.print_string(attribute.name.replace(".", "<", 1))
            if isinstance(attribute, SpacedOpaqueSyntaxAttribute):
                self.print_string(" ")
        else:
            self.print_string(attribute.name)

        if isinstance(attribute, Data):
            attribute.print_parameter(self)

        elif isinstance(attribute, ParametrizedAttribute):
            attribute.print_parameters(self)

        if isinstance(attribute, OpaqueSyntaxAttribute):
            self.print_string(">")

        return

    def print_successors(self, successors: Sequence[Block]):
        if len(successors) == 0:
            return
        self.print_string(" [")
        self.print_list(successors, self.print_block_name)
        self.print_string("]")

    def _print_attr_string(self, attr_tuple: tuple[str, Attribute]) -> None:
        if isinstance(attr_tuple[1], UnitAttr):
            self.print_string(f'"{attr_tuple[0]}"')
        else:
            self.print_string(f'"{attr_tuple[0]}" = ')
            self.print_attribute(attr_tuple[1])

    def print_attr_dict(self, attr_dict: dict[str, Attribute]) -> None:
        self.print_string("{")
        self.print_list(attr_dict.items(), self._print_attr_string)
        self.print_string("}")

    def _print_op_properties(self, properties: dict[str, Attribute]) -> None:
        if not properties:
            return

        self.print_string(" ")
        with self.in_angle_brackets():
            self.print_attr_dict(properties)

    def print_op_attributes(
        self,
        attributes: dict[str, Attribute],
        *,
        reserved_attr_names: Iterable[str] = (),
        print_keyword: bool = False,
    ) -> None:
        if not attributes:
            return

        if reserved_attr_names:
            attributes = {
                name: attr
                for name, attr in attributes.items()
                if name not in reserved_attr_names
            }

        if not attributes:
            return

        if print_keyword:
            self.print_string(" attributes")

        self.print_string(" ")
        self.print_attr_dict(attributes)

    def print_op_with_default_format(self, op: Operation) -> None:
        self.print_operands(op.operands)
        self.print_successors(op.successors)
        if not self.print_properties_as_attributes:
            self._print_op_properties(op.properties)
        self.print_regions(op.regions)
        if self.print_properties_as_attributes:
            clashing_names = op.properties.keys() & op.attributes.keys()
            if clashing_names:
                raise ValueError(
                    f"Properties {', '.join(clashing_names)} would overwrite the attributes of the same names."
                )

            self.print_op_attributes(op.attributes | op.properties)
        else:
            self.print_op_attributes(op.attributes)
        self.print_string(" : ")
        self.print_operation_type(op)

    def print_function_type(
        self, input_types: Iterable[Attribute], output_types: Iterable[Attribute]
    ):
        """
        Prints a function type like `(i32, i64) -> (f32, f64)` with the following
        format:

        The inputs are always a comma-separated list in parentheses.
        If the output has a single element, the parentheses are dropped, except when the
        only return type is a function type, in which case they are kept.

        ```
        () -> ()                 # no inputs, no outputs
        (i32) -> ()              # one input, no outputs
        (i32) -> i32             # one input, one output
        (i32) -> (i32, i32)      # one input, two outputs
        (i32) -> ((i32) -> i32)  # one input, one function type output
        ```
        """
        self.print_string("(")
        self.print_list(input_types, self.print_attribute)
        self.print_string(") -> ")

        remaining_outputs_iterator = iter(output_types)
        try:
            first_type = next(remaining_outputs_iterator)
        except StopIteration:
            # No outputs
            self.print_string("()")
            return

        try:
            second_type = next(remaining_outputs_iterator)
        except StopIteration:
            # One output, drop parentheses unless it's a FunctionType
            if isinstance(first_type, FunctionType):
                self.print_string("(")
                self.print_attribute(first_type)
                self.print_string(")")
            else:
                self.print_attribute(first_type)
            return

        # Two or more outputs, comma-separated list
        self.print_string("(")
        self.print_list(
            chain((first_type, second_type), remaining_outputs_iterator),
            self.print_attribute,
        )
        self.print_string(")")

    def print_operation_type(self, op: Operation) -> None:
        self.print_function_type(op.operand_types, op.result_types)
        if self.print_debuginfo:
            self.print_string(" loc(unknown)")

    def enter_scope(self) -> None:
        self._next_valid_name_id.append(self._next_valid_name_id[-1])
        self._next_valid_block_id.append(self._next_valid_block_id[-1])
        self._ssa_names.append(self._ssa_names[-1].copy())
        self._block_names.append(self._block_names[-1].copy())

    def exit_scope(self) -> None:
        self._next_valid_name_id.pop()
        self._next_valid_block_id.pop()
        self._ssa_names.pop()
        self._block_names.pop()

    def print_op(self, op: Operation) -> None:
        scope = bool(op.get_traits_of_type(IsolatedFromAbove))
        begin_op_pos = self._current_column
        self._print_results(op)
        if scope:
            self.enter_scope()
        use_custom_format = False
        if isinstance(op, UnregisteredOp):
            self.print_string(f'"{op.op_name.data}"')
        # If we print with the generic format, or the operation does not have a custom
        # format
        elif self.print_generic_format or Operation.print is type(op).print:
            self.print_string(f'"{op.name}"')
        else:
            self.print_string(f"{op.name}")
            use_custom_format = True
        end_op_pos = self._current_column
        if op in self.diagnostic.op_messages:
            for message in self.diagnostic.op_messages[op]:
                self._add_message_on_next_line(message, begin_op_pos, end_op_pos)
        if isinstance(op, UnregisteredOp):
            op_name = op.op_name
            del op.attributes["op_name__"]
            self.print_op_with_default_format(op)
            op.attributes["op_name__"] = op_name
        elif use_custom_format:
            op.print(self)
        else:
            self.print_op_with_default_format(op)
        if scope:
            self.exit_scope()<|MERGE_RESOLUTION|>--- conflicted
+++ resolved
@@ -536,7 +536,6 @@
 
         if isinstance(attribute, FloatAttr):
             value = attribute.value
-<<<<<<< HEAD
             attr_type = cast(AnyFloatAttr, attribute).type
             if math.isnan(value.data) or math.isinf(value.data):
                 if isinstance(attr_type, Float16Type):
@@ -557,18 +556,12 @@
                         f"Cannot print '{value.data}' value for float type {str(attr_type)}"
                     )
             else:
-                self.print_string(f"{value.data:.6e} : ")
-=======
-            attr_type = cast(
-                FloatAttr[Float16Type | Float32Type | Float64Type], attribute
-            ).type
-            # to mirror mlir-opt, attempt to print scientific notation iff the value parses losslessly
-            float_str = f"{value.data:.6e}"
-            if float(float_str) == value.data:
-                self.print_string(f"{float_str} : ")
-            else:
-                self.print_string(f"{repr(value.data)} : ")
->>>>>>> d6db473a
+                # to mirror mlir-opt, attempt to print scientific notation iff the value parses losslessly
+                float_str = f"{value.data:.6e}"
+                if float(float_str) == value.data:
+                    self.print_string(f"{float_str} : ")
+                else:
+                    self.print_string(f"{repr(value.data)} : ")
             self.print_attribute(attr_type)
             return
 
