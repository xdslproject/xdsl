import argparse
import os
import sys
from collections.abc import Callable
from typing import IO

from xdsl.context import MLContext
from xdsl.dialects import get_all_dialects
from xdsl.dialects.builtin import ModuleOp
from xdsl.parser import Parser
from xdsl.utils.exceptions import ParseError
from xdsl.utils.lexer import Span


<<<<<<< HEAD
def get_all_dialects() -> dict[str, Callable[[], Dialect]]:
    """Returns all available dialects."""

    def get_accfg():
        from xdsl.dialects.accfg import ACCFG

        return ACCFG

    def get_affine():
        from xdsl.dialects.affine import Affine

        return Affine

    def get_aie():
        from xdsl.dialects.experimental.aie import AIE

        return AIE

    def get_air():
        from xdsl.dialects.experimental.air import AIR

        return AIR

    def get_arith():
        from xdsl.dialects.arith import Arith

        return Arith

    def get_bufferization():
        from xdsl.dialects.bufferization import Bufferization

        return Bufferization

    def get_builtin():
        from xdsl.dialects.builtin import Builtin

        return Builtin

    def get_cf():
        from xdsl.dialects.cf import Cf

        return Cf

    def get_cmath():
        from xdsl.dialects.cmath import CMath

        return CMath

    def get_comb():
        from xdsl.dialects.comb import Comb

        return Comb

    def get_csl():
        from xdsl.dialects.csl import CSL

        return CSL

    def get_dmp():
        from xdsl.dialects.experimental.dmp import DMP

        return DMP

    def get_fir():
        from xdsl.dialects.experimental.fir import FIR

        return FIR

    def get_fsm():
        from xdsl.dialects.fsm import FSM

        return FSM

    def get_func():
        from xdsl.dialects.func import Func

        return Func

    def get_gpu():
        from xdsl.dialects.gpu import GPU

        return GPU

    def get_hlfir():
        from xdsl.dialects.experimental.hlfir import HLFIR

        return HLFIR

    def get_hls():
        from xdsl.dialects.experimental.hls import HLS

        return HLS

    def get_hw():
        from xdsl.dialects.hw import HW

        return HW

    def get_linalg():
        from xdsl.dialects.linalg import Linalg

        return Linalg

    def get_irdl():
        from xdsl.dialects.irdl.irdl import IRDL

        return IRDL

    def get_llvm():
        from xdsl.dialects.llvm import LLVM

        return LLVM

    def get_ltl():
        from xdsl.dialects.ltl import LTL

        return LTL

    def get_math():
        from xdsl.dialects.experimental.math import Math

        return Math

    def get_memref():
        from xdsl.dialects.memref import MemRef

        return MemRef

    def get_memref_stream():
        from xdsl.dialects.memref_stream import MemrefStream

        return MemrefStream

    def get_ml_program():
        from xdsl.dialects.ml_program import MLProgram

        return MLProgram

    def get_mpi():
        from xdsl.dialects.mpi import MPI

        return MPI

    def get_omp():
        from xdsl.dialects.omp import OMP

        return OMP

    def get_onnx():
        from xdsl.dialects.onnx import ONNX

        return ONNX

    def get_pdl():
        from xdsl.dialects.pdl import PDL

        return PDL

    def get_printf():
        from xdsl.dialects.printf import Printf

        return Printf

    def get_riscv_debug():
        from xdsl.dialects.riscv_debug import RISCV_Debug

        return RISCV_Debug

    def get_riscv():
        from xdsl.dialects.riscv import RISCV

        return RISCV

    def get_riscv_func():
        from xdsl.dialects.riscv_func import RISCV_Func

        return RISCV_Func

    def get_riscv_scf():
        from xdsl.dialects.riscv_scf import RISCV_Scf

        return RISCV_Scf

    def get_riscv_cf():
        from xdsl.dialects.riscv_cf import RISCV_Cf

        return RISCV_Cf

    def get_riscv_snitch():
        from xdsl.dialects.riscv_snitch import RISCV_Snitch

        return RISCV_Snitch

    def get_scf():
        from xdsl.dialects.scf import Scf

        return Scf

    def get_seq():
        from xdsl.dialects.seq import Seq

        return Seq

    def get_snitch():
        from xdsl.dialects.snitch import Snitch

        return Snitch

    def get_snitch_runtime():
        from xdsl.dialects.snitch_runtime import SnitchRuntime

        return SnitchRuntime

    def get_snitch_stream():
        from xdsl.dialects.snitch_stream import SnitchStream

        return SnitchStream

    def get_stencil():
        from xdsl.dialects.stencil import Stencil

        return Stencil

    def get_stream():
        from xdsl.dialects.stream import Stream

        return Stream

    def get_symref():
        from xdsl.frontend.symref import Symref

        return Symref

    def get_tensor():
        from xdsl.dialects.tensor import Tensor

        return Tensor

    def get_test():
        from xdsl.dialects.test import Test

        return Test

    def get_vector():
        from xdsl.dialects.vector import Vector

        return Vector

    def get_x86():
        from xdsl.dialects.x86 import X86

        return X86

    return {
        "accfg": get_accfg,
        "affine": get_affine,
        "aie": get_aie,
        "air": get_air,
        "arith": get_arith,
        "bufferization": get_bufferization,
        "builtin": get_builtin,
        "cf": get_cf,
        "cmath": get_cmath,
        "comb": get_comb,
        "csl": get_csl,
        "dmp": get_dmp,
        "fir": get_fir,
        "fsm": get_fsm,
        "func": get_func,
        "gpu": get_gpu,
        "hlfir": get_hlfir,
        "hls": get_hls,
        "hw": get_hw,
        "linalg": get_linalg,
        "irdl": get_irdl,
        "llvm": get_llvm,
        "ltl": get_ltl,
        "math": get_math,
        "memref": get_memref,
        "memref_stream": get_memref_stream,
        "ml_program": get_ml_program,
        "mpi": get_mpi,
        "omp": get_omp,
        "onnx": get_onnx,
        "pdl": get_pdl,
        "printf": get_printf,
        "riscv": get_riscv,
        "riscv_debug": get_riscv_debug,
        "riscv_func": get_riscv_func,
        "riscv_scf": get_riscv_scf,
        "riscv_cf": get_riscv_cf,
        "riscv_snitch": get_riscv_snitch,
        "scf": get_scf,
        "seq": get_seq,
        "snitch": get_snitch,
        "snrt": get_snitch_runtime,
        "snitch_stream": get_snitch_stream,
        "stencil": get_stencil,
        "stream": get_stream,
        "symref": get_symref,
        "tensor": get_tensor,
        "test": get_test,
        "vector": get_vector,
        "x86": get_x86,
    }


def get_all_passes() -> dict[str, Callable[[], type[ModulePass]]]:
    """Return the list of all available passes."""

    def get_arith_add_fastmath():
        from xdsl.transforms import arith_add_fastmath

        return arith_add_fastmath.AddArithFastMathFlagsPass

    def get_loop_hoist_memref():
        from xdsl.transforms import loop_hoist_memref

        return loop_hoist_memref.LoopHoistMemrefPass

    def get_canonicalize():
        from xdsl.transforms import canonicalize

        return canonicalize.CanonicalizePass

    def get_canonicalize_dmp():
        from xdsl.transforms import canonicalize_dmp

        return canonicalize_dmp.CanonicalizeDmpPass

    def get_convert_linalg_to_memref_stream():
        from xdsl.transforms import convert_linalg_to_memref_stream

        return convert_linalg_to_memref_stream.ConvertLinalgToMemrefStreamPass

    def get_convert_linalg_to_loops():
        from xdsl.transforms import convert_linalg_to_loops

        return convert_linalg_to_loops.ConvertLinalgToLoopsPass

    def get_stencil_tensorize_z_dimension():
        from xdsl.transforms.experimental import stencil_tensorize_z_dimension

        return stencil_tensorize_z_dimension.StencilTensorizeZDimension

    def get_convert_riscv_scf_for_to_frep():
        from xdsl.transforms import convert_riscv_scf_for_to_frep

        return convert_riscv_scf_for_to_frep.ConvertRiscvScfForToFrepPass

    def get_convert_scf_to_openmp():
        from xdsl.transforms import convert_scf_to_openmp

        return convert_scf_to_openmp.ConvertScfToOpenMPPass

    def get_convert_snitch_stream_to_snitch():
        from xdsl.backend.riscv.lowering import convert_snitch_stream_to_snitch

        return convert_snitch_stream_to_snitch.ConvertSnitchStreamToSnitch

    def get_constant_fold_interp():
        from xdsl.transforms import constant_fold_interp

        return constant_fold_interp.ConstantFoldInterpPass

    def get_convert_snrt_to_riscv():
        from xdsl.transforms import convert_snrt_to_riscv

        return convert_snrt_to_riscv.ConvertSnrtToRISCV

    def get_convert_stencil_to_ll_mlir():
        from xdsl.transforms.experimental import convert_stencil_to_ll_mlir

        return convert_stencil_to_ll_mlir.ConvertStencilToLLMLIRPass

    def get_convert_riscv_scf_to_riscv_cf():
        from xdsl.backend.riscv.lowering import convert_riscv_scf_to_riscv_cf

        return convert_riscv_scf_to_riscv_cf.ConvertRiscvScfToRiscvCfPass

    def get_cse():
        from xdsl.transforms import common_subexpression_elimination

        return common_subexpression_elimination.CommonSubexpressionElimination

    def get_dce():
        from xdsl.transforms import dead_code_elimination

        return dead_code_elimination.DeadCodeElimination

    def get_desymrefy():
        from xdsl.frontend.passes.desymref import DesymrefyPass

        return DesymrefyPass

    def get_gpu_allocs():
        from xdsl.transforms import gpu_allocs

        return gpu_allocs.MemrefToGPUPass

    def get_gpu_map_parallel_loops():
        from xdsl.transforms import gpu_map_parallel_loops

        return gpu_map_parallel_loops.GpuMapParallelLoopsPass

    def get_distribute_stencil():
        from xdsl.transforms.experimental.dmp import stencil_global_to_local

        return stencil_global_to_local.DistributeStencilPass

    def get_lower_halo_to_mpi():
        from xdsl.transforms.experimental.dmp import stencil_global_to_local

        return stencil_global_to_local.LowerHaloToMPI

    def get_individual_rewrite():
        from xdsl.transforms.individual_rewrite import IndividualRewrite

        return IndividualRewrite

    def get_lower_affine():
        from xdsl.transforms import lower_affine

        return lower_affine.LowerAffinePass

    def get_lower_mpi():
        from xdsl.transforms import lower_mpi

        return lower_mpi.LowerMPIPass

    def get_lower_riscv_func():
        from xdsl.transforms import lower_riscv_func

        return lower_riscv_func.LowerRISCVFunc

    def get_lower_snitch():
        from xdsl.transforms import lower_snitch

        return lower_snitch.LowerSnitchPass

    def get_memref_streamify():
        from xdsl.transforms import memref_streamify

        return memref_streamify.MemrefStreamifyPass

    def get_mlir_opt():
        from xdsl.transforms import mlir_opt

        return mlir_opt.MLIROptPass

    def get_printf_to_llvm():
        from xdsl.transforms import printf_to_llvm

        return printf_to_llvm.PrintfToLLVM

    def get_printf_to_putchar():
        from xdsl.transforms import printf_to_putchar

        return printf_to_putchar.PrintfToPutcharPass

    def get_riscv_cse():
        from xdsl.transforms import riscv_cse

        return riscv_cse.RiscvCommonSubexpressionElimination

    def get_riscv_register_allocation():
        from xdsl.transforms import riscv_register_allocation

        return riscv_register_allocation.RISCVRegisterAllocation

    def get_riscv_scf_loop_flatten():
        from xdsl.transforms import riscv_scf_loop_flatten

        return riscv_scf_loop_flatten.RiscvScfLoopFlattenPass

    def get_riscv_scf_loop_range_folding():
        from xdsl.transforms import riscv_scf_loop_range_folding

        return riscv_scf_loop_range_folding.RiscvScfLoopRangeFoldingPass

    def get_snitch_register_allocation():
        from xdsl.transforms import snitch_register_allocation

        return snitch_register_allocation.SnitchRegisterAllocation

    def get_convert_arith_to_riscv():
        from xdsl.backend.riscv.lowering import convert_arith_to_riscv

        return convert_arith_to_riscv.ConvertArithToRiscvPass

    def get_convert_func_to_riscv_func():
        from xdsl.backend.riscv.lowering import convert_func_to_riscv_func

        return convert_func_to_riscv_func.ConvertFuncToRiscvFuncPass

    def get_convert_memref_to_riscv():
        from xdsl.backend.riscv.lowering import convert_memref_to_riscv

        return convert_memref_to_riscv.ConvertMemrefToRiscvPass

    def get_convert_memref_stream_to_loops():
        from xdsl.transforms import convert_memref_stream_to_loops

        return convert_memref_stream_to_loops.ConvertMemrefStreamToLoopsPass

    def get_convert_onnx_to_linalg():
        from xdsl.transforms import convert_onnx_to_linalg

        return convert_onnx_to_linalg.ConvertOnnxToLinalgPass

    def get_convert_memref_stream_to_snitch():
        from xdsl.transforms import convert_memref_stream_to_snitch_stream

        return convert_memref_stream_to_snitch_stream.ConvertMemrefStreamToSnitch

    def get_convert_print_format_to_riscv_debug():
        from xdsl.backend.riscv.lowering import convert_print_format_to_riscv_debug

        return convert_print_format_to_riscv_debug.ConvertPrintFormatToRiscvDebugPass

    def get_scf_parallel_loop_tiling():
        from xdsl.transforms import scf_parallel_loop_tiling

        return scf_parallel_loop_tiling.ScfParallelLoopTilingPass

    def get_convert_scf_to_riscv_scf():
        from xdsl.backend.riscv.lowering import convert_scf_to_riscv_scf

        return convert_scf_to_riscv_scf.ConvertScfToRiscvPass

    def get_lower_scf_for_to_labels():
        from xdsl.backend.riscv import riscv_scf_to_asm

        return riscv_scf_to_asm.LowerScfForToLabels

    def get_stencil_shape_inference():
        from xdsl.transforms.experimental import stencil_shape_inference

        return stencil_shape_inference.StencilShapeInferencePass

    def get_stencil_storage_materialization():
        from xdsl.transforms.experimental import stencil_storage_materialization

        return stencil_storage_materialization.StencilStorageMaterializationPass

    def get_reconcile_unrealized_casts():
        from xdsl.transforms import reconcile_unrealized_casts

        return reconcile_unrealized_casts.ReconcileUnrealizedCastsPass

    def get_hls_convert_stencil_to_ll_mlir():
        from xdsl.transforms.experimental import hls_convert_stencil_to_ll_mlir

        return hls_convert_stencil_to_ll_mlir.HLSConvertStencilToLLMLIRPass

    def get_lower_hls():
        from xdsl.transforms.experimental import lower_hls

        return lower_hls.LowerHLSPass

    def get_replace_incompatible_fpga():
        from xdsl.transforms.experimental import replace_incompatible_fpga

        return replace_incompatible_fpga.ReplaceIncompatibleFPGA

    def get_stencil_inlining():
        from xdsl.transforms import stencil_inlining

        return stencil_inlining.StencilInliningPass

    def get_stencil_unroll():
        from xdsl.transforms import stencil_unroll

        return stencil_unroll.StencilUnrollPass

    def get_test_lower_snitch_stream_to_asm():
        from xdsl.transforms import test_lower_snitch_stream_to_asm

        return test_lower_snitch_stream_to_asm.TestLowerSnitchStreamToAsm

    return {
        "arith-add-fastmath": get_arith_add_fastmath,
        "loop-hoist-memref": get_loop_hoist_memref,
        "canonicalize-dmp": get_canonicalize_dmp,
        "canonicalize": get_canonicalize,
        "constant-fold-interp": get_constant_fold_interp,
        "convert-arith-to-riscv": get_convert_arith_to_riscv,
        "convert-func-to-riscv-func": get_convert_func_to_riscv_func,
        "convert-linalg-to-memref-stream": get_convert_linalg_to_memref_stream,
        "convert-linalg-to-loops": get_convert_linalg_to_loops,
        "stencil-tensorize-z-dimension": get_stencil_tensorize_z_dimension,
        "convert-memref-stream-to-loops": get_convert_memref_stream_to_loops,
        "convert-memref-to-riscv": get_convert_memref_to_riscv,
        "convert-onnx-to-linalg": get_convert_onnx_to_linalg,
        "convert-memref-stream-to-snitch": get_convert_memref_stream_to_snitch,
        "convert-print-format-to-riscv-debug": get_convert_print_format_to_riscv_debug,
        "convert-riscv-scf-for-to-frep": get_convert_riscv_scf_for_to_frep,
        "convert-riscv-scf-to-riscv-cf": get_convert_riscv_scf_to_riscv_cf,
        "convert-scf-to-openmp": get_convert_scf_to_openmp,
        "convert-scf-to-riscv-scf": get_convert_scf_to_riscv_scf,
        "convert-snitch-stream-to-snitch": get_convert_snitch_stream_to_snitch,
        "convert-snrt-to-riscv": get_convert_snrt_to_riscv,
        "convert-stencil-to-ll-mlir": get_convert_stencil_to_ll_mlir,
        "cse": get_cse,
        "dce": get_dce,
        "distribute-stencil": get_distribute_stencil,
        "dmp-to-mpi": get_lower_halo_to_mpi,
        "frontend-desymrefy": get_desymrefy,
        "memref-to-gpu": get_gpu_allocs,
        "gpu-map-parallel-loops": get_gpu_map_parallel_loops,
        "hls-convert-stencil-to-ll-mlir": get_hls_convert_stencil_to_ll_mlir,
        "apply-individual-rewrite": get_individual_rewrite,
        "lower-affine": get_lower_affine,
        "lower-hls": get_lower_hls,
        "lower-mpi": get_lower_mpi,
        "lower-riscv-func": get_lower_riscv_func,
        "lower-riscv-scf-to-labels": get_lower_scf_for_to_labels,
        "lower-snitch": get_lower_snitch,
        "memref-streamify": get_memref_streamify,
        "mlir-opt": get_mlir_opt,
        "printf-to-llvm": get_printf_to_llvm,
        "printf-to-putchar": get_printf_to_putchar,
        "reconcile-unrealized-casts": get_reconcile_unrealized_casts,
        "replace-incompatible-fpga": get_replace_incompatible_fpga,
        "riscv-allocate-registers": get_riscv_register_allocation,
        "riscv-cse": get_riscv_cse,
        "riscv-scf-loop-flatten": get_riscv_scf_loop_flatten,
        "riscv-scf-loop-range-folding": get_riscv_scf_loop_range_folding,
        "scf-parallel-loop-tiling": get_scf_parallel_loop_tiling,
        "snitch-allocate-registers": get_snitch_register_allocation,
        "stencil-shape-inference": get_stencil_shape_inference,
        "stencil-storage-materialization": get_stencil_storage_materialization,
        "stencil-inlining": get_stencil_inlining,
        "stencil-unroll": get_stencil_unroll,
        "test-lower-snitch-stream-to-asm": get_test_lower_snitch_stream_to_asm,
    }


=======
>>>>>>> 1ddade35
class CommandLineTool:
    ctx: MLContext
    args: argparse.Namespace
    """
    The argument parsers namespace which holds the parsed commandline
    attributes.
    """

    available_frontends: dict[str, Callable[[IO[str]], ModuleOp]]
    """
    A mapping from file extension to a frontend that can handle this
    file type.
    """

    def register_all_arguments(self, arg_parser: argparse.ArgumentParser):
        arg_parser.add_argument(
            "input_file", type=str, nargs="?", help="path to input file"
        )

        frontends = [name for name in self.available_frontends]
        arg_parser.add_argument(
            "-f",
            "--frontend",
            type=str,
            required=False,
            choices=frontends,
            help="Frontend to be used for the input. If not set, "
            "the xdsl frontend or the one for the file extension "
            "is used.",
        )
        arg_parser.add_argument("--disable-verify", default=False, action="store_true")

        arg_parser.add_argument(
            "--allow-unregistered-dialect",
            default=False,
            action="store_true",
            help="Allow the parsing of unregistered dialects.",
        )

        arg_parser.add_argument(
            "--no-implicit-module",
            default=False,
            action="store_true",
            help="Disable implicit addition of a top-level module op during parsing.",
        )

    def get_input_stream(self) -> tuple[IO[str], str]:
        """
        Get the input stream to parse from, along with the file extension.
        """
        if self.args.input_file is None:
            f = sys.stdin
            file_extension = "mlir"
        else:
            f = open(self.args.input_file)
            _, file_extension = os.path.splitext(self.args.input_file)
            file_extension = file_extension.replace(".", "")
        return f, file_extension

    def get_input_name(self):
        return self.args.input_file or "stdin"

    def register_all_dialects(self):
        """
        Register all dialects that can be used.

        Add other/additional dialects by overloading this function.
        """
        for dialect_name, dialect_factory in get_all_dialects().items():
            self.ctx.register_dialect(dialect_name, dialect_factory)

    def register_all_frontends(self):
        """
        Register all frontends that can be used.

        Add other/additional frontends by overloading this function.
        """

        def parse_mlir(io: IO[str]):
            return Parser(
                self.ctx,
                io.read(),
                self.get_input_name(),
            ).parse_module(not self.args.no_implicit_module)

        self.available_frontends["mlir"] = parse_mlir

    def parse_chunk(
        self, chunk: IO[str], file_extension: str, start_offset: int = 0
    ) -> ModuleOp | None:
        """
        Parse the input file by invoking the parser specified by the `parser`
        argument. If not set, the parser registered for this file extension
        is used.
        """

        try:
            return self.available_frontends[file_extension](chunk)
        except ParseError as e:
            s = e.span
            e.span = Span(s.start, s.end, s.input, start_offset)
            if "parsing_diagnostics" in self.args and self.args.parsing_diagnostics:
                print(e.with_context())
            else:
                raise Exception("Failed to parse:\n" + e.with_context()) from e
        finally:
            chunk.close()<|MERGE_RESOLUTION|>--- conflicted
+++ resolved
@@ -12,647 +12,6 @@
 from xdsl.utils.lexer import Span
 
 
-<<<<<<< HEAD
-def get_all_dialects() -> dict[str, Callable[[], Dialect]]:
-    """Returns all available dialects."""
-
-    def get_accfg():
-        from xdsl.dialects.accfg import ACCFG
-
-        return ACCFG
-
-    def get_affine():
-        from xdsl.dialects.affine import Affine
-
-        return Affine
-
-    def get_aie():
-        from xdsl.dialects.experimental.aie import AIE
-
-        return AIE
-
-    def get_air():
-        from xdsl.dialects.experimental.air import AIR
-
-        return AIR
-
-    def get_arith():
-        from xdsl.dialects.arith import Arith
-
-        return Arith
-
-    def get_bufferization():
-        from xdsl.dialects.bufferization import Bufferization
-
-        return Bufferization
-
-    def get_builtin():
-        from xdsl.dialects.builtin import Builtin
-
-        return Builtin
-
-    def get_cf():
-        from xdsl.dialects.cf import Cf
-
-        return Cf
-
-    def get_cmath():
-        from xdsl.dialects.cmath import CMath
-
-        return CMath
-
-    def get_comb():
-        from xdsl.dialects.comb import Comb
-
-        return Comb
-
-    def get_csl():
-        from xdsl.dialects.csl import CSL
-
-        return CSL
-
-    def get_dmp():
-        from xdsl.dialects.experimental.dmp import DMP
-
-        return DMP
-
-    def get_fir():
-        from xdsl.dialects.experimental.fir import FIR
-
-        return FIR
-
-    def get_fsm():
-        from xdsl.dialects.fsm import FSM
-
-        return FSM
-
-    def get_func():
-        from xdsl.dialects.func import Func
-
-        return Func
-
-    def get_gpu():
-        from xdsl.dialects.gpu import GPU
-
-        return GPU
-
-    def get_hlfir():
-        from xdsl.dialects.experimental.hlfir import HLFIR
-
-        return HLFIR
-
-    def get_hls():
-        from xdsl.dialects.experimental.hls import HLS
-
-        return HLS
-
-    def get_hw():
-        from xdsl.dialects.hw import HW
-
-        return HW
-
-    def get_linalg():
-        from xdsl.dialects.linalg import Linalg
-
-        return Linalg
-
-    def get_irdl():
-        from xdsl.dialects.irdl.irdl import IRDL
-
-        return IRDL
-
-    def get_llvm():
-        from xdsl.dialects.llvm import LLVM
-
-        return LLVM
-
-    def get_ltl():
-        from xdsl.dialects.ltl import LTL
-
-        return LTL
-
-    def get_math():
-        from xdsl.dialects.experimental.math import Math
-
-        return Math
-
-    def get_memref():
-        from xdsl.dialects.memref import MemRef
-
-        return MemRef
-
-    def get_memref_stream():
-        from xdsl.dialects.memref_stream import MemrefStream
-
-        return MemrefStream
-
-    def get_ml_program():
-        from xdsl.dialects.ml_program import MLProgram
-
-        return MLProgram
-
-    def get_mpi():
-        from xdsl.dialects.mpi import MPI
-
-        return MPI
-
-    def get_omp():
-        from xdsl.dialects.omp import OMP
-
-        return OMP
-
-    def get_onnx():
-        from xdsl.dialects.onnx import ONNX
-
-        return ONNX
-
-    def get_pdl():
-        from xdsl.dialects.pdl import PDL
-
-        return PDL
-
-    def get_printf():
-        from xdsl.dialects.printf import Printf
-
-        return Printf
-
-    def get_riscv_debug():
-        from xdsl.dialects.riscv_debug import RISCV_Debug
-
-        return RISCV_Debug
-
-    def get_riscv():
-        from xdsl.dialects.riscv import RISCV
-
-        return RISCV
-
-    def get_riscv_func():
-        from xdsl.dialects.riscv_func import RISCV_Func
-
-        return RISCV_Func
-
-    def get_riscv_scf():
-        from xdsl.dialects.riscv_scf import RISCV_Scf
-
-        return RISCV_Scf
-
-    def get_riscv_cf():
-        from xdsl.dialects.riscv_cf import RISCV_Cf
-
-        return RISCV_Cf
-
-    def get_riscv_snitch():
-        from xdsl.dialects.riscv_snitch import RISCV_Snitch
-
-        return RISCV_Snitch
-
-    def get_scf():
-        from xdsl.dialects.scf import Scf
-
-        return Scf
-
-    def get_seq():
-        from xdsl.dialects.seq import Seq
-
-        return Seq
-
-    def get_snitch():
-        from xdsl.dialects.snitch import Snitch
-
-        return Snitch
-
-    def get_snitch_runtime():
-        from xdsl.dialects.snitch_runtime import SnitchRuntime
-
-        return SnitchRuntime
-
-    def get_snitch_stream():
-        from xdsl.dialects.snitch_stream import SnitchStream
-
-        return SnitchStream
-
-    def get_stencil():
-        from xdsl.dialects.stencil import Stencil
-
-        return Stencil
-
-    def get_stream():
-        from xdsl.dialects.stream import Stream
-
-        return Stream
-
-    def get_symref():
-        from xdsl.frontend.symref import Symref
-
-        return Symref
-
-    def get_tensor():
-        from xdsl.dialects.tensor import Tensor
-
-        return Tensor
-
-    def get_test():
-        from xdsl.dialects.test import Test
-
-        return Test
-
-    def get_vector():
-        from xdsl.dialects.vector import Vector
-
-        return Vector
-
-    def get_x86():
-        from xdsl.dialects.x86 import X86
-
-        return X86
-
-    return {
-        "accfg": get_accfg,
-        "affine": get_affine,
-        "aie": get_aie,
-        "air": get_air,
-        "arith": get_arith,
-        "bufferization": get_bufferization,
-        "builtin": get_builtin,
-        "cf": get_cf,
-        "cmath": get_cmath,
-        "comb": get_comb,
-        "csl": get_csl,
-        "dmp": get_dmp,
-        "fir": get_fir,
-        "fsm": get_fsm,
-        "func": get_func,
-        "gpu": get_gpu,
-        "hlfir": get_hlfir,
-        "hls": get_hls,
-        "hw": get_hw,
-        "linalg": get_linalg,
-        "irdl": get_irdl,
-        "llvm": get_llvm,
-        "ltl": get_ltl,
-        "math": get_math,
-        "memref": get_memref,
-        "memref_stream": get_memref_stream,
-        "ml_program": get_ml_program,
-        "mpi": get_mpi,
-        "omp": get_omp,
-        "onnx": get_onnx,
-        "pdl": get_pdl,
-        "printf": get_printf,
-        "riscv": get_riscv,
-        "riscv_debug": get_riscv_debug,
-        "riscv_func": get_riscv_func,
-        "riscv_scf": get_riscv_scf,
-        "riscv_cf": get_riscv_cf,
-        "riscv_snitch": get_riscv_snitch,
-        "scf": get_scf,
-        "seq": get_seq,
-        "snitch": get_snitch,
-        "snrt": get_snitch_runtime,
-        "snitch_stream": get_snitch_stream,
-        "stencil": get_stencil,
-        "stream": get_stream,
-        "symref": get_symref,
-        "tensor": get_tensor,
-        "test": get_test,
-        "vector": get_vector,
-        "x86": get_x86,
-    }
-
-
-def get_all_passes() -> dict[str, Callable[[], type[ModulePass]]]:
-    """Return the list of all available passes."""
-
-    def get_arith_add_fastmath():
-        from xdsl.transforms import arith_add_fastmath
-
-        return arith_add_fastmath.AddArithFastMathFlagsPass
-
-    def get_loop_hoist_memref():
-        from xdsl.transforms import loop_hoist_memref
-
-        return loop_hoist_memref.LoopHoistMemrefPass
-
-    def get_canonicalize():
-        from xdsl.transforms import canonicalize
-
-        return canonicalize.CanonicalizePass
-
-    def get_canonicalize_dmp():
-        from xdsl.transforms import canonicalize_dmp
-
-        return canonicalize_dmp.CanonicalizeDmpPass
-
-    def get_convert_linalg_to_memref_stream():
-        from xdsl.transforms import convert_linalg_to_memref_stream
-
-        return convert_linalg_to_memref_stream.ConvertLinalgToMemrefStreamPass
-
-    def get_convert_linalg_to_loops():
-        from xdsl.transforms import convert_linalg_to_loops
-
-        return convert_linalg_to_loops.ConvertLinalgToLoopsPass
-
-    def get_stencil_tensorize_z_dimension():
-        from xdsl.transforms.experimental import stencil_tensorize_z_dimension
-
-        return stencil_tensorize_z_dimension.StencilTensorizeZDimension
-
-    def get_convert_riscv_scf_for_to_frep():
-        from xdsl.transforms import convert_riscv_scf_for_to_frep
-
-        return convert_riscv_scf_for_to_frep.ConvertRiscvScfForToFrepPass
-
-    def get_convert_scf_to_openmp():
-        from xdsl.transforms import convert_scf_to_openmp
-
-        return convert_scf_to_openmp.ConvertScfToOpenMPPass
-
-    def get_convert_snitch_stream_to_snitch():
-        from xdsl.backend.riscv.lowering import convert_snitch_stream_to_snitch
-
-        return convert_snitch_stream_to_snitch.ConvertSnitchStreamToSnitch
-
-    def get_constant_fold_interp():
-        from xdsl.transforms import constant_fold_interp
-
-        return constant_fold_interp.ConstantFoldInterpPass
-
-    def get_convert_snrt_to_riscv():
-        from xdsl.transforms import convert_snrt_to_riscv
-
-        return convert_snrt_to_riscv.ConvertSnrtToRISCV
-
-    def get_convert_stencil_to_ll_mlir():
-        from xdsl.transforms.experimental import convert_stencil_to_ll_mlir
-
-        return convert_stencil_to_ll_mlir.ConvertStencilToLLMLIRPass
-
-    def get_convert_riscv_scf_to_riscv_cf():
-        from xdsl.backend.riscv.lowering import convert_riscv_scf_to_riscv_cf
-
-        return convert_riscv_scf_to_riscv_cf.ConvertRiscvScfToRiscvCfPass
-
-    def get_cse():
-        from xdsl.transforms import common_subexpression_elimination
-
-        return common_subexpression_elimination.CommonSubexpressionElimination
-
-    def get_dce():
-        from xdsl.transforms import dead_code_elimination
-
-        return dead_code_elimination.DeadCodeElimination
-
-    def get_desymrefy():
-        from xdsl.frontend.passes.desymref import DesymrefyPass
-
-        return DesymrefyPass
-
-    def get_gpu_allocs():
-        from xdsl.transforms import gpu_allocs
-
-        return gpu_allocs.MemrefToGPUPass
-
-    def get_gpu_map_parallel_loops():
-        from xdsl.transforms import gpu_map_parallel_loops
-
-        return gpu_map_parallel_loops.GpuMapParallelLoopsPass
-
-    def get_distribute_stencil():
-        from xdsl.transforms.experimental.dmp import stencil_global_to_local
-
-        return stencil_global_to_local.DistributeStencilPass
-
-    def get_lower_halo_to_mpi():
-        from xdsl.transforms.experimental.dmp import stencil_global_to_local
-
-        return stencil_global_to_local.LowerHaloToMPI
-
-    def get_individual_rewrite():
-        from xdsl.transforms.individual_rewrite import IndividualRewrite
-
-        return IndividualRewrite
-
-    def get_lower_affine():
-        from xdsl.transforms import lower_affine
-
-        return lower_affine.LowerAffinePass
-
-    def get_lower_mpi():
-        from xdsl.transforms import lower_mpi
-
-        return lower_mpi.LowerMPIPass
-
-    def get_lower_riscv_func():
-        from xdsl.transforms import lower_riscv_func
-
-        return lower_riscv_func.LowerRISCVFunc
-
-    def get_lower_snitch():
-        from xdsl.transforms import lower_snitch
-
-        return lower_snitch.LowerSnitchPass
-
-    def get_memref_streamify():
-        from xdsl.transforms import memref_streamify
-
-        return memref_streamify.MemrefStreamifyPass
-
-    def get_mlir_opt():
-        from xdsl.transforms import mlir_opt
-
-        return mlir_opt.MLIROptPass
-
-    def get_printf_to_llvm():
-        from xdsl.transforms import printf_to_llvm
-
-        return printf_to_llvm.PrintfToLLVM
-
-    def get_printf_to_putchar():
-        from xdsl.transforms import printf_to_putchar
-
-        return printf_to_putchar.PrintfToPutcharPass
-
-    def get_riscv_cse():
-        from xdsl.transforms import riscv_cse
-
-        return riscv_cse.RiscvCommonSubexpressionElimination
-
-    def get_riscv_register_allocation():
-        from xdsl.transforms import riscv_register_allocation
-
-        return riscv_register_allocation.RISCVRegisterAllocation
-
-    def get_riscv_scf_loop_flatten():
-        from xdsl.transforms import riscv_scf_loop_flatten
-
-        return riscv_scf_loop_flatten.RiscvScfLoopFlattenPass
-
-    def get_riscv_scf_loop_range_folding():
-        from xdsl.transforms import riscv_scf_loop_range_folding
-
-        return riscv_scf_loop_range_folding.RiscvScfLoopRangeFoldingPass
-
-    def get_snitch_register_allocation():
-        from xdsl.transforms import snitch_register_allocation
-
-        return snitch_register_allocation.SnitchRegisterAllocation
-
-    def get_convert_arith_to_riscv():
-        from xdsl.backend.riscv.lowering import convert_arith_to_riscv
-
-        return convert_arith_to_riscv.ConvertArithToRiscvPass
-
-    def get_convert_func_to_riscv_func():
-        from xdsl.backend.riscv.lowering import convert_func_to_riscv_func
-
-        return convert_func_to_riscv_func.ConvertFuncToRiscvFuncPass
-
-    def get_convert_memref_to_riscv():
-        from xdsl.backend.riscv.lowering import convert_memref_to_riscv
-
-        return convert_memref_to_riscv.ConvertMemrefToRiscvPass
-
-    def get_convert_memref_stream_to_loops():
-        from xdsl.transforms import convert_memref_stream_to_loops
-
-        return convert_memref_stream_to_loops.ConvertMemrefStreamToLoopsPass
-
-    def get_convert_onnx_to_linalg():
-        from xdsl.transforms import convert_onnx_to_linalg
-
-        return convert_onnx_to_linalg.ConvertOnnxToLinalgPass
-
-    def get_convert_memref_stream_to_snitch():
-        from xdsl.transforms import convert_memref_stream_to_snitch_stream
-
-        return convert_memref_stream_to_snitch_stream.ConvertMemrefStreamToSnitch
-
-    def get_convert_print_format_to_riscv_debug():
-        from xdsl.backend.riscv.lowering import convert_print_format_to_riscv_debug
-
-        return convert_print_format_to_riscv_debug.ConvertPrintFormatToRiscvDebugPass
-
-    def get_scf_parallel_loop_tiling():
-        from xdsl.transforms import scf_parallel_loop_tiling
-
-        return scf_parallel_loop_tiling.ScfParallelLoopTilingPass
-
-    def get_convert_scf_to_riscv_scf():
-        from xdsl.backend.riscv.lowering import convert_scf_to_riscv_scf
-
-        return convert_scf_to_riscv_scf.ConvertScfToRiscvPass
-
-    def get_lower_scf_for_to_labels():
-        from xdsl.backend.riscv import riscv_scf_to_asm
-
-        return riscv_scf_to_asm.LowerScfForToLabels
-
-    def get_stencil_shape_inference():
-        from xdsl.transforms.experimental import stencil_shape_inference
-
-        return stencil_shape_inference.StencilShapeInferencePass
-
-    def get_stencil_storage_materialization():
-        from xdsl.transforms.experimental import stencil_storage_materialization
-
-        return stencil_storage_materialization.StencilStorageMaterializationPass
-
-    def get_reconcile_unrealized_casts():
-        from xdsl.transforms import reconcile_unrealized_casts
-
-        return reconcile_unrealized_casts.ReconcileUnrealizedCastsPass
-
-    def get_hls_convert_stencil_to_ll_mlir():
-        from xdsl.transforms.experimental import hls_convert_stencil_to_ll_mlir
-
-        return hls_convert_stencil_to_ll_mlir.HLSConvertStencilToLLMLIRPass
-
-    def get_lower_hls():
-        from xdsl.transforms.experimental import lower_hls
-
-        return lower_hls.LowerHLSPass
-
-    def get_replace_incompatible_fpga():
-        from xdsl.transforms.experimental import replace_incompatible_fpga
-
-        return replace_incompatible_fpga.ReplaceIncompatibleFPGA
-
-    def get_stencil_inlining():
-        from xdsl.transforms import stencil_inlining
-
-        return stencil_inlining.StencilInliningPass
-
-    def get_stencil_unroll():
-        from xdsl.transforms import stencil_unroll
-
-        return stencil_unroll.StencilUnrollPass
-
-    def get_test_lower_snitch_stream_to_asm():
-        from xdsl.transforms import test_lower_snitch_stream_to_asm
-
-        return test_lower_snitch_stream_to_asm.TestLowerSnitchStreamToAsm
-
-    return {
-        "arith-add-fastmath": get_arith_add_fastmath,
-        "loop-hoist-memref": get_loop_hoist_memref,
-        "canonicalize-dmp": get_canonicalize_dmp,
-        "canonicalize": get_canonicalize,
-        "constant-fold-interp": get_constant_fold_interp,
-        "convert-arith-to-riscv": get_convert_arith_to_riscv,
-        "convert-func-to-riscv-func": get_convert_func_to_riscv_func,
-        "convert-linalg-to-memref-stream": get_convert_linalg_to_memref_stream,
-        "convert-linalg-to-loops": get_convert_linalg_to_loops,
-        "stencil-tensorize-z-dimension": get_stencil_tensorize_z_dimension,
-        "convert-memref-stream-to-loops": get_convert_memref_stream_to_loops,
-        "convert-memref-to-riscv": get_convert_memref_to_riscv,
-        "convert-onnx-to-linalg": get_convert_onnx_to_linalg,
-        "convert-memref-stream-to-snitch": get_convert_memref_stream_to_snitch,
-        "convert-print-format-to-riscv-debug": get_convert_print_format_to_riscv_debug,
-        "convert-riscv-scf-for-to-frep": get_convert_riscv_scf_for_to_frep,
-        "convert-riscv-scf-to-riscv-cf": get_convert_riscv_scf_to_riscv_cf,
-        "convert-scf-to-openmp": get_convert_scf_to_openmp,
-        "convert-scf-to-riscv-scf": get_convert_scf_to_riscv_scf,
-        "convert-snitch-stream-to-snitch": get_convert_snitch_stream_to_snitch,
-        "convert-snrt-to-riscv": get_convert_snrt_to_riscv,
-        "convert-stencil-to-ll-mlir": get_convert_stencil_to_ll_mlir,
-        "cse": get_cse,
-        "dce": get_dce,
-        "distribute-stencil": get_distribute_stencil,
-        "dmp-to-mpi": get_lower_halo_to_mpi,
-        "frontend-desymrefy": get_desymrefy,
-        "memref-to-gpu": get_gpu_allocs,
-        "gpu-map-parallel-loops": get_gpu_map_parallel_loops,
-        "hls-convert-stencil-to-ll-mlir": get_hls_convert_stencil_to_ll_mlir,
-        "apply-individual-rewrite": get_individual_rewrite,
-        "lower-affine": get_lower_affine,
-        "lower-hls": get_lower_hls,
-        "lower-mpi": get_lower_mpi,
-        "lower-riscv-func": get_lower_riscv_func,
-        "lower-riscv-scf-to-labels": get_lower_scf_for_to_labels,
-        "lower-snitch": get_lower_snitch,
-        "memref-streamify": get_memref_streamify,
-        "mlir-opt": get_mlir_opt,
-        "printf-to-llvm": get_printf_to_llvm,
-        "printf-to-putchar": get_printf_to_putchar,
-        "reconcile-unrealized-casts": get_reconcile_unrealized_casts,
-        "replace-incompatible-fpga": get_replace_incompatible_fpga,
-        "riscv-allocate-registers": get_riscv_register_allocation,
-        "riscv-cse": get_riscv_cse,
-        "riscv-scf-loop-flatten": get_riscv_scf_loop_flatten,
-        "riscv-scf-loop-range-folding": get_riscv_scf_loop_range_folding,
-        "scf-parallel-loop-tiling": get_scf_parallel_loop_tiling,
-        "snitch-allocate-registers": get_snitch_register_allocation,
-        "stencil-shape-inference": get_stencil_shape_inference,
-        "stencil-storage-materialization": get_stencil_storage_materialization,
-        "stencil-inlining": get_stencil_inlining,
-        "stencil-unroll": get_stencil_unroll,
-        "test-lower-snitch-stream-to-asm": get_test_lower_snitch_stream_to_asm,
-    }
-
-
-=======
->>>>>>> 1ddade35
 class CommandLineTool:
     ctx: MLContext
     args: argparse.Namespace
