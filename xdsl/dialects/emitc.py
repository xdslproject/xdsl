--- conflicted
+++ resolved
@@ -31,11 +31,7 @@
     ParametrizedAttribute,
     TypeAttribute,
 )
-<<<<<<< HEAD
-from xdsl.irdl import irdl_attr_definition, isa, param_def
-=======
-from xdsl.irdl import ParameterDef, irdl_attr_definition
->>>>>>> e279226c
+from xdsl.irdl import irdl_attr_definition, param_def
 from xdsl.parser import AttrParser
 from xdsl.printer import Printer
 from xdsl.utils.exceptions import VerifyException
@@ -127,7 +123,7 @@
     """
 
     name = "emitc.lvalue"
-    value_type: ParameterDef[TypeAttribute]
+    value_type: TypeAttribute = param_def()
 
     def __init__(self, value_type: TypeAttribute):
         super().__init__([value_type])
