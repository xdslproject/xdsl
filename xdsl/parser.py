--- conflicted
+++ resolved
@@ -2324,21 +2324,12 @@
         self._synchronize_lexer_and_tokenizer()
         if self._current_token.kind != Token.Kind.L_PAREN:
             return None
-<<<<<<< HEAD
 
         # Parse the arguments
         args = self.parse_comma_separated_list(self.Delimiter.PAREN, self.parse_type)
 
         self.parse_punctuation("->")
 
-=======
-
-        # Parse the arguments
-        args = self.parse_comma_separated_list(self.Delimiter.PAREN, self.parse_type)
-
-        self.parse_punctuation("->")
-
->>>>>>> 18faab4c
         # Parse the returns
         if self._current_token.kind == Token.Kind.L_PAREN:
             returns = self.parse_comma_separated_list(
@@ -2368,7 +2359,6 @@
         return self.parse_operation()
 
     def _parse_optional_builtin_dict_attr(self) -> DictionaryAttr | None:
-<<<<<<< HEAD
         """
         Parse a dictionary attribute, if present, with format:
         `dictionary-attr ::= `{` ( attribute-entry (`,` attribute-entry)* )? `}`
@@ -2382,21 +2372,6 @@
 
     def _parse_builtin_dict_attr(self) -> DictionaryAttr:
         """
-=======
-        """
-        Parse a dictionary attribute, if present, with format:
-        `dictionary-attr ::= `{` ( attribute-entry (`,` attribute-entry)* )? `}`
-        `attribute-entry` := (bare-id | string-literal) `=` attribute
-        """
-        self._synchronize_lexer_and_tokenizer()
-        if self._current_token.kind != Token.Kind.L_BRACE:
-            return None
-        param = DictionaryAttr.parse_parameter(self)
-        return DictionaryAttr(param)
-
-    def _parse_builtin_dict_attr(self) -> DictionaryAttr:
-        """
->>>>>>> 18faab4c
         Parse a dictionary attribute with format:
         `dictionary-attr ::= `{` ( attribute-entry (`,` attribute-entry)* )? `}`
         `attribute-entry` := (bare-id | string-literal) `=` attribute
@@ -2471,7 +2446,6 @@
     _builtin_float_type_regex = re.compile(r"^f(\d+)$")
 
     def _parse_optional_integer_or_float_type(self) -> Attribute | None:
-<<<<<<< HEAD
         """
         Parse as integer or float type, if present.
           integer-or-float-type ::= index-type | integer-type | float-type
@@ -2536,72 +2510,6 @@
             self._synchronize_lexer_and_tokenizer()
             return function_type
 
-=======
-        """
-        Parse as integer or float type, if present.
-          integer-or-float-type ::= index-type | integer-type | float-type
-          index-type            ::= `index`
-          integer-type          ::= (`i` | `si` | `ui`) decimal-literal
-          float-type            ::= `f16` | `f32` | `f64` | `f80` | `f128` | `bf16`
-        """
-        self._synchronize_lexer_and_tokenizer()
-        if self._current_token.kind != Token.Kind.BARE_IDENT:
-            return None
-        name = self._current_token.text
-
-        # Index type
-        if name == "index":
-            self._consume_token()
-            self._synchronize_lexer_and_tokenizer()
-            return IndexType()
-
-        # Integer type
-        if (match := self._builtin_integer_type_regex.match(name)) is not None:
-            signedness = {
-                "s": Signedness.SIGNED,
-                "u": Signedness.UNSIGNED,
-                "i": Signedness.SIGNLESS,
-            }
-            self._consume_token()
-            self._synchronize_lexer_and_tokenizer()
-            return IntegerType(int(match.group(1)), signedness[name[0]])
-
-        # bf16 type
-        if name == "bf16":
-            self._consume_token()
-            self._synchronize_lexer_and_tokenizer()
-            return BFloat16Type()
-
-        # Float type
-        if (re_match := self._builtin_float_type_regex.match(name)) is not None:
-            width = int(re_match.group(1))
-            type = {
-                16: Float16Type,
-                32: Float32Type,
-                64: Float64Type,
-                80: Float80Type,
-                128: Float128Type,
-            }.get(width, None)
-            if type is None:
-                self.raise_error("Unsupported floating point width: {}".format(width))
-            self._consume_token()
-            self._synchronize_lexer_and_tokenizer()
-            return type()
-
-        return None
-
-    def _parse_optional_builtin_type(self) -> Attribute | None:
-        """
-        parse a builtin-type, like i32, index, vector<i32>, if present.
-        """
-        self._synchronize_lexer_and_tokenizer()
-
-        # Check for a function type
-        if (function_type := self._parse_optional_function_type()) is not None:
-            self._synchronize_lexer_and_tokenizer()
-            return function_type
-
->>>>>>> 18faab4c
         # Check for an integer or float type
         if (number_type := self._parse_optional_integer_or_float_type()) is not None:
             self._synchronize_lexer_and_tokenizer()
