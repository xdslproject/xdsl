from __future__ import annotations

from abc import ABC, abstractmethod
from collections.abc import Sequence
from collections.abc import Set as AbstractSet
from dataclasses import dataclass, field
from typing import (
    TYPE_CHECKING,
    Any,
    Generic,
    TypeAlias,
    TypeGuard,
    cast,
)

from typing_extensions import TypeVar, deprecated

from xdsl.ir import (
    Attribute,
    AttributeCovT,
    ParametrizedAttribute,
    TypedAttribute,
)
from xdsl.utils.exceptions import PyRDLError, VerifyException
from xdsl.utils.runtime_final import is_runtime_final

if TYPE_CHECKING:
    from xdsl.irdl import IRDLAttrConstraint


@dataclass
class ConstraintContext:
    """
    Contains the assignment of constraint variables.
    """

    _variables: dict[str, Attribute] = field(default_factory=dict[str, Attribute])
    """The assignment of constraint variables."""

    _range_variables: dict[str, tuple[Attribute, ...]] = field(
        default_factory=dict[str, tuple[Attribute, ...]]
    )
    """The assignment of constraint range variables."""

    _int_variables: dict[str, int] = field(default_factory=dict[str, int])
    """The assignment of constraint int variables."""

    def get_variable(self, key: str) -> Attribute | None:
        return self._variables.get(key)

    def get_range_variable(self, key: str) -> tuple[Attribute, ...] | None:
        return self._range_variables.get(key)

    def get_int_variable(self, key: str) -> int | None:
        return self._int_variables.get(key)

    def set_attr_variable(self, key: str, attr: Attribute):
        self._variables[key] = attr

    def set_range_variable(self, key: str, attrs: tuple[Attribute, ...]):
        self._range_variables[key] = attrs

    def set_int_variable(self, key: str, i: int):
        self._int_variables[key] = i

    @property
    def attr_variables(self) -> AbstractSet[str]:
        return self._variables.keys()

    @property
    def range_variables(self) -> AbstractSet[str]:
        return self._range_variables.keys()

    @property
    def int_variables(self) -> AbstractSet[str]:
        return self._int_variables.keys()

    @deprecated("ConstraintContexts should not be copied")
    def copy(self):
        return ConstraintContext(
            self._variables.copy(),
            self._range_variables.copy(),
            self._int_variables.copy(),
        )

    @deprecated("ConstraintContexts should only be updated by set_* methods")
    def update(self, other: ConstraintContext):
        self._variables.update(other._variables)
        self._range_variables.update(other._range_variables)
        self._int_variables.update(other._int_variables)


_AttributeCovT = TypeVar(
    "_AttributeCovT", bound=Attribute, default=Attribute, covariant=True
)

ConstraintVariableType: TypeAlias = Attribute | Sequence[Attribute] | int
"""
Possible types that a constraint variable can have.
"""


@dataclass(frozen=True)
class AttrConstraint(Generic[AttributeCovT], ABC):
    """Constrain an attribute to a certain value."""

    @abstractmethod
    def verify(
        self,
        attr: Attribute,
        constraint_context: ConstraintContext,
    ) -> None:
        """
        Check if the attribute satisfies the constraint,
        or raise an exception otherwise.
        """
        ...

    def verifies(self, attr: Attribute) -> TypeGuard[AttributeCovT]:
        """
        A helper method to check whether a given attribute matches `self`.
        """
        try:
            self.verify(attr, ConstraintContext())
            return True
        except VerifyException:
            return False

    def variables(self) -> set[str]:
        """
        Returns a set of the variables that can be extracted by this constraint.
        These variables are always expected to be set after running `verify`.
        """
        return set()

    def can_infer(self, var_constraint_names: AbstractSet[str]) -> bool:
        """
        Check if there is enough information to infer the attribute given the
        constraint variables that are already set.
        """
        # By default, we cannot infer anything.
        return False

    def infer(self, context: ConstraintContext) -> AttributeCovT:
        """
        Infer the attribute given the the values for all variables.

        Raises an exception if the attribute cannot be inferred. If `can_infer`
        returns `True` with the given constraint variables, this method should
        not raise an exception.
        """
        raise ValueError(f"Cannot infer attribute from constraint {self}")

    def get_bases(self) -> set[type[Attribute]] | None:
        """
        Get a set of base types that can satisfy this constraint, if there exists
        a finite collection, or None otherwise.
        """
        return None

    def __or__(
        self, value: AttrConstraint[_AttributeCovT], /
    ) -> AttrConstraint[AttributeCovT | _AttributeCovT]:
        if isinstance(value, AnyAttr) or self == value:
            return value  # pyright: ignore[reportReturnType]
        return AnyOf((self, value))

    def __and__(self, value: AttrConstraint, /) -> AttrConstraint[AttributeCovT]:
        if isinstance(value, AnyAttr) or self == value:
            return self
        return AllOf((self, value))  # pyright: ignore[reportReturnType]

    @abstractmethod
    def mapping_type_vars(
        self, type_var_mapping: dict[TypeVar, AttrConstraint]
    ) -> AttrConstraint[AttributeCovT]:
        """
        A helper function to make type vars used in attribute definitions concrete when
        creating constraints for new attributes or operations.
        """
        raise NotImplementedError(
            "Custom constraints must map type vars in nested constraints, if any."
        )


ConstraintVariableTypeT = TypeVar(
    "ConstraintVariableTypeT", bound=ConstraintVariableType
)


TypedAttributeCovT = TypeVar("TypedAttributeCovT", bound=TypedAttribute, covariant=True)
TypedAttributeT = TypeVar("TypedAttributeT", bound=TypedAttribute)


@deprecated("Please use appropriate `AnyOf` constraints instead.")
@dataclass(frozen=True)
class TypedAttributeConstraint(AttrConstraint[TypedAttributeCovT]):
    """
    Constrains the type of a typed attribute.
    """

    attr_constraint: AttrConstraint[TypedAttributeCovT]
    type_constraint: AttrConstraint

    def verify(self, attr: Attribute, constraint_context: ConstraintContext) -> None:
        if not isinstance(attr, TypedAttribute):
            raise VerifyException(f"attribute {attr} expected to be a TypedAttribute")
        self.attr_constraint.verify(attr, constraint_context)
        self.type_constraint.verify(attr.get_type(), constraint_context)

    def variables(self) -> set[str]:
        return self.type_constraint.variables() | self.attr_constraint.variables()

    def can_infer(self, var_constraint_names: AbstractSet[str]) -> bool:
        return self.attr_constraint.can_infer(var_constraint_names)

    def infer(self, context: ConstraintContext) -> TypedAttributeCovT:
        return self.attr_constraint.infer(context)

    def get_bases(self) -> set[type[Attribute]] | None:
        return self.attr_constraint.get_bases()

    def mapping_type_vars(
        self, type_var_mapping: dict[TypeVar, AttrConstraint]
    ) -> TypedAttributeConstraint[TypedAttributeCovT]:  # pyright: ignore[reportDeprecated]
        return TypedAttributeConstraint(  # pyright: ignore[reportDeprecated]
            self.attr_constraint.mapping_type_vars(type_var_mapping),
            self.type_constraint.mapping_type_vars(type_var_mapping),
        )


@dataclass(frozen=True)
class VarConstraint(AttrConstraint[AttributeCovT]):
    """
    Constrain an attribute with the given constraint, and constrain all occurences
    of this constraint (i.e, sharing the same name) to be equal.
    """

    name: str
    """The variable name. All uses of that name refer to the same variable."""

    constraint: AttrConstraint[AttributeCovT]
    """The constraint that the variable must satisfy."""

    def verify(
        self,
        attr: Attribute,
        constraint_context: ConstraintContext,
    ) -> None:
        ctx_attr = constraint_context.get_variable(self.name)
        if ctx_attr is not None:
            if attr != ctx_attr:
                raise VerifyException(
                    f"attribute {constraint_context.get_variable(self.name)} expected from variable "
                    f"'{self.name}', but got {attr}"
                )
        else:
            self.constraint.verify(attr, constraint_context)
            constraint_context.set_attr_variable(self.name, attr)

    def variables(self) -> set[str]:
        return self.constraint.variables() | {self.name}

    def infer(self, context: ConstraintContext) -> AttributeCovT:
        v = context.get_variable(self.name)
        return cast(AttributeCovT, v)

    def can_infer(self, var_constraint_names: AbstractSet[str]) -> bool:
        return self.name in var_constraint_names

    def get_bases(self) -> set[type[Attribute]] | None:
        return self.constraint.get_bases()

    def mapping_type_vars(
        self, type_var_mapping: dict[TypeVar, AttrConstraint]
    ) -> VarConstraint[AttributeCovT]:
        return VarConstraint(
            self.name, self.constraint.mapping_type_vars(type_var_mapping)
        )


@dataclass(frozen=True)
class TypeVarConstraint(AttrConstraint):
    """
    Stores the TypeVar instance used to define a generic ParametrizedAttribute.
    """

    type_var: TypeVar
    """The instance of the TypeVar used in the definition."""

    base_constraint: AttrConstraint
    """Constraint inferred from the base of the TypeVar."""

    def verify(
        self,
        attr: Attribute,
        constraint_context: ConstraintContext,
    ) -> None:
        self.base_constraint.verify(attr, constraint_context)

    def get_bases(self) -> set[type[Attribute]] | None:
        return self.base_constraint.get_bases()

    def mapping_type_vars(
        self, type_var_mapping: dict[TypeVar, AttrConstraint]
    ) -> AttrConstraint:
        res = type_var_mapping.get(self.type_var)
        if res is None:
            raise KeyError(f"Mapping value missing for type var {self.type_var}")
        return res


@dataclass(frozen=True, init=True)
class ConstraintVar:
    """
    Annotation used in PyRDL to define a constraint variable.
    For instance, the following code defines a constraint variable T,
    that can then be used in PyRDL:
    ```python
    T = Annotated[PyRDLConstraint, ConstraintVar("T")]
    ```
    """

    name: str
    """The variable name. All uses of that name refer to the same variable."""


@dataclass(frozen=True)
class EqAttrConstraint(Generic[AttributeCovT], AttrConstraint[AttributeCovT]):
    """Constrain an attribute to be equal to another attribute."""

    attr: AttributeCovT
    """The attribute we want to check equality with."""

    def verify(
        self,
        attr: Attribute,
        constraint_context: ConstraintContext,
    ) -> None:
        if attr != self.attr:
            raise VerifyException(f"Expected attribute {self.attr} but got {attr}")

    def can_infer(self, var_constraint_names: AbstractSet[str]) -> bool:
        return True

    def infer(self, context: ConstraintContext) -> AttributeCovT:
        return self.attr

    def get_bases(self) -> set[type[Attribute]] | None:
        return {type(self.attr)}

    def mapping_type_vars(
        self, type_var_mapping: dict[TypeVar, AttrConstraint]
    ) -> AttrConstraint[AttributeCovT]:
        return self


@dataclass(frozen=True)
class BaseAttr(Generic[AttributeCovT], AttrConstraint[AttributeCovT]):
    """Constrain an attribute to be of a given base type."""

    attr: type[AttributeCovT]
    """The expected attribute base type."""

    def __repr__(self):
        return f"BaseAttr({self.attr.__name__})"

    def verify(
        self,
        attr: Attribute,
        constraint_context: ConstraintContext,
    ) -> None:
        if not isinstance(attr, self.attr):
            raise VerifyException(
                f"{attr} should be of base attribute {self.attr.name}"
            )

    def can_infer(self, var_constraint_names: AbstractSet[str]) -> bool:
        return (
            is_runtime_final(self.attr)
            and issubclass(self.attr, ParametrizedAttribute)
            and not self.attr.get_irdl_definition().parameters
        )

    def infer(self, context: ConstraintContext) -> AttributeCovT:
        assert issubclass(self.attr, ParametrizedAttribute)
        attr = self.attr.new(())
        return attr

    def get_bases(self) -> set[type[Attribute]] | None:
        if is_runtime_final(self.attr):
            return {self.attr}
        return None

    def mapping_type_vars(
        self, type_var_mapping: dict[TypeVar, AttrConstraint]
    ) -> AttrConstraint[AttributeCovT]:
        return self


@deprecated("Please use `irdl_to_attr_constraint` instead")
def attr_constr_coercion(
    attr: AttributeCovT | type[AttributeCovT] | AttrConstraint[AttributeCovT],
) -> AttrConstraint[AttributeCovT]:
    """
    Attributes are coerced into EqAttrConstraints,
    and Attribute types are coerced into BaseAttr.
    """
    from xdsl.irdl import irdl_to_attr_constraint

    return irdl_to_attr_constraint(attr)


@dataclass(frozen=True)
class AnyAttr(AttrConstraint):
    """Constraint that is verified by all attributes."""

    def verify(
        self,
        attr: Attribute,
        constraint_context: ConstraintContext,
    ) -> None:
        pass

    def mapping_type_vars(
        self, type_var_mapping: dict[TypeVar, AttrConstraint]
    ) -> AnyAttr:
        return self

    def __or__(self, value: AttrConstraint[_AttributeCovT], /):
        return self

    def __and__(self, value: AttrConstraint[AttributeCovT], /):
        return value


@dataclass(frozen=True, init=False)
class AnyOf(Generic[AttributeCovT], AttrConstraint[AttributeCovT]):
    """Ensure that an attribute satisfies one of the given constraints."""

    attr_constrs: tuple[AttrConstraint[AttributeCovT], ...]
    """The list of constraints that are checked."""

    _eq_constrs: set[Attribute] = field(hash=False, repr=False)
    _based_constrs: dict[type[Attribute], AttrConstraint[AttributeCovT]] = field(
        hash=False, repr=False
    )

    def __init__(
        self,
        attr_constrs: Sequence[
            AttributeCovT | type[AttributeCovT] | AttrConstraint[AttributeCovT]
        ],
    ):
        from xdsl.irdl import irdl_to_attr_constraint

        constrs: tuple[AttrConstraint[AttributeCovT], ...] = tuple(
            irdl_to_attr_constraint(constr) for constr in attr_constrs
        )

        eq_constrs = set[Attribute]()
        based_constrs = dict[type[Attribute], AttrConstraint[AttributeCovT]]()

        bases = set[Attribute]()
        eq_bases = set[Attribute]()
        for i, c in enumerate(constrs):
            b = c.get_bases()
            if b is None:
                raise PyRDLError(
                    f"Constraint {c} cannot appear in an `AnyOf` constraint as its bases aren't known."
                )

            if not b.isdisjoint(bases):
                raise PyRDLError(
                    f"Constraint {c} shares a base with a non-equality constraint "
                    f"in {set(constrs[0:i])} in `AnyOf` constraint."
                )

            if isinstance(c, EqAttrConstraint):
                eq_constrs.add(c.attr)
                eq_bases |= b
            else:
                if not b.isdisjoint(eq_bases):
                    raise PyRDLError(
                        f"Non-equality constraint {c} shares a base with a constraint "
                        f"in {set(constrs[0:i])} in `AnyOf` constraint."
                    )
                for base in b:
                    based_constrs[base] = c
                bases |= b

        object.__setattr__(
            self,
            "attr_constrs",
            constrs,
        )
        object.__setattr__(
            self,
            "_eq_constrs",
            eq_constrs,
        )
        object.__setattr__(
            self,
            "_based_constrs",
            based_constrs,
        )

    def verify(self, attr: Attribute, constraint_context: ConstraintContext) -> None:
        if attr in self._eq_constrs:
            return
        constr = self._based_constrs.get(attr.__class__)
        if constr is None:
            raise VerifyException(f"Unexpected attribute {attr}")
        constr.verify(attr, constraint_context)

    def __or__(
        self, value: AttrConstraint[_AttributeCovT], /
    ) -> AnyOf[AttributeCovT | _AttributeCovT]:
        return AnyOf((*self.attr_constrs, value))

    def variables(self) -> set[str]:
        if not self.attr_constrs:
            return set()
        variables = self.attr_constrs[0].variables()
        for constr in self.attr_constrs[1:]:
            variables &= constr.variables()
        return variables

    def get_bases(self) -> set[type[Attribute]] | None:
        bases = set[type[Attribute]]()
        for constr in self.attr_constrs:
            b = constr.get_bases()
            if b is None:
                return
            bases |= b
        return bases

    def mapping_type_vars(
        self, type_var_mapping: dict[TypeVar, AttrConstraint]
    ) -> AnyOf[AttributeCovT]:
        return AnyOf(
            tuple(c.mapping_type_vars(type_var_mapping) for c in self.attr_constrs)
        )


@dataclass(frozen=True)
class AllOf(AttrConstraint[AttributeCovT]):
    """Ensure that an attribute satisfies all the given constraints."""

    attr_constrs: tuple[AttrConstraint[AttributeCovT], ...]
    """The list of constraints that are checked."""

    def verify(
        self,
        attr: Attribute,
        constraint_context: ConstraintContext,
    ) -> None:
        exc_bucket: list[VerifyException] = []

        for attr_constr in self.attr_constrs:
            try:
                attr_constr.verify(attr, constraint_context)
            except VerifyException as e:
                exc_bucket.append(e)

        if len(exc_bucket):
            if len(exc_bucket) == 1:
                raise VerifyException(str(exc_bucket[0])) from exc_bucket[0]
            exc_msg = "The following constraints were not satisfied:\n"
            exc_msg += "\n".join([str(e) for e in exc_bucket])
            raise VerifyException(exc_msg)

    def variables(self) -> set[str]:
        vars = set[str]()
        for constr in self.attr_constrs:
            vars |= constr.variables()
        return vars

    def can_infer(self, var_constraint_names: AbstractSet[str]) -> bool:
        return any(
            constr.can_infer(var_constraint_names) for constr in self.attr_constrs
        )

    def infer(self, context: ConstraintContext) -> AttributeCovT:
        for constr in self.attr_constrs:
            if constr.can_infer(context.attr_variables):
                return constr.infer(context)
        raise ValueError("Cannot infer attribute from constraint")

    def get_bases(self) -> set[type[Attribute]] | None:
        bases: set[type[Attribute]] | None = None
        for constr in self.attr_constrs:
            b = constr.get_bases()
            if b is None:
                continue
            if bases is None:
                bases = b
            else:
                bases &= b
        return bases

    def __and__(self, value: AttrConstraint, /) -> AllOf[AttributeCovT]:
        return AllOf((*self.attr_constrs, value))  # pyright: ignore[reportReturnType]

    def mapping_type_vars(
        self, type_var_mapping: dict[TypeVar, AttrConstraint]
    ) -> AllOf[AttributeCovT]:
        return AllOf(
            tuple(c.mapping_type_vars(type_var_mapping) for c in self.attr_constrs)
        )


ParametrizedAttributeT = TypeVar("ParametrizedAttributeT", bound=ParametrizedAttribute)
ParametrizedAttributeCovT = TypeVar(
    "ParametrizedAttributeCovT", bound=ParametrizedAttribute, covariant=True
)


@dataclass(frozen=True, init=False)
class ParamAttrConstraint(
    Generic[ParametrizedAttributeCovT], AttrConstraint[ParametrizedAttributeCovT]
):
    """
    Constrain an attribute to be of a given type,
    and also constrain its parameters with additional constraints.
    """

    base_attr: type[ParametrizedAttributeCovT]
    """The base attribute type."""

    param_constrs: tuple[AttrConstraint, ...]
    """The attribute parameter constraints"""

    def __init__(
        self,
        base_attr: type[ParametrizedAttributeCovT],
        param_constrs: Sequence[IRDLAttrConstraint | None],
    ):
        from xdsl.irdl import irdl_to_attr_constraint

        constrs = tuple(
            irdl_to_attr_constraint(constr) if constr is not None else AnyAttr()
            for constr in param_constrs
        )
        object.__setattr__(self, "base_attr", base_attr)
        object.__setattr__(self, "param_constrs", constrs)

    def __repr__(self):
        return f"ParamAttrConstraint({self.base_attr.__name__}, {repr(self.param_constrs)})"

    def verify(
        self,
        attr: Attribute,
        constraint_context: ConstraintContext,
    ) -> None:
        if not isinstance(attr, self.base_attr):
            raise VerifyException(
                f"{attr} should be of base attribute {self.base_attr.name}"
            )
        parameters = attr.parameters
        if len(self.param_constrs) != len(parameters):
            raise VerifyException(
                f"{len(self.param_constrs)} parameters expected, "
                f"but got {len(parameters)}"
            )
        for idx, param_constr in enumerate(self.param_constrs):
            param_constr.verify(parameters[idx], constraint_context)

    def variables(self) -> set[str]:
        vars = set[str]()
        for constr in self.param_constrs:
            vars |= constr.variables()
        return vars

    def can_infer(self, var_constraint_names: AbstractSet[str]) -> bool:
        return is_runtime_final(self.base_attr) and all(
            constr.can_infer(var_constraint_names) for constr in self.param_constrs
        )

    def infer(self, context: ConstraintContext) -> ParametrizedAttributeCovT:
        params = tuple(constr.infer(context) for constr in self.param_constrs)
        attr = self.base_attr.new(params)
        return attr

    def get_bases(self) -> set[type[Attribute]] | None:
        if is_runtime_final(self.base_attr):
            return {self.base_attr}
        return None

    def mapping_type_vars(
        self, type_var_mapping: dict[TypeVar, AttrConstraint]
    ) -> ParamAttrConstraint[ParametrizedAttributeCovT]:
        return ParamAttrConstraint(
            self.base_attr,
            tuple(c.mapping_type_vars(type_var_mapping) for c in self.param_constrs),
        )

    def __or__(self, value: AttrConstraint[_AttributeCovT], /):
        if (
            not isinstance(value, ParamAttrConstraint)
            or self.base_attr is not cast(ParamAttrConstraint[Any], value).base_attr
        ):
            return super().__or__(value)  # pyright: ignore[reportUnknownArgumentType]
        return ParamAttrConstraint(
            self.base_attr,
            tuple(
                l | r
                for l, r in zip(self.param_constrs, value.param_constrs, strict=True)
            ),
        )


@dataclass(frozen=True, init=False)
class MessageConstraint(AttrConstraint[AttributeCovT]):
    """
    Attach a message to a constraint, to provide more context when the constraint
    is not satisfied.
    """

    constr: AttrConstraint[AttributeCovT]
    message: str

    def __init__(
        self,
        constr: (AttrConstraint[AttributeCovT] | AttributeCovT | type[AttributeCovT]),
        message: str,
    ):
        from xdsl.irdl import irdl_to_attr_constraint

        object.__setattr__(self, "constr", irdl_to_attr_constraint(constr))
        object.__setattr__(self, "message", message)

    def verify(
        self,
        attr: Attribute,
        constraint_context: ConstraintContext,
    ) -> None:
        try:
            return self.constr.verify(attr, constraint_context)
        except VerifyException as e:
            raise VerifyException(
                f"{self.message}\nUnderlying verification failure: {e.args[0]}",
                *e.args[1:],
            )

    def variables(self) -> set[str]:
        return self.constr.variables()

    def get_bases(self) -> set[type[Attribute]] | None:
        return self.constr.get_bases()

    def can_infer(self, var_constraint_names: AbstractSet[str]) -> bool:
        return self.constr.can_infer(var_constraint_names)

    def infer(self, context: ConstraintContext) -> AttributeCovT:
        return self.constr.infer(context)

    def mapping_type_vars(
        self, type_var_mapping: dict[TypeVar, AttrConstraint]
    ) -> MessageConstraint[AttributeCovT]:
        return MessageConstraint(
            self.constr.mapping_type_vars(type_var_mapping), self.message
        )


@dataclass(frozen=True)
class IntConstraint(ABC):
    """Constrain an integer to certain values."""

    @abstractmethod
    def verify(
        self,
        i: int,
        constraint_context: ConstraintContext,
    ) -> None:
        """
        Check if the integer satisfies the constraint, or raise an exception otherwise.
        """
        ...

    def variables(self) -> set[str]:
        """
        Returns a set of the variables that can be extracted by this constraint.
        These variables are always expected to be set after running `verify`.
        """
        return set()

    def can_infer(self, var_constraint_names: AbstractSet[str]) -> bool:
        """
        Check if there is enough information to infer the integer given the
        constraint variables that are already set.
        """
        # By default, we cannot infer anything.
        return False

    def infer(self, context: ConstraintContext) -> int:
        """
        Infer the attribute given the the values for all variables.

        Raises an exception if the attribute cannot be inferred. If `can_infer`
        returns `True` with the given constraint variables, this method should
        not raise an exception.
        """
        raise ValueError(f"Cannot infer integer from constraint {self}")


class AnyInt(IntConstraint):
    """
    Constraint that is verified by all integers.
    """

    def verify(self, i: int, constraint_context: ConstraintContext) -> None:
        pass


@dataclass(frozen=True)
class EqIntConstraint(IntConstraint):
    """Constrain an integer to a value."""

    value: int

    def verify(
        self,
        i: int,
        constraint_context: ConstraintContext,
    ) -> None:
        if self.value != i:
            raise VerifyException(f"Invalid value {i}, expected {self.value}")

    def can_infer(self, var_constraint_names: AbstractSet[str]) -> bool:
        return True

    def infer(self, context: ConstraintContext) -> int:
        return self.value


@dataclass(frozen=True)
class AtLeast(IntConstraint):
    """Constrain an integer to be at least a given value."""

    bound: int
    """The minimum value the integer can take."""

    def verify(self, i: int, constraint_context: ConstraintContext) -> None:
        if i < self.bound:
            raise VerifyException(f"expected integer >= {self.bound}, got {i}")


@dataclass(frozen=True)
class IntVarConstraint(IntConstraint):
    """
    Constrain an integer with the given constraint, and constrain all occurences
    of this constraint (i.e, sharing the same name) to be equal.
    """

    name: str
    """The variable name. All uses of that name refer to the same variable."""

    constraint: IntConstraint
    """The constraint that the variable must satisfy."""

    def verify(
        self,
        i: int,
        constraint_context: ConstraintContext,
    ) -> None:
        if self.name in constraint_context.int_variables:
            if i != constraint_context.get_int_variable(self.name):
                raise VerifyException(
                    f"integer {constraint_context.get_int_variable(self.name)} expected from int variable "
                    f"'{self.name}', but got {i}"
                )
        else:
            self.constraint.verify(i, constraint_context)
            constraint_context.set_int_variable(self.name, i)

    def variables(self) -> set[str]:
        return self.constraint.variables() | {self.name}

    def can_infer(self, var_constraint_names: AbstractSet[str]) -> bool:
        return self.name in var_constraint_names

    def infer(
        self,
        context: ConstraintContext,
    ) -> int:
        v = context.get_int_variable(self.name)
        assert isinstance(v, int)
        return v


@dataclass(frozen=True)
class RangeConstraint(Generic[AttributeCovT], ABC):
    """Constrain a range of attributes to certain values."""

    @abstractmethod
    def verify(
        self,
        attrs: Sequence[Attribute],
        constraint_context: ConstraintContext,
    ) -> None:
        """
        Check if the range satisfies the constraint, or raise an exception otherwise.
        """
        ...

    @abstractmethod
    def verify_length(self, length: int, constraint_context: ConstraintContext) -> None:
        """
        Check if the length of the range satisfies the constraint, or raise an exception otherwise.
        """
        ...

    def variables(self) -> set[str]:
        """
        Returns a set of the variables that can be extracted by this constraint.
        These variables are always expected to be set after running `verify`.
        """
        return set()

    def variables_from_length(self) -> set[str]:
        """
        Returns a set of the variables that can be extracted from the range length by this constraint.
        These variables are always expected to be set after running `verify_length`.
        """
        return set()

    def can_infer(
        self, var_constraint_names: AbstractSet[str], *, length_known: bool
    ) -> bool:
        """
        Check if there is enough information to infer the attribute given the
        constraint variables that are already set, and whether the length of the
        range is known in advance.
        """
        # By default, we cannot infer anything.
        return False

    def infer(
        self, context: ConstraintContext, *, length: int | None
    ) -> Sequence[AttributeCovT]:
        """
        Infer the attribute given the the values for all variables, and possibly
        the length of the range if known.

        Raises an exception if the attribute cannot be inferred. If `can_infer`
        returns `True` with the given constraint variables, this method should
        not raise an exception.
        """
        raise ValueError(f"Cannot infer range from constraint {self}")

    @abstractmethod
    def mapping_type_vars(
        self, type_var_mapping: dict[TypeVar, AttrConstraint]
    ) -> RangeConstraint[AttributeCovT]:
        """
        A helper function to make type vars used in attribute definitions concrete when
        creating constraints for new attributes or operations.
        """
        raise NotImplementedError(
            "Custom constraints must map type vars in nested constraints, if any."
        )


@dataclass(frozen=True)
class RangeLengthConstraint(RangeConstraint[AttributeCovT]):
    """
    Constrain an attribute range with the given length.
    """

    constraint: RangeConstraint[AttributeCovT]
    """The constraint that the variable must satisfy."""

    length: IntConstraint
    """The length that the range must have"""

    def verify(
        self,
        attrs: Sequence[Attribute],
        constraint_context: ConstraintContext,
    ) -> None:
        self.verify_length(len(attrs), constraint_context)
        self.constraint.verify(attrs, constraint_context)

    def verify_length(self, length: int, constraint_context: ConstraintContext) -> None:
        try:
            self.length.verify(length, constraint_context)
        except VerifyException as e:
            raise VerifyException(
                "incorrect length for range variable:\n" + str(e)
            ) from e

    def variables(self) -> set[str]:
        return self.constraint.variables() | self.length.variables()

    def can_infer(
        self, var_constraint_names: AbstractSet[str], *, length_known: bool
    ) -> bool:
        length_known = length_known or self.length.can_infer(var_constraint_names)
        return self.constraint.can_infer(
            var_constraint_names, length_known=length_known
        )

    def infer(
        self, context: ConstraintContext, *, length: int | None
    ) -> Sequence[AttributeCovT]:
        if length is None:
            length = self.length.infer(context)
        return self.constraint.infer(context, length=length)

    def mapping_type_vars(
        self, type_var_mapping: dict[TypeVar, AttrConstraint]
    ) -> RangeLengthConstraint[AttributeCovT]:
        return RangeLengthConstraint(
            self.constraint.mapping_type_vars(type_var_mapping), self.length
        )


@dataclass(frozen=True)
class RangeVarConstraint(RangeConstraint[AttributeCovT]):
    """
    Constrain an attribute range with the given constraint, and constrain all occurences
    of this constraint (i.e, sharing the same name) to be equal.
    """

    name: str
    """The variable name. All uses of that name refer to the same variable."""

    constraint: RangeConstraint[AttributeCovT]
    """The constraint that the variable must satisfy."""

    def verify(
        self,
        attrs: Sequence[Attribute],
        constraint_context: ConstraintContext,
    ) -> None:
        ctx_attrs = constraint_context.get_range_variable(self.name)
        if ctx_attrs is not None:
            if attrs != ctx_attrs:
                raise VerifyException(
                    f"attributes {tuple(str(x) for x in ctx_attrs)} expected from range variable "
                    f"'{self.name}', but got {tuple(str(x) for x in attrs)}"
                )
        else:
            self.constraint.verify(attrs, constraint_context)
            constraint_context.set_range_variable(self.name, tuple(attrs))

    def verify_length(self, length: int, constraint_context: ConstraintContext) -> None:
        # It is not possible to fully verify the constraint from just the length, so we don't try.
        pass

    def variables(self) -> set[str]:
        return self.constraint.variables() | {self.name}

    def can_infer(
        self, var_constraint_names: AbstractSet[str], *, length_known: bool
    ) -> bool:
        return self.name in var_constraint_names

    def infer(
        self, context: ConstraintContext, *, length: int | None
    ) -> Sequence[AttributeCovT]:
        v = context.get_range_variable(self.name)
        return cast(Sequence[AttributeCovT], v)

    def mapping_type_vars(
        self, type_var_mapping: dict[TypeVar, AttrConstraint]
    ) -> RangeVarConstraint[AttributeCovT]:
        return RangeVarConstraint(
            self.name, self.constraint.mapping_type_vars(type_var_mapping)
        )


@dataclass(frozen=True)
class AnyRangeOf(RangeConstraint[AttributeCovT]):
    """
    Constrain each element in a range to satisfy a given constraint.
    """

    constr: AttrConstraint[AttributeCovT]

    def verify(
        self,
        attrs: Sequence[Attribute],
        constraint_context: ConstraintContext,
    ) -> None:
        for a in attrs:
            self.constr.verify(a, constraint_context)

<<<<<<< HEAD
    def verify_length(self, length: int, constraint_context: ConstraintContext): ...
=======
    def verify_length(self, length: int, constraint_context: ConstraintContext):
        self.length.verify(length, constraint_context)

    def variables(self) -> set[str]:
        return self.constr.variables() | self.length.variables()

    def variables_from_length(self) -> set[str]:
        return self.length.variables()
>>>>>>> 99ff4e95

    def can_infer(
        self, var_constraint_names: AbstractSet[str], *, length_known: bool
    ) -> bool:
        return length_known and self.constr.can_infer(var_constraint_names)

    def infer(
        self,
        context: ConstraintContext,
        *,
        length: int | None,
    ) -> Sequence[AttributeCovT]:
        assert length is not None
        attr = self.constr.infer(context)
        return (attr,) * length

    def mapping_type_vars(
        self, type_var_mapping: dict[TypeVar, AttrConstraint]
    ) -> AnyRangeOf[AttributeCovT]:
        return AnyRangeOf(self.constr.mapping_type_vars(type_var_mapping))


@dataclass(frozen=True)
class SingleOf(RangeConstraint[AttributeCovT]):
    """
    Constrain a range to only contain a single element, which should satisfy a given constraint.
    """

    constr: AttrConstraint[AttributeCovT]

    def verify(
        self,
        attrs: Sequence[Attribute],
        constraint_context: ConstraintContext,
    ) -> None:
        if len(attrs) != 1:
            raise VerifyException(f"Expected a single attribute, got {len(attrs)}")
        self.constr.verify(attrs[0], constraint_context)

    def verify_length(self, length: int, constraint_context: ConstraintContext) -> None:
        if length != 1:
            raise VerifyException(f"Expected a single attribute, got {length}")

    def variables(self) -> set[str]:
        return self.constr.variables()

    def can_infer(
        self, var_constraint_names: AbstractSet[str], *, length_known: int | None
    ) -> bool:
        return self.constr.can_infer(var_constraint_names)

    def infer(
        self, context: ConstraintContext, *, length: int | None
    ) -> Sequence[AttributeCovT]:
        return (self.constr.infer(context),)

    def mapping_type_vars(
        self, type_var_mapping: dict[TypeVar, AttrConstraint]
    ) -> SingleOf[AttributeCovT]:
        return SingleOf(self.constr.mapping_type_vars(type_var_mapping))<|MERGE_RESOLUTION|>--- conflicted
+++ resolved
@@ -961,6 +961,11 @@
             "Custom constraints must map type vars in nested constraints, if any."
         )
 
+    def of_length(
+        self, length_constr: IntConstraint
+    ) -> RangeLengthConstraint[AttributeCovT]:
+        return RangeLengthConstraint(self, length_constr)
+
 
 @dataclass(frozen=True)
 class RangeLengthConstraint(RangeConstraint[AttributeCovT]):
@@ -992,6 +997,9 @@
 
     def variables(self) -> set[str]:
         return self.constraint.variables() | self.length.variables()
+
+    def variables_from_length(self) -> set[str]:
+        return self.length.variables()
 
     def can_infer(
         self, var_constraint_names: AbstractSet[str], *, length_known: bool
@@ -1072,7 +1080,7 @@
 
 
 @dataclass(frozen=True)
-class AnyRangeOf(RangeConstraint[AttributeCovT]):
+class RangeOf(RangeConstraint[AttributeCovT]):
     """
     Constrain each element in a range to satisfy a given constraint.
     """
@@ -1087,18 +1095,10 @@
         for a in attrs:
             self.constr.verify(a, constraint_context)
 
-<<<<<<< HEAD
     def verify_length(self, length: int, constraint_context: ConstraintContext): ...
-=======
-    def verify_length(self, length: int, constraint_context: ConstraintContext):
-        self.length.verify(length, constraint_context)
-
-    def variables(self) -> set[str]:
-        return self.constr.variables() | self.length.variables()
-
-    def variables_from_length(self) -> set[str]:
-        return self.length.variables()
->>>>>>> 99ff4e95
+
+    def variables(self) -> set[str]:
+        return self.constr.variables()
 
     def can_infer(
         self, var_constraint_names: AbstractSet[str], *, length_known: bool
@@ -1117,8 +1117,8 @@
 
     def mapping_type_vars(
         self, type_var_mapping: dict[TypeVar, AttrConstraint]
-    ) -> AnyRangeOf[AttributeCovT]:
-        return AnyRangeOf(self.constr.mapping_type_vars(type_var_mapping))
+    ) -> RangeOf[AttributeCovT]:
+        return RangeOf(self.constr.mapping_type_vars(type_var_mapping))
 
 
 @dataclass(frozen=True)
