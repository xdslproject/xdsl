import argparse
from pathlib import Path
from typing import Any

from xdsl.dialects import memref, riscv
from xdsl.dialects.builtin import Float64Type
from xdsl.interpreter import InterpreterFunctions, impl_cast, register_impls
from xdsl.interpreters.affine import AffineFunctions
from xdsl.interpreters.arith import ArithFunctions
from xdsl.interpreters.builtin import BuiltinFunctions
from xdsl.interpreters.cf import CfFunctions
from xdsl.interpreters.func import FuncFunctions
from xdsl.interpreters.memref import MemrefFunctions
from xdsl.interpreters.printf import PrintfFunctions
from xdsl.interpreters.riscv import Buffer
from xdsl.interpreters.riscv_cf import RiscvCfFunctions
from xdsl.interpreters.riscv_func import RiscvFuncFunctions
from xdsl.interpreters.scf import ScfFunctions
from xdsl.parser import Parser as IRParser
from xdsl.printer import Printer

from .compiler import context, emulate_riscv, transform
from .emulator.toy_accelerator_functions import ToyAcceleratorFunctions
from .emulator.toy_accelerator_instruction_functions import (
    ShapedArrayBuffer,
    ToyAcceleratorInstructionFunctions,
)
from .frontend.ir_gen import IRGen
from .frontend.parser import Parser as ToyParser
from .interpreter import Interpreter, ToyFunctions

parser = argparse.ArgumentParser(description="Process Toy file")
parser.add_argument("source", type=Path, help="toy source file")
parser.add_argument(
    "--emit",
    dest="emit",
    choices=[
        "ast",
        "toy",
        "toy-opt",
        "toy-inline",
        "toy-infer-shapes",
        "affine",
        "scf",
        "cf",
        "riscv",
        "riscv-regalloc",
        "riscv-assembly",
        "riscemu",
    ],
    default="riscemu",
    help="Action to perform on source file (default: riscemu)",
)
parser.add_argument("--ir", dest="ir", action="store_true")
parser.add_argument("--print-op-generic", dest="print_generic", action="store_true")
parser.add_argument("--accelerate", dest="accelerate", action="store_true")
parser.add_argument("--skip-mlir-opt", dest="skip_mlir_opt", action="store_true")


@register_impls
class BufferMemrefConversion(InterpreterFunctions):
    @impl_cast(riscv.IntRegisterType, memref.MemRefType[Float64Type])
    def cast_buffer_to_memref(
        self,
        input_type: riscv.IntRegisterType,
        output_type: memref.MemRefType[Float64Type],
        value: Any,
    ) -> Any:
        shape = output_type.get_shape()
        return ShapedArrayBuffer(value.data, list(shape))

    @impl_cast(memref.MemRefType[Float64Type], riscv.IntRegisterType)
    def cast_memref_to_buffer(
        self,
        input_type: memref.MemRefType[Float64Type],
        output_type: riscv.IntRegisterType,
        value: Any,
    ) -> Any:
        return Buffer(value.data)


<<<<<<< HEAD
def main(
    path: Path,
    emit: str,
    ir: bool,
    accelerate: bool,
    print_generic: bool,
    skip_mlir_opt: bool,
):
=======
@register_impls
class BufferMemrefConversion(InterpreterFunctions):
    @impl_cast(riscv.IntRegisterType, memref.MemRefType[Float64Type])
    def cast_buffer_to_memref(
        self,
        input_type: riscv.IntRegisterType,
        output_type: memref.MemRefType[Float64Type],
        value: Any,
    ) -> Any:
        shape = output_type.get_shape()
        return ShapedArrayBuffer(value.data, list(shape))

    @impl_cast(memref.MemRefType[Float64Type], riscv.IntRegisterType)
    def cast_memref_to_buffer(
        self,
        input_type: memref.MemRefType[Float64Type],
        output_type: riscv.IntRegisterType,
        value: Any,
    ) -> Any:
        return Buffer(value.data)


def main(path: Path, emit: str, ir: bool, accelerate: bool, print_generic: bool):
>>>>>>> c8792085
    ctx = context()

    path = args.source

    with open(path) as f:
        match path.suffix:
            case ".toy":
                parser = ToyParser(path, f.read())
                ast = parser.parseModule()
                if emit == "ast":
                    print(ast.dump())
                    return

                ir_gen = IRGen()
                module_op = ir_gen.ir_gen_module(ast)
            case ".mlir":
                parser = IRParser(ctx, f.read(), name=f"{path}")
                module_op = parser.parse_module()
            case _:
                print(f"Unknown file format {path}")
                return

    riscemu = emit == "riscemu"
    print_assembly = emit == "riscv-assembly"

    if riscemu or print_assembly:
        emit = "riscv-regalloc"

<<<<<<< HEAD
    transform(
        ctx,
        module_op,
        target=emit,
        accelerate=accelerate,
        skip_mlir_opt=skip_mlir_opt,
    )
=======
    transform(ctx, module_op, target=emit, accelerate=accelerate)
>>>>>>> c8792085

    if ir:
        printer = Printer(print_generic_format=print_generic)
        printer.print(module_op)
        return

    if riscemu or print_assembly:
        code = riscv.riscv_code(module_op)

        if print_assembly:
            print(code)
            return

        if riscemu:
            emulate_riscv(code)
            return

    if emit == "riscv-regalloc":
        print("Interpretation of register allocated code currently unsupported")
        # The reason is that we lower functions before register allocation, and lose
        # the mechanism of function calls in the interpreter.
        return

    interpreter = Interpreter(module_op)
    if emit in ("toy", "toy-opt", "toy-inline", "toy-infer-shapes"):
        interpreter.register_implementations(ToyFunctions())
    if emit in ("affine"):
        interpreter.register_implementations(AffineFunctions())
    if accelerate and emit in ("affine", "scf", "cf"):
        interpreter.register_implementations(ToyAcceleratorFunctions())
    if emit in ("affine", "scf", "cf"):
        interpreter.register_implementations(ArithFunctions())
        interpreter.register_implementations(MemrefFunctions())
        interpreter.register_implementations(PrintfFunctions())
        interpreter.register_implementations(FuncFunctions())
    if emit == "scf":
        interpreter.register_implementations(ScfFunctions())
    if emit == "cf":
        interpreter.register_implementations(CfFunctions())

    if emit in ("scf, cf"):
        interpreter.register_implementations(BuiltinFunctions())
        interpreter.register_implementations(BufferMemrefConversion())

    if emit in ("riscv",):
        interpreter.register_implementations(
            ToyAcceleratorInstructionFunctions(module_op)
        )
        interpreter.register_implementations(RiscvCfFunctions())
        interpreter.register_implementations(RiscvFuncFunctions())
        interpreter.register_implementations(BuiltinFunctions())

    interpreter.call_op("main", ())


if __name__ == "__main__":
    args = parser.parse_args()
    main(
        args.source,
        args.emit,
        args.ir,
        args.accelerate,
        args.print_generic,
        args.skip_mlir_opt,
    )<|MERGE_RESOLUTION|>--- conflicted
+++ resolved
@@ -15,6 +15,7 @@
 from xdsl.interpreters.riscv import Buffer
 from xdsl.interpreters.riscv_cf import RiscvCfFunctions
 from xdsl.interpreters.riscv_func import RiscvFuncFunctions
+from xdsl.interpreters.riscv_scf import RiscvScfFunctions
 from xdsl.interpreters.scf import ScfFunctions
 from xdsl.parser import Parser as IRParser
 from xdsl.printer import Printer
@@ -79,7 +80,6 @@
         return Buffer(value.data)
 
 
-<<<<<<< HEAD
 def main(
     path: Path,
     emit: str,
@@ -88,31 +88,6 @@
     print_generic: bool,
     skip_mlir_opt: bool,
 ):
-=======
-@register_impls
-class BufferMemrefConversion(InterpreterFunctions):
-    @impl_cast(riscv.IntRegisterType, memref.MemRefType[Float64Type])
-    def cast_buffer_to_memref(
-        self,
-        input_type: riscv.IntRegisterType,
-        output_type: memref.MemRefType[Float64Type],
-        value: Any,
-    ) -> Any:
-        shape = output_type.get_shape()
-        return ShapedArrayBuffer(value.data, list(shape))
-
-    @impl_cast(memref.MemRefType[Float64Type], riscv.IntRegisterType)
-    def cast_memref_to_buffer(
-        self,
-        input_type: memref.MemRefType[Float64Type],
-        output_type: riscv.IntRegisterType,
-        value: Any,
-    ) -> Any:
-        return Buffer(value.data)
-
-
-def main(path: Path, emit: str, ir: bool, accelerate: bool, print_generic: bool):
->>>>>>> c8792085
     ctx = context()
 
     path = args.source
@@ -141,7 +116,6 @@
     if riscemu or print_assembly:
         emit = "riscv-regalloc"
 
-<<<<<<< HEAD
     transform(
         ctx,
         module_op,
@@ -149,9 +123,6 @@
         accelerate=accelerate,
         skip_mlir_opt=skip_mlir_opt,
     )
-=======
-    transform(ctx, module_op, target=emit, accelerate=accelerate)
->>>>>>> c8792085
 
     if ir:
         printer = Printer(print_generic_format=print_generic)
@@ -201,6 +172,7 @@
             ToyAcceleratorInstructionFunctions(module_op)
         )
         interpreter.register_implementations(RiscvCfFunctions())
+        interpreter.register_implementations(RiscvScfFunctions())
         interpreter.register_implementations(RiscvFuncFunctions())
         interpreter.register_implementations(BuiltinFunctions())
 
