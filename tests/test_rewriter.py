from typing import Callable
from conftest import assert_print_op

from xdsl.dialects.arith import Arith, Constant, Addi
from xdsl.dialects.builtin import ModuleOp, Builtin, i32, i64
from xdsl.dialects.scf import Scf, Yield
from xdsl.dialects.func import Func
from xdsl.ir import MLContext, Block
from xdsl.parser import Parser
from xdsl.rewriter import Rewriter


def rewrite_and_compare(prog: str, expected_prog: str,
                        transformation: Callable[[ModuleOp, Rewriter], None]):
    ctx = MLContext()
    ctx.register_dialect(Builtin)
    ctx.register_dialect(Arith)
    ctx.register_dialect(Scf)
    ctx.register_dialect(Func)

    parser = Parser(ctx, prog)
    module = parser.parse_module()

    rewriter = Rewriter()
    transformation(module, rewriter)

    assert_print_op(module, expected_prog, None)


def test_operation_deletion():
    """Test rewrites where SSA values are deleted."""

    prog = \
"""builtin.module() {
  %0 : !i32 = arith.constant() ["value" = 5 : !i32]
}"""

    expected = \
"""builtin.module() {
}"""

    def transformation(module: ModuleOp, rewriter: Rewriter) -> None:
        constant_op = module.ops[0]
        rewriter.erase_op(constant_op)

    rewrite_and_compare(prog, expected, transformation)


# Test an operation replacement
def test_replace_op_one_op():
    prog = \
    """builtin.module() {
%0 : !i32 = arith.constant() ["value" = 42 : !i32]
%1 : !i32 = arith.addi(%0 : !i32, %0 : !i32)
}"""

    expected = \
"""builtin.module() {
  %0 : !i32 = arith.constant() ["value" = 43 : !i32]
  %1 : !i32 = arith.addi(%0 : !i32, %0 : !i32)
}"""

    def transformation(module: ModuleOp, rewriter: Rewriter) -> None:
        constant_op = module.ops[0]
        new_constant_op = Constant.from_int_and_width(43, i32)
        rewriter.replace_op(constant_op, new_constant_op)

    rewrite_and_compare(prog, expected, transformation)


# Test an operation replacement with multiple ops
def test_replace_op_multiple_op():
    prog = \
    """builtin.module() {
%0 : !i32 = arith.constant() ["value" = 2 : !i32]
%1 : !i32 = arith.addi(%0 : !i32, %0 : !i32)
}"""

    expected = \
"""builtin.module() {
  %0 : !i32 = arith.constant() ["value" = 1 : !i32]
  %1 : !i32 = arith.addi(%0 : !i32, %0 : !i32)
  %2 : !i32 = arith.addi(%1 : !i32, %1 : !i32)
}"""

    def transformation(module: ModuleOp, rewriter: Rewriter) -> None:
        constant_op = module.ops[0]
        new_constant = Constant.from_int_and_width(1, i32)
        new_add = Addi.get(new_constant, new_constant)

        rewriter.replace_op(constant_op, [new_constant, new_add])

    rewrite_and_compare(prog, expected, transformation)


# Test an operation replacement with manually specified results
def test_replace_op_new_results():
    prog = \
    """builtin.module() {
%0 : !i32 = arith.constant() ["value" = 2 : !i32]
%1 : !i32 = arith.addi(%0 : !i32, %0 : !i32)
%2 : !i32 = arith.muli(%1 : !i32, %1 : !i32)
}"""

    expected = \
"""builtin.module() {
  %0 : !i32 = arith.constant() ["value" = 2 : !i32]
  %1 : !i32 = arith.muli(%0 : !i32, %0 : !i32)
}"""

    def transformation(module: ModuleOp, rewriter: Rewriter) -> None:
        add_op = module.ops[1]
        assert isinstance(add_op, Addi)

        rewriter.replace_op(add_op, [], [add_op.lhs])

    rewrite_and_compare(prog, expected, transformation)


def test_inline_block_at_pos():
    """Test the inlining of a block at a certain position."""
    prog = \
    """builtin.module() {
%0 : !i1 = arith.constant() ["value" = true]
scf.if(%0 : !i1) {
  %1 : !i32 = arith.constant() ["value" = 2 : !i32]
}
}"""

    expected = \
"""builtin.module() {
  %0 : !i1 = arith.constant() ["value" = true]
  %1 : !i32 = arith.constant() ["value" = 2 : !i32]
  scf.if(%0 : !i1) {
  }
}"""

    def transformation(module: ModuleOp, rewriter: Rewriter) -> None:
        if_op = module.ops[1]
        module_block = module.regions[0].blocks[0]
        if_block = if_op.regions[0].blocks[0]

        rewriter.inline_block_at_pos(if_block, module_block, 1)

    rewrite_and_compare(prog, expected, transformation)


def test_inline_block_before():
    """Test the inlining of a block before an operation."""
    prog = \
    """builtin.module() {
%0 : !i1 = arith.constant() ["value" = true]
scf.if(%0 : !i1) {
  %1 : !i32 = arith.constant() ["value" = 2 : !i32]
}
}"""

    expected = \
"""builtin.module() {
  %0 : !i1 = arith.constant() ["value" = true]
  %1 : !i32 = arith.constant() ["value" = 2 : !i32]
  scf.if(%0 : !i1) {
  }
}"""

    def transformation(module: ModuleOp, rewriter: Rewriter) -> None:
        if_op = module.ops[1]
        if_block = if_op.regions[0].blocks[0]

        rewriter.inline_block_before(if_block, if_op)

    rewrite_and_compare(prog, expected, transformation)


def test_inline_block_after():
    """Test the inlining of a block after an operation."""
    prog = \
    """builtin.module() {
%0 : !i1 = arith.constant() ["value" = true]
scf.if(%0 : !i1) {
  %1 : !i32 = arith.constant() ["value" = 2 : !i32]
}
}"""

    expected = \
"""builtin.module() {
  %0 : !i1 = arith.constant() ["value" = true]
  %1 : !i32 = arith.constant() ["value" = 2 : !i32]
  scf.if(%0 : !i1) {
  }
}"""

    def transformation(module: ModuleOp, rewriter: Rewriter) -> None:
        if_op = module.ops[1]
        constant_op = module.ops[0]
        if_block = if_op.regions[0].blocks[0]

        rewriter.inline_block_after(if_block, constant_op)

    rewrite_and_compare(prog, expected, transformation)


def test_insert_block():
    """Test the insertion of a block in a region."""
    prog = \
    """builtin.module() {
  %0 : !i1 = arith.constant() ["value" = true]
}"""

    expected = \
"""builtin.module() {
^0:
^1:
  %0 : !i1 = arith.constant() ["value" = true]
}"""

    def transformation(module: ModuleOp, rewriter: Rewriter) -> None:
        module.regions[0].insert_block(Block(), 0)

    rewrite_and_compare(prog, expected, transformation)


def test_insert_block2():
    """Test the insertion of a block in a region."""
    prog = \
    """builtin.module() {
  %0 : !i1 = arith.constant() ["value" = true]
}"""

    expected = \
"""builtin.module() {
^0:
  %0 : !i1 = arith.constant() ["value" = true]
^1:
}"""

    def transformation(module: ModuleOp, rewriter: Rewriter) -> None:
        module.regions[0].insert_block(Block(), 1)

    rewrite_and_compare(prog, expected, transformation)


def test_insert_block_before():
    """Test the insertion of a block before another block."""
    prog = \
    """builtin.module() {
  %0 : !i1 = arith.constant() ["value" = true]
}"""

    expected = \
"""builtin.module() {
^0:
^1:
  %0 : !i1 = arith.constant() ["value" = true]
}"""

    def insert_empty_block_before(module: ModuleOp,
                                  rewriter: Rewriter) -> None:
        rewriter.insert_block_before(Block(), module.regions[0].blocks[0])

    rewrite_and_compare(prog, expected, insert_empty_block_before)


def test_insert_block_after():
    """Test the insertion of a block after another block."""
    prog = \
    """builtin.module() {
  %0 : !i1 = arith.constant() ["value" = true]
}"""

    expected = \
"""builtin.module() {
^0:
  %0 : !i1 = arith.constant() ["value" = true]
^1:
}"""

    def insert_empty_block_after(module: ModuleOp, rewriter: Rewriter) -> None:
        rewriter.insert_block_after(Block(), module.regions[0].blocks[0])

    rewrite_and_compare(prog, expected, insert_empty_block_after)


def test_insert_op_before():
    """Test the insertion of an operation before another operation."""
    prog = \
    """builtin.module() {
  %0 : !i32 = arith.constant() ["value" = 43 : !i32]
}"""

    expected = \
"""builtin.module() {
  %0 : !i64 = arith.constant() ["value" = 34 : !i64]
  %1 : !i32 = arith.constant() ["value" = 43 : !i32]
}"""

    def transformation(module: ModuleOp, rewriter: Rewriter) -> None:
        constant = Constant.from_int_and_width(34, i64)
<<<<<<< HEAD
        rewriter.insert_op_before(module.ops[0], constant)
=======
        first_op = module.regions[0].blocks[0].first_op
        assert first_op is not None
        rewriter.insert_op_before(first_op, constant)
>>>>>>> 97ec4d70

    rewrite_and_compare(prog, expected, transformation)


def test_insert_op_after():
    """Test the insertion of an operation after another operation."""
    prog = \
    """builtin.module() {
  %0 : !i32 = arith.constant() ["value" = 43 : !i32]
}"""

    expected = \
"""builtin.module() {
  %0 : !i32 = arith.constant() ["value" = 43 : !i32]
  %1 : !i64 = arith.constant() ["value" = 34 : !i64]
}"""

    def transformation(module: ModuleOp, rewriter: Rewriter) -> None:
        constant = Constant.from_int_and_width(34, i64)
<<<<<<< HEAD
        rewriter.insert_op_after(module.ops[0], constant)
=======
        first_op = module.regions[0].blocks[0].first_op
        assert first_op is not None
        rewriter.insert_op_after(first_op, constant)
>>>>>>> 97ec4d70

    rewrite_and_compare(prog, expected, transformation)


def test_preserve_naming_single_op():
    """Test the preservation of names of SSAValues"""
    prog = \
    """builtin.module() {
   %i : !i32 = arith.constant() ["value" = 42 : !i32]
    %1 : !i32 = arith.addi(%i : !i32, %i : !i32)
}"""

    expected = \
"""builtin.module() {
  %i : !i32 = arith.constant() ["value" = 1 : !i32]
  %0 : !i32 = arith.addi(%i : !i32, %i : !i32)
}"""

    def transformation(module: ModuleOp, rewriter: Rewriter) -> None:
        constant_op = module.ops[0]
        new_constant = Constant.from_int_and_width(1, i32)

        rewriter.replace_op(constant_op, [new_constant])

    rewrite_and_compare(prog, expected, transformation)


def test_preserve_naming_multiple_ops():
    """Test the preservation of names of SSAValues for transformations to multiple ops"""
    prog = \
    """builtin.module() {
   %i : !i32 = arith.constant() ["value" = 42 : !i32]
    %1 : !i32 = arith.addi(%i : !i32, %i : !i32)
}"""

    expected = \
"""builtin.module() {
  %i : !i32 = arith.constant() ["value" = 1 : !i32]
  %i_1 : !i32 = arith.addi(%i : !i32, %i : !i32)
  %0 : !i32 = arith.addi(%i_1 : !i32, %i_1 : !i32)
}"""

    def transformation(module: ModuleOp, rewriter: Rewriter) -> None:
        constant_op = module.ops[0]
        new_constant = Constant.from_int_and_width(1, i32)
        new_add = Addi.get(new_constant, new_constant)

        rewriter.replace_op(constant_op, [new_constant, new_add])

    rewrite_and_compare(prog, expected, transformation)


def test_no_result_rewriter():
    """Test rewriter on ops without results"""
    prog = \
    """builtin.module() {
   func.return()
}"""

    expected = \
"""builtin.module() {
  scf.yield()
}"""

    def transformation(module: ModuleOp, rewriter: Rewriter) -> None:
        return_op = module.ops[0]
        new_op = Yield.get()

        rewriter.replace_op(return_op, [new_op])

    rewrite_and_compare(prog, expected, transformation)<|MERGE_RESOLUTION|>--- conflicted
+++ resolved
@@ -296,13 +296,9 @@
 
     def transformation(module: ModuleOp, rewriter: Rewriter) -> None:
         constant = Constant.from_int_and_width(34, i64)
-<<<<<<< HEAD
-        rewriter.insert_op_before(module.ops[0], constant)
-=======
         first_op = module.regions[0].blocks[0].first_op
         assert first_op is not None
         rewriter.insert_op_before(first_op, constant)
->>>>>>> 97ec4d70
 
     rewrite_and_compare(prog, expected, transformation)
 
@@ -322,13 +318,9 @@
 
     def transformation(module: ModuleOp, rewriter: Rewriter) -> None:
         constant = Constant.from_int_and_width(34, i64)
-<<<<<<< HEAD
-        rewriter.insert_op_after(module.ops[0], constant)
-=======
         first_op = module.regions[0].blocks[0].first_op
         assert first_op is not None
         rewriter.insert_op_after(first_op, constant)
->>>>>>> 97ec4d70
 
     rewrite_and_compare(prog, expected, transformation)
 
