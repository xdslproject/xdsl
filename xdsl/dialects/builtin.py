from __future__ import annotations
from abc import ABC

from dataclasses import dataclass
from enum import Enum
from typing import (
    Iterable,
    Mapping,
    TypeAlias,
    List,
    cast,
    Type,
    Sequence,
    TYPE_CHECKING,
    Any,
    TypeVar,
    overload,
    Iterator,
)

from xdsl.ir import (
    Block,
    BlockOps,
    Data,
    TypeAttribute,
    ParametrizedAttribute,
    Operation,
    Region,
    Attribute,
    Dialect,
    SSAValue,
    AttributeCovT,
    AttributeInvT,
)

from xdsl.irdl import (
    AllOf,
    OpAttr,
    VarOpResult,
    VarOperand,
    VarRegion,
    irdl_attr_definition,
    attr_constr_coercion,
    irdl_data_definition,
    irdl_to_attr_constraint,
    irdl_op_definition,
    ParameterDef,
    SingleBlockRegion,
    Generic,
    GenericData,
    AttrConstraint,
    AnyAttr,
    IRDLOperation,
)
from xdsl.utils.deprecation import deprecated_constructor
from xdsl.utils.exceptions import VerifyException

if TYPE_CHECKING:
    from xdsl.parser import Parser
    from utils.exceptions import ParseError
    from xdsl.printer import Printer


@irdl_attr_definition
class NoneAttr(ParametrizedAttribute):
    """An attribute representing the absence of an attribute."""

    name = "none"


@dataclass
class ArrayOfConstraint(AttrConstraint):
    """
    A constraint that enforces an ArrayData whose elements all satisfy
    the elem_constr.
    """

    elem_constr: AttrConstraint

    def __init__(self, constr: Attribute | Type[Attribute] | AttrConstraint):
        self.elem_constr = attr_constr_coercion(constr)

    def verify(self, attr: Attribute, constraint_vars: dict[str, Attribute]) -> None:
        if not isinstance(attr, Data):
            raise Exception(f"expected data ArrayData but got {attr}")
        for e in cast(ArrayAttr[Attribute], attr).data:
            self.elem_constr.verify(e, constraint_vars)


@irdl_attr_definition
class ArrayAttr(GenericData[tuple[AttributeCovT, ...]], Iterable[AttributeCovT]):
    name = "array"

    def __init__(self, param: Iterable[AttributeCovT]) -> None:
        super().__init__(tuple(param))

    @staticmethod
    def parse_parameter(parser: Parser) -> tuple[AttributeCovT]:
        data = parser.parse_comma_separated_list(
            parser.Delimiter.SQUARE, parser.parse_attribute
        )
        # the type system can't ensure that the elements are of type _ArrayAttrT
        result = cast(tuple[AttributeCovT], tuple(data))
        return result

    def print_parameter(self, printer: Printer) -> None:
        printer.print_string("[")
        printer.print_list(self.data, printer.print_attribute)
        printer.print_string("]")

    @staticmethod
    def generic_constraint_coercion(args: tuple[Any]) -> AttrConstraint:
        if len(args) == 1:
            return ArrayOfConstraint(irdl_to_attr_constraint(args[0]))
        if len(args) == 0:
            return ArrayOfConstraint(AnyAttr())
        raise TypeError(
            f"Attribute ArrayAttr expects at most type"
            f" parameter, but {len(args)} were given"
        )

    def verify(self) -> None:
        if not isinstance(self.data, tuple):
            raise VerifyException(
                f"Wrong type given to attribute {self.name}: got"
                f" {type(self.data)}, but expected list of"
                " attributes"
            )
        for idx, val in enumerate(self.data):
            if not isinstance(val, Attribute):
                raise VerifyException(
                    f"{self.name} data expects attribute list, but {idx} "
                    f"element is of type {type(val)}"
                )

    @staticmethod
    @deprecated_constructor
    def from_list(data: List[AttributeCovT]) -> ArrayAttr[AttributeCovT]:
        return ArrayAttr[AttributeCovT](data)

    def __len__(self):
        return len(self.data)

    def __iter__(self) -> Iterator[AttributeCovT]:
        return iter(self.data)


AnyArrayAttr: TypeAlias = ArrayAttr[Attribute]


@irdl_attr_definition
class StringAttr(Data[str]):
    name = "string"

    @staticmethod
    def parse_parameter(parser: Parser) -> str:
        data = parser.parse_str_literal()
        return data

    def print_parameter(self, printer: Printer) -> None:
        printer.print_string(f'"{self.data}"')

    @staticmethod
    @deprecated_constructor
    def from_str(data: str) -> StringAttr:
        return StringAttr(data)

    @staticmethod
    @deprecated_constructor
    def from_int(data: int) -> StringAttr:
        return StringAttr(str(data))


@irdl_attr_definition
class SymbolNameAttr(ParametrizedAttribute):
    name = "symbol_name"
    data: ParameterDef[StringAttr]

    def __init__(self, data: str | StringAttr) -> None:
        if isinstance(data, str):
            data = StringAttr(data)
        super().__init__([data])

    @staticmethod
    @deprecated_constructor
    def from_str(data: str) -> SymbolNameAttr:
        return SymbolNameAttr(data)

    @staticmethod
    @deprecated_constructor
    def from_string_attr(data: StringAttr) -> SymbolNameAttr:
        return SymbolNameAttr(data)


@irdl_attr_definition
class SymbolRefAttr(ParametrizedAttribute):
    name = "symbol_ref"
    root_reference: ParameterDef[StringAttr]
    nested_references: ParameterDef[ArrayAttr[StringAttr]]

    def __init__(
        self,
        root: str | StringAttr,
        nested: list[str] | list[StringAttr] | ArrayAttr[StringAttr] = [],
    ) -> None:
        if isinstance(root, str):
            root = StringAttr(root)
        if isinstance(nested, list):
            nested = ArrayAttr(
                [StringAttr(x) if isinstance(x, str) else x for x in nested]
            )
        super().__init__([root, nested])

    @staticmethod
    @deprecated_constructor
    def from_str(root: str, nested: List[str] = []) -> SymbolRefAttr:
        return SymbolRefAttr(root, nested)

    @staticmethod
    @deprecated_constructor
    def from_string_attr(
        root: StringAttr, nested: List[StringAttr] = []
    ) -> SymbolRefAttr:
        return SymbolRefAttr(root, nested)

    def string_value(self):
        root = self.root_reference.data
        for ref in self.nested_references.data:
            root += "." + ref.data
        return root


@irdl_attr_definition
class IntAttr(Data[int]):
    name = "int"

    @staticmethod
    def parse_parameter(parser: Parser) -> int:
        data = parser.parse_integer()
        return data

    def print_parameter(self, printer: Printer) -> None:
        printer.print_string(f"{self.data}")

    @staticmethod
    @deprecated_constructor
    def from_int(data: int) -> IntAttr:
        return IntAttr(data)


class Signedness(Enum):
    "Signedness semantics for integer"

    SIGNLESS = 0
    "No signedness semantics"

    SIGNED = 1
    UNSIGNED = 2


@irdl_data_definition
class SignednessAttr(Data[Signedness]):
    name = "signedness"

    @staticmethod
    def parse_parameter(parser: Parser) -> Signedness:
        value = parser.expect(
            parser.try_parse_bare_id, "Expected `signless`, `signed`, or `unsigned`."
        )
        if value.text == "signless":
            return Signedness.SIGNLESS
        elif value.text == "signed":
            return Signedness.SIGNED
        elif value.text == "unsigned":
            return Signedness.UNSIGNED
        raise ParseError(value, "Expected signedness")

    def print_parameter(self, printer: Printer) -> None:
        data = self.data
        if data == Signedness.SIGNLESS:
            printer.print_string("signless")
        elif data == Signedness.SIGNED:
            printer.print_string("signed")
        elif data == Signedness.UNSIGNED:
            printer.print_string("unsigned")
        else:
            raise ValueError(f"Invalid signedness {data}")

    @staticmethod
    @deprecated_constructor
    def from_enum(signedness: Signedness) -> SignednessAttr:
        return SignednessAttr(signedness)


@irdl_attr_definition
class IntegerType(ParametrizedAttribute, TypeAttribute):
    name = "integer_type"
    width: ParameterDef[IntAttr]
    signedness: ParameterDef[SignednessAttr]

    def __init__(
        self,
        data: int | IntAttr,
        signedness: Signedness | SignednessAttr = Signedness.SIGNLESS,
    ) -> None:
        if isinstance(data, int):
            data = IntAttr(data)
        if isinstance(signedness, Signedness):
            signedness = SignednessAttr(signedness)
        super().__init__([data, signedness])

    @staticmethod
    @deprecated_constructor
    def from_width(
        width: int, signedness: Signedness = Signedness.SIGNLESS
    ) -> IntegerType:
        return IntegerType(width, signedness)


i64 = IntegerType(64)
i32 = IntegerType(32)
i1 = IntegerType(1)


@irdl_attr_definition
class UnitAttr(ParametrizedAttribute):
    name = "unit"


@irdl_attr_definition
class IndexType(ParametrizedAttribute):
    name = "index"


_IntegerAttrTyp = TypeVar(
    "_IntegerAttrTyp", bound=IntegerType | IndexType, covariant=True
)
_IntegerAttrTypInv = TypeVar("_IntegerAttrTypInv", bound=IntegerType | IndexType)


@irdl_attr_definition
class IntegerAttr(Generic[_IntegerAttrTyp], ParametrizedAttribute):
    name = "integer"
    value: ParameterDef[IntAttr]
    typ: ParameterDef[_IntegerAttrTyp]

    @overload
    def __new__(
        cls,
        value: int | IntAttr,
        typ: _IntegerAttrTyp,
    ) -> IntegerAttr[_IntegerAttrTyp]:
        ...

    @overload
    def __new__(cls, value: int | IntAttr, typ: int) -> IntegerAttr[IntegerType]:
        ...

    # These overloads are required to make pyright infer the correct result type.
    def __new__(cls, *args: Any, **kwargs: Any) -> IntegerAttr[Any]:
        return super().__new__(cls)

    @overload
    def __init__(
        self: IntegerAttr[_IntegerAttrTyp], value: int | IntAttr, typ: _IntegerAttrTyp
    ) -> None:
        ...

    @overload
    def __init__(
        self: IntegerAttr[IntegerType], value: int | IntAttr, typ: int
    ) -> None:
        ...

    def __init__(
        self, value: int | IntAttr, typ: int | IntegerType | IndexType
    ) -> None:
        if isinstance(value, int):
            value = IntAttr(value)
        if isinstance(typ, int):
            typ = IntegerType(typ)
        super().__init__([value, typ])

    @staticmethod
    def from_int_and_width(value: int, width: int) -> IntegerAttr[IntegerType]:
        return IntegerAttr(value, width)

    @staticmethod
    def from_index_int_value(value: int) -> IntegerAttr[IndexType]:
        return IntegerAttr(value, IndexType())

    def verify(self) -> None:
        if isinstance(self.typ, IntegerType):
<<<<<<< HEAD
            if self.typ.signedness.data == Signedness.SIGNED:
                min_value = -(1 << (self.typ.width.data - 1))
                max_value = (1 << (self.typ.width.data - 1)) - 1
            elif self.typ.signedness.data == Signedness.UNSIGNED:
                min_value = 0
                max_value = (1 << self.typ.width.data) - 1
            else:
                min_value = -(1 << self.typ.width.data)
                max_value = 1 << self.typ.width.data

            if not (min_value <= self.value.data <= max_value):
                raise VerifyException(
                    f"Integer value {self.value.data} is out of range for type {self.typ} which supports values in the range [{min_value}, {max_value}]"
=======
            match self.typ.signedness.data:
                case Signedness.SIGNLESS:
                    min_value = -(1 << self.typ.width.data)
                    max_value = 1 << self.typ.width.data
                case Signedness.SIGNED:
                    min_value = -(1 << (self.typ.width.data - 1))
                    max_value = (1 << (self.typ.width.data - 1)) - 1
                case Signedness.UNSIGNED:
                    min_value = 0
                    max_value = (1 << self.typ.width.data) - 1
                case _:
                    assert False, "unreachable"

            if not (min_value <= self.value.data <= max_value):
                raise VerifyException(
                    f"Integer value {self.value.data} is out of range for "
                    f"type {self.typ} which supports values in the "
                    f"range [{min_value}, {max_value}]"
>>>>>>> 90747e55
                )


AnyIntegerAttr: TypeAlias = IntegerAttr[IntegerType | IndexType]


@irdl_attr_definition
class BFloat16Type(ParametrizedAttribute, TypeAttribute):
    name = "bf16"


@irdl_attr_definition
class Float16Type(ParametrizedAttribute, TypeAttribute):
    name = "f16"


@irdl_attr_definition
class Float32Type(ParametrizedAttribute, TypeAttribute):
    name = "f32"


@irdl_attr_definition
class Float64Type(ParametrizedAttribute, TypeAttribute):
    name = "f64"


@irdl_attr_definition
class Float80Type(ParametrizedAttribute, TypeAttribute):
    name = "f80"


@irdl_attr_definition
class Float128Type(ParametrizedAttribute, TypeAttribute):
    name = "f128"


AnyFloat: TypeAlias = (
    BFloat16Type | Float16Type | Float32Type | Float64Type | Float80Type | Float128Type
)


@irdl_attr_definition
class FloatData(Data[float]):
    name = "float_data"

    @staticmethod
    def parse_parameter(parser: Parser) -> float:
        span = parser.expect(parser.try_parse_float_literal, "Expect float literal")
        return float(span.text)

    def print_parameter(self, printer: Printer) -> None:
        printer.print_string(f"{self.data}")

    @staticmethod
    @deprecated_constructor
    def from_float(data: float) -> FloatData:
        return FloatData(data)


_FloatAttrTyp = TypeVar("_FloatAttrTyp", bound=AnyFloat, covariant=True)

_FloatAttrTypInv = TypeVar("_FloatAttrTypInv", bound=AnyFloat)


@irdl_attr_definition
class FloatAttr(Generic[_FloatAttrTyp], ParametrizedAttribute):
    name = "float"

    value: ParameterDef[FloatData]
    type: ParameterDef[_FloatAttrTyp]

    @overload
    def __init__(self, data: float | FloatData, type: _FloatAttrTyp) -> None:
        ...

    @overload
    def __init__(self, data: float | FloatData, type: int) -> None:
        ...

    def __init__(
        self, data: float | FloatData, type: int | _FloatAttrTyp | AnyFloat
    ) -> None:
        if isinstance(data, float):
            data = FloatData(data)
        if isinstance(type, int):
            if type == 16:
                type = Float16Type()
            elif type == 32:
                type = Float32Type()
            elif type == 64:
                type = Float64Type()
            elif type == 80:
                type = Float80Type()
            elif type == 128:
                type = Float128Type()
            else:
                raise ValueError(f"Invalid bitwidth: {type}")
        super().__init__([data, type])

    @staticmethod
    @deprecated_constructor
    def from_value(value: float, type: _FloatAttrTypInv) -> FloatAttr[_FloatAttrTypInv]:
        return FloatAttr(FloatData.from_float(value), type)

    @staticmethod
    @deprecated_constructor
    def from_float_and_width(value: float, width: int) -> FloatAttr[AnyFloat]:
        return FloatAttr(value, width)


AnyFloatAttr: TypeAlias = FloatAttr[AnyFloat]


@irdl_attr_definition
class ComplexType(ParametrizedAttribute, TypeAttribute):
    name = "complex"
    element_type: ParameterDef[IntegerType | AnyFloat]

    def __init__(self, element_type: IntegerType | AnyFloat) -> None:
        ParametrizedAttribute.__init__(self, [element_type])


@irdl_attr_definition
class DictionaryAttr(GenericData[dict[str, Attribute]]):
    name = "dictionary"

    @staticmethod
    def parse_parameter(parser: Parser) -> dict[str, Attribute]:
        return parser.parse_optional_dictionary_attr_dict()

    def print_parameter(self, printer: Printer) -> None:
        printer.print_string("{")
        printer.print_dictionary(
            self.data, printer.print_string_literal, printer.print_attribute
        )
        printer.print_string("}")

    @staticmethod
    def generic_constraint_coercion(args: tuple[Any]) -> AttrConstraint:
        raise Exception(f"Unsupported operation on {DictionaryAttr.name}")

    def verify(self) -> None:
        if not isinstance(self.data, dict):
            raise VerifyException(
                f"Wrong type given to attribute {self.name}: got"
                f" {type(self.data)}, but expected dictionary of"
                " attributes"
            )
        for key, val in self.data.items():
            if not isinstance(key, str):
                raise VerifyException(
                    f"{self.name} key expects str, but {key} "
                    f"element is of type {type(key)}"
                )
            if not isinstance(val, Attribute):
                raise VerifyException(
                    f"{self.name} key expects attribute, but {val} "
                    f"element is of type {type(val)}"
                )

    @staticmethod
    @deprecated_constructor
    def from_dict(data: dict[str | StringAttr, Attribute]) -> DictionaryAttr:
        to_add_data: dict[str, Attribute] = {}
        for k, v in data.items():
            # try to coerce keys into StringAttr
            if isinstance(k, StringAttr):
                k = k.data
            # if coercion fails, raise KeyError!
            if not isinstance(k, str):
                raise TypeError(
                    f"DictionaryAttr.from_dict expects keys to"
                    f" be of type str or StringAttr, but {type(k)} provided"
                )
            to_add_data[k] = v
        return DictionaryAttr(to_add_data)


@irdl_attr_definition
class TupleType(ParametrizedAttribute):
    name = "tuple"

    types: ParameterDef[ArrayAttr[Attribute]]

    def __init__(self, types: list[Attribute] | ArrayAttr[Attribute]) -> None:
        if isinstance(types, list):
            types = ArrayAttr(types)
        super().__init__([types])

    @staticmethod
    @deprecated_constructor
    def from_type_list(types: List[Attribute]) -> TupleType:
        return TupleType(types)


@irdl_attr_definition
class VectorType(Generic[AttributeCovT], ParametrizedAttribute, TypeAttribute):
    name = "vector"

    shape: ParameterDef[ArrayAttr[AnyIntegerAttr]]
    element_type: ParameterDef[AttributeCovT]
    num_scalable_dims: ParameterDef[IntAttr]

    def get_num_dims(self) -> int:
        return len(self.shape.data)

    def get_num_scalable_dims(self) -> int:
        return self.num_scalable_dims.data

    def get_shape(self) -> List[int]:
        return [i.value.data for i in self.shape.data]

    def verify(self):
        if self.get_num_scalable_dims() < 0:
            raise VerifyException(
                f"Number of scalable dimensions {self.get_num_dims()} cannot"
                " be negative"
            )
        if self.get_num_scalable_dims() > self.get_num_dims():
            raise VerifyException(
                f"Number of scalable dimensions {self.get_num_scalable_dims()}"
                " cannot be larger than number of dimensions"
                f" {self.get_num_dims()}"
            )

    @staticmethod
    def from_element_type_and_shape(
        referenced_type: AttributeInvT,
        shape: Iterable[int | IntegerAttr[IndexType]],
        num_scalable_dims: int | IntAttr = 0,
    ) -> VectorType[AttributeInvT]:
        if isinstance(num_scalable_dims, int):
            num_scalable_dims = IntAttr(num_scalable_dims)
        return VectorType(
            [
                ArrayAttr(
                    [
                        IntegerAttr[IntegerType].from_index_int_value(d)
                        if isinstance(d, int)
                        else d
                        for d in shape
                    ]
                ),
                referenced_type,
                num_scalable_dims,
            ]
        )

    @staticmethod
    def from_params(
        referenced_type: AttributeInvT,
        shape: ArrayAttr[IntegerAttr[IntegerType]] = ArrayAttr(
            [IntegerAttr.from_int_and_width(1, 64)]
        ),
        num_scalable_dims: IntAttr = IntAttr(0),
    ) -> VectorType[AttributeInvT]:
        return VectorType([shape, referenced_type, num_scalable_dims])


AnyVectorType: TypeAlias = VectorType[Attribute]


@irdl_attr_definition
class TensorType(Generic[AttributeCovT], ParametrizedAttribute, TypeAttribute):
    name = "tensor"

    shape: ParameterDef[ArrayAttr[AnyIntegerAttr]]
    element_type: ParameterDef[AttributeCovT]
    encoding: ParameterDef[Attribute]

    def get_num_dims(self) -> int:
        return len(self.shape.data)

    def get_shape(self) -> List[int]:
        return [i.value.data for i in self.shape.data]

    @staticmethod
    def from_type_and_list(
        referenced_type: AttributeInvT,
        shape: Iterable[int | IntegerAttr[IndexType]] | None = None,
        encoding: Attribute = NoneAttr(),
    ) -> TensorType[AttributeInvT]:
        if shape is None:
            shape = [1]
        return TensorType(
            [
                ArrayAttr(
                    [
                        IntegerAttr[IntegerType].from_index_int_value(d)
                        if isinstance(d, int)
                        else d
                        for d in shape
                    ]
                ),
                referenced_type,
                encoding,
            ]
        )

    @staticmethod
    def from_params(
        referenced_type: AttributeInvT,
        shape: AnyArrayAttr = AnyArrayAttr([IntegerAttr.from_int_and_width(1, 64)]),
        encoding: Attribute = NoneAttr(),
    ) -> TensorType[AttributeInvT]:
        return TensorType([shape, referenced_type, encoding])


AnyTensorType: TypeAlias = TensorType[Attribute]


@irdl_attr_definition
class UnrankedTensorType(Generic[AttributeCovT], ParametrizedAttribute, TypeAttribute):
    name = "unranked_tensor"

    element_type: ParameterDef[AttributeCovT]

    @staticmethod
    def from_type(referenced_type: AttributeInvT) -> UnrankedTensorType[AttributeInvT]:
        return UnrankedTensorType([referenced_type])


AnyUnrankedTensorType: TypeAlias = UnrankedTensorType[Attribute]


@dataclass(init=False)
class ContainerOf(AttrConstraint):
    """A type constraint that can be nested once in a vector or a tensor."""

    elem_constr: AttrConstraint

    def __init__(
        self, elem_constr: Attribute | type[Attribute] | AttrConstraint
    ) -> None:
        self.elem_constr = attr_constr_coercion(elem_constr)

    def verify(self, attr: Attribute, constraint_vars: dict[str, Attribute]) -> None:
        if isinstance(attr, VectorType) or isinstance(attr, TensorType):
            self.elem_constr.verify(attr.element_type, constraint_vars)  # type: ignore
        else:
            self.elem_constr.verify(attr, constraint_vars)


VectorOrTensorOf: TypeAlias = (
    VectorType[AttributeCovT]
    | TensorType[AttributeCovT]
    | UnrankedTensorType[AttributeCovT]
)

RankedVectorOrTensorOf: TypeAlias = (
    VectorType[AttributeCovT] | TensorType[AttributeCovT]
)


@dataclass
class VectorRankConstraint(AttrConstraint):
    """
    Constrain a vector to be of a given rank.
    """

    expected_rank: int
    """The expected vector rank."""

    def verify(self, attr: Attribute, constraint_vars: dict[str, Attribute]) -> None:
        if not isinstance(attr, VectorType):
            raise VerifyException(f"{attr} should be of type VectorType.")
        if attr.get_num_dims() != self.expected_rank:
            raise VerifyException(
                f"Expected vector rank to be {self.expected_rank}, got {attr.get_num_dims()}."
            )


@dataclass
class VectorBaseTypeConstraint(AttrConstraint):
    """
    Constrain a vector to be of a given base type.
    """

    expected_type: Attribute
    """The expected vector base type."""

    def verify(self, attr: Attribute, constraint_vars: dict[str, Attribute]) -> None:
        if not isinstance(attr, VectorType):
            raise VerifyException(f"{attr} should be of type VectorType.")
        if attr.element_type != self.expected_type:  # type: ignore
            raise VerifyException(
                f"Expected vector type to be {self.expected_type}, got {attr.element_type}."  # type: ignore
            )


@dataclass
class VectorBaseTypeAndRankConstraint(AttrConstraint):
    """
    Constrain a vector to be of a given rank and base type.
    """

    expected_type: Attribute
    """The expected vector base type."""

    expected_rank: int
    """The expected vector rank."""

    def verify(self, attr: Attribute, constraint_vars: dict[str, Attribute]) -> None:
        constraint = AllOf(
            [
                VectorBaseTypeConstraint(self.expected_type),
                VectorRankConstraint(self.expected_rank),
            ]
        )
        constraint.verify(attr, constraint_vars)


@irdl_attr_definition
class DenseIntOrFPElementsAttr(ParametrizedAttribute):
    name = "dense"
    type: ParameterDef[
        RankedVectorOrTensorOf[IntegerType]
        | RankedVectorOrTensorOf[IndexType]
        | RankedVectorOrTensorOf[AnyFloat]
    ]
    data: ParameterDef[ArrayAttr[AnyIntegerAttr] | ArrayAttr[AnyFloatAttr]]

    # The type stores the shape data
    @property
    def shape(self) -> List[int] | None:
        if isinstance(self.type, UnrankedTensorType):
            return None
        return self.type.get_shape()

    @property
    def shape_is_complete(self) -> bool:
        shape = self.shape
        if shape is None or not len(shape):
            return False

        n = 1
        for dim in shape:
            if dim < 1:
                # Dimensions need to be greater or equal to one
                return False
            n *= dim

        # Product of dimensions needs to equal length
        return n == len(self.data.data)

    @staticmethod
    def create_dense_index(
        type: RankedVectorOrTensorOf[IndexType],
        data: Sequence[int] | Sequence[IntegerAttr[IndexType]],
    ) -> DenseIntOrFPElementsAttr:
        if len(data) and isinstance(data[0], int):
            attr_list = [
                IntegerAttr.from_index_int_value(d) for d in cast(Sequence[int], data)
            ]
        else:
            attr_list = cast(Sequence[IntegerAttr[IndexType]], data)

        return DenseIntOrFPElementsAttr([type, ArrayAttr(attr_list)])

    @staticmethod
    def create_dense_int(
        type: RankedVectorOrTensorOf[IntegerType],
        data: Sequence[int] | Sequence[IntegerAttr[IntegerType]],
    ) -> DenseIntOrFPElementsAttr:
        if len(data) and isinstance(data[0], int):
            attr_list = [
                IntegerAttr[IntegerType](d, type.element_type)
                for d in cast(Sequence[int], data)
            ]
        else:
            attr_list = cast(Sequence[IntegerAttr[IntegerType]], data)

        return DenseIntOrFPElementsAttr([type, ArrayAttr(attr_list)])

    @staticmethod
    def create_dense_float(
        type: RankedVectorOrTensorOf[AnyFloat],
        data: Sequence[int | float] | Sequence[AnyFloatAttr],
    ) -> DenseIntOrFPElementsAttr:
        if len(data) and isinstance(data[0], int | float):
            attr_list = [
                FloatAttr(float(d), type.element_type)
                for d in cast(Sequence[int | float], data)
            ]
        else:
            attr_list = cast(Sequence[AnyFloatAttr], data)

        return DenseIntOrFPElementsAttr([type, ArrayAttr(attr_list)])

    @overload
    @staticmethod
    def from_list(
        type: RankedVectorOrTensorOf[AnyFloat | IntegerType | IndexType],
        data: Sequence[int]
        | Sequence[IntegerAttr[IndexType]]
        | Sequence[IntegerAttr[IntegerType]],
    ) -> DenseIntOrFPElementsAttr:
        ...

    @overload
    @staticmethod
    def from_list(
        type: RankedVectorOrTensorOf[AnyFloat | IntegerType | IndexType],
        data: Sequence[int | float] | Sequence[AnyFloatAttr],
    ) -> DenseIntOrFPElementsAttr:
        ...

    @staticmethod
    def from_list(
        type: RankedVectorOrTensorOf[AnyFloat | IntegerType | IndexType],
        data: Sequence[int | float] | Sequence[AnyIntegerAttr] | Sequence[AnyFloatAttr],
    ) -> DenseIntOrFPElementsAttr:
        if isinstance(type.element_type, IntegerType):
            new_type = cast(RankedVectorOrTensorOf[IntegerType], type)
            new_data = cast(Sequence[int] | Sequence[IntegerAttr[IntegerType]], data)
            return DenseIntOrFPElementsAttr.create_dense_int(new_type, new_data)
        elif isinstance(type.element_type, IndexType):
            new_type = cast(RankedVectorOrTensorOf[IndexType], type)
            new_data = cast(Sequence[int] | Sequence[IntegerAttr[IndexType]], data)
            return DenseIntOrFPElementsAttr.create_dense_index(new_type, new_data)
        elif isinstance(type.element_type, AnyFloat):
            new_type = cast(RankedVectorOrTensorOf[AnyFloat], type)
            new_data = cast(Sequence[int | float] | Sequence[FloatAttr[AnyFloat]], data)
            return DenseIntOrFPElementsAttr.create_dense_float(new_type, new_data)
        else:
            raise TypeError(f"Unsupported element type {type.element_type}")

    @staticmethod
    def vector_from_list(
        data: Sequence[int] | Sequence[float], typ: IntegerType | IndexType | AnyFloat
    ) -> DenseIntOrFPElementsAttr:
        t = VectorType.from_element_type_and_shape(typ, [len(data)])
        return DenseIntOrFPElementsAttr.from_list(t, data)

    @staticmethod
    def tensor_from_list(
        data: Sequence[int]
        | Sequence[float]
        | Sequence[IntegerAttr[IndexType]]
        | Sequence[IntegerAttr[IntegerType]]
        | Sequence[AnyFloatAttr],
        typ: IntegerType | IndexType | AnyFloat,
        shape: Sequence[int],
    ) -> DenseIntOrFPElementsAttr:
        t = AnyTensorType.from_type_and_list(typ, shape)
        return DenseIntOrFPElementsAttr.from_list(t, data)


@irdl_attr_definition
class DenseResourceAttr(ParametrizedAttribute):
    name = "dense_resource"

    resource_handle: ParameterDef[StringAttr]

    # Should be a ShapedType, but this is not defined yet in xDSL
    type: ParameterDef[Attribute]

    @staticmethod
    def from_params(handle: str | StringAttr, type: Attribute) -> DenseResourceAttr:
        if isinstance(handle, str):
            handle = StringAttr(handle)
        return DenseResourceAttr([handle, type])


@irdl_attr_definition
class DenseArrayBase(ParametrizedAttribute):
    name = "array"

    elt_type: ParameterDef[IntegerType | AnyFloat]
    data: ParameterDef[ArrayAttr[IntAttr] | ArrayAttr[FloatData]]

    def verify(self):
        if isinstance(self.elt_type, IntegerType):
            for d in self.data.data:
                if isinstance(d, FloatData):
                    raise VerifyException(
                        "dense array of integer element type "
                        "should only contain integers"
                    )
        else:
            for d in self.data.data:
                if isinstance(d, IntAttr):
                    raise VerifyException(
                        "dense array of float element type "
                        "should only contain floats"
                    )

    @staticmethod
    def create_dense_int_or_index(
        typ: IntegerType | IndexType, data: Sequence[int] | Sequence[IntAttr]
    ) -> DenseArrayBase:
        if len(data) and isinstance(data[0], int):
            attr_list = [IntAttr(d) for d in cast(Sequence[int], data)]
        else:
            attr_list = cast(Sequence[IntAttr], data)

        return DenseArrayBase([typ, ArrayAttr(attr_list)])

    @staticmethod
    def create_dense_float(
        typ: AnyFloat, data: Sequence[int | float] | Sequence[FloatData]
    ) -> DenseArrayBase:
        if len(data) and isinstance(data[0], int | float):
            attr_list = [FloatData(float(d)) for d in cast(Sequence[int | float], data)]
        else:
            attr_list = cast(Sequence[FloatData], data)

        return DenseArrayBase([typ, ArrayAttr(attr_list)])

    @overload
    @staticmethod
    def from_list(
        type: IntegerType | IndexType, data: Sequence[int] | Sequence[IntAttr]
    ) -> DenseArrayBase:
        ...

    @overload
    @staticmethod
    def from_list(
        type: Attribute, data: Sequence[int | float] | Sequence[FloatData]
    ) -> DenseArrayBase:
        ...

    @staticmethod
    def from_list(
        type: Attribute,
        data: Sequence[int]
        | Sequence[int | float]
        | Sequence[IntAttr]
        | Sequence[FloatData],
    ) -> DenseArrayBase:
        if isinstance(type, IndexType | IntegerType):
            _data = cast(Sequence[int] | Sequence[IntAttr], data)
            return DenseArrayBase.create_dense_int_or_index(type, _data)
        elif isinstance(type, AnyFloat):
            _data = cast(Sequence[int | float] | Sequence[FloatData], data)
            return DenseArrayBase.create_dense_float(type, _data)
        else:
            raise TypeError(f"Unsupported element type {type}")

    def as_tuple(self) -> tuple[int, ...] | tuple[float, ...]:
        """
        Get the "raw" data out as a tuple. This will not
        apply the datatype restrictions that the array element
        type would suggest!

        e.g. given a dense<i8: 99999999, 255, 256>, as_tuple()
        would return 1234567, 255, 256 and not 135, 255, 0 (mod 256)
        """
        return tuple(x.data for x in self.data.data)


@irdl_attr_definition
class FunctionType(ParametrizedAttribute, TypeAttribute):
    name = "fun"

    inputs: ParameterDef[ArrayAttr[Attribute]]
    outputs: ParameterDef[ArrayAttr[Attribute]]

    @staticmethod
    def from_lists(
        inputs: Sequence[Attribute], outputs: Sequence[Attribute]
    ) -> FunctionType:
        return FunctionType([ArrayAttr(inputs), ArrayAttr(outputs)])

    @staticmethod
    def from_attrs(
        inputs: ArrayAttr[Attribute], outputs: ArrayAttr[Attribute]
    ) -> FunctionType:
        return FunctionType([inputs, outputs])


@irdl_attr_definition
class OpaqueAttr(ParametrizedAttribute):
    name = "opaque"

    ident: ParameterDef[StringAttr]
    value: ParameterDef[StringAttr]
    type: ParameterDef[Attribute]

    @staticmethod
    def from_strings(name: str, value: str, type: Attribute = NoneAttr()) -> OpaqueAttr:
        return OpaqueAttr([StringAttr(name), StringAttr(value), type])


@irdl_attr_definition
class StridedLayoutAttr(ParametrizedAttribute):
    """
    An attribute representing a strided layout of a shaped type.
    See https://mlir.llvm.org/docs/Dialects/Builtin/#stridedlayoutattr

    Contrary to MLIR, we represent dynamic offsets and strides with
    `NoneAttr`, and we do not restrict offsets and strides to 64-bits
    integers.
    """

    name = "strided"

    strides: ParameterDef[ArrayAttr[IntAttr | NoneAttr]]
    offset: ParameterDef[IntAttr | NoneAttr]

    def __init__(
        self,
        strides: ArrayAttr[IntAttr | NoneAttr]
        | Sequence[int | None | IntAttr | NoneAttr],
        offset: int | None | IntAttr | NoneAttr = 0,
    ) -> None:
        if not isinstance(strides, ArrayAttr):
            strides_values: list[IntAttr | NoneAttr] = []
            for stride in strides:
                if isinstance(stride, int):
                    strides_values.append(IntAttr(stride))
                elif stride is None:
                    strides_values.append(NoneAttr())
                else:
                    strides_values.append(stride)
            strides = ArrayAttr(strides_values)

        if isinstance(offset, int):
            offset = IntAttr(offset)
        if offset is None:
            offset = NoneAttr()

        super().__init__([strides, offset])


@irdl_op_definition
class UnrealizedConversionCastOp(IRDLOperation):
    name = "builtin.unrealized_conversion_cast"

    inputs: VarOperand
    outputs: VarOpResult

    @staticmethod
    def get(inputs: Sequence[SSAValue | Operation], result_type: Sequence[Attribute]):
        return UnrealizedConversionCastOp.build(
            operands=[inputs],
            result_types=[result_type],
        )


class UnregisteredOp(IRDLOperation, ABC):
    """
    An unregistered operation.

    Each unregistered op is registered as a subclass of `UnregisteredOp`,
    and op with different names have distinct subclasses.
    """

    name = "builtin.unregistered"

    op_name__: OpAttr[StringAttr]
    args: VarOperand
    res: VarOpResult
    regs: VarRegion

    @property
    def op_name(self) -> StringAttr:
        return self.op_name__  # type: ignore

    @classmethod
    def with_name(cls, name: str) -> type[Operation]:
        """
        Return a new unregistered operation type given a name.
        This function should not be called directly. Use methods from
        `MLContext` to get an `UnregisteredOp` type.
        """

        class UnregisteredOpWithName(UnregisteredOp):
            @classmethod
            def create(
                cls,
                operands: Sequence[SSAValue] | None = None,
                result_types: Sequence[Attribute] | None = None,
                attributes: dict[str, Attribute] | None = None,
                successors: Sequence[Block] | None = None,
                regions: Sequence[Region] | None = None,
            ):
                op = super().create(
                    operands, result_types, attributes, successors, regions
                )
                op.attributes["op_name__"] = StringAttr(name)
                return op

        return irdl_op_definition(UnregisteredOpWithName)


@irdl_attr_definition
class UnregisteredAttr(ParametrizedAttribute, ABC):
    """
    An unregistered attribute or type.

    Each unregistered attribute is registered as a subclass of
    `UnregisteredAttr`, and attribute with different names have
    distinct subclasses.

    Since attributes do not have a generic format, unregistered
    attributes represent their original parameters as a string,
    which is exactly the content parsed from the textual
    representation.
    """

    name = "builtin.unregistered"

    attr_name: ParameterDef[StringAttr]
    is_type: ParameterDef[IntAttr]
    value: ParameterDef[StringAttr]
    """
    This parameter is non-null is the attribute is a type, and null otherwise.
    """

    def __init__(
        self,
        attr_name: str | StringAttr,
        is_type: bool | IntAttr,
        value: str | StringAttr,
    ):
        if isinstance(attr_name, str):
            attr_name = StringAttr(attr_name)
        if isinstance(is_type, bool):
            is_type = IntAttr(int(is_type))
        if isinstance(value, str):
            value = StringAttr(value)
        super().__init__([attr_name, is_type, value])

    @classmethod
    def with_name_and_type(cls, name: str, is_type: bool) -> type[UnregisteredAttr]:
        """
        Return a new unregistered attribute type given a name and a
        boolean indicating if the attribute can be a type.
        This function should not be called directly. Use methods from
        `MLContext` to get an `UnregisteredAttr` type.
        """

        class UnregisteredAttrWithName(UnregisteredAttr):
            def verify(self):
                if self.attr_name.data != name:
                    raise VerifyException("Unregistered attribute name mismatch")
                if self.is_type.data != int(is_type):
                    raise VerifyException("Unregistered attribute is_type mismatch")

        class UnregisteredAttrTypeWithName(UnregisteredAttr, TypeAttribute):
            def verify(self):
                if self.attr_name.data != name:
                    raise VerifyException("Unregistered attribute name mismatch")
                if self.is_type.data != int(is_type):
                    raise VerifyException("Unregistered attribute is_type mismatch")

        if is_type:
            return UnregisteredAttrWithName
        else:
            return UnregisteredAttrTypeWithName


@irdl_op_definition
class ModuleOp(IRDLOperation):
    name = "builtin.module"

    body: SingleBlockRegion

    def __init__(
        self,
        ops: List[Operation] | Region,
        attributes: Mapping[str, Attribute] | None = None,
    ):
        if attributes is None:
            attributes = {}
        if isinstance(ops, Region):
            region = ops
        else:
            region = Region(Block(ops))
        super().__init__(regions=[region], attributes=attributes)

    @property
    def ops(self) -> BlockOps:
        return self.body.ops

    @classmethod
    def parse(cls, parser: Parser) -> ModuleOp:
        attributes = parser.parse_optional_attr_dict_with_keyword()
        if attributes is not None:
            attributes = attributes.data
        region = parser.parse_region()

        # Add a block if the region is empty
        if len(region.blocks) == 0:
            region.add_block(Block())

        return ModuleOp(region, attributes)

    def print(self, printer: Printer) -> None:
        if len(self.attributes) != 0:
            printer.print(" attributes {")
            printer.print_dictionary(self.attributes, printer.print, printer.print)
            printer.print("}")

        if not self.body.block.ops:
            # Do not print the entry block if the region has an empty block
            printer.print(" {\n")
            printer.print("}")
        else:
            printer.print(" ", self.body)


# FloatXXType shortcuts
bf16 = BFloat16Type()
f16 = Float16Type()
f32 = Float32Type()
f64 = Float64Type()
f80 = Float64Type()
f128 = Float64Type()


class ShapeType(ABC):
    def get_num_dims(self) -> int:
        ...

    def get_shape(self) -> tuple[int]:
        ...


Builtin = Dialect(
    [
        ModuleOp,
        UnregisteredOp,
        UnrealizedConversionCastOp,
    ],
    [
        UnregisteredAttr,
        # Attributes
        StringAttr,
        SymbolRefAttr,
        SymbolNameAttr,
        IntAttr,
        IntegerAttr,
        ArrayAttr,
        DictionaryAttr,
        DenseIntOrFPElementsAttr,
        DenseResourceAttr,
        UnitAttr,
        FloatData,
        NoneAttr,
        OpaqueAttr,
        # Types
        ComplexType,
        FunctionType,
        BFloat16Type,
        Float16Type,
        Float32Type,
        Float64Type,
        Float80Type,
        Float128Type,
        FloatAttr,
        SignednessAttr,
        TupleType,
        IntegerType,
        IndexType,
        VectorType,
        TensorType,
        UnrankedTensorType,
    ],
)<|MERGE_RESOLUTION|>--- conflicted
+++ resolved
@@ -391,21 +391,6 @@
 
     def verify(self) -> None:
         if isinstance(self.typ, IntegerType):
-<<<<<<< HEAD
-            if self.typ.signedness.data == Signedness.SIGNED:
-                min_value = -(1 << (self.typ.width.data - 1))
-                max_value = (1 << (self.typ.width.data - 1)) - 1
-            elif self.typ.signedness.data == Signedness.UNSIGNED:
-                min_value = 0
-                max_value = (1 << self.typ.width.data) - 1
-            else:
-                min_value = -(1 << self.typ.width.data)
-                max_value = 1 << self.typ.width.data
-
-            if not (min_value <= self.value.data <= max_value):
-                raise VerifyException(
-                    f"Integer value {self.value.data} is out of range for type {self.typ} which supports values in the range [{min_value}, {max_value}]"
-=======
             match self.typ.signedness.data:
                 case Signedness.SIGNLESS:
                     min_value = -(1 << self.typ.width.data)
@@ -424,7 +409,6 @@
                     f"Integer value {self.value.data} is out of range for "
                     f"type {self.typ} which supports values in the "
                     f"range [{min_value}, {max_value}]"
->>>>>>> 90747e55
                 )
 
 
