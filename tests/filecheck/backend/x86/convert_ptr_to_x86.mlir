// RUN: xdsl-opt -p convert-ptr-to-x86{arch=avx512} --verify-diagnostics --split-input-file  %s | filecheck %s

%ptr0 = "test.op"(): () -> !ptr_xdsl.ptr
%v0 = ptr_xdsl.load %ptr0 : !ptr_xdsl.ptr -> vector<8xf32>
// CHECK:       builtin.module {
// CHECK-NEXT:    %ptr0 = "test.op"() : () -> !ptr_xdsl.ptr
// CHECK-NEXT:    %ptr0_1 = builtin.unrealized_conversion_cast %ptr0 : !ptr_xdsl.ptr to !x86.reg
// CHECK-NEXT:    %v0 = x86.dm.vmovups %ptr0_1, 0 : (!x86.reg) -> !x86.avx2reg
// CHECK-NEXT:    %v0_1 = builtin.unrealized_conversion_cast %v0 : !x86.avx2reg to vector<8xf32>
// CHECK-NEXT:  }

// -----

%ptr0b = "test.op"(): () -> !ptr_xdsl.ptr
%v0b = ptr_xdsl.load %ptr0b : !ptr_xdsl.ptr -> vector<16xf32>
// CHECK:       builtin.module {
// CHECK-NEXT:    %ptr0b = "test.op"() : () -> !ptr_xdsl.ptr
// CHECK-NEXT:    %ptr0b_1 = builtin.unrealized_conversion_cast %ptr0b : !ptr_xdsl.ptr to !x86.reg
// CHECK-NEXT:    %v0b = x86.dm.vmovups %ptr0b_1, 0 : (!x86.reg) -> !x86.avx512reg
// CHECK-NEXT:    %v0b_1 = builtin.unrealized_conversion_cast %v0b : !x86.avx512reg to vector<16xf32>
// CHECK-NEXT:  }

// -----

%ptr1 = "test.op"(): () -> !ptr_xdsl.ptr
%v1 = ptr_xdsl.load %ptr1 : !ptr_xdsl.ptr -> f32
// CHECK:      builtin.module {
// CHECK-NEXT:   %ptr1 = "test.op"() : () -> !ptr_xdsl.ptr
// CHECK-NEXT:   %ptr1_1 = builtin.unrealized_conversion_cast %ptr1 : !ptr_xdsl.ptr to !x86.reg
// CHECK-NEXT:   %v1 = x86.dm.mov %ptr1_1, 0 : (!x86.reg) -> !x86.reg
// CHECK-NEXT:   %v1_1 = builtin.unrealized_conversion_cast %v1 : !x86.reg to f32
// CHECK-NEXT: }

// -----

// CHECK: Half-precision floating point vector load is not implemented yet.
%ptr2 = "test.op"(): () -> !ptr_xdsl.ptr
%v2 = ptr_xdsl.load %ptr2 : !ptr_xdsl.ptr -> vector<8xf16>

// -----

%ptr3 = "test.op"(): () -> !ptr_xdsl.ptr
%v3 = ptr_xdsl.load %ptr3 : !ptr_xdsl.ptr -> vector<4xf64>

// CHECK:      builtin.module {
// CHECK-NEXT:   %ptr3 = "test.op"() : () -> !ptr_xdsl.ptr
// CHECK-NEXT:   %ptr3_1 = builtin.unrealized_conversion_cast %ptr3 : !ptr_xdsl.ptr to !x86.reg
// CHECK-NEXT:   %v3 = x86.dm.vmovupd %ptr3_1, 0 : (!x86.reg) -> !x86.avx2reg
// CHECK-NEXT:   %v3_1 = builtin.unrealized_conversion_cast %v3 : !x86.avx2reg to vector<4xf64>
// CHECK-NEXT: }

// -----

<<<<<<< HEAD
// CHECK: The vector size 1024 and target architecture avx512 are inconsistent.
=======
// CHECK: The vector size (1024 bits) and target architecture `avx512` are inconsistent.
>>>>>>> 19742823
%ptr4 = "test.op"(): () -> !ptr_xdsl.ptr
%v4 = ptr_xdsl.load %ptr4 : !ptr_xdsl.ptr -> vector<32xf32>

// -----

// CHECK: Float precision must be half, single or double.
%ptr5 = "test.op"(): () -> !ptr_xdsl.ptr
%v5 = ptr_xdsl.load %ptr5 : !ptr_xdsl.ptr -> vector<1xf128>

// -----

%ptr6 = "test.op"(): () -> !ptr_xdsl.ptr
%v6 = "test.op"(): () -> vector<8xf32>
ptr_xdsl.store %v6, %ptr6 : vector<8xf32>, !ptr_xdsl.ptr

// CHECK:      builtin.module {
// CHECK-NEXT:   %ptr6 = "test.op"() : () -> !ptr_xdsl.ptr
// CHECK-NEXT:   %v6 = "test.op"() : () -> vector<8xf32>
// CHECK-NEXT:   %ptr6_1 = builtin.unrealized_conversion_cast %ptr6 : !ptr_xdsl.ptr to !x86.reg
// CHECK-NEXT:   %v6_1 = builtin.unrealized_conversion_cast %v6 : vector<8xf32> to !x86.avx2reg
// CHECK-NEXT:   x86.ms.vmovups %ptr6_1, %v6_1, 0 : (!x86.reg, !x86.avx2reg) -> ()
// CHECK-NEXT: }

// -----

%ptr6b = "test.op"(): () -> !ptr_xdsl.ptr
%v6b = "test.op"(): () -> vector<16xf32>
ptr_xdsl.store %v6b, %ptr6b : vector<16xf32>, !ptr_xdsl.ptr

// CHECK:      builtin.module {
// CHECK-NEXT:   %ptr6b = "test.op"() : () -> !ptr_xdsl.ptr
// CHECK-NEXT:   %v6b = "test.op"() : () -> vector<16xf32>
// CHECK-NEXT:   %ptr6b_1 = builtin.unrealized_conversion_cast %ptr6b : !ptr_xdsl.ptr to !x86.reg
// CHECK-NEXT:   %v6b_1 = builtin.unrealized_conversion_cast %v6b : vector<16xf32> to !x86.avx512reg
// CHECK-NEXT:   x86.ms.vmovups %ptr6b_1, %v6b_1, 0 : (!x86.reg, !x86.avx512reg) -> ()
// CHECK-NEXT: }

// -----

%ptr6 = "test.op"(): () -> !ptr_xdsl.ptr
%v6 = "test.op"(): () -> vector<4xf64>
ptr_xdsl.store %v6, %ptr6 : vector<4xf64>, !ptr_xdsl.ptr

// CHECK:      builtin.module {
// CHECK-NEXT:   %ptr6 = "test.op"() : () -> !ptr_xdsl.ptr
// CHECK-NEXT:   %v6 = "test.op"() : () -> vector<4xf64>
// CHECK-NEXT:   %ptr6_1 = builtin.unrealized_conversion_cast %ptr6 : !ptr_xdsl.ptr to !x86.reg
// CHECK-NEXT:   %v6_1 = builtin.unrealized_conversion_cast %v6 : vector<4xf64> to !x86.avx2reg
// CHECK-NEXT:   x86.ms.vmovapd %ptr6_1, %v6_1, 0 : (!x86.reg, !x86.avx2reg) -> ()
// CHECK-NEXT: }

// -----

// CHECK: Half-precision floating point vector load is not implemented yet.
%ptr6 = "test.op"(): () -> !ptr_xdsl.ptr
%v6 = "test.op"(): () -> vector<16xf16>
ptr_xdsl.store %v6, %ptr6 : vector<16xf16>, !ptr_xdsl.ptr

// -----

// CHECK: Float precision must be half, single or double.
%ptr6 = "test.op"(): () -> !ptr_xdsl.ptr
%v6 = "test.op"(): () -> vector<1xf128>
ptr_xdsl.store %v6, %ptr6 : vector<1xf128>, !ptr_xdsl.ptr

// -----

%ptr6 = "test.op"(): () -> !ptr_xdsl.ptr
%v6 = "test.op"(): () -> f32
ptr_xdsl.store %v6, %ptr6 : f32, !ptr_xdsl.ptr

// CHECK:      builtin.module {
// CHECK-NEXT:   %ptr6 = "test.op"() : () -> !ptr_xdsl.ptr
// CHECK-NEXT:   %v6 = "test.op"() : () -> f32
// CHECK-NEXT:   %ptr6_1 = builtin.unrealized_conversion_cast %ptr6 : !ptr_xdsl.ptr to !x86.reg
// CHECK-NEXT:   %v6_1 = builtin.unrealized_conversion_cast %v6 : f32 to !x86.reg
// CHECK-NEXT:   x86.ms.mov %ptr6_1, %v6_1, 0 : (!x86.reg, !x86.reg) -> ()
// CHECK-NEXT: }

// -----

%p = "test.op"(): () -> !ptr_xdsl.ptr
%idx = "test.op"(): () -> index
%r0 = ptr_xdsl.ptradd %p, %idx : (!ptr_xdsl.ptr, index) -> !ptr_xdsl.ptr

// CHECK:      builtin.module {
// CHECK-NEXT:   %p = "test.op"() : () -> !ptr_xdsl.ptr
// CHECK-NEXT:   %idx = "test.op"() : () -> index
// CHECK-NEXT:   %r0 = builtin.unrealized_conversion_cast %p : !ptr_xdsl.ptr to !x86.reg
// CHECK-NEXT:   %r0_1 = builtin.unrealized_conversion_cast %idx : index to !x86.reg
// CHECK-NEXT:   %r0_2 = x86.ds.mov %r0 : (!x86.reg) -> !x86.reg
// CHECK-NEXT:   %r0_3 = x86.rs.add %r0_2, %r0_1 : (!x86.reg, !x86.reg) -> !x86.reg
// CHECK-NEXT:   %r0_4 = builtin.unrealized_conversion_cast %r0_3 : !x86.reg to !ptr_xdsl.ptr
// CHECK-NEXT: }<|MERGE_RESOLUTION|>--- conflicted
+++ resolved
@@ -51,11 +51,7 @@
 
 // -----
 
-<<<<<<< HEAD
-// CHECK: The vector size 1024 and target architecture avx512 are inconsistent.
-=======
 // CHECK: The vector size (1024 bits) and target architecture `avx512` are inconsistent.
->>>>>>> 19742823
 %ptr4 = "test.op"(): () -> !ptr_xdsl.ptr
 %v4 = ptr_xdsl.load %ptr4 : !ptr_xdsl.ptr -> vector<32xf32>
 
