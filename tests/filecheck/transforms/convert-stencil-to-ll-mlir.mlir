--- conflicted
+++ resolved
@@ -308,17 +308,10 @@
   }
 
 // CHECK:         func.func @stencil_buffer(%0 : memref<72xf64>, %1 : memref<72xf64>) {
-<<<<<<< HEAD
-// CHECK-NEXT:      %2 = memref.alloc() : memref<64xf64>
-// CHECK-NEXT:      %3 = memref.subview %2[-1] [64] [1] : memref<64xf64> to memref<64xf64, strided<[1], offset: -1>>
-// CHECK-NEXT:      %4 = memref.subview %1[4] [64] [1] : memref<72xf64> to memref<64xf64, strided<[1], offset: 4>>
-// CHECK-NEXT:      %5 = memref.subview %0[4] [64] [1] : memref<72xf64> to memref<64xf64, strided<[1], offset: 4>>
-=======
 // CHECK-NEXT:      %2 = memref.alloc() : memref<64xf64, strided<[1], offset: -1>>
-// CHECK-NEXT:      %3 = "memref.subview"(%1) <{"static_offsets" = array<i64: 4>, "static_sizes" = array<i64: 64>, "static_strides" = array<i64: 1>, "operandSegmentSizes" = array<i32: 1, 0, 0, 0>}> : (memref<72xf64>) -> memref<64xf64, strided<[1], offset: 4>>
-// CHECK-NEXT:      %4 = "memref.subview"(%0) <{"static_offsets" = array<i64: 4>, "static_sizes" = array<i64: 64>, "static_strides" = array<i64: 1>, "operandSegmentSizes" = array<i32: 1, 0, 0, 0>}> : (memref<72xf64>) -> memref<64xf64, strided<[1], offset: 4>>
+// CHECK-NEXT:      %3 = memref.subview %1[4] [64] [1] : memref<72xf64> to memref<64xf64, strided<[1], offset: 4>>
+// CHECK-NEXT:      %4 = memref.subview %0[4] [64] [1] : memref<72xf64> to memref<64xf64, strided<[1], offset: 4>>
 // CHECK-NEXT:      %5 = arith.constant 1 : index
->>>>>>> 1f7b3065
 // CHECK-NEXT:      %6 = arith.constant 1 : index
 // CHECK-NEXT:      %7 = arith.constant 65 : index
 // CHECK-NEXT:      "scf.parallel"(%5, %7, %6) <{"operandSegmentSizes" = array<i32: 1, 1, 1, 0>}> ({
@@ -604,17 +597,10 @@
   }
 
 // CHECK:         func.func @store_result_lowering(%arg0 : f64) {
-<<<<<<< HEAD
-// CHECK-NEXT:      %0 = memref.alloc() : memref<7x7x7xf64>
-// CHECK-NEXT:      %1 = memref.subview %0[0, 0, 0] [7, 7, 7] [1, 1, 1] : memref<7x7x7xf64> to memref<7x7x7xf64, strided<[49, 7, 1]>>
-// CHECK-NEXT:      %2 = memref.alloc() : memref<7x7x7xf64>
-// CHECK-NEXT:      %3 = memref.subview %2[0, 0, 0] [7, 7, 7] [1, 1, 1] : memref<7x7x7xf64> to memref<7x7x7xf64, strided<[49, 7, 1]>>
-=======
 // CHECK-NEXT:      %0 = memref.alloc() : memref<7x7x7xf64, strided<[49, 7, 1]>>
 // CHECK-NEXT:      %1 = memref.alloc() : memref<7x7x7xf64, strided<[49, 7, 1]>>
 // CHECK-NEXT:      %2 = arith.constant 0 : index
 // CHECK-NEXT:      %3 = arith.constant 0 : index
->>>>>>> 1f7b3065
 // CHECK-NEXT:      %4 = arith.constant 0 : index
 // CHECK-NEXT:      %5 = arith.constant 1 : index
 // CHECK-NEXT:      %6 = arith.constant 1 : index
@@ -747,21 +733,12 @@
   }
 
 // CHECK:         func.func @buffered_combine(%0 : memref<?x?xf64>) {
-<<<<<<< HEAD
-// CHECK-NEXT:      %1 = memref.alloc() : memref<64x64xf64>
-// CHECK-NEXT:      %2 = memref.subview %1[-1, -2] [64, 64] [1, 1] : memref<64x64xf64> to memref<64x64xf64, strided<[64, 1], offset: -66>>
-// CHECK-NEXT:      %3 = "memref.cast"(%0) : (memref<?x?xf64>) -> memref<70x70xf64>
-// CHECK-NEXT:      %4 = memref.subview %3[3, 3] [64, 64] [1, 1] : memref<70x70xf64> to memref<64x64xf64, strided<[70, 1], offset: 213>>
-// CHECK-NEXT:      %5 = arith.constant 1 : index
-// CHECK-NEXT:      %6 = arith.constant 2 : index
-=======
 // CHECK-NEXT:      %1 = memref.alloc() : memref<64x64xf64, strided<[64, 1], offset: -66>>
 // CHECK-NEXT:      %2 = "memref.cast"(%0) : (memref<?x?xf64>) -> memref<70x70xf64>
-// CHECK-NEXT:      %3 = "memref.subview"(%2) <{"static_offsets" = array<i64: 3, 3>, "static_sizes" = array<i64: 64, 64>, "static_strides" = array<i64: 1, 1>, "operandSegmentSizes" = array<i32: 1, 0, 0, 0>}> : (memref<70x70xf64>) -> memref<64x64xf64, strided<[70, 1], offset: 213>>
+// CHECK-NEXT:      %3 = memref.subview %2[3, 3] [64, 64] [1, 1] : memref<70x70xf64> to memref<64x64xf64, strided<[70, 1], offset: 213>>
 // CHECK-NEXT:      %4 = arith.constant 1 : index
 // CHECK-NEXT:      %5 = arith.constant 2 : index
 // CHECK-NEXT:      %6 = arith.constant 1 : index
->>>>>>> 1f7b3065
 // CHECK-NEXT:      %7 = arith.constant 1 : index
 // CHECK-NEXT:      %8 = arith.constant 33 : index
 // CHECK-NEXT:      %9 = arith.constant 66 : index
