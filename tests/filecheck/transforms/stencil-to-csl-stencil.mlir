--- conflicted
+++ resolved
@@ -2,38 +2,6 @@
 
 builtin.module {
 
-<<<<<<< HEAD
-   func.func @gauss_seidel(%a : !stencil.field<[-1,1023]x[-1,511]xtensor<512xf32>>, %b : !stencil.field<[-1,1023]x[-1,511]xtensor<512xf32>>) {
-     %0 = stencil.load %a : !stencil.field<[-1,1023]x[-1,511]xtensor<512xf32>> -> !stencil.temp<[-1,2]x[-1,2]xtensor<512xf32>>
-     %24 = "dmp.swap"(%0) {"strategy" = #dmp.grid_slice_2d<#dmp.topo<1022x510>, false>, "swaps" = [#dmp.exchange<at [1, 0, 0] size [1, 1, 510] source offset [-1, 0, 0] to [1, 0, 0]>, #dmp.exchange<at [-1, 0, 0] size [1, 1, 510] source offset [1, 0, 0] to [-1, 0, 0]>, #dmp.exchange<at [0, 1, 0] size [1, 1, 510] source offset [0, -1, 0] to [0, 1, 0]>, #dmp.exchange<at [0, -1, 0] size [1, 1, 510] source offset [0, 1, 0] to [0, -1, 0]>]} : (!stencil.temp<[-1,2]x[-1,2]xtensor<512xf32>>) -> (!stencil.temp<[-1,2]x[-1,2]xtensor<512xf32>>)
-     %1 = stencil.apply(%2 = %24 : !stencil.temp<[-1,2]x[-1,2]xtensor<512xf32>>) -> (!stencil.temp<[0,1]x[0,1]xtensor<510xf32>>) {
-       %3 = arith.constant 1.666600e-01 : f32
-       %4 = stencil.access %2[1, 0] : !stencil.temp<[-1,2]x[-1,2]xtensor<512xf32>>
-       %5 = "tensor.extract_slice"(%4) <{"static_offsets" = array<i64: 1>, "static_sizes" = array<i64: 510>, "static_strides" = array<i64: 1>, "operandSegmentSizes" = array<i32: 1, 0, 0, 0>}> : (tensor<512xf32>) -> tensor<510xf32>
-       %6 = stencil.access %2[-1, 0] : !stencil.temp<[-1,2]x[-1,2]xtensor<512xf32>>
-       %7 = "tensor.extract_slice"(%6) <{"static_offsets" = array<i64: 1>, "static_sizes" = array<i64: 510>, "static_strides" = array<i64: 1>, "operandSegmentSizes" = array<i32: 1, 0, 0, 0>}> : (tensor<512xf32>) -> tensor<510xf32>
-       %8 = stencil.access %2[0, 0] : !stencil.temp<[-1,2]x[-1,2]xtensor<512xf32>>
-       %9 = "tensor.extract_slice"(%8) <{"static_offsets" = array<i64: 2>, "static_sizes" = array<i64: 510>, "static_strides" = array<i64: 1>, "operandSegmentSizes" = array<i32: 1, 0, 0, 0>}> : (tensor<512xf32>) -> tensor<510xf32>
-       %10 = stencil.access %2[0, 0] : !stencil.temp<[-1,2]x[-1,2]xtensor<512xf32>>
-       %11 = "tensor.extract_slice"(%10) <{"static_offsets" = array<i64: 0>, "static_sizes" = array<i64: 510>, "static_strides" = array<i64: 1>, "operandSegmentSizes" = array<i32: 1, 0, 0, 0>}> : (tensor<512xf32>) -> tensor<510xf32>
-       %12 = stencil.access %2[0, 1] : !stencil.temp<[-1,2]x[-1,2]xtensor<512xf32>>
-       %13 = "tensor.extract_slice"(%12) <{"static_offsets" = array<i64: 1>, "static_sizes" = array<i64: 510>, "static_strides" = array<i64: 1>, "operandSegmentSizes" = array<i32: 1, 0, 0, 0>}> : (tensor<512xf32>) -> tensor<510xf32>
-       %14 = stencil.access %2[0, -1] : !stencil.temp<[-1,2]x[-1,2]xtensor<512xf32>>
-       %15 = "tensor.extract_slice"(%14) <{"static_offsets" = array<i64: 1>, "static_sizes" = array<i64: 510>, "static_strides" = array<i64: 1>, "operandSegmentSizes" = array<i32: 1, 0, 0, 0>}> : (tensor<512xf32>) -> tensor<510xf32>
-       %16 = arith.addf %15, %13 : tensor<510xf32>
-       %17 = arith.addf %16, %11 : tensor<510xf32>
-       %18 = arith.addf %17, %9 : tensor<510xf32>
-       %19 = arith.addf %18, %7 : tensor<510xf32>
-       %20 = arith.addf %19, %5 : tensor<510xf32>
-       %21 = tensor.empty() : tensor<510xf32>
-       %22 = linalg.fill ins(%3 : f32) outs(%21 : tensor<510xf32>) -> tensor<510xf32>
-       %23 = arith.mulf %20, %22 : tensor<510xf32>
-       stencil.return %23 : tensor<510xf32>
-     }
-     stencil.store %1 to %b(<[0, 0], [1, 1]>) : !stencil.temp<[0,1]x[0,1]xtensor<510xf32>> to !stencil.field<[-1,1023]x[-1,511]xtensor<512xf32>>
-     func.return
-   }
-=======
   func.func @gauss_seidel(%a : !stencil.field<[-1,1023]x[-1,511]xtensor<512xf32>>, %b : !stencil.field<[-1,1023]x[-1,511]xtensor<512xf32>>) {
     %0 = stencil.load %a : !stencil.field<[-1,1023]x[-1,511]xtensor<512xf32>> -> !stencil.temp<[-1,2]x[-1,2]xtensor<512xf32>>
     %24 = "dmp.swap"(%0) {"strategy" = #dmp.grid_slice_2d<#dmp.topo<1022x510>, false>, "swaps" = [#dmp.exchange<at [1, 0, 0] size [1, 1, 510] source offset [-1, 0, 0] to [1, 0, 0]>, #dmp.exchange<at [-1, 0, 0] size [1, 1, 510] source offset [1, 0, 0] to [-1, 0, 0]>, #dmp.exchange<at [0, 1, 0] size [1, 1, 510] source offset [0, -1, 0] to [0, 1, 0]>, #dmp.exchange<at [0, -1, 0] size [1, 1, 510] source offset [0, 1, 0] to [0, -1, 0]>]} : (!stencil.temp<[-1,2]x[-1,2]xtensor<512xf32>>) -> (!stencil.temp<[-1,2]x[-1,2]xtensor<512xf32>>)
@@ -64,7 +32,6 @@
     stencil.store %1 to %b(<[0, 0], [1, 1]>) : !stencil.temp<[0,1]x[0,1]xtensor<510xf32>> to !stencil.field<[-1,1023]x[-1,511]xtensor<512xf32>>
     func.return
   }
->>>>>>> 47040259
 }
 
 // CHECK-NEXT: builtin.module {
