from dataclasses import dataclass

from xdsl.backend.riscv.register_allocation import (
    RegisterAllocatorBlockNaive,
    RegisterAllocatorLivenessBlockNaive,
)
from xdsl.dialects import riscv_func
from xdsl.dialects.builtin import ModuleOp
from xdsl.ir import MLContext
from xdsl.passes import ModulePass


@dataclass
class RISCVRegisterAllocation(ModulePass):
    """
    Allocates unallocated registers in the module.
    """

    name = "riscv-allocate-registers"

    allocation_strategy: str = "BlockNaive"

    limit_registers: int | None = None

    exclude_preallocated: bool = False

    def apply(self, ctx: MLContext, op: ModuleOp) -> None:
        allocator_strategies = {
            "BlockNaive": RegisterAllocatorBlockNaive,
            "LivenessBlockNaive": RegisterAllocatorLivenessBlockNaive,
        }

        if self.allocation_strategy not in allocator_strategies:
            raise ValueError(
                f"Unknown register allocation strategy {self.allocation_strategy}. "
                f"Available allocation types: {allocator_strategies.keys()}"
            )

        if self.limit_registers is not None and self.limit_registers < 0:
            raise ValueError(
                "The limit of available registers cannot be less than 0."
                "When set to 0 it signifies all available registers are used."
            )

        for inner_op in op.walk():
            if isinstance(inner_op, riscv_func.FuncOp):
<<<<<<< HEAD
                allocator = allocator_strategies[self.allocation_strategy](
                    limit_registers=self.limit_registers,
                    exclude_preallocated=self.exclude_preallocated,
                )
=======
                allocator = allocator_strategies[self.allocation_strategy]()
                if self.limit_registers is not None:
                    allocator.available_registers.limit_registers(self.limit_registers)
>>>>>>> 4d4b97bc
                allocator.allocate_func(inner_op)<|MERGE_RESOLUTION|>--- conflicted
+++ resolved
@@ -44,14 +44,8 @@
 
         for inner_op in op.walk():
             if isinstance(inner_op, riscv_func.FuncOp):
-<<<<<<< HEAD
-                allocator = allocator_strategies[self.allocation_strategy](
-                    limit_registers=self.limit_registers,
-                    exclude_preallocated=self.exclude_preallocated,
-                )
-=======
                 allocator = allocator_strategies[self.allocation_strategy]()
                 if self.limit_registers is not None:
                     allocator.available_registers.limit_registers(self.limit_registers)
->>>>>>> 4d4b97bc
+                allocator.exclude_preallocated = self.exclude_preallocated
                 allocator.allocate_func(inner_op)