--- conflicted
+++ resolved
@@ -1162,11 +1162,7 @@
 
     @property
     def ops(self) -> List[Operation]:
-<<<<<<< HEAD
-        return list(self.regions[0].blocks[0].ops)
-=======
-        return self.regions[0].block.ops
->>>>>>> 961d8461
+        return list(self.regions[0].block.ops)
 
     @staticmethod
     def from_region_or_ops(ops: List[Operation] | Region) -> ModuleOp:
