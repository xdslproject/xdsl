--- conflicted
+++ resolved
@@ -232,19 +232,11 @@
     riscv.SlliOp(a1, (1 << 5) - 1, rd=riscv.Registers.A0)
 
 
-<<<<<<< HEAD
-def check_float_register():
-    with pytest.raises(VerifyException):
-        riscv.IntRegisterType(riscv.IntRegister("ft9"))
-    with pytest.raises(VerifyException):
-        riscv.FloatRegisterType(riscv.FloatRegister("a0"))
-=======
 def test_float_register():
     with pytest.raises(VerifyException, match="not in"):
-        riscv.RegisterType(riscv.Register("ft9"))
+        riscv.IntRegisterType(riscv.IntRegister("ft9"))
     with pytest.raises(VerifyException, match="not in"):
-        riscv.FloatRegisterType(riscv.Register("a0"))
->>>>>>> a241d20d
+        riscv.FloatRegisterType(riscv.FloatRegister("a0"))
 
     a1 = TestSSAValue(riscv.Registers.A1)
     a2 = TestSSAValue(riscv.Registers.A2)
