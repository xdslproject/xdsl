import math
import re
from collections.abc import Sequence
from typing import TypeVar

import pytest

from xdsl.dialects.arith import ConstantOp
from xdsl.dialects.builtin import (
    AnyFloat,
    ArrayAttr,
    ArrayOfConstraint,
    BFloat16Type,
    BoolAttr,
    BytesAttr,
    ComplexType,
    ContainerOf,
    DenseArrayBase,
    DenseIntOrFPElementsAttr,
    Float16Type,
    Float32Type,
    Float64Type,
    Float80Type,
    Float128Type,
    FloatAttr,
    IndexType,
    IntAttr,
    IntegerAttr,
    IntegerType,
    MemRefType,
    NoneAttr,
    ShapedType,
    Signedness,
    StridedLayoutAttr,
    SymbolRefAttr,
    TensorType,
    UnrealizedConversionCastOp,
    VectorBaseTypeAndRankConstraint,
    VectorBaseTypeConstraint,
    VectorRankConstraint,
    VectorType,
    f16,
    f32,
    f64,
    i1,
    i8,
    i16,
    i32,
    i64,
)
<<<<<<< HEAD
from xdsl.ir import Attribute, Data
from xdsl.irdl import (
    BaseAttr,
    ConstraintContext,
    TypeVarConstraint,
    irdl_attr_definition,
)
=======
from xdsl.ir import Attribute
from xdsl.irdl import ConstraintContext, RangeOf, RangeVarConstraint, eq
>>>>>>> c376ed7f
from xdsl.utils.exceptions import VerifyException


def test_FloatType_bitwidths():
    assert BFloat16Type().bitwidth == 16
    assert Float16Type().bitwidth == 16
    assert Float32Type().bitwidth == 32
    assert Float64Type().bitwidth == 64
    assert Float80Type().bitwidth == 80
    assert Float128Type().bitwidth == 128


def test_FloatType_formats():
    with pytest.raises(NotImplementedError):
        BFloat16Type().format
    assert Float16Type().format == "<e"
    assert Float32Type().format == "<f"
    assert Float64Type().format == "<d"
    with pytest.raises(NotImplementedError):
        Float80Type().format
    with pytest.raises(NotImplementedError):
        Float128Type().format


def test_IntegerType_verifier():
    IntegerType(32)
    with pytest.raises(VerifyException):
        IntegerType(-1)


def test_IntegerType_formats():
    assert IntegerType(1).format == "<b"
    assert IntegerType(2).format == "<b"
    assert IntegerType(7).format == "<b"
    assert IntegerType(8).format == "<b"
    assert IntegerType(9).format == "<h"
    assert IntegerType(15).format == "<h"
    assert IntegerType(16).format == "<h"
    assert IntegerType(17).format == "<i"
    assert IntegerType(31).format == "<i"
    assert IntegerType(32).format == "<i"
    assert IntegerType(33).format == "<q"
    assert IntegerType(63).format == "<q"
    assert IntegerType(64).format == "<q"
    assert IntegerType(1, Signedness.UNSIGNED).format == "<B"
    assert IntegerType(2, Signedness.UNSIGNED).format == "<B"
    assert IntegerType(7, Signedness.UNSIGNED).format == "<B"
    assert IntegerType(8, Signedness.UNSIGNED).format == "<B"
    assert IntegerType(9, Signedness.UNSIGNED).format == "<H"
    assert IntegerType(15, Signedness.UNSIGNED).format == "<H"
    assert IntegerType(16, Signedness.UNSIGNED).format == "<H"
    assert IntegerType(17, Signedness.UNSIGNED).format == "<I"
    assert IntegerType(31, Signedness.UNSIGNED).format == "<I"
    assert IntegerType(32, Signedness.UNSIGNED).format == "<I"
    assert IntegerType(33, Signedness.UNSIGNED).format == "<Q"
    assert IntegerType(63, Signedness.UNSIGNED).format == "<Q"
    assert IntegerType(64, Signedness.UNSIGNED).format == "<Q"
    with pytest.raises(NotImplementedError):
        IntegerType(65).format


def test_IndexType_formats():
    assert IndexType().format == "<q"


def test_FloatType_packing():
    nums = (-128, -1, 0, 1, 127)
    buffer = f32.pack(nums)
    unpacked = f32.unpack(buffer, len(nums))
    assert nums == unpacked

    pi = f64.unpack(f64.pack((math.pi,)), 1)[0]
    assert pi == math.pi


def test_IntegerType_size():
    assert IntegerType(1).size == 1
    assert IntegerType(2).size == 1
    assert IntegerType(8).size == 1
    assert IntegerType(16).size == 2
    assert IntegerType(32).size == 4
    assert IntegerType(64).size == 8


@pytest.mark.parametrize(
    "elem_ty", [IntegerType(1), IntegerType(32), Float16Type(), Float32Type()]
)
def test_ComplexType_size(elem_ty: AnyFloat | IntegerType):
    assert ComplexType(elem_ty).size == elem_ty.size * 2


def test_IntegerType_normalized():
    si8 = IntegerType(8, Signedness.SIGNED)
    ui8 = IntegerType(8, Signedness.UNSIGNED)

    assert i8.normalized_value(-1) == -1
    assert i8.normalized_value(1) == 1
    assert i8.normalized_value(255) == -1

    assert si8.normalized_value(-1) == -1
    assert si8.normalized_value(1) == 1
    assert si8.normalized_value(255) is None

    assert ui8.normalized_value(-1) is None
    assert ui8.normalized_value(1) == 1
    assert ui8.normalized_value(255) == 255


def test_IntegerType_get_normalized():
    si8 = IntegerType(8, Signedness.SIGNED)
    ui8 = IntegerType(8, Signedness.UNSIGNED)

    assert i8.get_normalized_value(-1) == -1
    assert i8.get_normalized_value(1) == 1
    assert i8.get_normalized_value(255) == -1

    assert si8.get_normalized_value(-1) == -1
    assert si8.get_normalized_value(1) == 1

    with pytest.raises(ValueError, match=r".*\[-128, 128\).*"):
        assert si8.get_normalized_value(255)

    with pytest.raises(ValueError, match=r".*\[0, 256\).*"):
        assert ui8.get_normalized_value(-1) is None
    assert ui8.get_normalized_value(1) == 1
    assert ui8.get_normalized_value(255) == 255


def test_IntegerType_truncated():
    si8 = IntegerType(8, Signedness.SIGNED)
    ui8 = IntegerType(8, Signedness.UNSIGNED)

    assert i8.normalized_value(-1, truncate_bits=True) == -1
    assert i8.normalized_value(1, truncate_bits=True) == 1
    assert i8.normalized_value(255, truncate_bits=True) == -1
    assert i8.normalized_value(256, truncate_bits=True) == 0

    assert si8.normalized_value(-1, truncate_bits=True) == -1
    assert si8.normalized_value(1, truncate_bits=True) == 1
    assert si8.normalized_value(255, truncate_bits=True) == -1
    assert si8.normalized_value(256, truncate_bits=True) == 0

    assert ui8.normalized_value(-1, truncate_bits=True) == 255
    assert ui8.normalized_value(1, truncate_bits=True) == 1
    assert ui8.normalized_value(255, truncate_bits=True) == 255
    assert ui8.normalized_value(256, truncate_bits=True) == 0


def test_IntegerAttr_normalize():
    """
    Test that the value within the accepted signless range is normalized to signed
    range.
    """
    assert IntegerAttr(-1, 8) == IntegerAttr(255, 8)
    assert str(IntegerAttr(255, 8)) == "-1 : i8"

    with pytest.raises(
        VerifyException,
        match=re.escape(
            "Integer value -129 is out of range for type i8 which supports "
            "values in the range [-128, 256)"
        ),
    ):
        IntegerAttr(-129, 8)

    with pytest.raises(
        VerifyException,
        match=re.escape(
            "Integer value 256 is out of range for type i8 which supports "
            "values in the range [-128, 256)"
        ),
    ):
        IntegerAttr(256, 8)


def test_IntAttr___bool__():
    assert not IntAttr(0)
    assert IntAttr(1)


def test_BoolAttr___bool__():
    assert not BoolAttr.from_bool(False)
    assert BoolAttr.from_bool(True)


def test_IntegerType_packing():
    # i1
    nums_i1 = (0, 1, 0, 1)
    buffer_i1 = i1.pack(nums_i1)
    unpacked_i1 = i1.unpack(buffer_i1, len(nums_i1))
    assert nums_i1 == unpacked_i1
    attrs_i1 = IntegerAttr.unpack(i1, buffer_i1, len(nums_i1))
    assert attrs_i1 == tuple(IntegerAttr(n, i1) for n in nums_i1)
    assert tuple(attr for attr in IntegerAttr.iter_unpack(i1, buffer_i1)) == attrs_i1

    # custom bitwidths up to 64 can also be packed:
    i2 = IntegerType(2)
    nums_i2 = (0, 1, 2, 3)
    buffer_i2 = i2.pack(nums_i2)
    unpacked_i2 = i2.unpack(buffer_i2, len(nums_i2))
    assert nums_i2 == unpacked_i2
    attrs_i2 = IntegerAttr.unpack(i2, buffer_i2, len(nums_i2))
    assert attrs_i2 == tuple(IntegerAttr(n, i2) for n in nums_i2)
    assert tuple(attr for attr in IntegerAttr.iter_unpack(i2, buffer_i2)) == attrs_i2

    # i8
    nums_i8 = (-128, -1, 0, 1, 127)
    buffer_i8 = i8.pack(nums_i8)
    unpacked_i8 = i8.unpack(buffer_i8, len(nums_i8))
    assert nums_i8 == unpacked_i8
    attrs_i8 = IntegerAttr.unpack(i8, buffer_i8, len(nums_i8))
    assert attrs_i8 == tuple(IntegerAttr(n, i8) for n in nums_i8)
    assert tuple(attr for attr in IntegerAttr.iter_unpack(i8, buffer_i8)) == attrs_i8

    # i16
    nums_i16 = (-32768, -1, 0, 1, 32767)
    buffer_i16 = i16.pack(nums_i16)
    unpacked_i16 = i16.unpack(buffer_i16, len(nums_i16))
    assert nums_i16 == unpacked_i16
    attrs_i16 = IntegerAttr.unpack(i16, buffer_i16, len(nums_i16))
    assert attrs_i16 == tuple(IntegerAttr(n, i16) for n in nums_i16)
    assert tuple(attr for attr in IntegerAttr.iter_unpack(i16, buffer_i16)) == attrs_i16

    # i32
    nums_i32 = (-2147483648, -1, 0, 1, 2147483647)
    buffer_i32 = i32.pack(nums_i32)
    unpacked_i32 = i32.unpack(buffer_i32, len(nums_i32))
    assert nums_i32 == unpacked_i32
    attrs_i32 = IntegerAttr.unpack(i32, buffer_i32, len(nums_i32))
    assert attrs_i32 == tuple(IntegerAttr(n, i32) for n in nums_i32)
    assert tuple(attr for attr in IntegerAttr.iter_unpack(i32, buffer_i32)) == attrs_i32

    # i64
    nums_i64 = (-9223372036854775808, -1, 0, 1, 9223372036854775807)
    buffer_i64 = i64.pack(nums_i64)
    unpacked_i64 = i64.unpack(buffer_i64, len(nums_i64))
    assert nums_i64 == unpacked_i64
    attrs_i64 = IntegerAttr.unpack(i64, buffer_i64, len(nums_i64))
    assert attrs_i64 == tuple(IntegerAttr(n, i64) for n in nums_i64)
    assert tuple(attr for attr in IntegerAttr.iter_unpack(i64, buffer_i64)) == attrs_i64

    # f16
    nums_f16 = (-3.140625, -1.0, 0.0, 1.0, 3.140625)
    buffer_f16 = f16.pack(nums_f16)
    unpacked_f16 = f16.unpack(buffer_f16, len(nums_f16))
    assert nums_f16 == unpacked_f16
    attrs_f16 = FloatAttr.unpack(f16, buffer_f16, len(nums_f16))
    assert attrs_f16 == tuple(FloatAttr(n, f16) for n in nums_f16)
    assert tuple(attr for attr in FloatAttr.iter_unpack(f16, buffer_f16)) == attrs_f16

    # f32
    nums_f32 = (-3.140000104904175, -1.0, 0.0, 1.0, 3.140000104904175)
    buffer_f32 = f32.pack(nums_f32)
    unpacked_f32 = f32.unpack(buffer_f32, len(nums_f32))
    assert nums_f32 == unpacked_f32
    attrs_f32 = FloatAttr.unpack(f32, buffer_f32, len(nums_f32))
    assert attrs_f32 == tuple(FloatAttr(n, f32) for n in nums_f32)
    assert tuple(attr for attr in FloatAttr.iter_unpack(f32, buffer_f32)) == attrs_f32

    # f64
    nums_f64 = (-3.14159265359, -1.0, 0.0, 1.0, 3.14159265359)
    buffer_f64 = f64.pack(nums_f64)
    unpacked_f64 = f64.unpack(buffer_f64, len(nums_f64))
    assert nums_f64 == unpacked_f64
    attrs_f64 = FloatAttr.unpack(f64, buffer_f64, len(nums_f64))
    assert attrs_f64 == tuple(FloatAttr(n, f64) for n in nums_f64)
    assert tuple(attr for attr in FloatAttr.iter_unpack(f64, buffer_f64)) == attrs_f64

    # Test error cases
    # Different Python versions have different error messages for these
    with pytest.raises(Exception, match="format requires -128 <= number <= 127"):
        # Values must be normalized before packing
        i8.pack((255,))
    with pytest.raises(
        Exception,
        match="format requires (-32768)|(\\(-0x7fff -1\\)|\\(-32767 -1\\)) <= number <= (32767)|(0x7fff)",
    ):
        i16.pack((32768,))
    with pytest.raises(
        Exception, match="format requires -2147483648 <= number <= 2147483647"
    ):
        i32.pack((2147483648,))
    with pytest.raises(
        Exception,
        match="argument out of range|format requires -9223372036854775808 <= number <= 9223372036854775807",
    ):
        i64.pack((9223372036854775808,))

    nums_complex_i32 = ((-128, -1), (0, 1), (127, 128))
    complex_i32 = ComplexType(i32)
    buffer_complex_i32 = complex_i32.pack(nums_complex_i32)
    unpacked_complex_i32 = complex_i32.unpack(buffer_complex_i32, len(nums_complex_i32))
    assert nums_complex_i32 == unpacked_complex_i32
    assert (
        tuple(val for val in complex_i32.iter_unpack(buffer_complex_i32))
        == nums_complex_i32
    )

    nums_complex_f32 = ((-128.0, -1.0), (0.0, 1.0), (127.0, 128.0))
    complex_f32 = ComplexType(f32)
    buffer_complex_f32 = complex_f32.pack(nums_complex_f32)
    unpacked_complex_f32 = complex_f32.unpack(buffer_complex_f32, len(nums_complex_f32))
    assert nums_complex_f32 == unpacked_complex_f32
    assert (
        tuple(val for val in complex_f32.iter_unpack(buffer_complex_f32))
        == nums_complex_f32
    )


def test_DenseIntOrFPElementsAttr_fp_type_conversion():
    check1 = DenseIntOrFPElementsAttr.create_dense_float(TensorType(f64, [2]), [4, 5])

    value1 = check1.get_attrs()[0].value.data
    value2 = check1.get_attrs()[1].value.data

    # Ensure type conversion happened properly during attribute construction.
    assert isinstance(value1, float)
    assert value1 == 4.0
    assert isinstance(value2, float)
    assert value2 == 5.0

    t1 = FloatAttr(4.0, f32)
    t2 = FloatAttr(5.0, f32)

    check2 = DenseIntOrFPElementsAttr.create_dense_float(TensorType(f32, [2]), [t1, t2])

    value3 = check2.get_attrs()[0].value.data
    value4 = check2.get_attrs()[1].value.data

    # Ensure type conversion happened properly during attribute construction.
    assert isinstance(value3, float)
    assert value3 == 4.0
    assert isinstance(value4, float)
    assert value4 == 5.0


def test_DenseIntOrFPElementsAttr_splat():
    attr_int = DenseIntOrFPElementsAttr.create_dense_int(TensorType(i64, [3]), 4)
    assert len(attr_int) == 3
    assert tuple(attr_int.get_int_values()) == (4, 4, 4)
    assert attr_int.is_splat()

    attr_float = DenseIntOrFPElementsAttr.create_dense_float(
        TensorType(f32, [2, 2]), 4.5
    )
    assert len(attr_float) == 4
    assert tuple(attr_float.get_float_values()) == (4.5, 4.5, 4.5, 4.5)
    assert attr_float.is_splat()


def test_DenseIntOrFPElementsAttr_initialization():
    # legal zero-rank tensor
    attr = DenseIntOrFPElementsAttr.create_dense_float(TensorType(f32, []), [5.5])
    assert attr.type == TensorType(f32, [])
    assert len(attr) == 1

    # illegal zero-rank tensor
    with pytest.raises(
        VerifyException,
        match="A zero-rank tensor can only hold 1 value but 2 were given.",
    ):
        DenseIntOrFPElementsAttr.create_dense_float(TensorType(f32, []), [5.5, 5.6])

    # legal 1 element tensor
    attr = DenseIntOrFPElementsAttr.create_dense_float(TensorType(f32, [1]), [5.5])
    assert attr.type == TensorType(f32, [1])
    assert len(attr) == 1

    # legal normal tensor
    attr = DenseIntOrFPElementsAttr.create_dense_float(TensorType(f32, [2]), [5.5, 5.6])
    assert attr.type == TensorType(f32, [2])
    assert len(attr) == 2


def test_DenseIntOrFPElementsAttr_values():
    int_attr = DenseIntOrFPElementsAttr.create_dense_int(
        TensorType(i32, [4]), [1, 2, 3, 4]
    )
    assert tuple(int_attr.get_values()) == (1, 2, 3, 4)
    assert tuple(int_attr.iter_values()) == (1, 2, 3, 4)
    assert tuple(int_attr.get_attrs()) == (
        IntegerAttr(1, i32),
        IntegerAttr(2, i32),
        IntegerAttr(3, i32),
        IntegerAttr(4, i32),
    )
    assert tuple(int_attr.iter_attrs()) == (
        IntegerAttr(1, i32),
        IntegerAttr(2, i32),
        IntegerAttr(3, i32),
        IntegerAttr(4, i32),
    )

    index_attr = DenseIntOrFPElementsAttr.create_dense_int(
        TensorType(IndexType(), [4]), [1, 2, 3, 4]
    )
    assert tuple(index_attr.get_values()) == (1, 2, 3, 4)
    assert tuple(index_attr.iter_values()) == (1, 2, 3, 4)
    assert tuple(index_attr.get_attrs()) == (
        IntegerAttr(1, IndexType()),
        IntegerAttr(2, IndexType()),
        IntegerAttr(3, IndexType()),
        IntegerAttr(4, IndexType()),
    )
    assert tuple(index_attr.iter_attrs()) == (
        IntegerAttr(1, IndexType()),
        IntegerAttr(2, IndexType()),
        IntegerAttr(3, IndexType()),
        IntegerAttr(4, IndexType()),
    )

    float_attr = DenseIntOrFPElementsAttr.create_dense_float(
        TensorType(f32, [4]),
        [1.0, 2.0, 3.0, 4.0],
    )
    assert tuple(float_attr.get_values()) == (1.0, 2.0, 3.0, 4.0)
    assert tuple(float_attr.iter_values()) == (1.0, 2.0, 3.0, 4.0)
    assert tuple(float_attr.get_attrs()) == (
        FloatAttr(1.0, f32),
        FloatAttr(2.0, f32),
        FloatAttr(3.0, f32),
        FloatAttr(4.0, f32),
    )
    assert tuple(float_attr.iter_attrs()) == (
        FloatAttr(1.0, f32),
        FloatAttr(2.0, f32),
        FloatAttr(3.0, f32),
        FloatAttr(4.0, f32),
    )

    complex_f32 = ComplexType(f32)
    complex_f32_attr = DenseIntOrFPElementsAttr.create_dense_complex(
        TensorType(complex_f32, [2]),
        [(1.0, 2.0), (3.0, 4.0)],
    )
    assert tuple(complex_f32_attr.get_complex_values()) == ((1.0, 2.0), (3.0, 4.0))
    assert tuple(complex_f32_attr.get_values()) == ((1.0, 2.0), (3.0, 4.0))
    assert tuple(complex_f32_attr.iter_values()) == ((1.0, 2.0), (3.0, 4.0))
    with pytest.raises(NotImplementedError):
        complex_f32_attr.get_attrs()
    with pytest.raises(NotImplementedError):
        complex_f32_attr.iter_attrs()

    complex_i32 = ComplexType(i32)
    complex_i32_attr = DenseIntOrFPElementsAttr.create_dense_complex(
        TensorType(complex_i32, [2]),
        [(1, 2), (3, 4)],
    )
    assert tuple(complex_i32_attr.get_complex_values()) == ((1, 2), (3, 4))
    assert tuple(complex_i32_attr.get_values()) == ((1, 2), (3, 4))
    assert tuple(complex_i32_attr.iter_values()) == ((1, 2), (3, 4))
    with pytest.raises(NotImplementedError):
        complex_i32_attr.get_attrs()
    with pytest.raises(NotImplementedError):
        complex_i32_attr.iter_attrs()


@pytest.mark.parametrize(
    "ref,expected",
    [
        (SymbolRefAttr("test"), "test"),
        (SymbolRefAttr("test", ["2"]), "test.2"),
        (SymbolRefAttr("test", ["2", "3"]), "test.2.3"),
    ],
)
def test_SymbolRefAttr_string_value(ref: SymbolRefAttr, expected: str):
    assert ref.string_value() == expected


def test_array_len_and_iter_attr():
    arr = ArrayAttr([IntAttr(i) for i in range(10)])

    assert len(arr) == 10
    assert len(arr.data) == len(arr)

    # check that it is iterable
    assert tuple(arr) == arr.data


@pytest.mark.parametrize(
    "attr, dims, scalable_dims, num_scalable_dims",
    [
        (i32, (1, 2), [False, False], 0),
        (i32, (1, 2), [True, False], 1),
        (i32, (1, 1, 3), [False, False, False], 0),
        (i64, (1, 1, 3), [True, False, True], 2),
        (i64, (1, 1, 3), None, 0),
        (i64, (), [], 0),
    ],
)
def test_vector_constructor(
    attr: Attribute,
    dims: list[int],
    scalable_dims: list[bool] | None,
    num_scalable_dims: int,
):
    if scalable_dims is not None:
        scalable_dims_attr = ArrayAttr(BoolAttr.from_bool(s) for s in scalable_dims)
    else:
        scalable_dims_attr = None
    vec = VectorType(attr, dims, scalable_dims_attr)

    assert vec.get_num_dims() == len(dims)
    assert vec.get_num_scalable_dims() == num_scalable_dims
    assert vec.get_shape() == dims
    if scalable_dims is not None:
        assert vec.get_scalable_dims() == tuple(scalable_dims)
    else:
        assert vec.get_scalable_dims() == (False,) * len(dims)


@pytest.mark.parametrize(
    "dims, scalable_dims",
    [
        ([], [True]),
        ([1, 2], [False]),
    ],
)
def test_vector_verifier_fail(dims: list[int], scalable_dims: list[bool]):
    with pytest.raises(
        VerifyException,
        match=(
            f"Number of scalable dimension specifiers {len(scalable_dims)} must equal "
            f"to number of dimensions {len(dims)}."
        ),
    ):
        VectorType(i32, dims, ArrayAttr(BoolAttr.from_bool(s) for s in scalable_dims))


def test_vector_rank_constraint_verify():
    vector_type = VectorType(i32, [1, 2])
    constraint = VectorRankConstraint(2)

    constraint.verify(vector_type, ConstraintContext())


def test_vector_rank_constraint_rank_mismatch():
    vector_type = VectorType(i32, [1, 2])
    constraint = VectorRankConstraint(3)

    with pytest.raises(VerifyException) as e:
        constraint.verify(vector_type, ConstraintContext())
    assert e.value.args[0] == "Expected vector rank to be 3, got 2."


def test_vector_rank_constraint_attr_mismatch():
    memref_type = MemRefType(i32, [1, 2])
    constraint = VectorRankConstraint(3)

    with pytest.raises(VerifyException) as e:
        constraint.verify(memref_type, ConstraintContext())
    assert e.value.args[0] == "memref<1x2xi32> should be of type VectorType."


def test_vector_base_type_constraint_verify():
    vector_type = VectorType(i32, [1, 2])
    constraint = VectorBaseTypeConstraint(i32)

    constraint.verify(vector_type, ConstraintContext())


def test_vector_base_type_constraint_type_mismatch():
    vector_type = VectorType(i32, [1, 2])
    constraint = VectorBaseTypeConstraint(i64)

    with pytest.raises(VerifyException) as e:
        constraint.verify(vector_type, ConstraintContext())
    assert e.value.args[0] == "Expected vector type to be i64, got i32."


def test_vector_base_type_constraint_attr_mismatch():
    memref_type = MemRefType(i32, [1, 2])
    constraint = VectorBaseTypeConstraint(i32)

    with pytest.raises(VerifyException) as e:
        constraint.verify(memref_type, ConstraintContext())
    assert e.value.args[0] == "memref<1x2xi32> should be of type VectorType."


def test_vector_base_type_and_rank_constraint_verify():
    vector_type = VectorType(i32, [1, 2])
    constraint = VectorBaseTypeAndRankConstraint(i32, 2)

    constraint.verify(vector_type, ConstraintContext())


def test_vector_base_type_and_rank_constraint_base_type_mismatch():
    vector_type = VectorType(i32, [1, 2])
    constraint = VectorBaseTypeAndRankConstraint(i64, 2)

    with pytest.raises(VerifyException) as e:
        constraint.verify(vector_type, ConstraintContext())
    assert e.value.args[0] == "Expected vector type to be i64, got i32."


def test_vector_base_type_and_rank_constraint_rank_mismatch():
    vector_type = VectorType(i32, [1, 2])
    constraint = VectorBaseTypeAndRankConstraint(i32, 3)

    with pytest.raises(VerifyException) as e:
        constraint.verify(vector_type, ConstraintContext())
    assert e.value.args[0] == "Expected vector rank to be 3, got 2."


def test_vector_base_type_and_rank_constraint_attr_mismatch():
    memref_type = MemRefType(i32, [1, 2])
    constraint = VectorBaseTypeAndRankConstraint(i32, 2)

    error_msg = """The following constraints were not satisfied:
memref<1x2xi32> should be of type VectorType.
memref<1x2xi32> should be of type VectorType."""

    with pytest.raises(VerifyException) as e:
        constraint.verify(memref_type, ConstraintContext())
    assert e.value.args[0] == error_msg


def test_unrealized_conversion_cast():
    i64_constant = ConstantOp.from_int_and_width(1, 64)
    f32_constant = ConstantOp(FloatAttr(10.1, f32))

    conv_op1 = UnrealizedConversionCastOp.get([i64_constant.results[0]], [f32])
    conv_op2, res = UnrealizedConversionCastOp.cast_one(f32_constant.results[0], i32)

    assert conv_op1.inputs[0].type == i64
    assert conv_op1.outputs[0].type == f32

    assert conv_op2.inputs[0].type == f32
    assert conv_op2.outputs[0] is res
    assert res.type == i32


@pytest.mark.parametrize(
    "strides, offset, expected_strides, expected_offset",
    [
        ([2], None, ArrayAttr([IntAttr(2)]), NoneAttr()),
        ([None], 2, ArrayAttr([NoneAttr()]), IntAttr(2)),
        ([IntAttr(2)], NoneAttr(), ArrayAttr([IntAttr(2)]), NoneAttr()),
        ([NoneAttr()], IntAttr(2), ArrayAttr([NoneAttr()]), IntAttr(2)),
    ],
)
def test_strided_constructor(
    strides: ArrayAttr[IntAttr | NoneAttr] | Sequence[int | None | IntAttr | NoneAttr],
    offset: int | None | IntAttr | NoneAttr,
    expected_strides: ArrayAttr[IntAttr | NoneAttr],
    expected_offset: IntAttr | NoneAttr,
):
    strided = StridedLayoutAttr(strides, offset)
    assert strided.strides == expected_strides
    assert strided.offset == expected_offset


def test_complex_init():
    assert ComplexType(f32) == ComplexType.new([f32])
    assert ComplexType(i32) == ComplexType.new([i32])


def test_dense_as_tuple():
    floats = DenseArrayBase.from_list(f32, [3.14159, 2.71828])
    assert floats.get_values() == (3.141590118408203, 2.718280076980591)
    assert tuple(floats.iter_values()) == (3.141590118408203, 2.718280076980591)
    assert tuple(floats.iter_attrs()) == (
        FloatAttr(3.141590118408203, f32),
        FloatAttr(2.718280076980591, f32),
    )
    assert floats.get_attrs() == (
        FloatAttr(3.141590118408203, f32),
        FloatAttr(2.718280076980591, f32),
    )

    ints = DenseArrayBase.from_list(i32, [1, 1, 2, 3, 5, 8])
    assert ints.get_values() == (1, 1, 2, 3, 5, 8)
    assert tuple(ints.iter_values()) == (1, 1, 2, 3, 5, 8)
    assert tuple(ints.iter_attrs()) == (
        IntegerAttr(1, i32),
        IntegerAttr(1, i32),
        IntegerAttr(2, i32),
        IntegerAttr(3, i32),
        IntegerAttr(5, i32),
        IntegerAttr(8, i32),
    )
    assert ints.get_attrs() == (
        IntegerAttr(1, i32),
        IntegerAttr(1, i32),
        IntegerAttr(2, i32),
        IntegerAttr(3, i32),
        IntegerAttr(5, i32),
        IntegerAttr(8, i32),
    )


def test_create_dense_int():
    with pytest.raises(
        ValueError,
        match=re.escape(
            "Integer value 99999999 is out of range for type i8 which supports values in the range [-128, 256)"
        ),
    ):
        DenseArrayBase.create_dense_int(i8, (99999999, 255, 256))


def test_create_dense_wrong_size():
    with pytest.raises(
        VerifyException,
        match=re.escape("Data length of array (1) not divisible by element size 2"),
    ):
        DenseArrayBase((i16, BytesAttr(b"F")))


def test_strides():
    assert ShapedType.strides_for_shape(()) == ()
    assert ShapedType.strides_for_shape((), factor=2) == ()
    assert ShapedType.strides_for_shape((1,)) == (1,)
    assert ShapedType.strides_for_shape((1,), factor=2) == (2,)
    assert ShapedType.strides_for_shape((2, 3)) == (3, 1)
    assert ShapedType.strides_for_shape((4, 5, 6), factor=2) == (60, 12, 2)


def test_integer_type_repr():
    assert repr(IntegerType(16)) == "IntegerType(16)"
    assert (
        repr(IntegerType(16, Signedness.SIGNED)) == "IntegerType(16, Signedness.SIGNED)"
    )


def test_vector_constr():
    constr = VectorType.constr(i32)
    constr.verify(VectorType(i32, [1]), ConstraintContext())
    constr.verify(VectorType(i32, [1, 2]), ConstraintContext())
    with pytest.raises(VerifyException):
        constr.verify(VectorType(i64, [1]), ConstraintContext())

    shape = ArrayAttr([IntAttr(1)])
    scalable_dims = ArrayAttr([IntegerAttr(0, IntegerType(1))])
    constr = VectorType.constr(
        i32,
        shape=shape,
        scalable_dims=scalable_dims,
    )
    constr.verify(VectorType(i32, shape, scalable_dims), ConstraintContext())
    with pytest.raises(VerifyException):
        constr.verify(VectorType(i32, [1, 2], scalable_dims), ConstraintContext())
    with pytest.raises(VerifyException):
        constr.verify(VectorType(i64, [1]), ConstraintContext())


def test_array_constr():
    constr = ArrayAttr.constr(i32)
    assert constr.verifies(ArrayAttr([]))
    assert constr.verifies(ArrayAttr([i32]))
    assert not constr.verifies(ArrayAttr([i64]))

<<<<<<< HEAD
    with pytest.raises(
        VerifyException, match=f"Expected attribute {i64} but got {i32}"
    ):
        constraint.verify(MemRefType(i32, [1]), ConstraintContext())


################################################################################
# Mapping Type Var
################################################################################


@irdl_attr_definition
class A(Data[int]):
    name = "a"


@irdl_attr_definition
class B(Data[int]):
    name = "b"


_A = TypeVar("_A", bound=Attribute)
_B = TypeVar("_B", bound=Attribute)


def test_array_of_constraint():
    """Test mapping type variables in ArrayOfConstraint."""
    array_constraint = ArrayOfConstraint(TypeVarConstraint(_A, BaseAttr(A)))

    assert array_constraint.mapping_type_vars({}) == ArrayOfConstraint(BaseAttr(A))
    assert array_constraint.mapping_type_vars({_B: BaseAttr(B)}) == ArrayOfConstraint(
        BaseAttr(A)
    )
    assert array_constraint.mapping_type_vars({_A: BaseAttr(B)}) == ArrayOfConstraint(
        BaseAttr(B)
    )

    container_constraint = ContainerOf(TypeVarConstraint(_A, BaseAttr(A)))

    assert container_constraint.mapping_type_vars({}) == ContainerOf(BaseAttr(A))
    assert container_constraint.mapping_type_vars({_B: BaseAttr(B)}) == ContainerOf(
        BaseAttr(A)
    )
    assert container_constraint.mapping_type_vars({_A: BaseAttr(B)}) == ContainerOf(
        BaseAttr(B)
    )
=======
    T = RangeVarConstraint("T", RangeOf(eq(i32)))
    constr = ArrayAttr.constr(T)
    assert constr.can_infer({"T"})

    ctx = ConstraintContext()
    ctx.set_range_variable("T", (i32, i32))
    assert constr.infer(ctx) == ArrayAttr([i32, i32])

    assert constr.get_bases() == {ArrayAttr}
>>>>>>> c376ed7f
<|MERGE_RESOLUTION|>--- conflicted
+++ resolved
@@ -48,18 +48,16 @@
     i32,
     i64,
 )
-<<<<<<< HEAD
 from xdsl.ir import Attribute, Data
 from xdsl.irdl import (
     BaseAttr,
     ConstraintContext,
+    RangeOf,
+    RangeVarConstraint,
     TypeVarConstraint,
+    eq,
     irdl_attr_definition,
 )
-=======
-from xdsl.ir import Attribute
-from xdsl.irdl import ConstraintContext, RangeOf, RangeVarConstraint, eq
->>>>>>> c376ed7f
 from xdsl.utils.exceptions import VerifyException
 
 
@@ -812,11 +810,15 @@
     assert constr.verifies(ArrayAttr([i32]))
     assert not constr.verifies(ArrayAttr([i64]))
 
-<<<<<<< HEAD
-    with pytest.raises(
-        VerifyException, match=f"Expected attribute {i64} but got {i32}"
-    ):
-        constraint.verify(MemRefType(i32, [1]), ConstraintContext())
+    T = RangeVarConstraint("T", RangeOf(eq(i32)))
+    constr = ArrayAttr.constr(T)
+    assert constr.can_infer({"T"})
+
+    ctx = ConstraintContext()
+    ctx.set_range_variable("T", (i32, i32))
+    assert constr.infer(ctx) == ArrayAttr([i32, i32])
+
+    assert constr.get_bases() == {ArrayAttr}
 
 
 ################################################################################
@@ -826,12 +828,12 @@
 
 @irdl_attr_definition
 class A(Data[int]):
-    name = "a"
+    name = "test.a"
 
 
 @irdl_attr_definition
 class B(Data[int]):
-    name = "b"
+    name = "test.b"
 
 
 _A = TypeVar("_A", bound=Attribute)
@@ -858,15 +860,4 @@
     )
     assert container_constraint.mapping_type_vars({_A: BaseAttr(B)}) == ContainerOf(
         BaseAttr(B)
-    )
-=======
-    T = RangeVarConstraint("T", RangeOf(eq(i32)))
-    constr = ArrayAttr.constr(T)
-    assert constr.can_infer({"T"})
-
-    ctx = ConstraintContext()
-    ctx.set_range_variable("T", (i32, i32))
-    assert constr.infer(ctx) == ArrayAttr([i32, i32])
-
-    assert constr.get_bases() == {ArrayAttr}
->>>>>>> c376ed7f
+    )