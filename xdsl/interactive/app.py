--- conflicted
+++ resolved
@@ -26,9 +26,6 @@
     TextArea,
 )
 
-from xdsl.backend.riscv.lowering import (
-    convert_func_to_riscv_func,
-)
 from xdsl.dialects import builtin
 from xdsl.dialects.builtin import ModuleOp
 from xdsl.interactive.load_file_screen import LoadFile
@@ -86,13 +83,10 @@
         ("q", "quit_app", "Quit"),
     ]
 
-<<<<<<< HEAD
     SCREENS: ClassVar[dict[str, Screen[Any] | Callable[[], Screen[Any]]]] = {
         "load_file": LoadFile
     }
 
-=======
->>>>>>> 198c05a0
     INITIAL_IR_TEXT = """
         func.func @hello(%n : index) -> index {
           %two = arith.constant 2 : index
@@ -176,14 +170,8 @@
             self.passes_list_view.append(ListItem(Label(n), name=n))
 
         # initialize GUI with an interesting input IR and pass application
-<<<<<<< HEAD
-        self.input_text_area.load_text(self.INITIAL_IR_TEXT)
-        self.pass_pipeline = tuple(
-            (*self.pass_pipeline, convert_func_to_riscv_func.ConvertFuncToRiscvFuncPass)
-        )
-=======
         self.input_text_area.load_text(InputApp.INITIAL_IR_TEXT)
->>>>>>> 198c05a0
+
 
     def compute_available_pass_list(self) -> tuple[type[ModulePass], ...]:
         match self.current_module:
@@ -315,7 +303,6 @@
     def remove_last_pass(self, event: Button.Pressed) -> None:
         self.pass_pipeline = self.pass_pipeline[:-1]
 
-<<<<<<< HEAD
     @on(Button.Pressed, "#load_file_button")
     def load_file(self, event: Button.Pressed) -> None:
         def check_load_file(file_path: str) -> None:
@@ -340,8 +327,6 @@
 
         self.push_screen("load_file", check_load_file)
 
-=======
->>>>>>> 198c05a0
 
 def main():
     return InputApp().run()
