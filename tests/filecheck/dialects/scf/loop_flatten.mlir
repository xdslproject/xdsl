// RUN: xdsl-opt -p scf-for-loop-flatten %s | filecheck %s

// CHECK:       builtin.module {

// Success cases
%c0 = arith.constant 0 : index
%c1 = arith.constant 1 : index
%c3 = arith.constant 3 : index
%c5 = arith.constant 5 : index
%c8 = arith.constant 8 : index
%c64 = arith.constant 64 : index

// CHECK-NEXT:    %c0 = arith.constant 0 : index
// CHECK-NEXT:    %c1 = arith.constant 1 : index
// CHECK-NEXT:    %c3 = arith.constant 3 : index
// CHECK-NEXT:    %c5 = arith.constant 5 : index
// CHECK-NEXT:    %c8 = arith.constant 8 : index
// CHECK-NEXT:    %c64 = arith.constant 64 : index

%non_const = "test.op"() : () -> index
// CHECK-NEXT:    %non_const = "test.op"() : () -> index

%int0, %int1, %float0 = "test.op"() : () -> (index, index, f32)
// CHECK-NEXT:    %int0, %int1, %float0 = "test.op"() : () -> (index, index, f32)

scf.for %16 = %non_const to %c64 step %c8 {
    scf.for %17 = %c0 to %c8 step %c1 {
        %18 = arith.constant 8 : index
        %19 = arith.addi %16, %17 : index
        "test.op"(%19) : (index) -> ()
    }
}

// CHECK-NEXT:    scf.for %0 = %non_const to %c64 step %c1 {
// CHECK-NEXT:      %1 = arith.constant 8 : index
// CHECK-NEXT:      "test.op"(%0) : (index) -> ()
// CHECK-NEXT:    }

scf.for %i = %c0 to %c64 step %c5 {
    scf.for %j = %c0 to %c8 step %c3 {
        %k = arith.constant 8 : index
        "test.op"(%k) : (index) -> ()
    }
}

// CHECK-NEXT:    %{{.*}} = arith.constant 2 : index
// CHECK-NEXT:    %{{.*}} = arith.muli %c64, %{{.*}} : index
// CHECK-NEXT:    scf.for %{{.*}} = %c0 to %{{.*}} step %c5 {
// CHECK-NEXT:      %{{.*}} = arith.constant 8 : index
// CHECK-NEXT:      "test.op"(%{{.*}}) : (index) -> ()
// CHECK-NEXT:    }

%e0, %e1, %e2 = scf.for %16 = %c0 to %c64 step %c8 iter_args(%a0 = %int1, %a1 = %int1, %a2 = %float0) -> (index, index, f32) {
    %d0, %d1, %d2 = scf.for %17 = %c0 to %c8 step %c1 iter_args(%b0 = %a0, %b1 = %a1, %b2 = %a2) -> (index, index, f32) {
        %18 = arith.constant 8 : index
        %19 = arith.addi %16, %17 : index
        "test.op"(%19) : (index) -> ()
        scf.yield %b0, %b1, %b2 : index, index, f32
    }
    scf.yield %d0, %d1, %d2 : index, index, f32
}

// CHECK-NEXT:    %e0, %e1, %e2 = scf.for %{{.*}} = %c0 to %c64 step %c1 iter_args(%b0 = %int1, %b1 = %int1, %b2 = %float0) -> (index, index, f32) {
// CHECK-NEXT:      %{{.*}} = arith.constant 8 : index
// CHECK-NEXT:      "test.op"(%{{.*}}) : (index) -> ()
// CHECK-NEXT:      scf.yield %b0, %b1, %b2 : index, index, f32
// CHECK-NEXT:    }

%g0, %g1, %g2 = scf.for %16 = %c0 to %c64 step %c8 iter_args(%a0 = %int1, %a1 = %int1, %a2 = %float0) -> (index, index, f32) {
    %d0, %d1, %d2 = scf.for %17 = %c0 to %c8 step %c1 iter_args(%b0 = %a0, %b1 = %a1, %b2 = %a2) -> (index, index, f32) {
        %k = arith.constant 8 : index
        "test.op"(%k) : (index) -> ()
        scf.yield %b0, %b1, %b2 : index, index, f32
    }
    scf.yield %d0, %d1, %d2 : index, index, f32
}

// CHECK-NEXT:    %{{.*}} = arith.constant 8 : index
// CHECK-NEXT:    %{{.*}} = arith.muli %c64, %{{.*}} : index
// CHECK-NEXT:    %g0, %g1, %g2 = scf.for %{{.*}} = %c0 to %{{.*}} step %c8 iter_args(%b0_1 = %int1, %b1_1 = %int1, %b2_1 = %float0) -> (index, index, f32) {
// CHECK-NEXT:      %{{.*}} = arith.constant 8 : index
// CHECK-NEXT:      "test.op"(%{{.*}}) : (index) -> ()
// CHECK-NEXT:      scf.yield %b0_1, %b1_1, %b2_1 : index, index, f32
// CHECK-NEXT:    }

<<<<<<< HEAD
=======
// Inner yield does not forward the iteration arguments
%g3, %g4, %g5 = scf.for %16 = %c0 to %c64 step %c8 iter_args(%a0 = %int1, %a1 = %int1, %a2 = %float0) -> (index, index, f32) {
    %d0, %d1, %d2 = scf.for %17 = %c0 to %c8 step %c1 iter_args(%b0 = %a0, %b1 = %a1, %b2 = %a2) -> (index, index, f32) {
        %k = arith.constant 8 : index
        %j = "test.op"(%k) : (index) -> index
        scf.yield %j, %b1, %b2 : index, index, f32
    }
    scf.yield %d0, %d1, %d2 : index, index, f32
}

// CHECK-NEXT:    %{{.*}} = arith.constant 8 : index
// CHECK-NEXT:    %{{.*}} = arith.muli %c64, %{{.*}} : index
// CHECK-NEXT:    %g3, %g4, %g5 = scf.for %{{.*}} = %c0 to %{{.*}} step %c8 iter_args(%b0_2 = %int1, %b1_2 = %int1, %b2_2 = %float0) -> (index, index, f32) {
// CHECK-NEXT:      %{{.*}} = arith.constant 8 : index
// CHECK-NEXT:      %j_1 = "test.op"(%{{.*}}) : (index) -> index
// CHECK-NEXT:      scf.yield %j_1, %b1_2, %b2_2 : index, index, f32
// CHECK-NEXT:    }

>>>>>>> 169ed817
// Failures add induction variables:

// Cannot fuse outer loop with iteration arguments
%res0 = scf.for %16 = %c0 to %c64 step %c8 iter_args(%arg0 = %c0) -> (index) {
    scf.for %17 = %c0 to %c8 step %c1 {
        %18 = arith.constant 8 : index
        %19 = arith.addi %16, %17 : index
        "test.op"(%19) : (index) -> ()
    }
    scf.yield %arg0 : index
}

// CHECK-NEXT:    %{{.*}} = scf.for %{{.*}} = %{{.*}} to %{{.*}} step %{{.*}} iter_args(%{{.*}} = %{{.*}}) -> (index) {
// CHECK-NEXT:      scf.for %{{.*}} = %{{.*}} to %{{.*}} step %{{.*}} {
// CHECK-NEXT:        %{{.*}} = arith.constant 8 : index
// CHECK-NEXT:        %{{.*}} = arith.addi %{{.*}}, %{{.*}} : index
// CHECK-NEXT:        "test.op"(%{{.*}}) : (index) -> ()
// CHECK-NEXT:      }
// CHECK-NEXT:      scf.yield %{{.*}} : index
// CHECK-NEXT:    }

// Inner loop must be the only operation in the outer loop, aside from yield
scf.for %16 = %c0 to %c64 step %c8 {
    scf.for %17 = %c0 to %c8 step %c1 {
        %18 = arith.constant 8 : index
        %19 = arith.addi %16, %17 : index
        "test.op"(%19) : (index) -> ()
    }
    %20 = arith.constant 42 : index
}

// CHECK-NEXT:    scf.for %{{.*}} = %{{.*}} to %{{.*}} step %{{.*}} {
// CHECK-NEXT:      scf.for %{{.*}} = %{{.*}} to %{{.*}} step %{{.*}} {
// CHECK-NEXT:        %{{.*}} = arith.constant 8 : index
// CHECK-NEXT:        %{{.*}} = arith.addi %{{.*}}, %{{.*}} : index
// CHECK-NEXT:        "test.op"(%{{.*}}) : (index) -> ()
// CHECK-NEXT:      }
// CHECK-NEXT:      %{{.*}} = arith.constant 42 : index
// CHECK-NEXT:    }

// Indices must be used by the same operation
scf.for %16 = %c0 to %c64 step %c8 {
    scf.for %17 = %c0 to %c8 step %c1 {
        "test.op"(%16) : (index) -> ()
        "test.op"(%17) : (index) -> ()
    }
}

// CHECK-NEXT:    scf.for %{{.*}} = %{{.*}} to %{{.*}} step %{{.*}} {
// CHECK-NEXT:      scf.for %{{.*}} = %{{.*}} to %{{.*}} step %{{.*}} {
// CHECK-NEXT:        "test.op"(%{{.*}}) : (index) -> ()
// CHECK-NEXT:        "test.op"(%{{.*}}) : (index) -> ()
// CHECK-NEXT:      }
// CHECK-NEXT:    }

// Cannot fuse inner loop with iteration arguments
scf.for %16 = %c0 to %c64 step %c8 {
    %res1 = scf.for %17 = %c0 to %c8 step %c1 iter_args(%arg1 = %c0) -> (index) {
        %18 = arith.constant 8 : index
        %19 = arith.addi %16, %17 : index
        "test.op"(%19) : (index) -> ()
        scf.yield %arg1 : index
    }
}
// CHECK-NEXT:    scf.for %{{.*}} = %{{.*}} to %{{.*}} step %{{.*}} {
// CHECK-NEXT:      %{{.*}} = scf.for %{{.*}} = %{{.*}} to %{{.*}} step %{{.*}} iter_args(%{{.*}} = %{{.*}}) -> (index) {
// CHECK-NEXT:        %{{.*}} = arith.constant 8 : index
// CHECK-NEXT:        %{{.*}} = arith.addi %{{.*}}, %{{.*}} : index
// CHECK-NEXT:        "test.op"(%{{.*}}) : (index) -> ()
// CHECK-NEXT:        scf.yield %{{.*}} : index
// CHECK-NEXT:      }
// CHECK-NEXT:    }

// Cannot fuse inner loop with non-zero lb
scf.for %16 = %c0 to %c64 step %c8 {
    scf.for %17 = %c8 to %c8 step %c1 {
        %18 = arith.constant 8 : index
        %19 = arith.addi %16, %17 : index
        "test.op"(%19) : (index) -> ()
    }
}

// CHECK-NEXT:    scf.for %{{.*}} = %{{.*}} to %{{.*}} step %{{.*}} {
// CHECK-NEXT:      scf.for %{{.*}} = %{{.*}} to %{{.*}} step %{{.*}} {
// CHECK-NEXT:        %{{.*}} = arith.constant 8 : index
// CHECK-NEXT:        %{{.*}} = arith.addi %{{.*}}, %{{.*}} : index
// CHECK-NEXT:        "test.op"(%{{.*}}) : (index) -> ()
// CHECK-NEXT:      }
// CHECK-NEXT:    }


// Each iter arg must only be used once, in an add

scf.for %16 = %c0 to %c64 step %c8 {
    scf.for %17 = %c0 to %c8 step %c1 {
        %18 = arith.constant 8 : index
        %19 = arith.addi %16, %17 : index
        "test.op"(%19, %16) : (index, index) -> ()
    }
}
scf.for %16 = %c0 to %c64 step %c8 {
    scf.for %17 = %c0 to %c8 step %c1 {
        %18 = arith.constant 8 : index
        %19 = arith.addi %16, %17 : index
        "test.op"(%19, %17) : (index, index) -> ()
    }
}
scf.for %16 = %c0 to %c64 step %c8 {
    scf.for %17 = %c0 to %c8 step %c1 {
        %18 = arith.constant 8 : index
        %19 = arith.muli %16, %17 : index
        "test.op"(%19) : (index) -> ()
    }
}

// CHECK-NEXT:    scf.for %{{.*}} = %{{.*}} to %{{.*}} step %{{.*}} {
// CHECK-NEXT:      scf.for %{{.*}} = %{{.*}} to %{{.*}} step %{{.*}} {
// CHECK-NEXT:        %{{.*}} = arith.constant 8 : index
// CHECK-NEXT:        %{{.*}} = arith.addi %{{.*}}, %{{.*}} : index
// CHECK-NEXT:        "test.op"(%{{.*}}, %{{.*}}) : (index, index) -> ()
// CHECK-NEXT:      }
// CHECK-NEXT:    }
// CHECK-NEXT:    scf.for %{{.*}} = %{{.*}} to %{{.*}} step %{{.*}} {
// CHECK-NEXT:      scf.for %{{.*}} = %{{.*}} to %{{.*}} step %{{.*}} {
// CHECK-NEXT:        %{{.*}} = arith.constant 8 : index
// CHECK-NEXT:        %{{.*}} = arith.addi %{{.*}}, %{{.*}} : index
// CHECK-NEXT:        "test.op"(%{{.*}}, %{{.*}}) : (index, index) -> ()
// CHECK-NEXT:      }
// CHECK-NEXT:    }
// CHECK-NEXT:    scf.for %{{.*}} = %{{.*}} to %{{.*}} step %{{.*}} {
// CHECK-NEXT:      scf.for %{{.*}} = %{{.*}} to %{{.*}} step %{{.*}} {
// CHECK-NEXT:        %{{.*}} = arith.constant 8 : index
// CHECK-NEXT:        %{{.*}} = arith.muli %{{.*}}, %{{.*}} : index
// CHECK-NEXT:        "test.op"(%{{.*}}) : (index) -> ()
// CHECK-NEXT:      }
// CHECK-NEXT:    }

// Inner loop step must be constant
scf.for %16 = %non_const to %c64 step %c8 {
    scf.for %17 = %c0 to %c8 step %non_const {
        %18 = arith.constant 8 : index
        %19 = arith.addi %16, %17 : index
        "test.op"(%19) : (index) -> ()
    }
}

// CHECK-NEXT:    scf.for %{{.*}} = %non_const to %c64 step %c8 {
// CHECK-NEXT:        scf.for %{{.*}} = %c0 to %c8 step %non_const {
// CHECK-NEXT:            %{{.*}} = arith.constant 8 : index
// CHECK-NEXT:            %{{.*}} = arith.addi %{{.*}}, %{{.*}} : index
// CHECK-NEXT:            "test.op"(%{{.*}}) : (index) -> ()
// CHECK-NEXT:        }
// CHECK-NEXT:    }

// Inner loop lb must be constant
scf.for %16 = %non_const to %c64 step %c8 {
    scf.for %17 = %non_const to %c8 step %c1 {
        %18 = arith.constant 8 : index
        %19 = arith.addi %16, %17 : index
        "test.op"(%19) : (index) -> ()
    }
}

// CHECK-NEXT:    scf.for %{{.*}} = %non_const to %c64 step %c8 {
// CHECK-NEXT:        scf.for %{{.*}} = %non_const to %c8 step %c1 {
// CHECK-NEXT:            %{{.*}} = arith.constant 8 : index
// CHECK-NEXT:            %{{.*}} = arith.addi %{{.*}}, %{{.*}} : index
// CHECK-NEXT:            "test.op"(%{{.*}}) : (index) -> ()
// CHECK-NEXT:        }
// CHECK-NEXT:    }

// Inner loop ub must be constant
scf.for %16 = %non_const to %c64 step %c8 {
    scf.for %17 = %c0 to %non_const step %c1 {
        %18 = arith.constant 8 : index
        %19 = arith.addi %16, %17 : index
        "test.op"(%19) : (index) -> ()
    }
}

// CHECK-NEXT:    scf.for %{{.*}} = %non_const to %c64 step %c8 {
// CHECK-NEXT:        scf.for %{{.*}} = %c0 to %non_const step %c1 {
// CHECK-NEXT:            %{{.*}} = arith.constant 8 : index
// CHECK-NEXT:            %{{.*}} = arith.addi %{{.*}}, %{{.*}} : index
// CHECK-NEXT:            "test.op"(%{{.*}}) : (index) -> ()
// CHECK-NEXT:        }
// CHECK-NEXT:    }

// Outer loop step must be constant
scf.for %16 = %non_const to %c64 step %non_const {
    scf.for %17 = %c0 to %c8 step %c1 {
        %18 = arith.constant 8 : index
        %19 = arith.addi %16, %17 : index
        "test.op"(%19) : (index) -> ()
    }
}

// CHECK-NEXT:    scf.for %{{.*}} = %non_const to %c64 step %non_const {
// CHECK-NEXT:        scf.for %{{.*}} = %c0 to %c8 step %c1 {
// CHECK-NEXT:            %{{.*}} = arith.constant 8 : index
// CHECK-NEXT:            %{{.*}} = arith.addi %{{.*}}, %{{.*}} : index
// CHECK-NEXT:            "test.op"(%{{.*}}) : (index) -> ()
// CHECK-NEXT:        }
// CHECK-NEXT:    }

// Inner loop step must evenly divide outer loop step
scf.for %16 = %c0 to %c64 step %c8 {
    scf.for %17 = %c0 to %c8 step %c3 {
        %18 = arith.constant 8 : index
        %19 = arith.addi %16, %17 : index
        "test.op"(%19) : (index) -> ()
    }
}

// CHECK-NEXT:    scf.for %{{.*}} = %{{.*}} to %{{.*}} step %{{.*}} {
// CHECK-NEXT:      scf.for %{{.*}} = %{{.*}} to %{{.*}} step %{{.*}} {
// CHECK-NEXT:        %{{.*}} = arith.constant 8 : index
// CHECK-NEXT:        %{{.*}} = arith.addi %{{.*}}, %{{.*}} : index
// CHECK-NEXT:        "test.op"(%{{.*}}) : (index) -> ()
// CHECK-NEXT:      }
// CHECK-NEXT:    }

// Inner loop step must evenly divide outer loop step
scf.for %16 = %c0 to %c64 step %c8 {
    scf.for %17 = %c0 to %c8 step %c3 {
        %18 = arith.constant 8 : index
        %19 = arith.addi %16, %17 : index
        "test.op"(%19) : (index) -> ()
    }
}

// CHECK-NEXT:    scf.for %{{.*}} = %{{.*}} to %{{.*}} step %{{.*}} {
// CHECK-NEXT:      scf.for %{{.*}} = %{{.*}} to %{{.*}} step %{{.*}} {
// CHECK-NEXT:        %{{.*}} = arith.constant 8 : index
// CHECK-NEXT:        %{{.*}} = arith.addi %{{.*}}, %{{.*}} : index
// CHECK-NEXT:        "test.op"(%{{.*}}) : (index) -> ()
// CHECK-NEXT:      }
// CHECK-NEXT:    }

// Inner loop ub must equal divide outer loop step
scf.for %16 = %c0 to %c64 step %c8 {
    scf.for %17 = %c0 to %c5 step %c3 {
        %18 = arith.constant 8 : index
        %19 = arith.addi %16, %17 : index
        "test.op"(%19) : (index) -> ()
    }
}

// CHECK-NEXT:    scf.for %{{.*}} = %{{.*}} to %{{.*}} step %{{.*}} {
// CHECK-NEXT:      scf.for %{{.*}} = %{{.*}} to %{{.*}} step %{{.*}} {
// CHECK-NEXT:        %{{.*}} = arith.constant 8 : index
// CHECK-NEXT:        %{{.*}} = arith.addi %{{.*}}, %{{.*}} : index
// CHECK-NEXT:        "test.op"(%{{.*}}) : (index) -> ()
// CHECK-NEXT:      }
// CHECK-NEXT:    }


// Failures no induction variables:

scf.for %i = %c1 to %c64 step %c5 {
    scf.for %j = %c0 to %c8 step %c3 {
        %k = arith.constant 8 : index
        "test.op"(%k) : (index) -> ()
    }
}

// CHECK-NEXT:    scf.for %{{.*}} = %c1 to %c64 step %c5 {
// CHECK-NEXT:        scf.for %{{.*}} = %c0 to %c8 step %c3 {
// CHECK-NEXT:            %{{.*}} = arith.constant 8 : index
// CHECK-NEXT:            "test.op"(%{{.*}}) : (index) -> ()
// CHECK-NEXT:        }
// CHECK-NEXT:    }

scf.for %i = %non_const to %c64 step %c5 {
    scf.for %j = %c0 to %c8 step %c3 {
        %k = arith.constant 8 : index
        "test.op"(%k) : (index) -> ()
    }
}

// CHECK-NEXT:    scf.for %{{.*}} = %non_const to %c64 step %c5 {
// CHECK-NEXT:        scf.for %{{.*}} = %c0 to %c8 step %c3 {
// CHECK-NEXT:            %{{.*}} = arith.constant 8 : index
// CHECK-NEXT:            "test.op"(%{{.*}}) : (index) -> ()
// CHECK-NEXT:        }
// CHECK-NEXT:    }

// Iter args failures:

// Different order of induction arguments
%h0, %h1, %h2 = scf.for %16 = %c0 to %c64 step %c8 iter_args(%a0 = %int1, %a1 = %int1, %a2 = %float0) -> (index, index, f32) {
    %d0, %d1, %d2 = scf.for %17 = %c0 to %c8 step %c1 iter_args(%b0 = %a1, %b1 = %a0, %b2 = %a2) -> (index, index, f32) {
        %18 = arith.constant 8 : index
        %19 = arith.addi %16, %17 : index
        "test.op"(%19) : (index) -> ()
        scf.yield %b0, %b1, %b2 : index, index, f32
    }
    scf.yield %d0, %d1, %d2 : index, index, f32
}

// CHECK-NEXT:    %{{.*}}, %{{.*}}, %{{.*}} = scf.for %{{.*}} = %{{.*}} to %{{.*}} step %{{.*}} iter_args(%{{.*}} = %{{.*}}, %{{.*}} = %{{.*}}, %{{.*}} = %{{.*}}) -> (index, index, f32) {
// CHECK-NEXT:      %{{.*}}, %{{.*}}, %{{.*}} = scf.for %{{.*}} = %{{.*}} to %{{.*}} step %{{.*}} iter_args(%{{.*}} = %{{.*}}, %{{.*}} = %{{.*}}, %{{.*}} = %{{.*}}) -> (index, index, f32) {
// CHECK-NEXT:        %{{.*}} = arith.constant 8 : index
// CHECK-NEXT:        %{{.*}} = arith.addi %{{.*}}, %{{.*}} : index
// CHECK-NEXT:        "test.op"(%{{.*}}) : (index) -> ()
// CHECK-NEXT:        scf.yield %{{.*}}, %{{.*}}, %{{.*}} : index, index, f32
// CHECK-NEXT:      }
// CHECK-NEXT:      scf.yield %{{.*}}, %{{.*}}, %{{.*}} : index, index, f32
// CHECK-NEXT:    }


%x0, %x1, %x2 = scf.for %16 = %c0 to %c64 step %c8 iter_args(%a0 = %int1, %a1 = %int1, %a2 = %float0) -> (index, index, f32) {
    %d0, %d1 = scf.for %17 = %c0 to %c8 step %c1 iter_args(%b0 = %a0, %b1 = %a1) -> (index, index) {
        %18 = arith.constant 8 : index
        %19 = arith.addi %16, %17 : index
        "test.op"(%19) : (index) -> ()
        scf.yield %b0, %b1 : index, index
    }
    scf.yield %d0, %d1, %a2 : index, index, f32
}

// CHECK-NEXT:    %{{.*}}, %{{.*}}, %{{.*}} = scf.for %{{.*}} = %{{.*}} to %{{.*}} step %{{.*}} iter_args(%{{.*}} = %{{.*}}, %{{.*}} = %{{.*}}, %{{.*}} = %{{.*}}) -> (index, index, f32) {
// CHECK-NEXT:      %{{.*}}, %{{.*}} = scf.for %{{.*}} = %{{.*}} to %{{.*}} step %{{.*}} iter_args(%{{.*}} = %{{.*}}, %{{.*}} = %{{.*}}) -> (index, index) {
// CHECK-NEXT:        %{{.*}} = arith.constant 8 : index
// CHECK-NEXT:        %{{.*}} = arith.addi %{{.*}}, %{{.*}} : index
// CHECK-NEXT:        "test.op"(%{{.*}}) : (index) -> ()
// CHECK-NEXT:        scf.yield %{{.*}}, %{{.*}} : index, index
// CHECK-NEXT:      }
// CHECK-NEXT:      scf.yield %{{.*}}, %{{.*}}, %{{.*}} : index, index, f32
// CHECK-NEXT:    }

<<<<<<< HEAD
=======
// Different order of yielded values
%k0, %k1, %k2 = scf.for %16 = %c0 to %c64 step %c8 iter_args(%a0 = %int1, %a1 = %int1, %a2 = %float0) -> (index, index, f32) {
    %d0, %d1, %d2 = scf.for %17 = %c0 to %c8 step %c1 iter_args(%b0 = %a0, %b1 = %a1, %b2 = %a2) -> (index, index, f32) {
        %18 = arith.constant 8 : index
        %19 = arith.addi %16, %17 : index
        "test.op"(%19) : (index) -> ()
        scf.yield %b0, %b1, %b2 : index, index, f32
    }
    scf.yield %d1, %d0, %d2 : index, index, f32
}

// CHECK-NEXT:    %{{.*}}, %{{.*}}, %{{.*}} = scf.for %{{.*}} = %{{.*}} to %{{.*}} step %{{.*}} iter_args(%{{.*}} = %{{.*}}, %{{.*}} = %{{.*}}, %{{.*}} = %{{.*}}) -> (index, index, f32) {
// CHECK-NEXT:      %{{.*}}, %{{.*}}, %{{.*}} = scf.for %{{.*}} = %{{.*}} to %{{.*}} step %{{.*}} iter_args(%{{.*}} = %{{.*}}, %{{.*}} = %{{.*}}, %{{.*}} = %{{.*}}) -> (index, index, f32) {
// CHECK-NEXT:        %{{.*}} = arith.constant 8 : index
// CHECK-NEXT:        %{{.*}} = arith.addi %{{.*}}, %{{.*}} : index
// CHECK-NEXT:        "test.op"(%{{.*}}) : (index) -> ()
// CHECK-NEXT:        scf.yield %{{.*}}, %{{.*}}, %{{.*}} : index, index, f32
// CHECK-NEXT:      }
// CHECK-NEXT:      scf.yield %{{.*}}, %{{.*}}, %{{.*}} : index, index, f32
// CHECK-NEXT:    }

>>>>>>> 169ed817
// CHECK-NEXT:  }<|MERGE_RESOLUTION|>--- conflicted
+++ resolved
@@ -83,8 +83,6 @@
 // CHECK-NEXT:      scf.yield %b0_1, %b1_1, %b2_1 : index, index, f32
 // CHECK-NEXT:    }
 
-<<<<<<< HEAD
-=======
 // Inner yield does not forward the iteration arguments
 %g3, %g4, %g5 = scf.for %16 = %c0 to %c64 step %c8 iter_args(%a0 = %int1, %a1 = %int1, %a2 = %float0) -> (index, index, f32) {
     %d0, %d1, %d2 = scf.for %17 = %c0 to %c8 step %c1 iter_args(%b0 = %a0, %b1 = %a1, %b2 = %a2) -> (index, index, f32) {
@@ -103,7 +101,6 @@
 // CHECK-NEXT:      scf.yield %j_1, %b1_2, %b2_2 : index, index, f32
 // CHECK-NEXT:    }
 
->>>>>>> 169ed817
 // Failures add induction variables:
 
 // Cannot fuse outer loop with iteration arguments
@@ -435,8 +432,6 @@
 // CHECK-NEXT:      scf.yield %{{.*}}, %{{.*}}, %{{.*}} : index, index, f32
 // CHECK-NEXT:    }
 
-<<<<<<< HEAD
-=======
 // Different order of yielded values
 %k0, %k1, %k2 = scf.for %16 = %c0 to %c64 step %c8 iter_args(%a0 = %int1, %a1 = %int1, %a2 = %float0) -> (index, index, f32) {
     %d0, %d1, %d2 = scf.for %17 = %c0 to %c8 step %c1 iter_args(%b0 = %a0, %b1 = %a1, %b2 = %a2) -> (index, index, f32) {
@@ -458,5 +453,4 @@
 // CHECK-NEXT:      scf.yield %{{.*}}, %{{.*}}, %{{.*}} : index, index, f32
 // CHECK-NEXT:    }
 
->>>>>>> 169ed817
 // CHECK-NEXT:  }