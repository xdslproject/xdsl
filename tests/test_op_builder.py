import pytest

from xdsl.builder import Builder
from xdsl.ir import BlockArgument, Block, Region
from xdsl.dialects.builtin import IntAttr, i32, IntegerAttr
from xdsl.dialects.arith import Constant
from xdsl.dialects.scf import If


def test_builder():
    target = Block(
        [
            Constant.from_int_and_width(1, 1),
            Constant.from_int_and_width(2, 1),
        ]
    )

    block = Block()
    b = Builder(block)

    x = Constant.from_int_and_width(1, 1)
    y = Constant.from_int_and_width(2, 1)

    b.insert(x)
    b.insert(y)

<<<<<<< HEAD
    assert target.is_structurally_equivalent(block)
=======
    ops = list(block.ops)

    assert len(ops) == 2
    assert ops[0] is x
    assert ops[1] is y
>>>>>>> 707a19f3


def test_build_region():
    one = IntAttr(1)
    two = IntAttr(2)

    target = Region(
        Block(
            [
                Constant.from_int_and_width(one, i32),
                Constant.from_int_and_width(two, i32),
            ]
        )
    )

    @Builder.region
    def region(b: Builder):
        x = Constant.from_int_and_width(one, i32)
        y = Constant.from_int_and_width(two, i32)

        b.insert(x)
        b.insert(y)

<<<<<<< HEAD
    assert target.is_structurally_equivalent(region)
=======
    assert len(region.blocks) == 1

    ops = list(region.ops)

    assert len(ops) == 2

    assert isinstance(ops[0], Constant)
    assert isinstance(ops[0].value, IntegerAttr)
    assert ops[0].value.value is one

    assert isinstance(ops[1], Constant)
    assert isinstance(ops[1].value, IntegerAttr)
    assert ops[1].value.value is two
>>>>>>> 707a19f3


def test_build_callable_region():
    one = IntAttr(1)
    two = IntAttr(2)

    target = Region(
        Block(
            [
                Constant.from_int_and_width(one, i32),
                Constant.from_int_and_width(two, i32),
            ],
            arg_types=(i32,),
        )
    )

    @Builder.region([i32])
    def region(b: Builder, args: tuple[BlockArgument, ...]):
        assert len(args) == 1

        x = Constant.from_int_and_width(one, i32)
        y = Constant.from_int_and_width(two, i32)

        b.insert(x)
        b.insert(y)

<<<<<<< HEAD
    assert target.is_structurally_equivalent(region)
=======
    assert len(region.blocks) == 1

    ops = list(region.ops)

    assert len(ops) == 2

    assert isinstance(ops[0], Constant)
    assert isinstance(ops[0].value, IntegerAttr)
    assert ops[0].value.value is one

    assert isinstance(ops[1], Constant)
    assert isinstance(ops[1].value, IntegerAttr)
    assert ops[1].value.value is two

    args = region.blocks[0].args

    assert len(args) == 1
    assert args[0].typ == i32
>>>>>>> 707a19f3


def test_build_implicit_region():
    one = IntAttr(1)
    two = IntAttr(2)

    target = Region(
        Block(
            [
                Constant.from_int_and_width(one, i32),
                Constant.from_int_and_width(two, i32),
            ]
        )
    )

    @Builder.implicit_region
    def region():
        Constant.from_int_and_width(one, i32)
        Constant.from_int_and_width(two, i32)

<<<<<<< HEAD
    assert target.is_structurally_equivalent(region)
=======
    assert len(region.blocks) == 1

    ops = list(region.ops)

    assert len(ops) == 2

    assert isinstance(ops[0], Constant)
    assert isinstance(ops[0].value, IntegerAttr)
    assert ops[0].value.value is one

    assert isinstance(ops[1], Constant)
    assert isinstance(ops[1].value, IntegerAttr)
    assert ops[1].value.value is two
>>>>>>> 707a19f3


def test_build_implicit_callable_region():
    one = IntAttr(1)
    two = IntAttr(2)

    target = Region(
        Block(
            [
                Constant.from_int_and_width(one, i32),
                Constant.from_int_and_width(two, i32),
            ],
            arg_types=(i32,),
        )
    )

    @Builder.implicit_region([i32])
    def region(args: tuple[BlockArgument, ...]):
        assert len(args) == 1

        Constant.from_int_and_width(one, i32)
        Constant.from_int_and_width(two, i32)

<<<<<<< HEAD
    assert target.is_structurally_equivalent(region)
=======
    assert len(region.blocks) == 1

    ops = list(region.ops)

    assert len(ops) == 2

    assert isinstance(ops[0], Constant)
    assert isinstance(ops[0].value, IntegerAttr)
    assert ops[0].value.value is one

    assert isinstance(ops[1], Constant)
    assert isinstance(ops[1].value, IntegerAttr)
    assert ops[1].value.value is two

    args = region.blocks[0].args

    assert len(args) == 1
    assert args[0].typ == i32
>>>>>>> 707a19f3


def test_build_nested_implicit_region():
    target = Region(
        Block(
            [
                cond := Constant.from_int_and_width(1, 1),
                If.get(
                    cond,
                    (),
                    Region(
                        Block(
                            [
                                Constant.from_int_and_width(2, i32),
                            ]
                        )
                    ),
                ),
            ]
        )
    )

    @Builder.implicit_region
    def region():
        cond = Constant.from_int_and_width(1, 1).result

        @Builder.implicit_region
<<<<<<< HEAD
        def then():
            _y = Constant.from_int_and_width(2, i32)

        If.get(cond, (), then)
=======
        def region_1():
            _y = Constant.from_int_and_width(two, i32)

        x.add_region(region_1)

    assert len(region_0.blocks) == 1

    ops_0 = list(region_0.ops)

    assert len(ops_0) == 1

    assert isinstance(ops_0[0], Constant)
    assert isinstance(ops_0[0].value, IntegerAttr)
    assert ops_0[0].value.value is one

    assert len(ops_0[0].regions) == 1

    assert len(region_0.blocks) == 1

    region_1 = ops_0[0].regions[0]

    ops_1 = list(region_1.ops)
>>>>>>> 707a19f3

    assert target.is_structurally_equivalent(region)


def test_build_implicit_region_fail():
    with pytest.raises(ValueError) as e:
        one = IntAttr(1)
        two = IntAttr(2)
        three = IntAttr(3)

        @Builder.implicit_region
        def region():
            cond = Constant.from_int_and_width(1, 1).result

            _x = Constant.from_int_and_width(one, i32)

            @Builder.implicit_region
            def then_0():
                _y = Constant.from_int_and_width(two, i32)

<<<<<<< HEAD
                @Builder.region
                def then_1(b: Builder):
                    b.insert(Constant.from_int_and_width(three, i32))
=======
        x.add_region(region_1)

    assert len(region_0.blocks) == 1

    ops = list(region_0.ops)
>>>>>>> 707a19f3

                If.get(cond, (), then_1)

            If.get(cond, (), then_0)

        _ = region
    assert e.value.args[0] == (
        "Cannot insert operation explicitly when an implicit" " builder exists."
    )<|MERGE_RESOLUTION|>--- conflicted
+++ resolved
@@ -2,7 +2,7 @@
 
 from xdsl.builder import Builder
 from xdsl.ir import BlockArgument, Block, Region
-from xdsl.dialects.builtin import IntAttr, i32, IntegerAttr
+from xdsl.dialects.builtin import IntAttr, i32
 from xdsl.dialects.arith import Constant
 from xdsl.dialects.scf import If
 
@@ -24,15 +24,7 @@
     b.insert(x)
     b.insert(y)
 
-<<<<<<< HEAD
     assert target.is_structurally_equivalent(block)
-=======
-    ops = list(block.ops)
-
-    assert len(ops) == 2
-    assert ops[0] is x
-    assert ops[1] is y
->>>>>>> 707a19f3
 
 
 def test_build_region():
@@ -56,23 +48,7 @@
         b.insert(x)
         b.insert(y)
 
-<<<<<<< HEAD
     assert target.is_structurally_equivalent(region)
-=======
-    assert len(region.blocks) == 1
-
-    ops = list(region.ops)
-
-    assert len(ops) == 2
-
-    assert isinstance(ops[0], Constant)
-    assert isinstance(ops[0].value, IntegerAttr)
-    assert ops[0].value.value is one
-
-    assert isinstance(ops[1], Constant)
-    assert isinstance(ops[1].value, IntegerAttr)
-    assert ops[1].value.value is two
->>>>>>> 707a19f3
 
 
 def test_build_callable_region():
@@ -99,28 +75,7 @@
         b.insert(x)
         b.insert(y)
 
-<<<<<<< HEAD
     assert target.is_structurally_equivalent(region)
-=======
-    assert len(region.blocks) == 1
-
-    ops = list(region.ops)
-
-    assert len(ops) == 2
-
-    assert isinstance(ops[0], Constant)
-    assert isinstance(ops[0].value, IntegerAttr)
-    assert ops[0].value.value is one
-
-    assert isinstance(ops[1], Constant)
-    assert isinstance(ops[1].value, IntegerAttr)
-    assert ops[1].value.value is two
-
-    args = region.blocks[0].args
-
-    assert len(args) == 1
-    assert args[0].typ == i32
->>>>>>> 707a19f3
 
 
 def test_build_implicit_region():
@@ -141,23 +96,7 @@
         Constant.from_int_and_width(one, i32)
         Constant.from_int_and_width(two, i32)
 
-<<<<<<< HEAD
     assert target.is_structurally_equivalent(region)
-=======
-    assert len(region.blocks) == 1
-
-    ops = list(region.ops)
-
-    assert len(ops) == 2
-
-    assert isinstance(ops[0], Constant)
-    assert isinstance(ops[0].value, IntegerAttr)
-    assert ops[0].value.value is one
-
-    assert isinstance(ops[1], Constant)
-    assert isinstance(ops[1].value, IntegerAttr)
-    assert ops[1].value.value is two
->>>>>>> 707a19f3
 
 
 def test_build_implicit_callable_region():
@@ -181,28 +120,7 @@
         Constant.from_int_and_width(one, i32)
         Constant.from_int_and_width(two, i32)
 
-<<<<<<< HEAD
     assert target.is_structurally_equivalent(region)
-=======
-    assert len(region.blocks) == 1
-
-    ops = list(region.ops)
-
-    assert len(ops) == 2
-
-    assert isinstance(ops[0], Constant)
-    assert isinstance(ops[0].value, IntegerAttr)
-    assert ops[0].value.value is one
-
-    assert isinstance(ops[1], Constant)
-    assert isinstance(ops[1].value, IntegerAttr)
-    assert ops[1].value.value is two
-
-    args = region.blocks[0].args
-
-    assert len(args) == 1
-    assert args[0].typ == i32
->>>>>>> 707a19f3
 
 
 def test_build_nested_implicit_region():
@@ -230,35 +148,10 @@
         cond = Constant.from_int_and_width(1, 1).result
 
         @Builder.implicit_region
-<<<<<<< HEAD
         def then():
             _y = Constant.from_int_and_width(2, i32)
 
         If.get(cond, (), then)
-=======
-        def region_1():
-            _y = Constant.from_int_and_width(two, i32)
-
-        x.add_region(region_1)
-
-    assert len(region_0.blocks) == 1
-
-    ops_0 = list(region_0.ops)
-
-    assert len(ops_0) == 1
-
-    assert isinstance(ops_0[0], Constant)
-    assert isinstance(ops_0[0].value, IntegerAttr)
-    assert ops_0[0].value.value is one
-
-    assert len(ops_0[0].regions) == 1
-
-    assert len(region_0.blocks) == 1
-
-    region_1 = ops_0[0].regions[0]
-
-    ops_1 = list(region_1.ops)
->>>>>>> 707a19f3
 
     assert target.is_structurally_equivalent(region)
 
@@ -279,17 +172,9 @@
             def then_0():
                 _y = Constant.from_int_and_width(two, i32)
 
-<<<<<<< HEAD
                 @Builder.region
                 def then_1(b: Builder):
                     b.insert(Constant.from_int_and_width(three, i32))
-=======
-        x.add_region(region_1)
-
-    assert len(region_0.blocks) == 1
-
-    ops = list(region_0.ops)
->>>>>>> 707a19f3
 
                 If.get(cond, (), then_1)
 
