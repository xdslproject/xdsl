--- conflicted
+++ resolved
@@ -17,13 +17,9 @@
 
 
 @pytest.mark.asyncio()
-<<<<<<< HEAD
-async def test_input_and_buttons():
-    """Test pressing keys has the desired result."""
-=======
+
 async def test_inputs():
     """Test different inputs produce desired result."""
->>>>>>> 50d3837e
     async with InputApp().run_test() as pilot:
         app = cast(InputApp, pilot.app)
 
@@ -82,15 +78,11 @@
         assert isinstance(app.current_module, ModuleOp)
         assert app.current_module.is_structurally_equivalent(expected_module)
 
-<<<<<<< HEAD
-=======
-
 @pytest.mark.asyncio()
 async def test_buttons():
     """Test pressing keys has the desired result."""
     async with InputApp().run_test() as pilot:
         app = cast(InputApp, pilot.app)
->>>>>>> 50d3837e
         # Test clicking the "clear input" button
         app.input_text_area.clear()
         app.input_text_area.insert(
@@ -102,16 +94,6 @@
         }
         """
         )
-<<<<<<< HEAD
-
-        # press clear input button
-        await pilot.click("#clear_input_button")
-
-        # assert that the curent_module and test_module's are structurally equivalent
-        await pilot.pause()
-        assert app.input_text_area.text == ""
-
-=======
         # press clear input button
         await pilot.click("#clear_input_button")
 
@@ -125,7 +107,7 @@
     """Test pass application has the desired result."""
     async with InputApp().run_test() as pilot:
         app = cast(InputApp, pilot.app)
->>>>>>> 50d3837e
+
         # Testing a pass
         app.input_text_area.insert(
             """
@@ -136,32 +118,6 @@
         }
         """
         )
-<<<<<<< HEAD
-        # Select a pass
-        app.passes_selection_list.select(
-            convert_func_to_riscv_func.ConvertFuncToRiscvFuncPass
-        )
-
-        await pilot.pause()
-        assert (
-            str(app.current_module)
-            == """builtin.module {
-  riscv.assembly_section ".text" {
-    riscv.directive ".globl" "hello"
-    riscv.directive ".p2align" "2"
-    riscv_func.func @hello(%n : !riscv.reg<a0>) -> !riscv.reg<a0> {
-      %0 = riscv.mv %n : (!riscv.reg<a0>) -> !riscv.reg<>
-      %n_1 = builtin.unrealized_conversion_cast %0 : !riscv.reg<> to index
-      %two = arith.constant 2 : index
-      %res = arith.muli %n_1, %two : index
-      %1 = builtin.unrealized_conversion_cast %res : index to !riscv.reg<>
-      %2 = riscv.mv %1 : (!riscv.reg<>) -> !riscv.reg<a0>
-      riscv_func.return %2 : !riscv.reg<a0>
-    }
-  }
-}"""
-        )
-=======
 
         # Await on test update to make sure we only update due to pass change later
         await pilot.pause()
@@ -184,7 +140,7 @@
 
         # assert that the Output Text Area has changed accordingly
         await pilot.pause()
->>>>>>> 50d3837e
+
         assert (
             app.output_text_area.text
             == """builtin.module {
@@ -203,10 +159,8 @@
   }
 }
 """
-<<<<<<< HEAD
         )
-=======
-        )
+
 
         index = IndexType()
         expected_module = ModuleOp(Region([Block()]))
@@ -234,4 +188,3 @@
         assert isinstance(app.current_module, ModuleOp)
         # Assert that the current module has been changed accordingly
         assert app.current_module.is_structurally_equivalent(expected_module)
->>>>>>> 50d3837e
