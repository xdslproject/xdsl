from __future__ import annotations

from collections.abc import Sequence
from dataclasses import dataclass

from xdsl.ir.affine import AffineDimExpr, AffineExpr


@dataclass(frozen=True)
class AffineMap:
    """
    AffineMap represents a map from a set of dimensions and symbols to a
    multi-dimensional affine expression.
    """

    num_dims: int
    num_symbols: int
    results: tuple[AffineExpr, ...]

    @staticmethod
    def constant_map(value: int) -> AffineMap:
        return AffineMap(0, 0, (AffineExpr.constant(value),))

    @staticmethod
    def point_map(*values: int) -> AffineMap:
        return AffineMap(0, 0, tuple(AffineExpr.constant(value) for value in values))

    @staticmethod
    def identity(rank: int) -> AffineMap:
        return AffineMap(
            rank, 0, tuple(AffineExpr.dimension(dim) for dim in range(rank))
        )

    @staticmethod
    def empty() -> AffineMap:
        return AffineMap(0, 0, ())

    def compose(self, map: AffineMap) -> AffineMap:
        """Compose the AffineMap with the given AffineMap."""
        if self.num_dims != map.num_dims:
            raise ValueError(
                f"Cannot compose AffineMaps with different numbers of dimensions: "
                f"{self.num_dims} and {map.num_dims}"
            )

        results = tuple(expr.compose(map) for expr in self.results)
        return AffineMap(
            num_dims=self.num_dims,
            num_symbols=map.num_symbols,
            results=results,
        )

    def inverse_permutation(self) -> AffineMap | None:
        """
        Returns a map of codomain to domain dimensions such that the first
        codomain dimension for a particular domain dimension is selected.
        Returns an empty map if the input map is empty. Returns null map (not
        empty map) if the map is not invertible (i.e. the map does not contain
        a subset that is a permutation of full domain rank).

        Prerequisites: The map should have no symbols.

        Example:
           (d0, d1, d2) -> (d1, d1, d0, d2, d1, d2, d1, d0)
                             0       2   3
        returns:
           (d0, d1, d2, d3, d4, d5, d6, d7) -> (d2, d0, d3)
        """
        if self.num_symbols != 0:
            raise ValueError(
                f"Cannot invert AffineMap with symbols: {self.num_symbols}"
            )
        found_dims = [-1] * self.num_dims

        for i, expr in enumerate(self.results):
            match expr:
                case AffineDimExpr():
                    found_dims[expr.position] = i
                case _:
                    continue

        if -1 in found_dims:
            return None

        results = tuple(self.results[i] for i in found_dims)
        return AffineMap(
            num_dims=len(self.results),
            num_symbols=0,
            results=results,
        )

<<<<<<< HEAD
    @property
    def transpose(self) -> AffineMap:
        """
        Returns a map with transposed codomain.

        Example:
           (d0, d1, d2) -> (d1, d1, d0, d2, d1, d2, d1, d0)
        returns:
           (d0, d1, d2) -> (d0, d1, d2, d1, d2, d0, d1, d1)
        """
        return AffineMap(self.num_dims, self.num_symbols, tuple(reversed(self.results)))

    def eval(self, dims: list[int], symbols: list[int]) -> list[int]:
=======
    def eval(self, dims: Sequence[int], symbols: Sequence[int]) -> list[int]:
>>>>>>> ca67bf18
        """Evaluate the AffineMap given the values of dimensions and symbols."""
        assert len(dims) == self.num_dims
        assert len(symbols) == self.num_symbols
        return [expr.eval(dims, symbols) for expr in self.results]

    def __str__(self) -> str:
        # Create comma seperated list of dims.
        dims = ["d" + str(i) for i in range(self.num_dims)]
        dims = ", ".join(dims)
        # Create comma seperated list of symbols.
        syms = ["s" + str(i) for i in range(self.num_symbols)]
        syms = ", ".join(syms)
        # Create comma seperated list of results.
        results = ", ".join(str(expr) for expr in self.results)
        if self.num_symbols == 0:
            return f"({dims}) -> ({results})"
        return f"({dims})[{syms}] -> ({results})"<|MERGE_RESOLUTION|>--- conflicted
+++ resolved
@@ -89,7 +89,6 @@
             results=results,
         )
 
-<<<<<<< HEAD
     @property
     def transpose(self) -> AffineMap:
         """
@@ -102,10 +101,7 @@
         """
         return AffineMap(self.num_dims, self.num_symbols, tuple(reversed(self.results)))
 
-    def eval(self, dims: list[int], symbols: list[int]) -> list[int]:
-=======
     def eval(self, dims: Sequence[int], symbols: Sequence[int]) -> list[int]:
->>>>>>> ca67bf18
         """Evaluate the AffineMap given the values of dimensions and symbols."""
         assert len(dims) == self.num_dims
         assert len(symbols) == self.num_symbols
