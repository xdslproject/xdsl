--- conflicted
+++ resolved
@@ -135,18 +135,12 @@
 
     name = 'mpi.send'
 
-<<<<<<< HEAD
     buffer: Annotated[Operand, AnyAttr()]
-    count: Annotated[Operand, t_int]
+    count: Annotated[Operand, i32]
     datatype: Annotated[Operand, DataType]
-    dest: Annotated[Operand, t_int]
-    tag: Annotated[Operand, t_int]
-=======
-    buffer: Annotated[Operand, MemRefType[AnyNumericType]]
+    tag: Annotated[Operand, i32]
+
     dest: Annotated[Operand, i32]
-
-    tag: OpAttr[IntegerAttr[Annotated[IntegerType, i32]]]
->>>>>>> 651b57c8
 
     @classmethod
     def get(cls, buffer: SSAValue | Operation, count: SSAValue | Operation,
@@ -230,18 +224,11 @@
 
     name = "mpi.recv"
 
-<<<<<<< HEAD
     buffer: Annotated[Operand, AnyAttr()]
-    count: Annotated[Operand, t_int]
+    count: Annotated[Operand, i32]
     datatype: Annotated[Operand, DataType]
-    source: Annotated[Operand, t_int]
-    tag: Annotated[Operand, t_int]
-=======
     source: Annotated[Operand, i32]
-    buffer: Annotated[Operand, MemRefType[AnyNumericType]]
-
-    tag: OpAttr[IntegerAttr[Annotated[IntegerType, i32]]]
->>>>>>> 651b57c8
+    tag: Annotated[Operand, i32]
 
     status: Annotated[OptOpResult, StatusType]
 
@@ -355,11 +342,11 @@
 class CommSize(MPIBaseOp):
     name = "mpi.comm.size"
 
-    size: Annotated[OpResult, t_int]
+    size: Annotated[OpResult, i32]
 
     @classmethod
     def get(cls):
-        return cls.build(result_types=[t_int])
+        return cls.build(result_types=[i32])
 
 
 @irdl_op_definition
@@ -379,22 +366,22 @@
 class UnwrapMemrefOp(MPIBaseOp):
     name = "mpi.unwrap_memref"
 
-    ref: Annotated[Operand, MemRefType[AnyNumericAttr]]
+    ref: Annotated[Operand, MemRefType[AnyNumericType]]
 
     ptr: Annotated[OpResult, llvm.LLVMPointerType]
-    len: Annotated[OpResult, t_int]
+    len: Annotated[OpResult, i32]
     typ: Annotated[OpResult, DataType]
 
     @staticmethod
     def get(ref: SSAValue | Operation):
         ssa_val = SSAValue.get(ref)
         assert isinstance(ssa_val.typ, MemRefType)
-        elem_typ = cast(MemRefType[AnyNumericAttr], ssa_val.typ).element_type
+        elem_typ = cast(MemRefType[AnyNumericType], ssa_val.typ).element_type
 
         return UnwrapMemrefOp.build(operands=[ref],
                                     result_types=[
                                         llvm.LLVMPointerType.typed(elem_typ),
-                                        t_int,
+                                        i32,
                                         DataType()
                                     ])
 
@@ -423,12 +410,9 @@
     Init,
     Finalize,
     CommRank,
-<<<<<<< HEAD
-    CommSize,
-], [RequestType, StatusType])
-=======
+    UnwrapMemrefOp,
+    GetDtypeOp,
 ], [
     RequestType,
     StatusType,
-])
->>>>>>> 651b57c8
+])