# This workflow will install MLIR, Python dependencies, run tests and lint with a single version of Python

name: CI - MLIR-based Testing

on:
  # Trigger the workflow on push or pull request,
  # but only for the main branch
  push:
    branches:
      - main
  pull_request:
  workflow_dispatch:

jobs:
  build:
    runs-on: ubuntu-20.04
    strategy:
      matrix:
        python-version: ['3.10', '3.11', '3.12']

    env:
      LLVM_SYMBOLIZER_PATH: /usr/lib/llvm-11/bin/llvm-symbolizer
      MLIR-Version: d401987fe349a87c53fe25829215b080b70c0c1a
    steps:
    - uses: actions/checkout@v4
      with:
        path: xdsl
        fetch-depth: 2

    - name: Install native dependencies
      uses: awalsh128/cache-apt-pkgs-action@latest
      with:
        packages: mesa-vulkan-drivers
        version: 1.0

    - name: Install uv
      uses: astral-sh/setup-uv@v3
      with:
        enable-cache: true
        cache-dependency-glob: "xdsl/uv.lock"

    - name: Set up Python ${{ matrix.python-version }}
      run: |
        # Change directory so that xdsl-opt can be found during installation.
        cd xdsl
        uv python install ${{ matrix.python-version }}

    - name: Install the package locally and nbval
      run: |
        # Change directory so that xdsl-opt can be found during installation.
        cd xdsl
        uv sync --all-extras

    - name: Cache binaries
      id: cache-binary
      uses: actions/cache@v4
      with:
        path: llvm-project/build
        key: binaries-${{ runner.os }}-${{ env.MLIR-Version }}
        restore-keys: binaries-${{ runner.os }}-${{ env.MLIR-Version }}

    - name: Checkout MLIR
      if: steps.cache-binary.outputs.cache-hit != 'true'
      uses: actions/checkout@v4
      with:
        repository: llvm/llvm-project.git
        path: llvm-project
        ref: ${{ env.MLIR-Version }}

    - name: Clang Setup
      if: steps.cache-binary.outputs.cache-hit != 'true'
      uses: egor-tensin/setup-clang@v1

    - name: Ninja Setup
      if: steps.cache-binary.outputs.cache-hit != 'true'
      uses: lukka/get-cmake@9e431acfe656e5db66cd4930386328fce59cfaba

    - name: MLIR Build Setup
      if: steps.cache-binary.outputs.cache-hit != 'true'
      run: |
        mkdir llvm-project/build
        cd llvm-project/build
        cmake -G Ninja ../llvm \
          -DLLVM_ENABLE_PROJECTS=mlir \
          -DLLVM_TARGETS_TO_BUILD="X86" \
          -DLLVM_ENABLE_LLD=ON \
          -DCMAKE_C_COMPILER=clang \
          -DCMAKE_CXX_COMPILER=clang++ \
          -DCMAKE_BUILD_TYPE=Release \
          -DLLVM_ENABLE_ASSERTIONS=ON

    - name: MLIR Build
      if: steps.cache-binary.outputs.cache-hit != 'true'
      run: |
        cd llvm-project/build
        cmake --build . --target mlir-opt mlir-cpu-runner

    - name: Test with pytest and generate code coverage
      run: |
        cd xdsl
        uv run pytest -W error --cov --cov-config=.coveragerc .

    - name: Execute lit tests
      run: |
        cd xdsl
        # Add mlir-opt to the path
        export PATH=$PATH:${GITHUB_WORKSPACE}/llvm-project/build/bin/
        uv run lit -v tests/filecheck/ -DCOVERAGE
        uv run lit -v docs/Toy/examples/ -DCOVERAGE

    - name: Test MLIR dependent examples/tutorials
      run: |
        cd xdsl
        # Add mlir-opt to the path
        export PATH=$PATH:${GITHUB_WORKSPACE}/llvm-project/build/bin/
        uv run pytest --nbval docs/mlir_interoperation.ipynb --maxfail 1 -vv

    - name: Test ONNX-dependent marimo notebooks
      run: |
        cd xdsl
        # Add mlir-opt to the path
        export PATH=$PATH:${GITHUB_WORKSPACE}/llvm-project/build/bin/
<<<<<<< HEAD
        uv run make tests-marimo-mlir
=======
        make tests-marimo-onnx
>>>>>>> b5acf316

    - name: Combine coverage data
      run: |
        cd xdsl
        uv run coverage combine --append
        uv run coverage report
        uv run coverage xml

    - name: Upload coverage to Codecov
      if: matrix.python-version == '3.10'
      uses: Wandalen/wretry.action@v1
      with:
        action: codecov/codecov-action@v4
        attempt_delay: 10000
        attempt_limit: 10
        with: |
          fail_ci_if_error: true
          verbose: true
          root_dir: xdsl
          files: coverage.xml
          token: ${{ secrets.CODECOV_TOKEN }}<|MERGE_RESOLUTION|>--- conflicted
+++ resolved
@@ -120,11 +120,7 @@
         cd xdsl
         # Add mlir-opt to the path
         export PATH=$PATH:${GITHUB_WORKSPACE}/llvm-project/build/bin/
-<<<<<<< HEAD
-        uv run make tests-marimo-mlir
-=======
-        make tests-marimo-onnx
->>>>>>> b5acf316
+        uv run make tests-marimo-onnx
 
     - name: Combine coverage data
       run: |
