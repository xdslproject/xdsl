import argparse
import os
import sys
from collections.abc import Callable
from typing import IO

from xdsl.context import MLContext
from xdsl.dialects import get_all_dialects
from xdsl.dialects.builtin import ModuleOp
from xdsl.parser import Parser
from xdsl.utils.exceptions import ParseError
from xdsl.utils.lexer import Span


<<<<<<< HEAD
def get_all_passes() -> dict[str, Callable[[], type[ModulePass]]]:
    """Return the list of all available passes."""

    def get_arith_add_fastmath():
        from xdsl.transforms import arith_add_fastmath

        return arith_add_fastmath.AddArithFastMathFlagsPass

    def get_loop_hoist_memref():
        from xdsl.transforms import loop_hoist_memref

        return loop_hoist_memref.LoopHoistMemrefPass

    def get_canonicalize():
        from xdsl.transforms import canonicalize

        return canonicalize.CanonicalizePass

    def get_canonicalize_dmp():
        from xdsl.transforms import canonicalize_dmp

        return canonicalize_dmp.CanonicalizeDmpPass

    def get_convert_linalg_to_memref_stream():
        from xdsl.transforms import convert_linalg_to_memref_stream

        return convert_linalg_to_memref_stream.ConvertLinalgToMemrefStreamPass

    def get_convert_linalg_to_loops():
        from xdsl.transforms import convert_linalg_to_loops

        return convert_linalg_to_loops.ConvertLinalgToLoopsPass

    def get_convert_riscv_scf_to_llvm():
        from xdsl.transforms import convert_riscv_to_llvm

        return convert_riscv_to_llvm.ConvertRiscvToLLVMPass

    def get_convert_ml_program_to_memref():
        from xdsl.transforms import convert_ml_program_to_memref

        return convert_ml_program_to_memref.ConvertMlProgramToMemrefPass

    def get_convert_riscv_scf_for_to_frep():
        from xdsl.transforms import convert_riscv_scf_for_to_frep

        return convert_riscv_scf_for_to_frep.ConvertRiscvScfForToFrepPass

    def get_convert_scf_to_openmp():
        from xdsl.transforms import convert_scf_to_openmp

        return convert_scf_to_openmp.ConvertScfToOpenMPPass

    def get_convert_snitch_stream_to_snitch():
        from xdsl.backend.riscv.lowering import convert_snitch_stream_to_snitch

        return convert_snitch_stream_to_snitch.ConvertSnitchStreamToSnitch

    def get_constant_fold_interp():
        from xdsl.transforms import constant_fold_interp

        return constant_fold_interp.ConstantFoldInterpPass

    def get_convert_snrt_to_riscv():
        from xdsl.transforms import inline_snrt

        return inline_snrt.ConvertSnrtToRISCV

    def get_convert_stencil_to_ll_mlir():
        from xdsl.transforms.experimental import convert_stencil_to_ll_mlir

        return convert_stencil_to_ll_mlir.ConvertStencilToLLMLIRPass

    def get_convert_riscv_scf_to_riscv_cf():
        from xdsl.backend.riscv.lowering import convert_riscv_scf_to_riscv_cf

        return convert_riscv_scf_to_riscv_cf.ConvertRiscvScfToRiscvCfPass

    def get_cse():
        from xdsl.transforms import common_subexpression_elimination

        return common_subexpression_elimination.CommonSubexpressionElimination

    def get_dce():
        from xdsl.transforms import dead_code_elimination

        return dead_code_elimination.DeadCodeElimination

    def get_desymrefy():
        from xdsl.frontend.passes.desymref import DesymrefyPass

        return DesymrefyPass

    def get_gpu_allocs():
        from xdsl.transforms import gpu_allocs

        return gpu_allocs.MemrefToGPUPass

    def get_gpu_map_parallel_loops():
        from xdsl.transforms import gpu_map_parallel_loops

        return gpu_map_parallel_loops.GpuMapParallelLoopsPass

    def get_distribute_stencil():
        from xdsl.transforms.experimental.dmp import stencil_global_to_local

        return stencil_global_to_local.DistributeStencilPass

    def get_lower_halo_to_mpi():
        from xdsl.transforms.experimental.dmp import stencil_global_to_local

        return stencil_global_to_local.LowerHaloToMPI

    def get_individual_rewrite():
        from xdsl.transforms.individual_rewrite import IndividualRewrite

        return IndividualRewrite

    def get_lower_affine():
        from xdsl.transforms import lower_affine

        return lower_affine.LowerAffinePass

    def get_lower_mpi():
        from xdsl.transforms import lower_mpi

        return lower_mpi.LowerMPIPass

    def get_lower_riscv_func():
        from xdsl.transforms import lower_riscv_func

        return lower_riscv_func.LowerRISCVFunc

    def get_lower_snitch():
        from xdsl.transforms import lower_snitch

        return lower_snitch.LowerSnitchPass

    def get_memref_streamify():
        from xdsl.transforms import memref_streamify

        return memref_streamify.MemrefStreamifyPass

    def get_memref_stream_unnest_out_parameters():
        from xdsl.transforms import memref_stream_unnest_out_parameters

        return memref_stream_unnest_out_parameters.MemrefStreamUnnestOutParametersPass

    def get_memref_stream_fold_fill():
        from xdsl.transforms import memref_stream_fold_fill

        return memref_stream_fold_fill.MemrefStreamFoldFillPass

    def get_memref_stream_generalize_fill():
        from xdsl.transforms import memref_stream_generalize_fill

        return memref_stream_generalize_fill.MemrefStreamGeneralizeFillPass

    def get_memref_stream_infer_fill():
        from xdsl.transforms import memref_stream_infer_fill

        return memref_stream_infer_fill.MemrefStreamInferFillPass

    def get_mlir_opt():
        from xdsl.transforms import mlir_opt

        return mlir_opt.MLIROptPass

    def get_printf_to_llvm():
        from xdsl.transforms import printf_to_llvm

        return printf_to_llvm.PrintfToLLVM

    def get_printf_to_putchar():
        from xdsl.transforms import printf_to_putchar

        return printf_to_putchar.PrintfToPutcharPass

    def get_riscv_register_allocation():
        from xdsl.transforms import riscv_register_allocation

        return riscv_register_allocation.RISCVRegisterAllocation

    def get_scf_for_loop_flatten():
        from xdsl.transforms import scf_for_loop_flatten

        return scf_for_loop_flatten.ScfForLoopFlattenPass

    def get_riscv_scf_loop_range_folding():
        from xdsl.transforms import riscv_scf_loop_range_folding

        return riscv_scf_loop_range_folding.RiscvScfLoopRangeFoldingPass

    def get_snitch_register_allocation():
        from xdsl.transforms import snitch_register_allocation

        return snitch_register_allocation.SnitchRegisterAllocation

    def get_riscv_prologue_epilogue_insertion():
        from xdsl.backend.riscv import prologue_epilogue_insertion

        return prologue_epilogue_insertion.PrologueEpilogueInsertion

    def get_convert_arith_to_riscv():
        from xdsl.backend.riscv.lowering import convert_arith_to_riscv

        return convert_arith_to_riscv.ConvertArithToRiscvPass

    def get_convert_func_to_riscv_func():
        from xdsl.backend.riscv.lowering import convert_func_to_riscv_func

        return convert_func_to_riscv_func.ConvertFuncToRiscvFuncPass

    def get_convert_memref_to_riscv():
        from xdsl.backend.riscv.lowering import convert_memref_to_riscv

        return convert_memref_to_riscv.ConvertMemrefToRiscvPass

    def get_convert_memref_stream_to_loops():
        from xdsl.transforms import convert_memref_stream_to_loops

        return convert_memref_stream_to_loops.ConvertMemrefStreamToLoopsPass

    def get_convert_onnx_to_linalg():
        from xdsl.transforms import convert_onnx_to_linalg

        return convert_onnx_to_linalg.ConvertOnnxToLinalgPass

    def get_convert_memref_stream_to_snitch():
        from xdsl.transforms import convert_memref_stream_to_snitch_stream

        return convert_memref_stream_to_snitch_stream.ConvertMemrefStreamToSnitch

    def get_convert_print_format_to_riscv_debug():
        from xdsl.backend.riscv.lowering import convert_print_format_to_riscv_debug

        return convert_print_format_to_riscv_debug.ConvertPrintFormatToRiscvDebugPass

    def get_convert_qref_to_qssa():
        from xdsl.transforms import convert_qref_to_qssa

        return convert_qref_to_qssa.ConvertQRefToQssa

    def get_convert_qssa_to_qref():
        from xdsl.transforms import convert_qssa_to_qref

        return convert_qssa_to_qref.ConvertQssaToQRef

    def get_scf_parallel_loop_tiling():
        from xdsl.transforms import scf_parallel_loop_tiling

        return scf_parallel_loop_tiling.ScfParallelLoopTilingPass

    def get_convert_scf_to_riscv_scf():
        from xdsl.backend.riscv.lowering import convert_scf_to_riscv_scf

        return convert_scf_to_riscv_scf.ConvertScfToRiscvPass

    def get_function_constant_pinning():
        from xdsl.transforms.experimental.function_constant_pinning import (
            FunctionConstantPinningPass,
        )

        return FunctionConstantPinningPass

    def get_lower_scf_for_to_labels():
        from xdsl.backend.riscv import riscv_scf_to_asm

        return riscv_scf_to_asm.LowerScfForToLabels

    def get_stencil_shape_inference():
        from xdsl.transforms.experimental import stencil_shape_inference

        return stencil_shape_inference.StencilShapeInferencePass

    def get_stencil_storage_materialization():
        from xdsl.transforms.experimental import stencil_storage_materialization

        return stencil_storage_materialization.StencilStorageMaterializationPass

    def get_reconcile_unrealized_casts():
        from xdsl.transforms import reconcile_unrealized_casts

        return reconcile_unrealized_casts.ReconcileUnrealizedCastsPass

    def get_hls_convert_stencil_to_ll_mlir():
        from xdsl.transforms.experimental import hls_convert_stencil_to_ll_mlir

        return hls_convert_stencil_to_ll_mlir.HLSConvertStencilToLLMLIRPass

    def get_lower_hls():
        from xdsl.transforms.experimental import lower_hls

        return lower_hls.LowerHLSPass

    def get_replace_incompatible_fpga():
        from xdsl.transforms.experimental import replace_incompatible_fpga

        return replace_incompatible_fpga.ReplaceIncompatibleFPGA

    def get_stencil_tensorize_z_dimension():
        from xdsl.transforms.experimental import stencil_tensorize_z_dimension

        return stencil_tensorize_z_dimension.StencilTensorizeZDimension

    def get_stencil_to_csl_stencil():
        from xdsl.transforms import stencil_to_csl_stencil

        return stencil_to_csl_stencil.StencilToCslStencilPass

    def get_stencil_unroll():
        from xdsl.transforms import stencil_unroll

        return stencil_unroll.StencilUnrollPass

    def get_test_lower_snitch_stream_to_asm():
        from xdsl.transforms import test_lower_snitch_stream_to_asm

        return test_lower_snitch_stream_to_asm.TestLowerSnitchStreamToAsm

    return {
        "arith-add-fastmath": get_arith_add_fastmath,
        "loop-hoist-memref": get_loop_hoist_memref,
        "canonicalize-dmp": get_canonicalize_dmp,
        "canonicalize": get_canonicalize,
        "constant-fold-interp": get_constant_fold_interp,
        "convert-arith-to-riscv": get_convert_arith_to_riscv,
        "convert-func-to-riscv-func": get_convert_func_to_riscv_func,
        "convert-linalg-to-memref-stream": get_convert_linalg_to_memref_stream,
        "convert-linalg-to-loops": get_convert_linalg_to_loops,
        "convert-memref-stream-to-loops": get_convert_memref_stream_to_loops,
        "convert-memref-to-riscv": get_convert_memref_to_riscv,
        "convert-ml-program-to-memref": get_convert_ml_program_to_memref,
        "convert-onnx-to-linalg": get_convert_onnx_to_linalg,
        "convert-memref-stream-to-snitch": get_convert_memref_stream_to_snitch,
        "convert-print-format-to-riscv-debug": get_convert_print_format_to_riscv_debug,
        "convert-riscv-to-llvm": get_convert_riscv_scf_to_llvm,
        "convert-qref-to-qssa": get_convert_qref_to_qssa,
        "convert-qssa-to-qref": get_convert_qssa_to_qref,
        "convert-riscv-scf-for-to-frep": get_convert_riscv_scf_for_to_frep,
        "convert-riscv-scf-to-riscv-cf": get_convert_riscv_scf_to_riscv_cf,
        "convert-scf-to-openmp": get_convert_scf_to_openmp,
        "convert-scf-to-riscv-scf": get_convert_scf_to_riscv_scf,
        "convert-snitch-stream-to-snitch": get_convert_snitch_stream_to_snitch,
        "inline-snrt": get_convert_snrt_to_riscv,
        "convert-stencil-to-ll-mlir": get_convert_stencil_to_ll_mlir,
        "cse": get_cse,
        "dce": get_dce,
        "distribute-stencil": get_distribute_stencil,
        "dmp-to-mpi": get_lower_halo_to_mpi,
        "frontend-desymrefy": get_desymrefy,
        "function-constant-pinning": get_function_constant_pinning,
        "memref-to-gpu": get_gpu_allocs,
        "gpu-map-parallel-loops": get_gpu_map_parallel_loops,
        "hls-convert-stencil-to-ll-mlir": get_hls_convert_stencil_to_ll_mlir,
        "apply-individual-rewrite": get_individual_rewrite,
        "lower-affine": get_lower_affine,
        "lower-hls": get_lower_hls,
        "lower-mpi": get_lower_mpi,
        "lower-riscv-func": get_lower_riscv_func,
        "lower-riscv-scf-to-labels": get_lower_scf_for_to_labels,
        "lower-snitch": get_lower_snitch,
        "memref-streamify": get_memref_streamify,
        "memref-stream-unnest-out-parameters": get_memref_stream_unnest_out_parameters,
        "memref-stream-fold-fill": get_memref_stream_fold_fill,
        "memref-stream-generalize-fill": get_memref_stream_generalize_fill,
        "memref-stream-infer-fill": get_memref_stream_infer_fill,
        "mlir-opt": get_mlir_opt,
        "printf-to-llvm": get_printf_to_llvm,
        "printf-to-putchar": get_printf_to_putchar,
        "reconcile-unrealized-casts": get_reconcile_unrealized_casts,
        "replace-incompatible-fpga": get_replace_incompatible_fpga,
        "riscv-allocate-registers": get_riscv_register_allocation,
        "scf-for-loop-flatten": get_scf_for_loop_flatten,
        "riscv-scf-loop-range-folding": get_riscv_scf_loop_range_folding,
        "scf-parallel-loop-tiling": get_scf_parallel_loop_tiling,
        "snitch-allocate-registers": get_snitch_register_allocation,
        "riscv-prologue-epilogue-insertion": get_riscv_prologue_epilogue_insertion,
        "stencil-shape-inference": get_stencil_shape_inference,
        "stencil-storage-materialization": get_stencil_storage_materialization,
        "stencil-tensorize-z-dimension": get_stencil_tensorize_z_dimension,
        "stencil-to-csl-stencil": get_stencil_to_csl_stencil,
        "stencil-unroll": get_stencil_unroll,
        "test-lower-snitch-stream-to-asm": get_test_lower_snitch_stream_to_asm,
    }


=======
>>>>>>> c5a1c4e1
class CommandLineTool:
    ctx: MLContext
    args: argparse.Namespace
    """
    The argument parsers namespace which holds the parsed commandline
    attributes.
    """

    available_frontends: dict[str, Callable[[IO[str]], ModuleOp]]
    """
    A mapping from file extension to a frontend that can handle this
    file type.
    """

    def register_all_arguments(self, arg_parser: argparse.ArgumentParser):
        arg_parser.add_argument(
            "input_file", type=str, nargs="?", help="path to input file"
        )

        frontends = [name for name in self.available_frontends]
        arg_parser.add_argument(
            "-f",
            "--frontend",
            type=str,
            required=False,
            choices=frontends,
            help="Frontend to be used for the input. If not set, "
            "the xdsl frontend or the one for the file extension "
            "is used.",
        )
        arg_parser.add_argument("--disable-verify", default=False, action="store_true")

        arg_parser.add_argument(
            "--allow-unregistered-dialect",
            default=False,
            action="store_true",
            help="Allow the parsing of unregistered dialects.",
        )

        arg_parser.add_argument(
            "--no-implicit-module",
            default=False,
            action="store_true",
            help="Disable implicit addition of a top-level module op during parsing.",
        )

    def get_input_stream(self) -> tuple[IO[str], str]:
        """
        Get the input stream to parse from, along with the file extension.
        """
        if self.args.input_file is None:
            f = sys.stdin
            file_extension = "mlir"
        else:
            f = open(self.args.input_file)
            _, file_extension = os.path.splitext(self.args.input_file)
            file_extension = file_extension.replace(".", "")
        return f, file_extension

    def get_input_name(self):
        return self.args.input_file or "stdin"

    def register_all_dialects(self):
        """
        Register all dialects that can be used.

        Add other/additional dialects by overloading this function.
        """
        for dialect_name, dialect_factory in get_all_dialects().items():
            self.ctx.register_dialect(dialect_name, dialect_factory)

    def register_all_frontends(self):
        """
        Register all frontends that can be used.

        Add other/additional frontends by overloading this function.
        """

        def parse_mlir(io: IO[str]):
            return Parser(
                self.ctx,
                io.read(),
                self.get_input_name(),
            ).parse_module(not self.args.no_implicit_module)

        self.available_frontends["mlir"] = parse_mlir

    def parse_chunk(
        self, chunk: IO[str], file_extension: str, start_offset: int = 0
    ) -> ModuleOp | None:
        """
        Parse the input file by invoking the parser specified by the `parser`
        argument. If not set, the parser registered for this file extension
        is used.
        """

        try:
            return self.available_frontends[file_extension](chunk)
        except ParseError as e:
            s = e.span
            e.span = Span(s.start, s.end, s.input, start_offset)
            if "parsing_diagnostics" in self.args and self.args.parsing_diagnostics:
                print(e.with_context())
            else:
                raise Exception("Failed to parse:\n" + e.with_context()) from e
        finally:
            chunk.close()<|MERGE_RESOLUTION|>--- conflicted
+++ resolved
@@ -12,7 +12,6 @@
 from xdsl.utils.lexer import Span
 
 
-<<<<<<< HEAD
 def get_all_passes() -> dict[str, Callable[[], type[ModulePass]]]:
     """Return the list of all available passes."""
 
@@ -400,8 +399,6 @@
     }
 
 
-=======
->>>>>>> c5a1c4e1
 class CommandLineTool:
     ctx: MLContext
     args: argparse.Namespace
