from __future__ import annotations
from typing import TYPE_CHECKING, Annotated

from xdsl.dialects.builtin import (StringAttr, ArrayAttr, DenseArrayBase, i32,
                                   IntAttr, NoneAttr, IntegerType, IntegerAttr,
                                    i64,
                                   AnyIntegerAttr, IndexType, UnitAttr)
from xdsl.ir import (MLIRType, ParametrizedAttribute, Attribute, Dialect,
                     OpResult, Operation, SSAValue)


from xdsl.irdl import (OpAttr, Operand, ParameterDef, AnyAttr, OptOpAttr, VarOperand,
                       irdl_attr_definition, irdl_op_definition)


if TYPE_CHECKING:
    from xdsl.parser import BaseParser
    from xdsl.printer import Printer


@irdl_attr_definition
class LLVMStructType(ParametrizedAttribute, MLIRType):
    name = "llvm.struct"

    # An empty string refers to a struct without a name.
    struct_name: ParameterDef[StringAttr]
    types: ParameterDef[ArrayAttr[Attribute]]

    # TODO: Add this parameter once xDSL supports the necessary capabilities.
    #  bitmask = ParameterDef(StringAttr)

    @staticmethod
    def from_type_list(types: list[Attribute]) -> LLVMStructType:
        return LLVMStructType([StringAttr(""), ArrayAttr(types)])

    def print_parameters(self, printer: Printer) -> None:
        assert self.struct_name.data == ""
        printer.print("<(")
        printer.print_list(self.types.data, printer.print_attribute)
        printer.print(")>")

    @staticmethod
    def parse_parameters(parser: BaseParser) -> list[Attribute]:
        parser.parse_characters("<(", "LLVM Struct must start with `<(`")
        params = parser.parse_list_of(
            parser.try_parse_type,
            "Malformed LLVM struct, expected attribute definition here!")
        parser.parse_characters(
            ")>", "Unexpected input, expected end of LLVM struct!")
        return [StringAttr(""), ArrayAttr(params)]


@irdl_attr_definition
class LLVMPointerType(ParametrizedAttribute, MLIRType):
    name = "llvm.ptr"

    type: ParameterDef[Attribute | NoneAttr]
    addr_space: ParameterDef[IntAttr | NoneAttr]

    def print_parameters(self, printer: Printer) -> None:
        if isinstance(self.type, NoneAttr):
            return

        printer.print_string("<")
        printer.print_attribute(self.type)
        if not isinstance(self.addr_space, NoneAttr):
            printer.print_string(", ")
            printer.print_attribute(self.addr_space)

        printer.print_string(">")

    @staticmethod
    def parse_parameters(parser: BaseParser) -> list[Attribute]:
        if not parser.tokenizer.starts_with('<'):
            return [NoneAttr(), NoneAttr()]
        parser.parse_characters('<', "llvm.ptr parameters expected")
        type = parser.try_parse_type()
        if type is None:
            parser.raise_error(
                "Expected first parameter of llvm.ptr to be a type!")
        if not parser.tokenizer.starts_with(','):
            parser.parse_characters('>',
                                    "End of llvm.ptr parameters expected!")
            return [type, NoneAttr()]
        parser.parse_characters(',', "llvm.ptr args must be separated by `,`")
        addr_space = parser.parse_int_literal()
        parser.parse_characters('>', "End of llvm.ptr parameters expected!")
        return [type, IntegerAttr.from_params(addr_space, IndexType())]

    @staticmethod
    def opaque():
        return LLVMPointerType([NoneAttr(), NoneAttr()])

    @staticmethod
    def typed(type: Attribute):
        return LLVMPointerType([type, NoneAttr()])

<<<<<<< HEAD
    def is_typed(self) -> bool:
        return not isinstance(self.type, NoneAttr)

@irdl_op_definition
class GetElementPtrOp(Operation):
    name = "llvm.getelementptr"

    ptr: Annotated[Operand, LLVMPointerType]
    ssa_indices: Annotated[VarOperand, IntegerType]

    elem_type: OpAttr[Attribute]

    rawConstantIndices: OpAttr[DenseArrayBase]

    inbounds: OptOpAttr[UnitAttr]

    result: OpResult

    @staticmethod
    def get(
        ptr: SSAValue | Operation,
        indices: list[int] | None = None,
        ssa_indices: list[SSAValue | Operation] | None = None,
        result_type: Attribute | None = None, 
        inbounds: bool = False,
    ):  
        # construct default mutable argument here:
        if indices is None:
            indices = []

        indices_attr = DenseArrayBase.create_dense_int_or_index(
            i32, indices
        )

        # construct default mutable argument here:
        if ssa_indices is None:
            ssa_indices = []

        # convert a potential Operation into an SSAValue
        ptr = SSAValue.get(ptr)

        # if no result type was give, infer from pointer type
        if result_type is None:
            # ptr is an SSAValue
            # ptr.typ is the type of the SSAValue (so the LLVMPointerType)
            assert isinstance(ptr.typ, LLVMPointerType)
            # ptr.typ.type is the wrapped type of the pointer
            if isinstance(ptr.typ.type, NoneAttr):
                raise ValueError("...")
            # use that as the result type
            result_type = LLVMPointerType.typed(ptr.typ.type)
        
        attrs: dict[str, Attribute] = {
            'rawConstantIndices': indices_attr,
            'elem_type': result_type
        }

        assert isinstance(ptr.typ, LLVMPointerType)
        if ptr.typ.is_typed():
            attrs.pop('elem_type')

        if not isinstance(result_type, LLVMPointerType):
            result_type = LLVMPointerType.typed(result_type)

        if inbounds:
            attrs['inbounds'] = UnitAttr()

        return GetElementPtrOp.build(
            operands=[ptr, ssa_indices],
            result_types=[result_type],
            attributes=attrs
        )

=======
    def is_typed(self):
        return not isinstance(self.type, NoneAttr)

>>>>>>> d8e8ec1b

@irdl_op_definition
class AllocaOp(Operation):
    name = "llvm.alloca"

    size: Annotated[Operand, IntegerType]

    alignment: OpAttr[AnyIntegerAttr]

    res: OpResult

    @classmethod
    def get(cls,
            size: SSAValue | Operation,
            elem_type: Attribute,
            alignment: int = 32,
            as_untyped_ptr: bool = False):
        attrs: dict[str, Attribute] = {
            'alignment': IntegerAttr.from_int_and_width(alignment, 64)
        }
        if as_untyped_ptr:
            ptr_type = LLVMPointerType.opaque()
            attrs['elem_type'] = elem_type
        else:
            ptr_type = LLVMPointerType.typed(elem_type)

        return cls.build(operands=[size],
                         attributes=attrs,
                         result_types=[ptr_type])


@irdl_op_definition
class IntToPtrOp(Operation):
    name = "llvm.inttoptr"

    input: Annotated[Operand, IntegerType]

    output: Annotated[OpResult, LLVMPointerType]

    @classmethod
    def get(cls,
            input: SSAValue | Operation,
            ptr_type: Attribute | None = None):
        if ptr_type is None:
            ptr_type = LLVMPointerType.opaque()
        else:
            ptr_type = LLVMPointerType.typed(ptr_type)
        return cls.build(operands=[input], result_types=[ptr_type])


@irdl_op_definition
class LoadOp(Operation):
    name = "llvm.load"

    ptr: Annotated[Operand, LLVMPointerType]

    dereferenced_value: OpResult

    @classmethod
    def get(cls,
            ptr: SSAValue | Operation,
            result_type: Attribute | None = None):
        if result_type is None:
            ptr = SSAValue.get(ptr)
            assert isinstance(ptr.typ, LLVMPointerType)

            if isinstance(ptr.typ.type, NoneAttr):
                raise ValueError(
                    "llvm.load requires either a result type or a typed pointer!"
                )
            result_type = ptr.typ.type

        return cls.build(operands=[ptr], result_types=[result_type])


@irdl_op_definition
class StoreOp(Operation):
    name = "llvm.store"

    value: Operand
    ptr: Annotated[Operand, LLVMPointerType]

    alignment: OptOpAttr[IntegerAttr[IntegerType]]
    ordering: OptOpAttr[IntegerAttr[IntegerType]]
    volatile_: OptOpAttr[UnitAttr]
    nontemporal: OptOpAttr[UnitAttr]

    @classmethod
    def get(cls,
            value: SSAValue | Operation,
            ptr: SSAValue | Operation,
            alignment: int | None = None,
            ordering: int = 0,
            volatile: bool = False,
            nontemporal: bool = False):
        attrs: dict[str, Attribute] = {
            'ordering': IntegerAttr(ordering, i64),
        }

        if alignment is not None:
            attrs['alignment'] = IntegerAttr[IntegerType](alignment, i64)
        if volatile:
            attrs['volatile_'] = UnitAttr()
        if nontemporal:
            attrs['nontemporal'] = UnitAttr()

        return cls.build(
            operands=[value, ptr],
            attributes=attrs,
            result_types=[],
        )


@irdl_op_definition
class NullOp(Operation):
    name = "llvm.mlir.null"

    nullptr: Annotated[OpResult, LLVMPointerType]

    @classmethod
    def get(cls, ptr_type: LLVMPointerType | None = None):
        if ptr_type is None:
            ptr_type = LLVMPointerType.opaque()
        assert isinstance(ptr_type, LLVMPointerType)

        return cls.build(result_types=[ptr_type])


@irdl_op_definition
class LLVMExtractValue(Operation):
    name = "llvm.extractvalue"

    position: OpAttr[DenseArrayBase]
    container: Annotated[Operand, AnyAttr()]

    res: Annotated[OpResult, AnyAttr()]


@irdl_op_definition
class LLVMInsertValue(Operation):
    name = "llvm.insertvalue"

    position: OpAttr[DenseArrayBase]
    container: Annotated[Operand, AnyAttr()]
    value: Annotated[Operand, AnyAttr()]

    res: Annotated[OpResult, AnyAttr()]


@irdl_op_definition
class LLVMMLIRUndef(Operation):
    name = "llvm.mlir.undef"

    res: Annotated[OpResult, AnyAttr()]


LLVM = Dialect([
    LLVMExtractValue,
    LLVMInsertValue,
    LLVMMLIRUndef,
    AllocaOp,
    GetElementPtrOp,
    IntToPtrOp,
    NullOp,
    LoadOp,
    StoreOp,
], [LLVMStructType, LLVMPointerType])<|MERGE_RESOLUTION|>--- conflicted
+++ resolved
@@ -95,9 +95,9 @@
     def typed(type: Attribute):
         return LLVMPointerType([type, NoneAttr()])
 
-<<<<<<< HEAD
     def is_typed(self) -> bool:
         return not isinstance(self.type, NoneAttr)
+
 
 @irdl_op_definition
 class GetElementPtrOp(Operation):
@@ -169,11 +169,6 @@
             attributes=attrs
         )
 
-=======
-    def is_typed(self):
-        return not isinstance(self.type, NoneAttr)
-
->>>>>>> d8e8ec1b
 
 @irdl_op_definition
 class AllocaOp(Operation):
