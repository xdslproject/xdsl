from abc import ABC
from xdsl.irdl import (
    irdl_op_definition,
    IRDLOperation,
    Operand,
    Operation,
    SSAValue,
    operand_def,
    result_def,
    ConstraintVar,
)
from xdsl.ir import OpResult, Dialect, Attribute
from xdsl.dialects.builtin import i32, i64, IndexType
from typing import Generic, TypeVar, Annotated

# Transfer ID
tx_id = i32
# Indicates address range in memory, a "memory slice"
slice_t_begin = i64
slice_t_end = i64


class SnitchRuntimeBaseOp(IRDLOperation, ABC):
    """
    A base class for ops in the Snitch Runtime dialect.
    The Snitch Runtime dialect models the snitch runtime which contains low level
    routines to manage system level aspects of snitch systems.

    This dialect is modeled after:
    https://github.com/pulp-platform/snitch/tree/b9fe5550e26ea878fb734cfc37d161f564252305/sw/snRuntime
    """

    pass


class SnitchRuntimeGetInfo(SnitchRuntimeBaseOp, ABC):
    """
    A base class for snitch runtime functions that get a certain value at runtime
    """

    result: OpResult = result_def(i32)

    def __init__(
        self,
    ):
        super().__init__(operands=[], result_types=[i32])


class NoOperandNoResultBaseOp(SnitchRuntimeBaseOp, ABC):
    """
    A base class for operations with no operands nor results
    """

    def __init__(
        self,
    ):
        super().__init__(operands=[], result_types=[])


@irdl_op_definition
class GlobalCoreBaseHartidOp(SnitchRuntimeGetInfo):
    """
    Get the current core's global base Hart ID
    """

    name = "snrt.global_core_base_hartid"


@irdl_op_definition
class GlobalCoreIdxOp(SnitchRuntimeGetInfo):
    """
    Regardless of core type, return global core index, equal to the Hart ID of the current core - global base Hart ID of the cluster
    """

    name = "snrt.global_core_idx"


@irdl_op_definition
class GlobalCoreNumOp(SnitchRuntimeGetInfo):
    """
    Return total amount of cores including DMA cores per cluster
    """

    name = "snrt.global_core_num"


@irdl_op_definition
class GlobalComputeCoreIdxOp(SnitchRuntimeGetInfo):
    """
    For compute core, return global core index
    """

    name = "snrt.global_compute_core_idx"


@irdl_op_definition
class GlobalComputeCoreNumOp(SnitchRuntimeGetInfo):
    """
    Return total amount of compute cores per cluster
    """

    name = "snrt.global_compute_core_num"


@irdl_op_definition
class GlobalDmCoreIdxOp(SnitchRuntimeGetInfo):
    """
    For DMA core, return global core index
    """

    name = "snrt.global_dm_core_idx"


@irdl_op_definition
class GlobalDmCoreNumOp(SnitchRuntimeGetInfo):
    """
    Return total amount of DMA cores
    """

    name = "snrt.global_dm_core_num"


@irdl_op_definition
class ClusterCoreBaseHartidOp(SnitchRuntimeGetInfo):
    """
    Return Base Hart ID for this cluster
    """

    name = "snrt.cluster_core_base_hartid"


@irdl_op_definition
class ClusterCoreIdxOp(SnitchRuntimeGetInfo):
    """
    Return cluster identifier
    """

    name = "snrt.cluster_core_idx"


@irdl_op_definition
class ClusterCoreNumOp(SnitchRuntimeGetInfo):
    """
    Return total amount of cores for the current cluster
    """

    name = "snrt.cluster_core_num"


@irdl_op_definition
class ClusterComputeCoreIdxOp(SnitchRuntimeGetInfo):
    """
    For compute cores return core ID within a cluster
    """

    name = "snrt.cluster_compute_core_idx"


@irdl_op_definition
class ClusterComputeCoreNumOp(SnitchRuntimeGetInfo):
    """
    Return number of compute cores for the current cluster
    """

    name = "snrt.cluster_compute_core_num"


@irdl_op_definition
class ClusterDmCoreIdxOp(SnitchRuntimeGetInfo):
    """
    For DMA cores, return core ID within a cluster, currently hardcoded to number of all cores - 1
    """

    name = "snrt.cluster_dm_core_idx"


@irdl_op_definition
class ClusterDmCoreNumOp(SnitchRuntimeGetInfo):
    """
    Return amount of DMA cores in this cluster, in the current runtime, this is hardcoded to 1
    """

    name = "snrt.cluster_dm_core_num"


@irdl_op_definition
class ClusterIdxOp(SnitchRuntimeGetInfo):
    """
    Return i32 identifier for the cluster this core is a part of
    """

    name = "snrt.cluster_idx"


@irdl_op_definition
class ClusterNumOp(SnitchRuntimeGetInfo):
    """
    Probe the amount of clusters
    """

    name = "snrt.cluster_num"


@irdl_op_definition
<<<<<<< HEAD
class ClusterHwBarrierOp(NoOperandNoResultBaseOp):
=======
class IsComputeCoreOp(SnitchRuntimeGetInfo):
    """
    Return non-zero integer if current snitch core is a compute core
    """

    name = "snrt.is_compute_core"


@irdl_op_definition
class IsDmCoreOp(SnitchRuntimeGetInfo):
    """
    Return non-zero integer if current snitch core is a DMA core
    """

    name = "snrt.is_dm_core"


@irdl_op_definition
class ClusterHwBarrierOp(SnitchRuntimeBarrier):
>>>>>>> fc113c14
    """
    Synchronize cores in a cluster with a hardware barrier
    """

    name = "snrt.cluster_hw_barrier"


@irdl_op_definition
class ClusterSwBarrierOp(SnitchRuntimeBarrier):
    """
    Synchronize with compute cores after loading data
    """

    name = "snrt.cluster_sw_barrier"


@irdl_op_definition
class GlobalBarrierOp(SnitchRuntimeBarrier):
    """
    Synchronize clusters globally with a global software barrier
    """

    name = "snrt.global_barrier"


_T = TypeVar("_T", bound=Attribute)


@irdl_op_definition
class BarrierRegPtrOp(SnitchRuntimeGetInfo):
    """
    Get pointer to barrier register
    """

    name = "snrt.barrier_reg_ptr"


class GetMemoryInfoBaseOp(SnitchRuntimeBaseOp, ABC):
    """
    Generic base class for operations returning memory slices
    """

    slice_begin: OpResult = result_def(slice_t_begin)
    slice_end: OpResult = result_def(slice_t_end)

    def __init__(
        self,
    ):
        super().__init__(operands=[], result_types=[slice_t_begin, slice_t_end])


@irdl_op_definition
class GlobalMemoryOp(GetMemoryInfoBaseOp):
    """
    Get start address of global memory
    """

    name = "snrt.global_memory"


@irdl_op_definition
class ClusterMemoryOp(GetMemoryInfoBaseOp):
    """
    Get start address of the cluster's TCDM memory
    """

    name = "snrt.cluster_memory"


@irdl_op_definition
class ZeroMemoryOp(GetMemoryInfoBaseOp):
    """
    Get start address of the cluster's zero memory
    """

    name = "snrt.zero_memory"


class DmaStart1DBaseOp(SnitchRuntimeBaseOp, Generic[_T], ABC):
    """
    Initiate an asynchronous 1D DMA transfer
    """

    T = Annotated[Attribute, ConstraintVar("T"), _T]
    dst: Operand = operand_def(T)
    src: Operand = operand_def(T)
    size: Operand = operand_def(IndexType)
    transfer_id: OpResult = result_def(tx_id)

    def __init__(
        self,
        dst: Operation | SSAValue,
        src: Operation | SSAValue,
        size: Operation | SSAValue,
    ):
        super().__init__(operands=[dst, src, size], result_types=[tx_id])


class DmaStart2DBaseOp(SnitchRuntimeBaseOp, Generic[_T], ABC):
    """
    Generic base class for starting asynchronous 2D DMA transfers
    """

    T = Annotated[Attribute, ConstraintVar("T"), _T]
    dst: Operand = operand_def(T)
    src: Operand = operand_def(T)
    dst_stride: Operand = operand_def(IndexType)
    src_stride: Operand = operand_def(IndexType)
    size: Operand = operand_def(IndexType)
    repeat: Operand = operand_def(IndexType)
    transfer_id: OpResult = result_def(tx_id)

    def __init__(
        self,
        dst: Operation | SSAValue,
        src: Operation | SSAValue,
        dst_stride: Operation | SSAValue,
        src_stride: Operation | SSAValue,
        size: Operation | SSAValue,
        repeat: Operation | SSAValue,
    ):
        super().__init__(
            operands=[dst, src, dst_stride, src_stride, size, repeat],
            result_types=[tx_id],
        )


@irdl_op_definition
class DmaStart1DOp(DmaStart1DBaseOp[Annotated[Attribute, i32]]):
    """
    Initiate an asynchronous 1D DMA transfer with 32-bits pointers
    """

    name = "snrt.dma_start_1d"


@irdl_op_definition
class DmaStart1DWideptrOp(DmaStart1DBaseOp[Annotated[Attribute, i64]]):
    """
    Initiate an asynchronous 1D DMA transfer with 64-bits wide pointers
    """

    name = "snrt.dma_start_1d_wideptr"


@irdl_op_definition
class DmaStart2DOp(DmaStart2DBaseOp[Annotated[Attribute, i32]]):
    """
    Initiate an asynchronous 2D DMA transfer with 32-bits pointers
    """

    name = "snrt.dma_start_2d"


@irdl_op_definition
class DmaStart2DWideptrOp(DmaStart2DBaseOp[Annotated[Attribute, i64]]):
    """
    Initiate an asynchronous 2D DMA transfer with 64-bits wide pointers
    """

    name = "snrt.dma_start_2d_wideptr"


@irdl_op_definition
class DmaWaitOp(SnitchRuntimeBaseOp):
    """
    Block until a transfer finishes
    """

    name = "snrt.dma_wait"
    transfer_id: Operand = operand_def(tx_id)

    def __init__(self, transfer_id: Operation | SSAValue):
        super().__init__(operands=[transfer_id], result_types=[])


@irdl_op_definition
class DmaWaitAllOp(NoOperandNoResultBaseOp):
    """
    Block until all operations on the DMA cease
    """

    name = "snrt.dma_wait_all"


"""
The different SSR data movers.
    SNRT_SSR_DM0 = 0,
    SNRT_SSR_DM1 = 1,
    SNRT_SSR_DM2 = 2,
"""
ssr_dm = i32

"""
The different dimensions.
    SNRT_SSR_1D = 0,
    SNRT_SSR_2D = 1,
    SNRT_SSR_3D = 2,
    SNRT_SSR_4D = 3,
"""
ssr_dim = i32


@irdl_op_definition
class SsrLoop1dOp(SnitchRuntimeBaseOp, ABC):
    """
    Configure an SSR data mover for a 1D loop nest.
    """

    name = "snrt.ssr_loop_1d"
    dm: Operand = operand_def(ssr_dm)
    b0: Operand = operand_def(IndexType)
    i0: Operand = operand_def(IndexType)

    def __init__(
        self,
        dm: Operation | SSAValue,
        b0: Operation | SSAValue,
        i0: Operation | SSAValue,
    ):
        super().__init__(operands=[dm, b0, i0], result_types=[])


@irdl_op_definition
class SsrLoop2dOp(SnitchRuntimeBaseOp, ABC):
    """
    Configure an SSR data mover for a 2D loop nest.
    """

    name = "snrt.ssr_loop_2d"
    dm: Operand = operand_def(ssr_dm)
    b0: Operand = operand_def(IndexType)
    b1: Operand = operand_def(IndexType)
    i0: Operand = operand_def(IndexType)
    i1: Operand = operand_def(IndexType)

    def __init__(
        self,
        dm: Operation | SSAValue,
        b0: Operation | SSAValue,
        b1: Operation | SSAValue,
        i0: Operation | SSAValue,
        i1: Operation | SSAValue,
    ):
        super().__init__(operands=[dm, b0, b1, i0, i1], result_types=[])


@irdl_op_definition
class SsrLoop3dOp(SnitchRuntimeBaseOp, ABC):
    """
    Configure an SSR data mover for a 3D loop nest.
    """

    name = "snrt.ssr_loop_3d"
    dm: Operand = operand_def(ssr_dm)
    b0: Operand = operand_def(IndexType)
    b1: Operand = operand_def(IndexType)
    b2: Operand = operand_def(IndexType)
    i0: Operand = operand_def(IndexType)
    i1: Operand = operand_def(IndexType)
    i2: Operand = operand_def(IndexType)

    def __init__(
        self,
        dm: Operation | SSAValue,
        b0: Operation | SSAValue,
        b1: Operation | SSAValue,
        b2: Operation | SSAValue,
        i0: Operation | SSAValue,
        i1: Operation | SSAValue,
        i2: Operation | SSAValue,
    ):
        super().__init__(operands=[dm, b0, b1, b2, i0, i1, i2], result_types=[])


@irdl_op_definition
class SsrLoop4dOp(SnitchRuntimeBaseOp, ABC):
    """
    Configure an SSR data mover for a 4D loop nest.
    b0: Inner-most bound (limit of loop)
    b3: Outer-most bound (limit of loop)
    s0: increment size of inner-most loop
    """

    name = "snrt.ssr_loop_4d"
    dm: Operand = operand_def(ssr_dm)
    b0: Operand = operand_def(IndexType)
    b1: Operand = operand_def(IndexType)
    b2: Operand = operand_def(IndexType)
    b3: Operand = operand_def(IndexType)
    i0: Operand = operand_def(IndexType)
    i1: Operand = operand_def(IndexType)
    i2: Operand = operand_def(IndexType)
    i3: Operand = operand_def(IndexType)

    def __init__(
        self,
        dm: Operation | SSAValue,
        b0: Operation | SSAValue,
        b1: Operation | SSAValue,
        b2: Operation | SSAValue,
        b3: Operation | SSAValue,
        i0: Operation | SSAValue,
        i1: Operation | SSAValue,
        i2: Operation | SSAValue,
        i3: Operation | SSAValue,
    ):
        super().__init__(operands=[dm, b0, b1, b2, b3, i0, i1, i2, i3], result_types=[])


@irdl_op_definition
class SsrRepeatOp(SnitchRuntimeBaseOp, ABC):
    """
    Configure the repetition count for a stream.
    """

    name = "snrt.ssr_repeat"
    dm: Operand = operand_def(ssr_dm)
    count: Operand = operand_def(IndexType)

    def __init__(
        self,
        dm: Operation | SSAValue,
        count: Operation | SSAValue,
    ):
        super().__init__(operands=[dm, count], result_types=[])


@irdl_op_definition
class SsrEnableOp(NoOperandNoResultBaseOp):
    """
    Enable SSR.
    """

    name = "snrt.ssr_enable"


@irdl_op_definition
class SsrDisableOp(NoOperandNoResultBaseOp):
    """
    Disable SSR.
    """

    name = "snrt.ssr_disable"


class SsrReadWriteBaseOp(SnitchRuntimeBaseOp, ABC):
    dm: Operand = operand_def(ssr_dm)
    dim: Operand = operand_def(ssr_dim)
    ptr: Operand = operand_def(i32)

    def __init__(
        self,
        dm: Operation | SSAValue,
        dim: Operation | SSAValue,
        ptr: Operation | SSAValue,
    ):
        super().__init__(operands=[dm, dim, ptr], result_types=[])


@irdl_op_definition
class SsrReadOp(SsrReadWriteBaseOp):
    """
    Start a streaming read.
    """

    name = "snrt.ssr_read"


@irdl_op_definition
class SsrWriteOp(SsrReadWriteBaseOp):
    """
    Start a streaming write.
    """

    name = "snrt.ssr_write"


@irdl_op_definition
class FpuFenceOp(NoOperandNoResultBaseOp):
    """
    Synchronize the integer and float pipelines.
    """

    name = "snrt.fpu_fence"


SnitchRuntime = Dialect(
    [
        GlobalCoreBaseHartidOp,
        GlobalCoreIdxOp,
        GlobalCoreNumOp,
        GlobalComputeCoreIdxOp,
        GlobalComputeCoreNumOp,
        GlobalDmCoreIdxOp,
        GlobalDmCoreNumOp,
        ClusterCoreBaseHartidOp,
        ClusterCoreIdxOp,
        ClusterCoreNumOp,
        ClusterComputeCoreIdxOp,
        ClusterComputeCoreNumOp,
        ClusterDmCoreIdxOp,
        ClusterDmCoreNumOp,
        ClusterIdxOp,
        ClusterNumOp,
        IsComputeCoreOp,
        IsDmCoreOp,
        ClusterHwBarrierOp,
        ClusterSwBarrierOp,
        GlobalBarrierOp,
        BarrierRegPtrOp,
        GlobalMemoryOp,
        ClusterMemoryOp,
        ZeroMemoryOp,
        DmaStart1DWideptrOp,
        DmaStart1DOp,
        DmaStart2DWideptrOp,
        DmaStart2DOp,
        DmaWaitOp,
        DmaWaitAllOp,
        SsrLoop1dOp,
        SsrLoop2dOp,
        SsrLoop3dOp,
        SsrLoop4dOp,
        SsrRepeatOp,
        SsrEnableOp,
        SsrDisableOp,
        SsrReadOp,
        SsrWriteOp,
        FpuFenceOp,
    ],
    [],
)<|MERGE_RESOLUTION|>--- conflicted
+++ resolved
@@ -202,29 +202,25 @@
 
 
 @irdl_op_definition
-<<<<<<< HEAD
+class IsComputeCoreOp(SnitchRuntimeGetInfo):
+    """
+    Return non-zero integer if current snitch core is a compute core
+    """
+
+    name = "snrt.is_compute_core"
+
+
+@irdl_op_definition
+class IsDmCoreOp(SnitchRuntimeGetInfo):
+    """
+    Return non-zero integer if current snitch core is a DMA core
+    """
+
+    name = "snrt.is_dm_core"
+
+
+@irdl_op_definition
 class ClusterHwBarrierOp(NoOperandNoResultBaseOp):
-=======
-class IsComputeCoreOp(SnitchRuntimeGetInfo):
-    """
-    Return non-zero integer if current snitch core is a compute core
-    """
-
-    name = "snrt.is_compute_core"
-
-
-@irdl_op_definition
-class IsDmCoreOp(SnitchRuntimeGetInfo):
-    """
-    Return non-zero integer if current snitch core is a DMA core
-    """
-
-    name = "snrt.is_dm_core"
-
-
-@irdl_op_definition
-class ClusterHwBarrierOp(SnitchRuntimeBarrier):
->>>>>>> fc113c14
     """
     Synchronize cores in a cluster with a hardware barrier
     """
