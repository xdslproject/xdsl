"""
This dialect provides operations to target features of the Snitch[1]
streaming architecture based on custom extensions to the RISC-V ISA.
This dialect works on 'riscv' types directly as all arguments are of
'riscv.reg<>' type and it is meant to be as close as possible to the asm
that aims at generating.

[1] https://pulp-platform.github.io/snitch/publications
"""

from abc import ABC

from typing import Annotated

from xdsl.dialects.riscv import RegisterType

from xdsl.dialects.builtin import AnyIntegerAttr

from xdsl.ir import Dialect, Operation, SSAValue

from xdsl.irdl import IRDLOperation, irdl_op_definition, Operand, OpAttr


class SsrSetDimensionConfigOperation(IRDLOperation, ABC):
    """
    A base class for Snitch operations that set a
    configuration value for a specific dimension handled by a streamer.
    """

<<<<<<< HEAD
    name = "snitch.ssr_setup_shape"

    datamover: Annotated[Operand, RegisterType]
    bound: Annotated[Operand, RegisterType]
    stride: Annotated[Operand, RegisterType]
=======
    stream: Annotated[Operand, RegisterType]
    value: Annotated[Operand, RegisterType]
>>>>>>> c4d96d32
    dimension: OpAttr[AnyIntegerAttr]

    def __init__(
        self,
        stream: Operation | SSAValue,
        value: Operation | SSAValue,
        dimension: AnyIntegerAttr,
    ):
        super().__init__(
            operands=[stream, value],
            attributes={
                "dimension": dimension,
            },
        )


class SsrSetStreamConfigOperation(IRDLOperation, ABC):
    """
    A base class for Snitch operations that set a
    configuration value for a streamer.
    """

<<<<<<< HEAD
    name = "snitch.ssr_setup_repetition"
=======
    stream: Annotated[Operand, RegisterType]
    value: Annotated[Operand, RegisterType]
>>>>>>> c4d96d32

    def __init__(self, stream: Operation | SSAValue, value: Operation | SSAValue):
        super().__init__(operands=[stream, value])


@irdl_op_definition
class SsrSetDimensionBoundOp(SsrSetDimensionConfigOperation):
    """
    Set the bound for one of the dimensions handled by a
    specific streamer.
    """

    name: str = "snitch.ssr_set_dimension_bound"


@irdl_op_definition
class SsrSetDimensionStrideOp(SsrSetDimensionConfigOperation):
    """
    Set the stride for one of the dimensions handled by a
    specific streamer.
    """

<<<<<<< HEAD
    name = "snitch.ssr_read"
=======
    name: str = "snitch.ssr_set_dimension_stride"
>>>>>>> c4d96d32


@irdl_op_definition
class SsrSetDimensionSourceOp(SsrSetDimensionConfigOperation):
    """
    Set the data source for one of the dimensions handled by a
    specific streamer.
    """

    name: str = "snitch.ssr_set_dimension_source"


@irdl_op_definition
class SsrSetDimensionDestinationOp(SsrSetDimensionConfigOperation):
    """
    Set the data destination for one of the dimensions handled by a
    specific streamer.
    """

<<<<<<< HEAD
    name = "snitch.ssr_write"
=======
    name: str = "snitch.ssr_set_dimension_destination"
>>>>>>> c4d96d32


@irdl_op_definition
class SsrSetStreamRepetitionOp(SsrSetStreamConfigOperation):
    """
    Setup repetition count for a specific data mover.
    """

    name: str = "snitch.ssr_set_stream_repetition"


@irdl_op_definition
class SsrEnable(IRDLOperation):
    """
    Enable stream semantics.
    """

    name = "snitch.ssr_enable"

    def __init__(self):
        super().__init__()


@irdl_op_definition
class SsrDisable(IRDLOperation):
    """
    Disable stream semantics.
    """

    name = "snitch.ssr_disable"

    def __init__(self):
        super().__init__()


Snitch = Dialect(
    [
        SsrSetDimensionBoundOp,
        SsrSetDimensionStrideOp,
        SsrSetDimensionSourceOp,
        SsrSetDimensionDestinationOp,
        SsrSetStreamRepetitionOp,
        SsrEnable,
        SsrDisable,
    ],
    [],
)<|MERGE_RESOLUTION|>--- conflicted
+++ resolved
@@ -27,16 +27,8 @@
     configuration value for a specific dimension handled by a streamer.
     """
 
-<<<<<<< HEAD
-    name = "snitch.ssr_setup_shape"
-
-    datamover: Annotated[Operand, RegisterType]
-    bound: Annotated[Operand, RegisterType]
-    stride: Annotated[Operand, RegisterType]
-=======
     stream: Annotated[Operand, RegisterType]
     value: Annotated[Operand, RegisterType]
->>>>>>> c4d96d32
     dimension: OpAttr[AnyIntegerAttr]
 
     def __init__(
@@ -59,12 +51,8 @@
     configuration value for a streamer.
     """
 
-<<<<<<< HEAD
-    name = "snitch.ssr_setup_repetition"
-=======
     stream: Annotated[Operand, RegisterType]
     value: Annotated[Operand, RegisterType]
->>>>>>> c4d96d32
 
     def __init__(self, stream: Operation | SSAValue, value: Operation | SSAValue):
         super().__init__(operands=[stream, value])
@@ -77,7 +65,7 @@
     specific streamer.
     """
 
-    name: str = "snitch.ssr_set_dimension_bound"
+    name = "snitch.ssr_set_dimension_bound"
 
 
 @irdl_op_definition
@@ -87,11 +75,7 @@
     specific streamer.
     """
 
-<<<<<<< HEAD
-    name = "snitch.ssr_read"
-=======
-    name: str = "snitch.ssr_set_dimension_stride"
->>>>>>> c4d96d32
+    name = "snitch.ssr_set_dimension_stride"
 
 
 @irdl_op_definition
@@ -101,7 +85,7 @@
     specific streamer.
     """
 
-    name: str = "snitch.ssr_set_dimension_source"
+    name = "snitch.ssr_set_dimension_source"
 
 
 @irdl_op_definition
@@ -111,11 +95,7 @@
     specific streamer.
     """
 
-<<<<<<< HEAD
-    name = "snitch.ssr_write"
-=======
-    name: str = "snitch.ssr_set_dimension_destination"
->>>>>>> c4d96d32
+    name = "snitch.ssr_set_dimension_destination"
 
 
 @irdl_op_definition
@@ -124,7 +104,7 @@
     Setup repetition count for a specific data mover.
     """
 
-    name: str = "snitch.ssr_set_stream_repetition"
+    name = "snitch.ssr_set_stream_repetition"
 
 
 @irdl_op_definition
