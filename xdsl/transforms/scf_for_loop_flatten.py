--- conflicted
+++ resolved
@@ -72,14 +72,11 @@
                 for (lhs, rhs) in zip(op.body.blocks[0].args[1:], inner_loop.iter_args)
             ):
                 return
-<<<<<<< HEAD
-=======
             if not all(
                 lhs is rhs
                 for (lhs, rhs) in zip(inner_loop.results, outer_yield_op.operands)
             ):
                 return
->>>>>>> 169ed817
         elif inner_loop.iter_args:
             return
 
