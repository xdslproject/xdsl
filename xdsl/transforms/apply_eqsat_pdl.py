import os
from dataclasses import dataclass

from xdsl.context import Context
from xdsl.dialects import builtin, pdl_interp
from xdsl.dialects.eqsat import EClassOp
from xdsl.interpreter import Interpreter
from xdsl.interpreters.eqsat_pdl_interp import EqsatPDLInterpFunctions
from xdsl.parser import Parser
from xdsl.passes import ModulePass
from xdsl.pattern_rewriter import PatternRewriterListener, PatternRewriteWalker
from xdsl.transforms.apply_pdl_interp import PDLInterpRewritePattern
from xdsl.transforms.mlir_opt import MLIROptPass


@dataclass(frozen=True)
class ApplyEqsatPDLPass(ModulePass):
    name = "apply-eqsat-pdl"

    pdl_file: str | None = None
    max_iterations: int = 20  # Maximum number of iterations to run

    def apply(self, ctx: Context, op: builtin.ModuleOp) -> None:
        if self.pdl_file is not None:
            assert os.path.exists(self.pdl_file)
            with open(self.pdl_file) as f:
                pdl_module_str = f.read()
                parser = Parser(ctx, pdl_module_str)
                pdl_module = parser.parse_module()
        else:
            pdl_module = op

        pdl_to_pdl_interp = MLIROptPass(
            arguments=("--convert-pdl-to-pdl-interp", "-allow-unregistered-dialect")
        )
        pdl_to_pdl_interp.apply(ctx, pdl_module)
        pdl_interp_module = pdl_module

        matcher = None
        for cur in pdl_interp_module.walk():
            if isinstance(cur, pdl_interp.FuncOp):
                if cur.sym_name.data == "matcher":
                    matcher = cur
                    break
        assert matcher is not None, "matcher function not found"

        # Initialize interpreter and implementations once
        interpreter = Interpreter(pdl_interp_module)
        implementations = EqsatPDLInterpFunctions(ctx)
        implementations.populate_known_ops(op)
        interpreter.register_implementations(implementations)
        rewrite_pattern = PDLInterpRewritePattern(matcher, interpreter, implementations)

        listener = PatternRewriterListener()
        listener.operation_modification_handler.append(
            implementations.modification_handler
        )
        walker = PatternRewriteWalker(rewrite_pattern, apply_recursively=False)
        walker.listener = listener

        for _i in range(self.max_iterations):
            # Register matches by walking the module
            walker.rewrite_module(op)

<<<<<<< HEAD
            for eclass in op.walk():
                if isinstance(eclass, EClassOp):
                    op.verify()

            if not implementations.merge_list:
                break
=======
            # Execute all pending rewrites that were aggregated during matching
            implementations.execute_pending_rewrites(interpreter)
>>>>>>> f3464fda

            if not implementations.worklist:
                break

<<<<<<< HEAD
            for eclass in op.walk():
                if isinstance(eclass, EClassOp):
                    op.verify()
=======
            implementations.rebuild()
>>>>>>> f3464fda
<|MERGE_RESOLUTION|>--- conflicted
+++ resolved
@@ -3,7 +3,6 @@
 
 from xdsl.context import Context
 from xdsl.dialects import builtin, pdl_interp
-from xdsl.dialects.eqsat import EClassOp
 from xdsl.interpreter import Interpreter
 from xdsl.interpreters.eqsat_pdl_interp import EqsatPDLInterpFunctions
 from xdsl.parser import Parser
@@ -62,25 +61,10 @@
             # Register matches by walking the module
             walker.rewrite_module(op)
 
-<<<<<<< HEAD
-            for eclass in op.walk():
-                if isinstance(eclass, EClassOp):
-                    op.verify()
-
-            if not implementations.merge_list:
-                break
-=======
             # Execute all pending rewrites that were aggregated during matching
             implementations.execute_pending_rewrites(interpreter)
->>>>>>> f3464fda
 
             if not implementations.worklist:
                 break
 
-<<<<<<< HEAD
-            for eclass in op.walk():
-                if isinstance(eclass, EClassOp):
-                    op.verify()
-=======
-            implementations.rebuild()
->>>>>>> f3464fda
+            implementations.rebuild()