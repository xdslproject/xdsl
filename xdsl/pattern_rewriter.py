from __future__ import annotations

import inspect
from abc import ABC, abstractmethod
from collections.abc import Callable, Iterable, Sequence
from dataclasses import dataclass, field
from functools import wraps
from types import UnionType
from typing import TypeVar, Union, final, get_args, get_origin

from xdsl.builder import BuilderListener, InsertPoint
from xdsl.dialects.builtin import ArrayAttr, DictionaryAttr, ModuleOp
from xdsl.ir import (
    Attribute,
    Block,
    BlockArgument,
    ErasedSSAValue,
    Operation,
    ParametrizedAttribute,
    Region,
    SSAValue,
)
from xdsl.rewriter import Rewriter
from xdsl.utils.hints import isa


@dataclass(eq=False)
class PatternRewriterListener(BuilderListener):
    """A listener for pattern rewriter events."""

    operation_removal_handler: list[Callable[[Operation], None]] = field(
        default_factory=list, kw_only=True
    )
    """Callbacks that are called when an operation is removed."""

    operation_modification_handler: list[Callable[[Operation], None]] = field(
        default_factory=list, kw_only=True
    )
    """Callbacks that are called when an operation is modified."""

    operation_replacement_handler: list[
        Callable[[Operation, Sequence[SSAValue | None]], None]
    ] = field(default_factory=list, kw_only=True)
    """Callbacks that are called when an operation is replaced."""

    def handle_operation_removal(self, op: Operation) -> None:
        """Pass the operation that will be removed to the registered callbacks."""
        for handler in self.operation_removal_handler:
            handler(op)

    def handle_operation_modification(self, op: Operation) -> None:
        """Pass the operation that was just modified to the registered callbacks."""
        for handler in self.operation_modification_handler:
            handler(op)

    def handle_operation_replacement(
        self, op: Operation, new_results: Sequence[SSAValue | None]
    ) -> None:
        """Pass the operation that will be replaced to the registered callbacks."""
        for handler in self.operation_replacement_handler:
            handler(op, new_results)

    def extend_from_listener(self, listener: BuilderListener | PatternRewriterListener):
        """Forward all callbacks from `listener` to this listener."""
        super().extend_from_listener(listener)
        if isinstance(listener, PatternRewriterListener):
            self.operation_removal_handler.extend(listener.operation_removal_handler)
            self.operation_modification_handler.extend(
                listener.operation_modification_handler
            )
            self.operation_replacement_handler.extend(
                listener.operation_replacement_handler
            )


@dataclass(eq=False)
class PatternRewriter(PatternRewriterListener):
    """
    A rewriter used during pattern matching.
    Once an operation is matched, this rewriter is used to apply
    modification to the operation and its children.
    """

    current_operation: Operation
    """The matched operation."""

    has_done_action: bool = field(default=False, init=False)
    """Has the rewriter done any action during the current match."""

    def insert_op_at_location(
        self, op: Operation | Sequence[Operation], insertion_point: InsertPoint
    ):
        """Insert operations at a certain location in a block."""
        self.has_done_action = True
        op = (op,) if isinstance(op, Operation) else op
        if not op:
            return
        Rewriter.insert_ops_at_location(op, insertion_point)

        for op_ in op:
            self.handle_operation_insertion(op_)

    def insert_op_before_matched_op(self, op: Operation | Sequence[Operation]):
        """Insert operations before the matched operation."""
        self.insert_op_at_location(op, InsertPoint.before(self.current_operation))

    def insert_op_after_matched_op(self, op: Operation | Sequence[Operation]):
        """Insert operations after the matched operation."""
        self.insert_op_at_location(op, InsertPoint.after(self.current_operation))

    def insert_op_at_end(self, op: Operation | Sequence[Operation], block: Block):
        """Insert operations at the end of a block."""
        self.insert_op_at_location(op, InsertPoint.at_end(block))

    def insert_op_at_start(self, op: Operation | Sequence[Operation], block: Block):
        """Insert operations at the start of a block."""
        self.insert_op_at_location(op, InsertPoint.at_start(block))

    def insert_op_before(
        self, op: Operation | Sequence[Operation], target_op: Operation
    ):
        """Insert operations before an operation."""
        self.insert_op_at_location(op, InsertPoint.before(target_op))

    def insert_op_after(
        self, op: Operation | Sequence[Operation], target_op: Operation
    ):
        """Insert operations after an operation."""
        self.insert_op_at_location(op, InsertPoint.after(target_op))

    def erase_matched_op(self, safe_erase: bool = True):
        """
        Erase the operation that was matched to.
        If safe_erase is True, check that the operation has no uses.
        Otherwise, replace its uses with ErasedSSAValue.
        """
        self.erase_op(self.current_operation, safe_erase=safe_erase)

    def erase_op(self, op: Operation, safe_erase: bool = True):
        """
        Erase an operation.
        If safe_erase is True, check that the operation has no uses.
        Otherwise, replace its uses with ErasedSSAValue.
        """
        self.has_done_action = True
        self.handle_operation_removal(op)
        Rewriter.erase_op(op, safe_erase=safe_erase)

    def _replace_all_uses_with(
        self, from_: SSAValue, to: SSAValue | None, safe_erase: bool = True
    ):
        """Replace all uses of an SSA value with another SSA value."""
        for use in from_.uses:
            self.handle_operation_modification(use.operation)
        if to is None:
            from_.erase(safe_erase=safe_erase)
        else:
            from_.replace_by(to)

    def replace_matched_op(
        self,
        new_ops: Operation | Sequence[Operation],
        new_results: Sequence[SSAValue | None] | None = None,
        safe_erase: bool = True,
    ):
        """
        Replace the matched operation with new operations.
        Also, optionally specify SSA values to replace the operation results.
        If safe_erase is True, check that the operation has no uses.
        Otherwise, replace its uses with ErasedSSAValue.
        """
        self.replace_op(
            self.current_operation, new_ops, new_results, safe_erase=safe_erase
        )

    def replace_op(
        self,
        op: Operation,
        new_ops: Operation | Sequence[Operation],
        new_results: Sequence[SSAValue | None] | None = None,
        safe_erase: bool = True,
    ):
        """
        Replace an operation with new operations.
        Also, optionally specify SSA values to replace the operation results.
        If safe_erase is True, check that the operation has no uses.
        Otherwise, replace its uses with ErasedSSAValue.
        """
        self.has_done_action = True
        if isinstance(new_ops, Operation):
            new_ops = [new_ops]

        # First, insert the new operations before the matched operation
        self.insert_op_before(new_ops, op)

        if isinstance(new_ops, Operation):
            new_ops = [new_ops]
        if new_results is None:
            new_results = [] if len(new_ops) == 0 else new_ops[-1].results

        if len(op.results) != len(new_results):
            raise ValueError(
                f"Expected {len(op.results)} new results, but got {len(new_results)}"
            )

        # Then, replace the results with new ones
        self.handle_operation_replacement(op, new_results)
        for old_result, new_result in zip(op.results, new_results):
            self._replace_all_uses_with(old_result, new_result)
<<<<<<< HEAD
            if new_result is not None:
                new_result.name_hint = old_result.name_hint
=======

            # Preserve name hints for ops with multiple results
            if new_result is not None and not new_result.name_hint:
                new_result.name_hint = old_result.name_hint

        # Add name hints for existing ops, only if there is a single new result
        if (
            len(new_results) == 1
            and (only_result := new_results[0]) is not None
            and (name_hint := only_result.name_hint) is not None
        ):
            for new_op in new_ops:
                for res in new_op.results:
                    if not res.name_hint:
                        res.name_hint = name_hint
>>>>>>> 7eebb413

        # Then, erase the original operation
        self.erase_op(op, safe_erase=safe_erase)

    def modify_block_argument_type(self, arg: BlockArgument, new_type: Attribute):
        """Modify the type of a block argument."""
        self.has_done_action = True
        arg.type = new_type

        for use in arg.uses:
            self.handle_operation_modification(use.operation)

    def insert_block_argument(
        self, block: Block, index: int, arg_type: Attribute
    ) -> BlockArgument:
        """Insert a new block argument."""
        self.has_done_action = True
        return block.insert_arg(arg_type, index)

    def erase_block_argument(self, arg: BlockArgument, safe_erase: bool = True) -> None:
        """
        Erase a new block argument.
        If safe_erase is true, then raise an exception if the block argument has still
        uses, otherwise, replace it with an ErasedSSAValue.
        """
        self.has_done_action = True
        self._replace_all_uses_with(arg, None, safe_erase=safe_erase)
        arg.block.erase_arg(arg, safe_erase)

    def inline_block_at_end(
        self, block: Block, target_block: Block, arg_values: Sequence[SSAValue] = ()
    ):
        """
        Move the block operations to the end of another block.
        This block should not be a parent of the block to move to.
        """
        self.has_done_action = True
        Rewriter.inline_block_at_end(block, target_block, arg_values=arg_values)

    def inline_block_at_start(
        self, block: Block, target_block: Block, arg_values: Sequence[SSAValue] = ()
    ):
        """
        Move the block operations to the start of another block.
        This block should not be a parent of the block to move to.
        """
        self.has_done_action = True
        Rewriter.inline_block_at_start(block, target_block, arg_values)

    def inline_block_before_matched_op(
        self, block: Block, arg_values: Sequence[SSAValue] = ()
    ):
        """
        Move the block operations before the matched operation.
        The block should not be a parent of the operation.
        """
        self.inline_block_before(block, self.current_operation, arg_values=arg_values)

    def inline_block_before(
        self, block: Block, op: Operation, arg_values: Sequence[SSAValue] = ()
    ):
        """
        Move the block operations before the given operation.
        The block should not be a parent of the operation.
        """
        self.has_done_action = True
        Rewriter.inline_block_before(block, op, arg_values=arg_values)

    def inline_block_after_matched_op(
        self, block: Block, arg_values: Sequence[SSAValue] = ()
    ):
        """
        Move the block operations after the matched operation.
        The block should not be a parent of the operation.
        """
        self.inline_block_after(block, self.current_operation, arg_values=arg_values)

    def inline_block_after(
        self, block: Block, op: Operation, arg_values: Sequence[SSAValue] = ()
    ):
        """
        Move the block operations after the given operation.
        The block should not be a parent of the operation.
        """
        self.has_done_action = True
        Rewriter.inline_block_after(block, op, arg_values=arg_values)

    def move_region_contents_to_new_regions(self, region: Region) -> Region:
        """Move the region blocks to a new region."""
        self.has_done_action = True
        return Rewriter.move_region_contents_to_new_regions(region)

    def inline_region_before(self, region: Region, target: Block) -> None:
        """Move the region blocks to an existing region."""
        self.has_done_action = True
        Rewriter.inline_region_before(region, target)

    def inline_region_after(self, region: Region, target: Block) -> None:
        """Move the region blocks to an existing region."""
        self.has_done_action = True
        Rewriter.inline_region_after(region, target)

    def inline_region_at_start(self, region: Region, target: Region) -> None:
        """Move the region blocks to an existing region."""
        self.has_done_action = True
        Rewriter.inline_region_at_start(region, target)

    def inline_region_at_end(self, region: Region, target: Region) -> None:
        """Move the region blocks to an existing region."""
        self.has_done_action = True
        Rewriter.inline_region_at_end(region, target)


class RewritePattern(ABC):
    """
    A side-effect free rewrite pattern matching on a DAG.
    """

    # The / in the function signature makes the previous arguments positional, see
    # https://peps.python.org/pep-0570/
    # This is used by the op_type_rewrite_pattern
    @abstractmethod
    def match_and_rewrite(self, op: Operation, rewriter: PatternRewriter, /):
        """
        Match an operation, and optionally perform a rewrite using the rewriter.
        """
        ...


_RewritePatternT = TypeVar("_RewritePatternT", bound=RewritePattern)
_OperationT = TypeVar("_OperationT", bound=Operation)


def op_type_rewrite_pattern(
    func: Callable[[_RewritePatternT, _OperationT, PatternRewriter], None]
) -> Callable[[_RewritePatternT, Operation, PatternRewriter], None]:
    """
    This function is intended to be used as a decorator on a RewritePatter
    method. It uses type hints to match on a specific operation type before
    calling the decorated function.
    """
    # Get the operation argument and check that it is a subclass of Operation
    params = [param for param in inspect.signature(func).parameters.values()]
    if len(params) != 3:
        raise Exception(
            "op_type_rewrite_pattern expects the decorated function to "
            "have two non-self arguments."
        )
    is_method = params[0].name == "self"
    if is_method:
        if len(params) != 3:
            raise Exception(
                "op_type_rewrite_pattern expects the decorated method to "
                "have two non-self arguments."
            )
    else:
        if len(params) != 2:
            raise Exception(
                "op_type_rewrite_pattern expects the decorated function to "
                "have two arguments."
            )
    expected_type: type[_OperationT] = params[-2].annotation

    expected_types = (expected_type,)
    if get_origin(expected_type) in [Union, UnionType]:
        expected_types = get_args(expected_type)

    if not all(issubclass(t, Operation) for t in expected_types):
        raise Exception(
            "op_type_rewrite_pattern expects the first non-self argument "
            "type hint to be an `Operation` subclass or a union of `Operation` "
            "subclasses."
        )

    def impl(self: _RewritePatternT, op: Operation, rewriter: PatternRewriter) -> None:
        if isinstance(op, expected_type):
            func(self, op, rewriter)

    return impl


@dataclass
class TypeConversionPattern(RewritePattern):
    """
    Base pattern for type conversion. It is supposed to be inherited from, then one can
    implement `convert_type` to define the conversion.

    It will convert an Operations' result types, dictionary attributes, and block arguments.

    One can use `@attr_type_rewrite_pattern` on this defined method to automatically filter
    on the Attribute type used.

    This base pattern defines two flags:

    - `recursive` (defaulting to False): recurse over structured attributes to convert
      parameters.
      e.g. a recusrive `i32` to `index` conversion will convert `vector<i32>` to
      `vector<index>`.
    - `ops` (defaulting to any Operation) is a tuple of Operation types on which to apply
      the defined attribute conversion.
    """

    recursive: bool = False
    """
    recurse over structured attributes to convert parameters.
    Defaults to False.
    """
    ops: tuple[type[Operation], ...] | None = None
    """
    A tuple of Operation types on which to apply the defined attribute conversion.
    Defaults to any operation type.
    """

    @abstractmethod
    def convert_type(self, typ: Attribute, /) -> Attribute | None:
        """
        The method to implement to define a TypeConversionPattern

        This defines how the input Attribute should be converted.
        It allows returning None, meaning "this attribute should not
        be converted".
        """
        raise NotImplementedError()

    @final
    def _convert_type_rec(self, typ: Attribute) -> Attribute | None:
        """
        Provided recursion over structed/parameterized Attributes.
        """
        inp = typ
        if self.recursive:
            if isinstance(typ, ParametrizedAttribute):
                parameters = list(
                    self._convert_type_rec(p) or p for p in typ.parameters
                )
                inp = type(typ).new(parameters)
            if isa(typ, ArrayAttr[Attribute]):
                parameters = tuple(self._convert_type_rec(p) or p for p in typ)
                inp = type(typ).new(parameters)
            if isa(typ, DictionaryAttr):
                parameters = {k: self._convert_type_rec(v) for k, v in typ.data.items()}
                inp = type(typ).new(parameters)
        converted = self.convert_type(inp)
        return converted if converted is not None else inp

    @final
    def match_and_rewrite(self, op: Operation, rewriter: PatternRewriter):
        """
        Pattern application implementation
        """
        if self.ops and not isinstance(op, self.ops):
            return
        new_result_types: list[Attribute] = []
        new_attributes: dict[str, Attribute] = {}
        new_properties: dict[str, Attribute] = {}
        changed: bool = False
        for result in op.results:
            converted = self._convert_type_rec(result.type)
            new_result_types.append(converted or result.type)
            if converted is not None and converted != result.type:
                changed = True
        for name, attribute in op.attributes.items():
            converted = self._convert_type_rec(attribute)
            new_attributes[name] = converted or attribute
            if converted is not None and converted != attribute:
                changed = True
        for name, attribute in op.properties.items():
            converted = self._convert_type_rec(attribute)
            new_properties[name] = converted or attribute
            if converted is not None and converted != attribute:
                changed = True
        for region in op.regions:
            for block in region.blocks:
                for arg in block.args:
                    converted = self.convert_type(arg.type)
                    if converted is not None and converted != arg.type:
                        rewriter.modify_block_argument_type(arg, converted)
        if changed:
            regions = [op.detach_region(r) for r in op.regions]
            new_op = type(op).create(
                operands=op.operands,
                result_types=new_result_types,
                properties=new_properties,
                attributes=new_attributes,
                successors=op.successors,
                regions=regions,
            )
            rewriter.replace_matched_op(new_op)
            for new, old in zip(new_op.results, op.results):
                new.name_hint = old.name_hint


_TypeConversionPatternT = TypeVar(
    "_TypeConversionPatternT", bound=TypeConversionPattern
)
_AttributeT = TypeVar("_AttributeT", bound=Attribute)
_ConvertedT = TypeVar("_ConvertedT", bound=Attribute)


def attr_type_rewrite_pattern(
    func: Callable[[_TypeConversionPatternT, _AttributeT], _ConvertedT | None]
) -> Callable[[_TypeConversionPatternT, Attribute], Attribute | None]:
    """
    This function is intended to be used as a decorator on a TypeConversionPattern
    method. It uses type hints to match on a specific attribute type before
    calling the decorated function.
    """
    params = list(inspect.signature(func).parameters.values())
    expected_type: type[_AttributeT] = params[-1].annotation

    @wraps(func)
    def impl(self: _TypeConversionPatternT, typ: Attribute) -> Attribute | None:
        if isa(typ, expected_type):
            return func(self, typ)
        return None

    return impl


@dataclass(eq=False, repr=False)
class GreedyRewritePatternApplier(RewritePattern):
    """
    Apply a list of patterns in order until one pattern matches,
    and then use this rewrite.
    """

    rewrite_patterns: list[RewritePattern]
    """The list of rewrites to apply in order."""

    def match_and_rewrite(self, op: Operation, rewriter: PatternRewriter) -> None:
        for pattern in self.rewrite_patterns:
            pattern.match_and_rewrite(op, rewriter)
            if rewriter.has_done_action:
                return
        return


@dataclass(eq=False)
class Worklist:
    _op_stack: list[Operation | None] = field(default_factory=list, init=False)
    """
    The list of operations to iterate over, used as a last-in-first-out stack.
    Operations are added and removed at the end of the list.
    Operation that are `None` are meant to be discarded, and are used to
    keep removal of operations O(1).
    """

    _map: dict[Operation, int] = field(default_factory=dict, init=False)
    """
    The map of operations to their index in the stack.
    It is used to check if an operation is already in the stack, and to
    remove it in O(1).
    """

    def is_empty(self) -> bool:
        """Check if the worklist is empty."""
        while self._op_stack and self._op_stack[-1] is None:
            self._op_stack.pop()
        return not bool(self._op_stack)

    def push(self, op: Operation):
        """
        Push an operation to the end of the worklist, if it is not already in it.
        """
        if op not in self._map:
            self._map[op] = len(self._op_stack)
            self._op_stack.append(op)

    def pop(self) -> Operation | None:
        """Pop the operation at the end of the worklist."""
        # All `None` operations at the end of the stack are discarded,
        # as they were removed previously.
        # We either return `None` if the stack is empty, or the last operation
        # that is not `None`.
        while self._op_stack:
            op = self._op_stack.pop()
            if op is not None:
                del self._map[op]
                return op
        return None

    def remove(self, op: Operation):
        """Remove an operation from the worklist."""
        if op in self._map:
            index = self._map[op]
            self._op_stack[index] = None
            del self._map[op]


@dataclass(eq=False, repr=False)
class PatternRewriteWalker:
    """
    Walks the IR in the block and instruction order, and rewrite it in place.
    Previous references to the walked operations are invalid after the walk.
    Can walk either first the regions, or first the owner operation.
    The walker will also walk recursively on the created operations.
    """

    pattern: RewritePattern
    """Pattern to apply during the walk."""

    walk_regions_first: bool = field(default=False)
    """
    Choose if the walker should first walk the operation regions first,
    or the operation itself.
    """

    apply_recursively: bool = field(default=True)
    """Apply recursively rewrites on new operations."""

    walk_reverse: bool = field(default=False)
    """
    Walk the regions and blocks in reverse order.
    That way, all uses are replaced before the definitions.
    """

    listener: PatternRewriterListener = field(default_factory=PatternRewriterListener)
    """The listener that will be called when an operation or block is modified."""

    _worklist: Worklist = field(default_factory=Worklist, init=False)
    """The worklist of operations to walk over."""

    def _add_operands_to_worklist(self, operands: Iterable[SSAValue]) -> None:
        """
        Add defining operations of SSA values to the worklist if they have only
        one use. This is a heuristic based on the fact that single-use operations
        have more canonicalization opportunities.
        """
        for operand in operands:
            if (
                len(operand.uses) == 1
                and not isinstance(operand, ErasedSSAValue)
                and isinstance((op := operand.owner), Operation)
            ):
                self._worklist.push(op)

    def _handle_operation_insertion(self, op: Operation) -> None:
        """Handle insertion of an operation."""
        if self.apply_recursively:
            self._worklist.push(op)

    def _handle_operation_removal(self, op: Operation) -> None:
        """Handle removal of an operation."""
        if self.apply_recursively:
            self._add_operands_to_worklist(op.operands)
        self._worklist.remove(op)

    def _handle_operation_modification(self, op: Operation) -> None:
        """Handle modification of an operation."""
        if self.apply_recursively:
            self._worklist.push(op)

    def _handle_operation_replacement(
        self, op: Operation, new_results: Sequence[SSAValue | None]
    ) -> None:
        """Handle replacement of an operation."""
        if self.apply_recursively:
            for result in op.results:
                for user in result.uses:
                    self._worklist.push(user.operation)

    def _get_rewriter_listener(self) -> PatternRewriterListener:
        """
        Get the listener that will be passed to the rewriter.
        It will take care of adding operations to the worklist, and calling the
        listener passed as configuration to the walker.
        """
        return PatternRewriterListener(
            operation_insertion_handler=[
                *self.listener.operation_insertion_handler,
                self._handle_operation_insertion,
            ],
            operation_removal_handler=[
                *self.listener.operation_removal_handler,
                self._handle_operation_removal,
            ],
            operation_modification_handler=[
                *self.listener.operation_modification_handler,
                self._handle_operation_modification,
            ],
            operation_replacement_handler=[
                *self.listener.operation_replacement_handler,
                self._handle_operation_replacement,
            ],
            block_creation_handler=self.listener.block_creation_handler,
        )

    def rewrite_module(self, module: ModuleOp) -> bool:
        """
        Rewrite operations nested in the given operation by repeatedly applying the
        pattern. Returns `True` if the IR was mutated.
        """
        return self.rewrite_op(module)

    def rewrite_op(self, op: Operation) -> bool:
        """
        Rewrite operations nested in the given operation by repeatedly applying the
        pattern. Returns `True` if the IR was mutated.
        """
        pattern_listener = self._get_rewriter_listener()

        self._populate_worklist(op)
        op_was_modified = self._process_worklist(pattern_listener)

        if not self.apply_recursively:
            return op_was_modified

        result = op_was_modified

        while op_was_modified:
            self._populate_worklist(op)
            op_was_modified = self._process_worklist(pattern_listener)

        return result

    def _populate_worklist(self, op: Operation) -> None:
        """Populate the worklist with all nested operations."""
        # We walk in reverse order since we use a stack for our worklist.
        for sub_op in op.walk(
            reverse=not self.walk_reverse, region_first=not self.walk_regions_first
        ):
            self._worklist.push(sub_op)

    def _process_worklist(self, listener: PatternRewriterListener) -> bool:
        """
        Process the worklist until it is empty.
        Returns true if any modification was done.
        """
        rewriter_has_done_action = False

        # Handle empty worklist
        op = self._worklist.pop()
        if op is None:
            return rewriter_has_done_action

        # Create a rewriter on the first operation
        rewriter = PatternRewriter(op)
        rewriter.extend_from_listener(listener)

        # do/while loop
        while True:
            # Reset the rewriter on `op`
            rewriter.has_done_action = False
            rewriter.current_operation = op

            # Apply the pattern on the operation
            try:
                self.pattern.match_and_rewrite(op, rewriter)
            except Exception as err:
                op.emit_error(
                    f"Error while applying pattern: {str(err)}",
                    exception_type=type(err),
                    underlying_error=err,
                )
            rewriter_has_done_action |= rewriter.has_done_action

            # If the worklist is empty, we are done
            op = self._worklist.pop()
            if op is None:
                return rewriter_has_done_action<|MERGE_RESOLUTION|>--- conflicted
+++ resolved
@@ -207,10 +207,6 @@
         self.handle_operation_replacement(op, new_results)
         for old_result, new_result in zip(op.results, new_results):
             self._replace_all_uses_with(old_result, new_result)
-<<<<<<< HEAD
-            if new_result is not None:
-                new_result.name_hint = old_result.name_hint
-=======
 
             # Preserve name hints for ops with multiple results
             if new_result is not None and not new_result.name_hint:
@@ -226,7 +222,6 @@
                 for res in new_op.results:
                     if not res.name_hint:
                         res.name_hint = name_hint
->>>>>>> 7eebb413
 
         # Then, erase the original operation
         self.erase_op(op, safe_erase=safe_erase)
