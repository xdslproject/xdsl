--- conflicted
+++ resolved
@@ -65,11 +65,7 @@
 class IRTraversal:
     """Benchmark the time to traverse xDSL IR."""
 
-<<<<<<< HEAD
-    EXAMPLE_BLOCK_NUM_OPS = 32_768
-=======
     EXAMPLE_BLOCK_NUM_OPS = 1_000
->>>>>>> bcdf54ce
     EXAMPLE_OPS = [EmptyOp() for _ in range(EXAMPLE_BLOCK_NUM_OPS)]
     EXAMPLE_BLOCK = Block(ops=EXAMPLE_OPS)
 
@@ -349,17 +345,7 @@
         OpCreation.CLONE_OPERATION.clone()
 
     def time_operation_clone_single(self) -> None:
-<<<<<<< HEAD
-        """Time cloning an empty operation.
-
-        ```
-        ctx->loadDialect<TestBenchDialect>();
-        // ...
-        ```
-        """
-=======
         """Time cloning an empty operation."""
->>>>>>> bcdf54ce
         OpCreation.EMPTY_OP.clone()
 
 
