--- conflicted
+++ resolved
@@ -82,14 +82,8 @@
         assert isinstance(rhs, ShapedArray)
         lhs = cast(ShapedArray[float], lhs)
         rhs = cast(ShapedArray[float], rhs)
-<<<<<<< HEAD
-        assert lhs.shape == rhs.shape
-        result = np.array(lhs.data) + np.array(rhs.data)
-        return (ShapedArray(list(result), lhs.shape),)
-=======
         result = to_ndarray(lhs) + to_ndarray(rhs)
         return (from_ndarray(result),)
->>>>>>> 07108d9e
 
     @impl(onnx.Sub)
     def run_sub(
@@ -100,14 +94,8 @@
         assert isinstance(rhs, ShapedArray)
         lhs = cast(ShapedArray[float], lhs)
         rhs = cast(ShapedArray[float], rhs)
-<<<<<<< HEAD
-        assert lhs.shape == rhs.shape
-        result = np.array(lhs.data) - np.array(rhs.data)
-        return (ShapedArray(list(result), lhs.shape),)
-=======
         result = to_ndarray(lhs) - to_ndarray(rhs)
         return (from_ndarray(result),)
->>>>>>> 07108d9e
 
     @impl(onnx.Mul)
     def run_mul(
@@ -118,14 +106,8 @@
         assert isinstance(rhs, ShapedArray)
         lhs = cast(ShapedArray[float], lhs)
         rhs = cast(ShapedArray[float], rhs)
-<<<<<<< HEAD
-        assert lhs.shape == rhs.shape
-        result = np.array(lhs.data) * np.array(rhs.data)
-        return (ShapedArray(list(result), lhs.shape),)
-=======
         result = to_ndarray(lhs) * to_ndarray(rhs)
         return (from_ndarray(result),)
->>>>>>> 07108d9e
 
     @impl(onnx.Div)
     def run_div(
@@ -136,14 +118,8 @@
         assert isinstance(rhs, ShapedArray)
         lhs = cast(ShapedArray[float], lhs)
         rhs = cast(ShapedArray[float], rhs)
-<<<<<<< HEAD
-        assert lhs.shape == rhs.shape
-        result = np.array(lhs.data) / np.array(rhs.data)
-        return (ShapedArray(list(result), lhs.shape),)
-=======
         result = to_ndarray(lhs) / to_ndarray(rhs)
         return (from_ndarray(result),)
->>>>>>> 07108d9e
 
     @impl(onnx.Relu)
     def run_relu(
@@ -154,8 +130,4 @@
         operand = cast(ShapedArray[float], operand)
         operand_data = to_ndarray(operand)
         result = operand_data * (operand_data > 0)
-<<<<<<< HEAD
-        return (ShapedArray(list(result), operand.shape),)
-=======
-        return (from_ndarray(result),)
->>>>>>> 07108d9e
+        return (from_ndarray(result),)