--- conflicted
+++ resolved
@@ -1188,17 +1188,6 @@
     check_equivalence(program, generic_program, ctx)
 
 
-<<<<<<< HEAD
-=======
-@irdl_op_definition
-class MiscOp(IRDLOperation):
-    name = "test.typed_attr"
-    attr = attr_def(IntegerAttr[I32])
-
-    assembly_format = "$attr attr-dict"
-
-
->>>>>>> a2ed14d5
 @pytest.mark.parametrize(
     "format, program, generic_program",
     [
@@ -1209,7 +1198,6 @@
         ),
         (
             "attr-dict-with-keyword $fst $snd",
-<<<<<<< HEAD
             'test.two_regions {\n  "test.op"() : () -> ()\n} {\n  "test.op"() : () -> ()\n}',
             '"test.two_regions"() ({ "test.op"() : () -> ()}, { "test.op"() : () -> ()}) : () -> ()',
         ),
@@ -1217,15 +1205,6 @@
             "attr-dict-with-keyword $fst $snd",
             'test.two_regions attributes {"a" = 2 : i32} {\n  "test.op"() : () -> ()\n} {\n  "test.op"() : () -> ()\n}',
             '"test.two_regions"() ({ "test.op"() : () -> ()}, { "test.op"() : () -> ()}) {"a" = 2 : i32} : () -> ()',
-=======
-            "test.two_regions {\n  test.typed_attr 3\n} {\n  test.typed_attr 3\n}",
-            '"test.two_regions"() ({ test.typed_attr 3}, { test.typed_attr 3}) : () -> ()',
-        ),
-        (
-            "attr-dict-with-keyword $fst $snd",
-            'test.two_regions attributes {"a" = 2 : i32} {\n  test.typed_attr 3\n} {\n  test.typed_attr 3\n}',
-            '"test.two_regions"() ({ test.typed_attr 3}, { test.typed_attr 3}) {"a" = 2 : i32} : () -> ()',
->>>>>>> a2ed14d5
         ),
     ],
 )
@@ -1242,10 +1221,6 @@
 
     ctx = MLContext()
     ctx.load_op(TwoRegionsOp)
-<<<<<<< HEAD
-=======
-    ctx.load_op(MiscOp)
->>>>>>> a2ed14d5
     ctx.load_dialect(Test)
 
     check_roundtrip(program, ctx)
@@ -1272,13 +1247,8 @@
         ),
         (
             "attr-dict-with-keyword $region",
-<<<<<<< HEAD
             'test.variadic_region {\n  "test.op"() : () -> ()\n} {\n  "test.op"() : () -> ()\n} {\n  "test.op"() : () -> ()\n}',
             '"test.variadic_region"() ({ "test.op"() : () -> ()}, {"test.op"() : () -> ()}, {\n  "test.op"() : () -> ()\n}) : () -> ()',
-=======
-            'test.variadic_region {\n  "test.op"() : () -> ()\n} {\n  "test.op"() : () -> ()\n}',
-            '"test.variadic_region"() ({ "test.op"() : () -> ()}, {"test.op"() : () -> ()}) : () -> ()',
->>>>>>> a2ed14d5
         ),
     ],
 )
@@ -1334,9 +1304,6 @@
 
 
 def test_multiple_optional_regions():
-    """Test the parsing of multiple optional regions"""
-
-<<<<<<< HEAD
     """Test that a variadic region variable cannot directly follow another variadic region variable."""
     with pytest.raises(
         PyRDLOpDefinitionError,
@@ -1347,24 +1314,12 @@
         class OptionalRegionsOp(IRDLOperation):  # pyright: ignore[reportUnusedClass]
             name = "test.optional_regions"
             irdl_options = [AttrSizedRegionSegments()]
-=======
-    """Test that multiple optional regions requires the ABCMeta PyRDL option."""
-    with pytest.raises(
-        PyRDLOpDefinitionError,
-        match="Operation test.optional_regions defines more than two variadic regions",
-    ):
-
-        @irdl_op_definition
-        class OptionalOperandsOp(IRDLOperation):  # pyright: ignore[reportUnusedClass]
-            name = "test.optional_regions"
->>>>>>> a2ed14d5
             region1 = opt_region_def()
             region2 = opt_region_def()
 
             assembly_format = "attr-dict-with-keyword $region1 $region2"
 
 
-<<<<<<< HEAD
 @pytest.mark.parametrize(
     "format, program, generic_program",
     [
@@ -1409,8 +1364,7 @@
     check_equivalence(program, generic_program, ctx)
 
 
-=======
->>>>>>> a2ed14d5
+
 ################################################################################
 # Inference                                                                   #
 ################################################################################
