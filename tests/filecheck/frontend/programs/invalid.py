--- conflicted
+++ resolved
@@ -132,46 +132,6 @@
             a = 3
             return
 
-<<<<<<< HEAD
-=======
-        bb0()
-
-    p.compile(desymref=False)
-    print(p.textual_format())
-except FrontendProgramException as e:
-    print(e.msg)
-
-try:
-    with CodeContext(p):
-
-        @block
-        def bb0():
-            # CHECK-NEXT: Cannot have an inner function 'foo' inside the block 'bb0'.
-            def foo():
-                return
-
-        bb0()
-
-    p.compile(desymref=False)
-    print(p.textual_format())
-except FrontendProgramException as e:
-    print(e.msg)
-
-try:
-    with CodeContext(p):
-
-        @block
-        def bb0():
-            # CHECK-NEXT: Cannot have a nested block 'bb1' inside the block 'bb0'.
-            @block
-            def bb1():
-                return
-
-            bb1()
-
-        bb0()
-
->>>>>>> 281d77c0
     p.compile(desymref=False)
     print(p.textual_format())
 except FrontendProgramException as e:
@@ -180,38 +140,10 @@
 try:
     with CodeContext(p):
         a: Const[i32] = 23
-<<<<<<< HEAD
-=======
-        # CHECK-NEXT: Constant 'a' is already defined and cannot be assigned to.
-        a = 3
-
-    p.compile(desymref=False)
-    print(p.textual_format())
-except FrontendProgramException as e:
-    print(e.msg)
->>>>>>> 281d77c0
 
         # CHECK-NEXT: Constant 'a' is already defined.
-<<<<<<< HEAD
         def test():
             a: i32 = 3
-=======
-        a: i32 = 3
-
-    p.compile(desymref=False)
-    print(p.textual_format())
-except FrontendProgramException as e:
-    print(e.msg)
-
-try:
-    with CodeContext(p):
-        b: Const[i32] = 23
-
-        @block
-        def bb0():
-            # CHECK-NEXT: Constant 'b' is already defined and cannot be assigned to.
-            b = 3
->>>>>>> 281d77c0
             return
 
     p.compile(desymref=False)
