// RUN: xdsl-opt -p convert-memref-to-ptr  --split-input-file --verify-diagnostics %s | filecheck %s

%v, %idx, %arr = "test.op"() : () -> (i32, index, memref<10xi32>)
memref.store %v, %arr[%idx] {"nontemporal" = false} : memref<10xi32>

// CHECK:       %bytes_per_element = ptr_xdsl.type_offset i32 : index
// CHECK-NEXT:  %scaled_pointer_offset = arith.muli %idx, %bytes_per_element : index
// CHECK-NEXT:  %0 = ptr_xdsl.to_ptr %arr : memref<10xi32> -> !ptr_xdsl.ptr
// CHECK-NEXT:  %offset_pointer = ptr_xdsl.ptradd %0, %scaled_pointer_offset : (!ptr_xdsl.ptr, index) -> !ptr_xdsl.ptr
// CHECK-NEXT:  ptr_xdsl.store %v, %offset_pointer : i32, !ptr_xdsl.ptr

%idx1, %idx2, %arr2 = "test.op"() : () -> (index, index, memref<10x10xi32>)
memref.store %v, %arr2[%idx1, %idx2] {"nontemporal" = false} : memref<10x10xi32>

// CHECK-NEXT:  %idx1, %idx2, %arr2 = "test.op"() : () -> (index, index, memref<10x10xi32>)
// CHECK-NEXT:  %pointer_dim_stride = arith.constant 10 : index
// CHECK-NEXT:  %pointer_dim_offset = arith.muli %idx1, %pointer_dim_stride : index
// CHECK-NEXT:  %pointer_dim_stride_1 = arith.addi %pointer_dim_offset, %idx2 : index
// CHECK-NEXT:  %bytes_per_element_1 = ptr_xdsl.type_offset i32 : index
// CHECK-NEXT:  %scaled_pointer_offset_1 = arith.muli %pointer_dim_stride_1, %bytes_per_element_1 : index
// CHECK-NEXT:  %1 = ptr_xdsl.to_ptr %arr2 : memref<10x10xi32> -> !ptr_xdsl.ptr
// CHECK-NEXT:  %offset_pointer_1 = ptr_xdsl.ptradd %1, %scaled_pointer_offset_1 : (!ptr_xdsl.ptr, index) -> !ptr_xdsl.ptr
// CHECK-NEXT:  ptr_xdsl.store %v, %offset_pointer_1 : i32, !ptr_xdsl.ptr

%lv = memref.load %arr[%idx] {"nontemporal" = false} : memref<10xi32>

// CHECK-NEXT:  %bytes_per_element_2 = ptr_xdsl.type_offset i32 : index
// CHECK-NEXT:  %scaled_pointer_offset_2 = arith.muli %idx, %bytes_per_element_2 : index
// CHECK-NEXT:  %lv = ptr_xdsl.to_ptr %arr : memref<10xi32> -> !ptr_xdsl.ptr
// CHECK-NEXT:  %offset_pointer_2 = ptr_xdsl.ptradd %lv, %scaled_pointer_offset_2 : (!ptr_xdsl.ptr, index) -> !ptr_xdsl.ptr
// CHECK-NEXT:  %lv_1 = ptr_xdsl.load %offset_pointer_2 : !ptr_xdsl.ptr -> i32

%lv2 = memref.load %arr2[%idx1, %idx2] {"nontemporal" = false} : memref<10x10xi32>

// CHECK-NEXT:  %pointer_dim_stride_2 = arith.constant 10 : index
// CHECK-NEXT:  %pointer_dim_offset_1 = arith.muli %idx1, %pointer_dim_stride_2 : index
// CHECK-NEXT:  %pointer_dim_stride_3 = arith.addi %pointer_dim_offset_1, %idx2 : index
// CHECK-NEXT:  %bytes_per_element_3 = ptr_xdsl.type_offset i32 : index
// CHECK-NEXT:  %scaled_pointer_offset_3 = arith.muli %pointer_dim_stride_3, %bytes_per_element_3 : index
// CHECK-NEXT:  %lv2 = ptr_xdsl.to_ptr %arr2 : memref<10x10xi32> -> !ptr_xdsl.ptr
// CHECK-NEXT:  %offset_pointer_3 = ptr_xdsl.ptradd %lv2, %scaled_pointer_offset_3 : (!ptr_xdsl.ptr, index) -> !ptr_xdsl.ptr
// CHECK-NEXT:  %lv2_1 = ptr_xdsl.load %offset_pointer_3 : !ptr_xdsl.ptr -> i32

%fv, %farr = "test.op"() : () -> (f64, memref<10xf64>)
memref.store %fv, %farr[%idx] {"nontemporal" = false} : memref<10xf64>

// CHECK-NEXT:  %fv, %farr = "test.op"() : () -> (f64, memref<10xf64>)
// CHECK-NEXT:  %bytes_per_element_4 = ptr_xdsl.type_offset f64 : index
// CHECK-NEXT:  %scaled_pointer_offset_4 = arith.muli %idx, %bytes_per_element_4 : index
// CHECK-NEXT:  %2 = ptr_xdsl.to_ptr %farr : memref<10xf64> -> !ptr_xdsl.ptr
// CHECK-NEXT:  %offset_pointer_4 = ptr_xdsl.ptradd %2, %scaled_pointer_offset_4 : (!ptr_xdsl.ptr, index) -> !ptr_xdsl.ptr
// CHECK-NEXT:  ptr_xdsl.store %fv, %offset_pointer_4 : f64, !ptr_xdsl.ptr

%flv = memref.load %farr[%idx] {"nontemporal" = false} : memref<10xf64>

// CHECK-NEXT:  %bytes_per_element_5 = ptr_xdsl.type_offset f64 : index
// CHECK-NEXT:  %scaled_pointer_offset_5 = arith.muli %idx, %bytes_per_element_5 : index
// CHECK-NEXT:  %flv = ptr_xdsl.to_ptr %farr : memref<10xf64> -> !ptr_xdsl.ptr
// CHECK-NEXT:  %offset_pointer_5 = ptr_xdsl.ptradd %flv, %scaled_pointer_offset_5 : (!ptr_xdsl.ptr, index) -> !ptr_xdsl.ptr
// CHECK-NEXT:  %flv_1 = ptr_xdsl.load %offset_pointer_5 : !ptr_xdsl.ptr -> f64

%fmem = "test.op"() : () -> (memref<f64>)
%flv2 = memref.load %fmem[] {"nontemporal" = false} : memref<f64>

// CHECK-NEXT:  %fmem = "test.op"() : () -> memref<f64>
// CHECK-NEXT:  %flv2 = ptr_xdsl.to_ptr %fmem : memref<f64> -> !ptr_xdsl.ptr
// CHECK-NEXT:  %flv2_1 = ptr_xdsl.load %flv2 : !ptr_xdsl.ptr -> f64

<<<<<<< HEAD
%fmemcast = "test.op"() : () -> (memref<f64>)
%fmemcast2 = memref.reinterpret_cast %fmemcast to offset: [0], sizes: [5, 2], strides: [2, 1] : memref<f64> to memref<5x2xf64> 

// CHECK-NEXT:  %fmemcast = "test.op"() : () -> memref<f64>
// CHECK-NEXT:  %fmemcast2 = ptr_xdsl.to_ptr %fmemcast : memref<f64> -> !ptr_xdsl.ptr
// CHECK-NEXT:  %fmemcast2_1 = builtin.unrealized_conversion_cast %fmemcast2 : !ptr_xdsl.ptr to memref<5x2xf64>
=======
%cast = "memref.cast"(%arr) : (memref<10xi32>) ->  memref<?xi32>
%cast2 = "memref.cast"(%cast) : (memref<?xi32>) -> memref<10xi32>

// CHECK-NEXT: }
>>>>>>> 95e4c78d

// -----

%fv, %idx, %mstr = "test.op"() : () -> (f64, index, memref<2xf64, strided<[?]>>)
memref.store %fv, %mstr[%idx] {"nontemporal" = false} : memref<2xf64, strided<[?]>>

// CHECK: MemRef memref<2xf64, strided<[?]>> with dynamic stride is not yet implemented

// -----

%fv, %idx, %mstr = "test.op"() : () -> (f64, index, memref<2xf64, affine_map<(d0) -> (d0 * 10)>>)
memref.store %fv, %mstr[%idx] {"nontemporal" = false} : memref<2xf64, affine_map<(d0) -> (d0 * 10)>>

// CHECK: Unsupported layout type affine_map<(d0) -> ((d0 * 10))><|MERGE_RESOLUTION|>--- conflicted
+++ resolved
@@ -66,19 +66,17 @@
 // CHECK-NEXT:  %flv2 = ptr_xdsl.to_ptr %fmem : memref<f64> -> !ptr_xdsl.ptr
 // CHECK-NEXT:  %flv2_1 = ptr_xdsl.load %flv2 : !ptr_xdsl.ptr -> f64
 
-<<<<<<< HEAD
 %fmemcast = "test.op"() : () -> (memref<f64>)
 %fmemcast2 = memref.reinterpret_cast %fmemcast to offset: [0], sizes: [5, 2], strides: [2, 1] : memref<f64> to memref<5x2xf64> 
 
 // CHECK-NEXT:  %fmemcast = "test.op"() : () -> memref<f64>
 // CHECK-NEXT:  %fmemcast2 = ptr_xdsl.to_ptr %fmemcast : memref<f64> -> !ptr_xdsl.ptr
 // CHECK-NEXT:  %fmemcast2_1 = builtin.unrealized_conversion_cast %fmemcast2 : !ptr_xdsl.ptr to memref<5x2xf64>
-=======
+
 %cast = "memref.cast"(%arr) : (memref<10xi32>) ->  memref<?xi32>
 %cast2 = "memref.cast"(%cast) : (memref<?xi32>) -> memref<10xi32>
 
 // CHECK-NEXT: }
->>>>>>> 95e4c78d
 
 // -----
 
