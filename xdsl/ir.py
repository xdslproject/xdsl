from __future__ import annotations
import re

from abc import ABC, abstractmethod
from dataclasses import dataclass, field
from io import StringIO
from itertools import chain
from typing import (
    TYPE_CHECKING,
    Any,
    Callable,
    Generic,
    Iterable,
    Protocol,
    Sequence,
    TypeVar,
    cast,
    Iterator,
    ClassVar,
)
from xdsl.utils.deprecation import deprecated

# Used for cyclic dependencies in type hints
if TYPE_CHECKING:
    from xdsl.parser import BaseParser
    from xdsl.printer import Printer
    from xdsl.irdl import ParamAttrDef
    from xdsl.utils.lexer import Span

OpT = TypeVar("OpT", bound="Operation")


@dataclass
class Dialect:
    """Contains the operations and attributes of a specific dialect"""

    _operations: list[type[Operation]] = field(
        default_factory=list, init=True, repr=True
    )
    _attributes: list[type[Attribute]] = field(
        default_factory=list, init=True, repr=True
    )

    @property
    def operations(self) -> Iterator[type[Operation]]:
        return iter(self._operations)

    @property
    def attributes(self) -> Iterator[type[Attribute]]:
        return iter(self._attributes)


@dataclass
class MLContext:
    """Contains structures for operations/attributes registration."""

    _registeredOps: dict[str, type[Operation]] = field(default_factory=dict)
    _registeredAttrs: dict[str, type[Attribute]] = field(default_factory=dict)

    def register_dialect(self, dialect: Dialect):
        """Register a dialect. Operation and Attribute names should be unique"""
        for op in dialect.operations:
            self.register_op(op)

        for attr in dialect.attributes:
            self.register_attr(attr)

    def register_op(self, op: type[Operation]) -> None:
        """Register an operation definition. Operation names should be unique."""
        if op.name in self._registeredOps:
            raise Exception(f"Operation {op.name} has already been registered")
        self._registeredOps[op.name] = op

    def register_attr(self, attr: type[Attribute]) -> None:
        """Register an attribute definition. Attribute names should be unique."""
        if attr.name in self._registeredAttrs:
            raise Exception(f"Attribute {attr.name} has already been registered")
        self._registeredAttrs[attr.name] = attr

    def get_optional_op(
        self, name: str, allow_unregistered: bool = False
    ) -> type[Operation] | None:
        """
        Get an operation class from its name if it exists.
        If the operation is not registered, return None unless
        allow_unregistered is True, in which case return an UnregisteredOp.
        """
        if name in self._registeredOps:
            return self._registeredOps[name]
        if allow_unregistered:
            from xdsl.dialects.builtin import UnregisteredOp

            op_type = UnregisteredOp.with_name(name)
            self._registeredOps[name] = op_type
            return op_type
        return None

    def get_op(self, name: str, allow_unregistered: bool = False) -> type[Operation]:
        """
        Get an operation class from its name.
        If the operation is not registered, raise an exception unless
        allow_unregistered is True, in which case return an UnregisteredOp.
        """
        if op_type := self.get_optional_op(name, allow_unregistered):
            return op_type
        raise Exception(f"Operation {name} is not registered")

    def get_optional_attr(
        self,
        name: str,
        allow_unregistered: bool = False,
        create_unregistered_as_type: bool = False,
    ) -> type[Attribute] | None:
        """
        Get an attribute class from its name if it exists.
        If the attribute is not registered, return None unless
        allow_unregistered in True, in which case return an UnregisteredAttr.
        Since UnregisteredAttr may be a type (for MLIR compatibility), an
        additional flag is required to create an UnregisterAttr that is
        also a type.
        """
        if name in self._registeredAttrs:
            return self._registeredAttrs[name]
        if allow_unregistered:
            from xdsl.dialects.builtin import UnregisteredAttr

            attr_type = UnregisteredAttr.with_name_and_type(
                name, create_unregistered_as_type
            )
            self._registeredAttrs[name] = attr_type
            return attr_type

        return None

    def get_attr(
        self,
        name: str,
        allow_unregistered: bool = False,
        create_unregistered_as_type: bool = False,
    ) -> type[Attribute]:
        """
        Get an attribute class from its name.
        If the attribute is not registered, raise an exception unless
        allow_unregistered in True, in which case return an UnregisteredAttr.
        Since UnregisteredAttr may be a type (for MLIR compatibility), an
        additional flag is required to create an UnregisterAttr that is
        also a type.
        """
        if attr_type := self.get_optional_attr(
            name, allow_unregistered, create_unregistered_as_type
        ):
            return attr_type
        raise Exception(f"Attribute {name} is not registered")


@dataclass(frozen=True)
class Use:
    """The use of a SSA value."""

    operation: Operation
    """The operation using the value."""

    index: int
    """The index of the operand using the value in the operation."""


@dataclass
class SSAValue(ABC):
    """
    A reference to an SSA variable.
    An SSA variable is either an operation result, or a basic block argument.
    """

    typ: Attribute
    """Each SSA variable is associated to a type."""

    uses: set[Use] = field(init=False, default_factory=set, repr=False)
    """All uses of the value."""

    _name: str | None = field(init=False, default=None)

    _name_regex: ClassVar[re.Pattern[str]] = re.compile(r"([A-Za-z_$.-][\w$.-]*)")

    @property
    @abstractmethod
    def owner(self) -> Operation | Block:
        """
        An SSA variable is either an operation result, or a basic block argument.
        This property returns the Operation or Block that currently defines a specific value.
        """
        pass

    @property
    def name(self) -> str | None:
        return self._name

    @name.setter
    def name(self, name: str | None):
        # only allow valid names
        if SSAValue.is_valid_name(name):
            self._name = name
        else:
            raise ValueError(
                "Invalid SSA Value name format!",
                r"Make sure names contain only characters of [A-Za-z0-9_$.-] and don't start with a number!",
            )

    @classmethod
    def is_valid_name(cls, name: str | None):
        return name is None or cls._name_regex.fullmatch(name)

    @staticmethod
    def get(arg: SSAValue | Operation) -> SSAValue:
        "Get a new SSAValue from either a SSAValue, or an operation with a single result."
        if isinstance(arg, SSAValue):
            return arg
        if isinstance(arg, Operation):
            if len(arg.results) == 1:
                return arg.results[0]
            raise ValueError("SSAValue.build: expected operation with a single result.")
        raise TypeError(
            f"Expected SSAValue or Operation for SSAValue.get, but got {arg}"
        )

    def add_use(self, use: Use):
        """Add a new use of the value."""
        self.uses.add(use)

    def remove_use(self, use: Use):
        """Remove a use of the value."""
        assert use in self.uses, "use to be removed was not in use list"
        self.uses.remove(use)

    def replace_by(self, value: SSAValue) -> None:
        """Replace the value by another value in all its uses."""
        for use in self.uses.copy():
            use.operation.replace_operand(use.index, value)
        # carry over name if possible
        if value.name is None:
            value.name = self.name
        assert len(self.uses) == 0, "unexpected error in xdsl"

    def erase(self, safe_erase: bool = True) -> None:
        """
        Erase the value.
        If safe_erase is True, then check that no operations use the value anymore.
        If safe_erase is False, then replace its uses by an ErasedSSAValue.
        """
        if safe_erase and len(self.uses) != 0:
            raise Exception(
                "Attempting to delete SSA value that still has uses of result "
                f"of operation:\n{self.owner}"
            )
        self.replace_by(ErasedSSAValue(self.typ, self))


@dataclass
class OpResult(SSAValue):
    """A reference to an SSA variable defined by an operation result."""

    op: Operation
    """The operation defining the variable."""

    index: int
    """The index of the result in the defining operation."""

    @property
    def owner(self) -> Operation:
        return self.op

    def __repr__(self) -> str:
        return "<{}[{}] index: {}, operation: {}, uses: {}>".format(
            self.__class__.__name__,
            self.typ,
            self.index,
            self.op.name,
            len(self.uses),
        )

    def __eq__(self, other: object) -> bool:
        return self is other

    # This might be problematic, as the superclass is not hashable ...
    def __hash__(self) -> int:  # type: ignore
        return id(self)


@dataclass
class BlockArgument(SSAValue):
    """A reference to an SSA variable defined by a basic block argument."""

    block: Block
    """The block defining the variable."""

    index: int
    """The index of the variable in the block arguments."""

    @property
    def owner(self) -> Block:
        return self.block

    def __repr__(self) -> str:
        return "<{}[{}] index: {}, uses: {}>".format(
            self.__class__.__name__,
            self.typ,
            self.index,
            len(self.uses),
        )

    def __eq__(self, other: object) -> bool:
        return self is other

    def __hash__(self) -> int:  # type: ignore
        return id(self)


@dataclass
class ErasedSSAValue(SSAValue):
    """
    An erased SSA variable.
    This is used during transformations when a SSA variable is destroyed but still used.
    """

    old_value: SSAValue

    @property
    def owner(self) -> Operation | Block:
        return self.old_value.owner

    def __hash__(self) -> int:  # type: ignore
        return hash(id(self))


@dataclass
class TypeAttribute:
    """
    This class should only be inherited by classes inheriting Attribute.
    This class is only used for printing attributes in the MLIR format,
    inheriting this class prefix the attribute by `!` instead of `#`.
    """

    def __post_init__(self):
        if not isinstance(self, Attribute):
            raise TypeError(
                "TypeAttribute should only be inherited by classes inheriting Attribute"
            )


A = TypeVar("A", bound="Attribute")


class Attribute(ABC):
    """
    A compile-time value.
    Attributes are used to represent SSA variable types, and can be attached
    on operations to give extra information.
    """

    name: str = field(default="", init=False)
    """The attribute name should be a static field in the attribute classes."""

    @classmethod
    def build(cls: type[A], *args: Any) -> A:
        """Create a new attribute using one of the builder defined in IRDL."""
        assert False

    def __post_init__(self):
        self._verify()

    def _verify(self):
        self.verify()

    def verify(self) -> None:
        """
        Check that the attribute parameters satisfy the expected invariants.
        Raise an exception otherwise.
        """
        pass

    def __str__(self) -> str:
        from xdsl.printer import Printer

        res = StringIO()
        printer = Printer(stream=res)
        printer.print_attribute(self)
        return res.getvalue()


DataElement = TypeVar("DataElement", covariant=True)

_D = TypeVar("_D", bound="Data[Any]")

AttributeCovT = TypeVar("AttributeCovT", bound=Attribute, covariant=True)
AttributeInvT = TypeVar("AttributeInvT", bound=Attribute)


@dataclass(frozen=True)
class Data(Generic[DataElement], Attribute, ABC):
    """An attribute represented by a Python structure."""

    data: DataElement

    @classmethod
    def new(cls: type[_D], params: Any) -> _D:
        """
        Create a new `Data` given its parameter.

        The `params` argument should be of the same type as the `Data` generic
        argument.

        This function should be preferred over `__init__` when instantiating
        attributes in a generic way (i.e., without knowing their concrete type
        statically).
        """
        # Create the new attribute object, without calling its __init__.
        # We do this to allow users to redefine their own __init__.
        attr = cls.__new__(cls)

        # Call the __init__ of Data, which will set the parameters field.
        Data[Any].__init__(attr, params)
        return attr

    @staticmethod
    @abstractmethod
    def parse_parameter(parser: BaseParser) -> DataElement:
        """Parse the attribute parameter."""

    @abstractmethod
    def print_parameter(self, printer: Printer) -> None:
        """Print the attribute parameter."""


_PA = TypeVar("_PA", bound="ParametrizedAttribute")


@dataclass(frozen=True)
class ParametrizedAttribute(Attribute):
    """An attribute parametrized by other attributes."""

    parameters: list[Attribute] = field(default_factory=list)

    @classmethod
    def new(cls: type[_PA], params: list[Attribute]) -> _PA:
        """
        Create a new `ParametrizedAttribute` given its parameters.

        This function should be preferred over `__init__` when instantiating
        attributes in a generic way (i.e., without knowing their concrete type
        statically).
        """
        # Create the new attribute object, without calling its __init__.
        # We do this to allow users to redefine their own __init__.
        attr = cls.__new__(cls)

        # Call the __init__ of ParametrizedAttribute, which will set the
        # parameters field.
        ParametrizedAttribute.__init__(attr, params)
        return attr

    @staticmethod
    def parse_parameters(parser: BaseParser) -> list[Attribute]:
        """Parse the attribute parameters."""
        return parser.parse_paramattr_parameters()

    def print_parameters(self, printer: Printer) -> None:
        """Print the attribute parameters."""
        printer.print_paramattr_parameters(self.parameters)

    def _verify(self):
        # Verifier generated by irdl_attr_def
        attr_def = type(self).irdl_definition
        attr_def.verify(self)
        super()._verify()

    @classmethod
    @property
    def irdl_definition(cls) -> ParamAttrDef:
        """Get the IRDL attribute definition."""
        ...


@dataclass
class IRNode(ABC):
    parent: IRNode | None

    def is_ancestor(self, op: IRNode) -> bool:
        "Returns true if the IRNode is an ancestor of another IRNode."
        if op is self:
            return True
        if op.parent is None:
            return False
        return self.is_ancestor(op.parent)

    def get_toplevel_object(self) -> IRNode:
        """Get the operation, block, or region ancestor that has no parents."""
        if self.parent is None:
            return self
        return self.parent.get_toplevel_object()

    def is_structurally_equivalent(
        self,
        other: IRNode,
        context: dict[IRNode | SSAValue, IRNode | SSAValue] | None = None,
    ) -> bool:
        """Check if two IR nodes are structurally equivalent."""
        ...

    @abstractmethod
    def __eq__(self, other: object) -> bool:
        ...

    @abstractmethod
    def __hash__(self) -> int:
        ...


@dataclass(frozen=True)
class OpTrait:
    """
    A trait attached to an operation definition.
    Traits can be used to define operation invariants, or to specify
    additional semantic information.
    Some traits may define parameters.
    """

    def verify(self, op: Operation) -> None:
        """Check that the operation satisfies the trait requirements."""
        pass


@dataclass
class Operation(IRNode):
    """A generic operation. Operation definitions inherit this class."""

    name: str = field(default="", init=False)
    """The operation name. Should be a static member of the class"""

    _operands: tuple[SSAValue, ...] = field(default_factory=lambda: ())
    """The operation operands."""

    results: list[OpResult] = field(default_factory=list)
    """The results created by the operation."""

    successors: list[Block] = field(default_factory=list)
    """
    The basic blocks that the operation may give control to.
    This list should be empty for non-terminator operations.
    """

    attributes: dict[str, Attribute] = field(default_factory=dict)
    """The attributes attached to the operation."""

    regions: list[Region] = field(default_factory=list)
    """Regions arguments of the operation."""

    parent: Block | None = field(default=None, repr=False)
    """The block containing this operation."""

    _next_op: Operation | None = field(default=None, repr=False)
    """Next operation in block containing this operation."""

    _prev_op: Operation | None = field(default=None, repr=False)
    """Previous operation in block containing this operation."""

    traits: ClassVar[frozenset[OpTrait]] = field(init=False)
    """
    Traits attached to an operation definition.
    This is a static field, and is made empty by default by PyRDL if not set
    by the operation definition.
    """

    def parent_op(self) -> Operation | None:
        if p := self.parent_region():
            return p.parent
        return None

    def parent_region(self) -> Region | None:
        if p := self.parent_block():
            return p.parent
        return None

    def parent_block(self) -> Block | None:
        return self.parent

    @property
    def next_op(self) -> Operation | None:
        """
        Next operation in block containing this operation.
        """
        return self._next_op

    def _insert_next_op(self, new_op: Operation) -> None:
        """
        Sets `next_op` on `self`, and `prev_op` on `self.next_op`.
        """

        if self._next_op is not None:
            # update next node
            self._next_op._prev_op = new_op

        # set next and previous on new node
        new_op._prev_op = self
        new_op._next_op = self._next_op

        # update self
        self._next_op = new_op

    @property
    def prev_op(self) -> Operation | None:
        """
        Previous operation in block containing this operation.
        """
        return self._prev_op

    def _insert_prev_op(self, new_op: Operation) -> None:
        """
        Sets `prev_op` on `self`, and `next_op` on `self.prev_op`.
        """

        if self._prev_op is not None:
            # update prev node
            self._prev_op._next_op = new_op

        # set next and previous on new node
        new_op._prev_op = self._prev_op
        new_op._next_op = self

        # update self
        self._prev_op = new_op

    @property
    def operands(self) -> tuple[SSAValue, ...]:
        return self._operands

    @operands.setter
    def operands(self, new: list[SSAValue] | tuple[SSAValue, ...]):
        if isinstance(new, list):
            new = tuple(new)
        for idx, operand in enumerate(self._operands):
            operand.remove_use(Use(self, idx))
        for idx, operand in enumerate(new):
            operand.add_use(Use(self, idx))
        self._operands = new

    def __post_init__(self):
        assert self.name != ""
        assert isinstance(self.name, str)

    def __init__(
        self,
        operands: Sequence[SSAValue] | None = None,
        result_types: Sequence[Attribute] | None = None,
        attributes: dict[str, Attribute] | None = None,
        successors: Sequence[Block] | None = None,
        regions: Sequence[Region] | None = None,
    ) -> None:
        if operands is None:
            operands = []
        if result_types is None:
            result_types = []
        if attributes is None:
            attributes = {}
        if successors is None:
            successors = []
        if regions is None:
            regions = []

        # This is assumed to exist by Operation.operand setter.
        self._operands = tuple()
        self.operands = tuple(operands)

        self.results = [
            OpResult(typ, self, idx) for (idx, typ) in enumerate(result_types)
        ]
        self.attributes = attributes
        self.successors = list(successors)
        self.regions = []
        for region in regions:
            self.add_region(region)

        self.__post_init__()

    @classmethod
    def create(
        cls: type[OpT],
        operands: Sequence[SSAValue] | None = None,
        result_types: Sequence[Attribute] | None = None,
        attributes: dict[str, Attribute] | None = None,
        successors: Sequence[Block] | None = None,
        regions: Sequence[Region] | None = None,
    ) -> OpT:
        op = cls.__new__(cls)
        Operation.__init__(op, operands, result_types, attributes, successors, regions)
        return op

    def replace_operand(self, operand: int | SSAValue, new_operand: SSAValue) -> None:
        """
        Replace an operand with another operand.

        Raises ValueError if the specified operand is not an operand of this op
        """
        if isinstance(operand, SSAValue):
            try:
                operand_idx = self._operands.index(operand)
            except ValueError as err:
                raise ValueError(
                    "{} is not an operand of {}.".format(operand, self)
                ) from err
        else:
            operand_idx = operand

        self.operands = (
            list(self._operands[:operand_idx])
            + [new_operand]
            + list(self._operands[operand_idx + 1 :])
        )

    def add_region(self, region: Region) -> None:
        """Add an unattached region to the operation."""
        if region.parent:
            raise Exception(
                "Cannot add region that is already attached on an operation."
            )
        self.regions.append(region)
        region.parent = self

    def get_region_index(self, region: Region) -> int:
        """Get the region position in the operation."""
        if region.parent is not self:
            raise Exception("Region is not attached to the operation.")
        for idx, curr_region in enumerate(self.regions):
            if curr_region is region:
                return idx
        assert (
            False
        ), "The IR is corrupted. Operation seems to be the region's parent but still doesn't have the region attached to it."

    def detach_region(self, region: int | Region) -> Region:
        """
        Detach a region from the operation.
        Returns the detached region.
        """
        if isinstance(region, Region):
            region_idx = self.get_region_index(region)
        else:
            region_idx = region
            region = self.regions[region_idx]
        region.parent = None
        self.regions = self.regions[:region_idx] + self.regions[region_idx + 1 :]
        return region

    def drop_all_references(self) -> None:
        """
        Drop all references to other operations.
        This function is called prior to deleting an operation.
        """
        self.parent = None
        for idx, operand in enumerate(self.operands):
            operand.remove_use(Use(self, idx))
        for region in self.regions:
            region.drop_all_references()

    def walk(self, fun: Callable[[Operation], None]) -> None:
        """
        Call a function on all operations contained in the operation (including this one)
        """
        fun(self)
        for region in self.regions:
            region.walk(fun)

    def verify(self, verify_nested_ops: bool = True) -> None:
        for operand in self.operands:
            if isinstance(operand, ErasedSSAValue):
                raise Exception("Erased SSA value is used by the operation")

        if verify_nested_ops:
            for region in self.regions:
                region.verify()

        # Custom verifier
        self.verify_()

    def verify_(self) -> None:
        pass

    _OperationType = TypeVar("_OperationType", bound="Operation")

    @classmethod
    def parse(
        cls: type[_OperationType], result_types: list[Attribute], parser: BaseParser
    ) -> _OperationType:
        return parser.parse_op_with_default_format(cls, result_types)

    def print(self, printer: Printer):
        return printer.print_op_with_default_format(self)

    def clone_without_regions(
        self: OpT,
        value_mapper: dict[SSAValue, SSAValue] | None = None,
        block_mapper: dict[Block, Block] | None = None,
    ) -> OpT:
        """Clone an operation, with empty regions instead."""
        if value_mapper is None:
            value_mapper = {}
        if block_mapper is None:
            block_mapper = {}
        operands = [
            (value_mapper[operand] if operand in value_mapper else operand)
            for operand in self.operands
        ]
        result_types = [res.typ for res in self.results]
        attributes = self.attributes.copy()
        successors = [
            (block_mapper[successor] if successor in block_mapper else successor)
            for successor in self.successors
        ]
        regions = [Region() for _ in self.regions]
        cloned_op = self.create(
            operands=operands,
            result_types=result_types,
            attributes=attributes,
            successors=successors,
            regions=regions,
        )
        for idx, result in enumerate(cloned_op.results):
            value_mapper[self.results[idx]] = result
        return cloned_op

    def clone(
        self: OpT,
        value_mapper: dict[SSAValue, SSAValue] | None = None,
        block_mapper: dict[Block, Block] | None = None,
    ) -> OpT:
        """Clone an operation with all its regions and operations in them."""
        if value_mapper is None:
            value_mapper = {}
        if block_mapper is None:
            block_mapper = {}
        op = self.clone_without_regions(value_mapper, block_mapper)
        for idx, region in enumerate(self.regions):
            region.clone_into(op.regions[idx], 0, value_mapper, block_mapper)
        return op

    @classmethod
    def has_trait(cls, trait: OpTrait) -> bool:
        """
        Check if the operation implements a trait with the given parameters.
        """
        return trait in cls.traits

    @classmethod
    def get_traits_of_type(cls, trait_type: type[OpTrait]) -> list[OpTrait]:
        """
        Get all the traits of the given type satisfied by this operation.
        """
        return [t for t in cls.traits if isinstance(t, trait_type)]

    def erase(self, safe_erase: bool = True, drop_references: bool = True) -> None:
        """
        Erase the operation, and remove all its references to other operations.
        If safe_erase is specified, check that the operation results are not used.
        """
        assert self.parent is None, (
            "Operation with parents should first be detached " + "before erasure."
        )
        if drop_references:
            self.drop_all_references()
        for result in self.results:
            result.erase(safe_erase=safe_erase)

    def detach(self):
        """Detach the operation from its parent block."""
        if self.parent is None:
            raise Exception("Cannot detach a toplevel operation.")
        self.parent.detach_op(self)

    def is_structurally_equivalent(
        self,
        other: IRNode,
        context: dict[IRNode | SSAValue, IRNode | SSAValue] | None = None,
    ) -> bool:
        """
        Check if two operations are structurally equivalent.
        The context is a mapping of IR nodes to IR nodes that are already known
        to be equivalent. This enables checking whether the use dependencies and
        successors are equivalent.
        """
        if context is None:
            context = {}
        if not isinstance(other, Operation):
            return False
        if self.name != other.name:
            return False
        if (
            len(self.operands) != len(other.operands)
            or len(self.results) != len(other.results)
            or len(self.regions) != len(other.regions)
            or len(self.successors) != len(other.successors)
            or self.attributes != other.attributes
        ):
            return False
        if self.parent and other.parent and context.get(self.parent) != other.parent:
            return False
        if not all(
            context.get(operand) == other_operand
            for operand, other_operand in zip(self.operands, other.operands)
        ):
            return False
        if not all(
            context.get(successor) == other_successor
            for successor, other_successor in zip(self.successors, other.successors)
        ):
            return False
        if not all(
            region.is_structurally_equivalent(other_region, context)
            for region, other_region in zip(self.regions, other.regions)
        ):
            return False
        # Add results of this operation to the context
        for result, other_result in zip(self.results, other.results):
            context[result] = other_result

        return True

    def __eq__(self, other: object) -> bool:
        return self is other

    def __hash__(self) -> int:
        return id(self)

    def __str__(self) -> str:
        from xdsl.printer import Printer

        res = StringIO()
        printer = Printer(stream=res, target=Printer.Target.XDSL)
        printer.print_op(self)
        return res.getvalue()

    def __format__(self, __format_spec: str) -> str:
        desc = str(self)
        if "\n" in desc:
            # Description is multi-line, indent each line
            desc = "\n".join("\t" + line for line in desc.splitlines())
            # Add newline before and after
            desc = f"\n{desc}\n"
        return f"{self.__class__.__qualname__}({desc})"


OperationInvT = TypeVar("OperationInvT", bound=Operation)


@dataclass
<<<<<<< HEAD
class _BlockOpsIterator:
    """
    Single-pass iterable of the operations in a block. Follows the next_op for
    each operation.
    """

    next_op: Operation | None

    def __iter__(self):
        return self

    def __next__(self):
        next_op = self.next_op
        if next_op is None:
            raise StopIteration
        self.next_op = next_op.next_op
        return next_op


@dataclass
class _BlockOps:
=======
class BlockOps:
>>>>>>> 7261f717
    """
    Multi-pass iterable of the operations in a block. Follows the next_op for
    each operation.
    """

<<<<<<< HEAD
    first_op: Operation | None

    def __iter__(self):
        return _BlockOpsIterator(self.first_op)
=======
    block: Block

    def __iter__(self):
        return iter(self.block._ops)  # pyright: ignore[reportPrivateUsage]
>>>>>>> 7261f717

    def __len__(self):
        result = 0
        for _ in self:
            result += 1
        return result

<<<<<<< HEAD
=======
    @property
    def first(self) -> Operation | None:
        """
        First operation in the block, None if block is empty.
        """
        return self.block.first_op

    @property
    def last(self) -> Operation | None:
        """
        Last operation in the block, None if block is empty.
        """
        return self.block.last_op

    @property
    def is_empty(self) -> bool:
        """
        True if block is empty.
        """
        return self.block.is_empty

>>>>>>> 7261f717

@dataclass(init=False)
class Block(IRNode):
    """A sequence of operations"""

    declared_at: Span | None

    _args: tuple[BlockArgument, ...]
    """The basic block arguments."""

<<<<<<< HEAD
    _first_op: Operation | None = field(repr=False)
    _last_op: Operation | None = field(repr=False)
=======
    _ops: list[Operation]
    """Ordered operations contained in the block."""
>>>>>>> 7261f717

    parent: Region | None
    """Parent region containing the block."""

    def __init__(
        self,
        ops: Iterable[Operation] = (),
        *,
        arg_types: Iterable[Attribute] = (),
        parent: Region | None = None,
        declared_at: Span | None = None,
    ):
        super().__init__(self)
        self.declared_at = declared_at
        self._args = tuple(
            BlockArgument(typ, self, index) for index, typ in enumerate(arg_types)
        )
<<<<<<< HEAD
        self._first_op = None
        self._last_op = None
=======
        self._ops = []
>>>>>>> 7261f717
        self.parent = parent

        self.add_ops(ops)

    @property
<<<<<<< HEAD
    def ops(self) -> _BlockOps:
        """Returns a multi-pass Iterable of this block's operations."""
        return _BlockOps(self._first_op)
=======
    def ops(self) -> BlockOps:
        """Returns a multi-pass Iterable of this block's operations."""
        return BlockOps(self)
>>>>>>> 7261f717

    def parent_op(self) -> Operation | None:
        return self.parent.parent if self.parent else None

    def parent_region(self) -> Region | None:
        return self.parent

    def parent_block(self) -> Block | None:
        return self.parent.parent.parent if self.parent and self.parent.parent else None

    def __repr__(self) -> str:
        return f"Block(_args={repr(self._args)}, num_ops={len(self.ops)})"

    @property
    def args(self) -> tuple[BlockArgument, ...]:
        """Returns the block arguments."""
        return self._args

    @deprecated("Please use Block(arg_types=arg_types)")
    @staticmethod
    def from_arg_types(arg_types: Sequence[Attribute]) -> Block:
        b = Block()
        b._args = tuple(
            BlockArgument(typ, b, index) for index, typ in enumerate(arg_types)
        )
        return b

    @deprecated("Please use Block(ops, arg_types=arg_types)")
    @staticmethod
    def from_ops(ops: list[Operation], arg_types: list[Attribute] | None = None):
        b = Block()
        if arg_types:
            b._args = tuple(
                BlockArgument(typ, b, index) for index, typ in enumerate(arg_types)
            )
        b.add_ops(ops)
        return b

    class BlockCallback(Protocol):
        def __call__(self, *args: BlockArgument) -> list[Operation]:
            ...

    @staticmethod
    def from_callable(block_arg_types: list[Attribute], f: BlockCallback):
        b = Block(arg_types=block_arg_types)
        b.add_ops(f(*b.args))
        return b

    def insert_arg(self, typ: Attribute, index: int) -> BlockArgument:
        """
        Insert a new argument with a given type to the arguments list at a specific index.
        Returns the new argument.
        """
        if index < 0 or index > len(self._args):
            raise Exception("Unexpected index")
        new_arg = BlockArgument(typ, self, index)
        for arg in self._args[index:]:
            arg.index += 1
        self._args = tuple(chain(self._args[:index], [new_arg], self._args[index:]))
        return new_arg

    def erase_arg(self, arg: BlockArgument, safe_erase: bool = True) -> None:
        """
        Erase a block argument.
        If safe_erase is True, check that the block argument is not used.
        If safe_erase is False, replace the block argument uses with an ErasedSSAVAlue.
        """
        if arg.block is not self:
            raise Exception("Attempting to delete an argument of the wrong block")
        for block_arg in self._args[arg.index + 1 :]:
            block_arg.index -= 1
        self._args = tuple(chain(self._args[: arg.index], self._args[arg.index + 1 :]))
        arg.erase(safe_erase=safe_erase)

    def _attach_op(self, operation: Operation) -> None:
        """Attach an operation to the block, and check that it has no parents."""
        if operation.parent:
            raise ValueError(
                "Can't add to a block an operation already attached to a block."
            )
        if operation.is_ancestor(self):
            raise ValueError(
                "Can't add an operation to a block contained in the operation."
            )
        operation.parent = self

    @property
    def is_empty(self) -> bool:
        """Returns `True` if there are no operations in this block."""
        return self._first_op is None

    @property
    def first_op(self) -> Operation | None:
        """The first operation in this block."""
<<<<<<< HEAD
        return self._first_op
=======
        return self._ops[0] if len(self.ops) else None
>>>>>>> 7261f717

    @property
    def last_op(self) -> Operation | None:
        """The last operation in this block."""
<<<<<<< HEAD
        return self._last_op

    def _op_at_index(
        self, index: int, message_lambda: Callable[[], str] | None = None
    ) -> Operation | None:
        """
        Returns the operation at a given index, supporting positive and negative indices.
        If abs(index) == num_ops, return None.
        if abs(index) > num_ops, raise ValueError, optionally with given message.
        """
        if index < 0:
            # Enumerate backwards
            op = self.last_op
            while index < -1:
                if op is None:
                    break
                op = op.prev_op
                index += 1
            else:
                return op
        else:
            # Enumerate forwards
            op = self.first_op
            while index:
                if op is None:
                    break
                op = op.next_op
                index -= 1
            else:
                return op
        if message_lambda is None:
            message = (
                f"Invalid operation index {index} for block with {len(self.ops)} ops"
            )
        else:
            message = message_lambda()
        raise ValueError(message)

    def op_at_index(self, index: int) -> Operation:
        op = self._op_at_index(index)
        assert op is not None
        return op

    def insert_op_after(self, new_op: Operation, existing_op: Operation) -> None:
        """
        Inserts `new_op` into this block, after `existing_op`.
        `new_op` should not be attached to a block.
        """
        if existing_op.parent is not self:
            raise ValueError(
                "Can't insert operation after operation not in this block."
            )

        self._attach_op(new_op)

        next_op = existing_op.next_op
        existing_op._insert_next_op(new_op)  # pyright: ignore[reportPrivateUsage]
        if next_op is None:
            # No `next_op`, means `prev_op` is the last op in the block.
            self._last_op = new_op

    def insert_op_before(self, new_op: Operation, existing_op: Operation) -> None:
        """
        Inserts `new_op` into this block, before `existing_op`.
        `new_op` should not be attached to a block.
        """
        if existing_op.parent is not self:
            raise ValueError(
                "Can't insert operation before operation not in current block"
            )

        self._attach_op(new_op)

        prev_op = existing_op.prev_op
        existing_op._insert_prev_op(new_op)  # pyright: ignore[reportPrivateUsage]
        if prev_op is None:
            # No `prev_op`, means `next_op` is the first op in the block.
            self._first_op = new_op
=======
        return self._ops[-1] if len(self.ops) else None
>>>>>>> 7261f717

    def add_op(self, operation: Operation) -> None:
        """
        Add an operation at the end of the block.
        The operation should not be attached to another block already.
        """
<<<<<<< HEAD
        if self._last_op is None:
            self._attach_op(operation)
            self._first_op = operation
            self._last_op = operation
        else:
            self.insert_op_after(operation, self._last_op)
=======
        self._attach_op(operation)
        self._ops.append(operation)
>>>>>>> 7261f717

    def add_ops(self, ops: Iterable[Operation]) -> None:
        """
        Add operations at the end of the block.
        The operations should not be attached to another block.
        """
        for op in ops:
            self.add_op(op)

    def insert_ops_before(
        self, ops: Sequence[Operation], existing_op: Operation
    ) -> None:
        for op in ops:
            self.insert_op_before(op, existing_op)

    def insert_ops_after(
        self, ops: Sequence[Operation], existing_op: Operation
    ) -> None:
        for op in ops:
            self.insert_op_after(op, existing_op)

            existing_op = op

    def insert_op(
        self, ops: Operation | Sequence[Operation], index: int, name: str | None = None
    ) -> None:
        """
        Insert one or multiple operations at a given index in the block.
        The operations should not be attached to another block.
        """

<<<<<<< HEAD
        new_ops = [ops] if isinstance(ops, Operation) else ops

        existing_op = self._op_at_index(
            index,
            lambda: f"Can't insert operation in index {index} in a block with "
            f"{len(self.ops)} operations.",
        )

        if index < 0:
            # If index is negative, we have to insert after the found operation,
            # except if the operation was not found, meaning insert before start of block.
            if existing_op is None:
                if self.first_op is None:
                    # Empty block, append
                    self.add_ops(new_ops)
                else:
                    self.insert_ops_before(new_ops, self.first_op)
            else:
                self.insert_ops_after(new_ops, existing_op)
        else:
            # Else, we have to insert before the found operation,
            # except if the operation was not found, meaning append to end of block.
            if existing_op is None:
                self.add_ops(new_ops)
            else:
                self.insert_ops_before(new_ops, existing_op)
=======
        if index > len(self.ops):
            raise ValueError(
                f"Can't insert operation in index {index} in a block with "
                f"{len(self.ops)} operations."
            )
        if isinstance(ops, Operation):
            ops = [ops]
        elif not isinstance(ops, list):
            ops = list(ops)
        if name:
            for curr_op in ops:
                for res in curr_op.results:
                    res.name = name
        for op in ops:
            self._attach_op(op)
        self._ops = self._ops[:index] + ops + self._ops[index:]
>>>>>>> 7261f717

    def get_operation_index(self, op: Operation) -> int:
        """Get the operation position in a block."""
        if op.parent is not self:
            raise Exception("Operation is not a children of the block.")
        for idx, block_op in enumerate(self.ops):
            if block_op is op:
                return idx
        assert False, "Unexpected xdsl error"

    def detach_op(self, op: int | Operation) -> Operation:
        """
        Detach an operation from the block.
        Returns the detached operation.
        """
<<<<<<< HEAD
        if isinstance(op, int):
            op = self.op_at_index(op)
        if op.parent is not self:
            raise Exception("Cannot detach operation from a different block.")
        op.parent = None

        prev_op = op.prev_op
        next_op = op.next_op

        if prev_op is not None:
            # detach op from linked list
            prev_op._next_op = next_op  # pyright: ignore[reportPrivateUsage]
            # detach linked list from op
            op._prev_op = None  # pyright: ignore[reportPrivateUsage]
        else:
            # reattach linked list if op is first op this block
            assert self._first_op is op
            self._first_op = next_op

        if next_op is not None:
            # detach op from linked list
            next_op._prev_op = prev_op  # pyright: ignore[reportPrivateUsage]
            # detach linked list from op
            op._next_op = None  # pyright: ignore[reportPrivateUsage]
        else:
            # reattach linked list if op is last op in this block
            assert self._last_op is op
            self._last_op = prev_op

=======
        if isinstance(op, Operation):
            op_idx = self.get_operation_index(op)
        else:
            op_idx = op
            op = self._ops[op_idx]
        if op.parent is not self:
            raise Exception("Cannot detach operation from a different block.")
        op.parent = None
        self._ops = self._ops[:op_idx] + self._ops[op_idx + 1 :]
>>>>>>> 7261f717
        return op

    def erase_op(self, op: int | Operation, safe_erase: bool = True) -> None:
        """
        Erase an operation from the block.
        If safe_erase is True, check that the operation has no uses.
        """
        op = self.detach_op(op)
        op.erase(safe_erase=safe_erase)

    def walk(self, fun: Callable[[Operation], None]) -> None:
        """Call a function on all operations contained in the block."""
        for op in self.ops:
            op.walk(fun)

    def verify(self) -> None:
        for operation in self.ops:
            if operation.parent != self:
                raise Exception(
                    "Parent pointer of operation does not refer to containing region"
                )
            operation.verify()

    def drop_all_references(self) -> None:
        """
        Drop all references to other operations.
        This function is called prior to deleting a block.
        """
        self.parent = None
        for op in self.ops:
            op.drop_all_references()

    def erase(self, safe_erase: bool = True) -> None:
        """
        Erase the block, and remove all its references to other operations.
        If safe_erase is specified, check that no operation results are used outside
        the block.
        """
        assert self.parent is None, (
            "Blocks with parents should first be detached " + "before erasure."
        )
        self.drop_all_references()
        for op in self.ops:
            op.erase(safe_erase=safe_erase, drop_references=False)

    def is_structurally_equivalent(
        self,
        other: IRNode,
        context: dict[IRNode | SSAValue, IRNode | SSAValue] | None = None,
    ) -> bool:
        """
        Check if two blocks are structurally equivalent.
        The context is a mapping of IR nodes to IR nodes that are already known
        to be equivalent. This enables checking whether the use dependencies and
        successors are equivalent.
        """
        if context is None:
            context = {}
        if not isinstance(other, Block):
            return False
        if len(self.args) != len(other.args) or len(self.ops) != len(other.ops):
            return False
        for arg, other_arg in zip(self.args, other.args):
            if arg.typ != other_arg.typ:
                return False
            context[arg] = other_arg
        # Add self to the context so Operations can check for identical parents
        context[self] = other
        if not all(
            op.is_structurally_equivalent(other_op, context)
            for op, other_op in zip(self.ops, other.ops)
        ):
            return False

        return True

    def __eq__(self, other: object) -> bool:
        return self is other

    def __hash__(self) -> int:
        return id(self)


@dataclass(init=False)
class Region(IRNode):
    """A region contains a CFG of blocks. Regions are contained in operations."""

    blocks: list[Block] = field(default_factory=list)
    """Blocks contained in the region. The first block is the entry block."""

    parent: Operation | None = field(default=None, repr=False)
    """Operation containing the region."""

    def __init__(
        self, blocks: Block | Iterable[Block] = (), parent: Operation | None = None
    ):
        super().__init__(self)
        self.parent = parent
        self.blocks = []
        if isinstance(blocks, Block):
            blocks = (blocks,)
        for block in blocks:
            self.add_block(block)

    def parent_block(self) -> Block | None:
        return self.parent.parent if self.parent else None

    def parent_op(self) -> Operation | None:
        return self.parent

    def parent_region(self) -> Region | None:
        return self.parent.parent.parent if self.parent and self.parent.parent else None

    def __repr__(self) -> str:
        return f"Region(num_blocks={len(self.blocks)})"

    @staticmethod
    @deprecated("Please use Region([Block(ops)])")
    def from_operation_list(ops: list[Operation]) -> Region:
        return Region([Block(ops)])

    @deprecated("Please use Region(blocks, parent=None)")
    @staticmethod
    def from_block_list(blocks: list[Block]) -> Region:
        return Region(blocks)

    @deprecated("Please use Region(blocks) or Region(Block(ops))")
    @staticmethod
    def get(arg: Region | Sequence[Block] | Sequence[Operation]) -> Region:
        if isinstance(arg, Region):
            return arg
        if isinstance(arg, list):
            if len(arg) == 0:
                return Region([Block()])
            if isinstance(arg[0], Block):
                return Region(cast(list[Block], arg))
            if isinstance(arg[0], Operation):
                return Region([Block(cast(list[Operation], arg))])
        raise TypeError(f"Can't build a region with argument {arg}")

    @property
    def ops(self) -> BlockOps:
        """
        Get the operations of a single-block region.
        Returns an exception if the region is not single-block.
        """
        if len(self.blocks) != 1:
            raise ValueError(
                "'ops' property of Region class is only available "
                "for single-block regions."
            )
        return list(self.block.ops)

    @property
    def op(self) -> Operation:
        """
        Get the operation of a single-operation single-block region.
        Returns an exception if the region is not single-operation single-block.
        """
        if len(self.blocks) == 1:
            block = self.block
            first_op = block.first_op
            last_op = block.last_op
            if first_op is last_op and first_op is not None:
                return first_op
        raise ValueError(
            "'op' property of Region class is only available "
            "for single-operation single-block regions."
        )

    @property
    def block(self) -> Block:
        """
        Get the block of a single-block region.
        Returns an exception if the region is not single-block.
        """
        if len(self.blocks) != 1:
            raise ValueError(
                "'block' property of Region class is only available "
                "for single-block regions."
            )
        return self.blocks[0]

    def _attach_block(self, block: Block) -> None:
        """Attach a block to the region, and check that it has no parents."""
        if block.parent:
            raise ValueError(
                "Can't add to a region a block already attached to a region."
            )
        if block.is_ancestor(self):
            raise ValueError("Can't add a block to a region contained in the block.")
        block.parent = self

    def add_block(self, block: Block) -> None:
        """Add a block to the region."""
        self._attach_block(block)
        self.blocks.append(block)

    def insert_block(self, blocks: Block | list[Block], index: int) -> None:
        """
        Insert one or multiple blocks at a given index in the region.
        The blocks should not be attached to another region.
        """
        if index < 0 or index > len(self.blocks):
            raise ValueError(
                f"Can't insert block in index {index} in a block with "
                f"{len(self.blocks)} blocks."
            )
        if not isinstance(blocks, list):
            blocks = [blocks]
        for block in blocks:
            self._attach_block(block)
        self.blocks = self.blocks[:index] + blocks + self.blocks[index:]

    def get_block_index(self, block: Block) -> int:
        """Get the block position in a region."""
        if block.parent is not self:
            raise Exception("Block is not a child of the region.")
        for idx, region_block in enumerate(self.blocks):
            if region_block is block:
                return idx
        assert False, "Unexpected xdsl error"

    def detach_block(self, block: int | Block) -> Block:
        """
        Detach a block from the region.
        Returns the detached block.
        """
        if isinstance(block, Block):
            block_idx = self.get_block_index(block)
        else:
            block_idx = block
            block = self.blocks[block_idx]
        block.parent = None
        self.blocks = self.blocks[:block_idx] + self.blocks[block_idx + 1 :]
        return block

    def erase_block(self, block: int | Block, safe_erase: bool = True) -> None:
        """
        Erase a block from the region.
        If safe_erase is True, check that the block has no uses.
        """
        block = self.detach_block(block)
        block.erase(safe_erase=safe_erase)

    def clone_into(
        self,
        dest: Region,
        insert_index: int | None = None,
        value_mapper: dict[SSAValue, SSAValue] | None = None,
        block_mapper: dict[Block, Block] | None = None,
    ):
        """
        Clone all block of this region into `dest` to position `insert_index`
        """
        assert dest and dest != self
        if insert_index is None:
            insert_index = len(dest.blocks)
        if value_mapper is None:
            value_mapper = {}
        if block_mapper is None:
            block_mapper = {}

        for block in self.blocks:
            new_block = Block()
            block_mapper[block] = new_block
            for idx, block_arg in enumerate(block.args):
                new_block.insert_arg(block_arg.typ, idx)
                value_mapper[block_arg] = new_block.args[idx]
            for op in block.ops:
                new_block.add_op(op.clone(value_mapper, block_mapper))
            dest.insert_block(new_block, insert_index)
            insert_index += 1

    def walk(self, fun: Callable[[Operation], None]) -> None:
        """Call a function on all operations contained in the region."""
        for block in self.blocks:
            block.walk(fun)

    def verify(self) -> None:
        for block in self.blocks:
            block.verify()
            if block.parent != self:
                raise Exception(
                    "Parent pointer of block does not refer to containing region"
                )

    def drop_all_references(self) -> None:
        """
        Drop all references to other operations.
        This function is called prior to deleting a region.
        """
        self.parent = None
        for block in self.blocks:
            block.drop_all_references()

    def erase(self) -> None:
        """
        Erase the region, and remove all its references to other operations.
        """
        assert self.parent, (
            "Regions with parents should first be " + "detached before erasure."
        )
        self.drop_all_references()

    def move_blocks(self, region: Region) -> None:
        """
        Move the blocks of this region to another region. Leave no blocks in this region.
        """
        region.blocks = self.blocks
        self.blocks = []
        for block in region.blocks:
            block.parent = region

    def is_structurally_equivalent(
        self,
        other: IRNode,
        context: dict[IRNode | SSAValue, IRNode | SSAValue] | None = None,
    ) -> bool:
        """
        Check if two regions are structurally equivalent.
        The context is a mapping of IR nodes to IR nodes that are already known
        to be equivalent. This enables checking whether the use dependencies and
        successors are equivalent.
        """
        if context is None:
            context = {}
        if not isinstance(other, Region):
            return False
        if len(self.blocks) != len(other.blocks):
            return False
        # register all blocks in the context so we can check whether ops have
        # the corrects successors
        for block, other_block in zip(self.blocks, other.blocks):
            context[block] = other_block
        if not all(
            block.is_structurally_equivalent(other_block, context)
            for block, other_block in zip(self.blocks, other.blocks)
        ):
            return False
        return True<|MERGE_RESOLUTION|>--- conflicted
+++ resolved
@@ -950,7 +950,6 @@
 
 
 @dataclass
-<<<<<<< HEAD
 class _BlockOpsIterator:
     """
     Single-pass iterable of the operations in a block. Follows the next_op for
@@ -971,26 +970,16 @@
 
 
 @dataclass
-class _BlockOps:
-=======
 class BlockOps:
->>>>>>> 7261f717
     """
     Multi-pass iterable of the operations in a block. Follows the next_op for
     each operation.
     """
 
-<<<<<<< HEAD
-    first_op: Operation | None
+    block: Block
 
     def __iter__(self):
-        return _BlockOpsIterator(self.first_op)
-=======
-    block: Block
-
-    def __iter__(self):
-        return iter(self.block._ops)  # pyright: ignore[reportPrivateUsage]
->>>>>>> 7261f717
+        return _BlockOpsIterator(self.first)
 
     def __len__(self):
         result = 0
@@ -998,8 +987,6 @@
             result += 1
         return result
 
-<<<<<<< HEAD
-=======
     @property
     def first(self) -> Operation | None:
         """
@@ -1021,7 +1008,6 @@
         """
         return self.block.is_empty
 
->>>>>>> 7261f717
 
 @dataclass(init=False)
 class Block(IRNode):
@@ -1032,13 +1018,8 @@
     _args: tuple[BlockArgument, ...]
     """The basic block arguments."""
 
-<<<<<<< HEAD
     _first_op: Operation | None = field(repr=False)
     _last_op: Operation | None = field(repr=False)
-=======
-    _ops: list[Operation]
-    """Ordered operations contained in the block."""
->>>>>>> 7261f717
 
     parent: Region | None
     """Parent region containing the block."""
@@ -1056,26 +1037,16 @@
         self._args = tuple(
             BlockArgument(typ, self, index) for index, typ in enumerate(arg_types)
         )
-<<<<<<< HEAD
         self._first_op = None
         self._last_op = None
-=======
-        self._ops = []
->>>>>>> 7261f717
         self.parent = parent
 
         self.add_ops(ops)
 
     @property
-<<<<<<< HEAD
-    def ops(self) -> _BlockOps:
-        """Returns a multi-pass Iterable of this block's operations."""
-        return _BlockOps(self._first_op)
-=======
     def ops(self) -> BlockOps:
         """Returns a multi-pass Iterable of this block's operations."""
         return BlockOps(self)
->>>>>>> 7261f717
 
     def parent_op(self) -> Operation | None:
         return self.parent.parent if self.parent else None
@@ -1170,16 +1141,11 @@
     @property
     def first_op(self) -> Operation | None:
         """The first operation in this block."""
-<<<<<<< HEAD
         return self._first_op
-=======
-        return self._ops[0] if len(self.ops) else None
->>>>>>> 7261f717
 
     @property
     def last_op(self) -> Operation | None:
         """The last operation in this block."""
-<<<<<<< HEAD
         return self._last_op
 
     def _op_at_index(
@@ -1258,26 +1224,18 @@
         if prev_op is None:
             # No `prev_op`, means `next_op` is the first op in the block.
             self._first_op = new_op
-=======
-        return self._ops[-1] if len(self.ops) else None
->>>>>>> 7261f717
 
     def add_op(self, operation: Operation) -> None:
         """
         Add an operation at the end of the block.
         The operation should not be attached to another block already.
         """
-<<<<<<< HEAD
         if self._last_op is None:
             self._attach_op(operation)
             self._first_op = operation
             self._last_op = operation
         else:
             self.insert_op_after(operation, self._last_op)
-=======
-        self._attach_op(operation)
-        self._ops.append(operation)
->>>>>>> 7261f717
 
     def add_ops(self, ops: Iterable[Operation]) -> None:
         """
@@ -1309,7 +1267,6 @@
         The operations should not be attached to another block.
         """
 
-<<<<<<< HEAD
         new_ops = [ops] if isinstance(ops, Operation) else ops
 
         existing_op = self._op_at_index(
@@ -1336,24 +1293,6 @@
                 self.add_ops(new_ops)
             else:
                 self.insert_ops_before(new_ops, existing_op)
-=======
-        if index > len(self.ops):
-            raise ValueError(
-                f"Can't insert operation in index {index} in a block with "
-                f"{len(self.ops)} operations."
-            )
-        if isinstance(ops, Operation):
-            ops = [ops]
-        elif not isinstance(ops, list):
-            ops = list(ops)
-        if name:
-            for curr_op in ops:
-                for res in curr_op.results:
-                    res.name = name
-        for op in ops:
-            self._attach_op(op)
-        self._ops = self._ops[:index] + ops + self._ops[index:]
->>>>>>> 7261f717
 
     def get_operation_index(self, op: Operation) -> int:
         """Get the operation position in a block."""
@@ -1369,7 +1308,6 @@
         Detach an operation from the block.
         Returns the detached operation.
         """
-<<<<<<< HEAD
         if isinstance(op, int):
             op = self.op_at_index(op)
         if op.parent is not self:
@@ -1399,17 +1337,6 @@
             assert self._last_op is op
             self._last_op = prev_op
 
-=======
-        if isinstance(op, Operation):
-            op_idx = self.get_operation_index(op)
-        else:
-            op_idx = op
-            op = self._ops[op_idx]
-        if op.parent is not self:
-            raise Exception("Cannot detach operation from a different block.")
-        op.parent = None
-        self._ops = self._ops[:op_idx] + self._ops[op_idx + 1 :]
->>>>>>> 7261f717
         return op
 
     def erase_op(self, op: int | Operation, safe_erase: bool = True) -> None:
@@ -1561,7 +1488,7 @@
                 "'ops' property of Region class is only available "
                 "for single-block regions."
             )
-        return list(self.block.ops)
+        return self.block.ops
 
     @property
     def op(self) -> Operation:
