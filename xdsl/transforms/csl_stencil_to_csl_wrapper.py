--- conflicted
+++ resolved
@@ -4,18 +4,12 @@
 from xdsl.builder import ImplicitBuilder
 from xdsl.context import MLContext
 from xdsl.dialects import arith, builtin, func, memref, stencil
-<<<<<<< HEAD
-from xdsl.dialects.builtin import IntegerAttr, TensorType
-=======
 from xdsl.dialects.builtin import (
     IntegerAttr,
     MemRefType,
     ShapedType,
-    StringAttr,
     TensorType,
-    UnitAttr,
 )
->>>>>>> a2ed14d5
 from xdsl.dialects.csl import csl, csl_stencil, csl_wrapper
 from xdsl.ir import Attribute, BlockArgument, Operation, SSAValue
 from xdsl.passes import ModulePass
