--- conflicted
+++ resolved
@@ -15,8 +15,7 @@
 from xdsl.printer import Printer
 from xdsl.parser import Parser
 from xdsl.utils.hints import isa
-<<<<<<< HEAD
-from xdsl.dialects.experimental import stencil
+from xdsl.dialects import stencil
 from xdsl.ir import (
     Operation,
     Region,
@@ -25,10 +24,6 @@
     Attribute,
     Dialect,
 )
-=======
-from xdsl.dialects import stencil
-from xdsl.ir import Operation, SSAValue, ParametrizedAttribute, Attribute, Dialect
->>>>>>> 60623c99
 from xdsl.irdl import (
     Operand,
     attr_def,
