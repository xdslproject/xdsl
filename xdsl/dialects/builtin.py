--- conflicted
+++ resolved
@@ -717,11 +717,10 @@
             ),
         )
 
-<<<<<<< HEAD
     def __bool__(self) -> bool:
         """Returns True if value is non-zero."""
         return bool(self.value)
-=======
+
     @staticmethod
     def iter_unpack(
         type: _IntegerAttrTypeInvT, buffer: ReadableBuffer, /
@@ -740,7 +739,6 @@
         Unpack `num` values from the beginning of the buffer.
         """
         return tuple(IntegerAttr(value, type) for value in type.unpack(buffer, num))
->>>>>>> 258be65a
 
 
 AnyIntegerAttr: TypeAlias = IntegerAttr[IntegerType | IndexType]
