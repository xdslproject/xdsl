from __future__ import annotations

from abc import ABC
from typing import Annotated, cast

from xdsl.dialects.builtin import (
    AnyFloat,
    AnyIntegerAttr,
    FloatAttr,
    IntegerType,
    SSAValue,
    TensorType,
)
from xdsl.ir import (
    Attribute,
    Dialect,
)
from xdsl.irdl import (
    ConstraintVar,
    IRDLOperation,
    irdl_op_definition,
    operand_def,
    opt_attr_def,
    result_def,
)
from xdsl.utils.exceptions import VerifyException


class ShapeBroadcastVerifier:
    """
    https://github.com/onnx/onnx/blob/main/docs/Broadcasting.md
    """

    @staticmethod
    def verify_shapes(
        lhs_type: TensorType[Attribute] | list[int],
        rhs_type: TensorType[Attribute] | list[int],
        res_type: TensorType[Attribute],
    ) -> None:
        # Check that the arguments are broadcastable (using Numpy semantics) and that the result type is correct.
        res_shape: list[int] = []
        if isinstance(lhs_type, TensorType):
            lhs_shape = lhs_type.get_shape()
        else:
            lhs_shape = lhs_type

        if isinstance(rhs_type, TensorType):
            rhs_shape = rhs_type.get_shape()
        else:
            rhs_shape = rhs_type
        # Iterate over the shapes in reverse order and compute the result shape.
        i = max(len(lhs_shape), len(rhs_shape))
        while i > 0:
            i -= 1
            d1: int = lhs_shape[i] if i >= 0 else 1
            d2: int = rhs_shape[i] if i >= 0 else 1
            if d1 == d2:
                res_shape.append(d1)
                continue
            if d1 == 1:
                res_shape.append(d2)
                continue
            if d2 == 1:
                res_shape.append(d1)
                continue
            raise VerifyException(
                f"operands have incompatible shapes: {lhs_shape} and {rhs_shape}"
            )

        # Reverse the result shape and check that it matches the result type.
        res_type_shape = list(res_type.get_shape())
        res_shape.reverse()
        if len(res_shape) != len(res_type_shape) or res_shape != res_type_shape:
            raise VerifyException(
                f"result shape {res_shape} does not match result type {res_type}"
            )


class ElementwiseBinOpBase(IRDLOperation, ABC):
    """Base class for element-wise binary operations on tensors with Numpy-style broadcasting."""

    T = Annotated[AnyFloat | IntegerType, ConstraintVar("T")]
    lhs = operand_def(TensorType[T])
    rhs = operand_def(TensorType[T])
    res = result_def(TensorType[T])
    assembly_format = "`(` $lhs `,` $rhs `)` attr-dict `:` `(` type($lhs) `,` type($rhs) `)` `->` type($res)"

    def __init__(self, lhs: SSAValue, rhs: SSAValue, res_type: Attribute):
        super().__init__(
            operands=[lhs, rhs],
            result_types=[res_type],
        )

    def verify_(self) -> None:
        if (
            not isinstance(lhs_type := self.lhs.type, TensorType)
            or not isinstance(rhs_type := self.rhs.type, TensorType)
            or not isinstance(res_type := self.res.type, TensorType)
        ):
            assert (
                False
            ), "onnx elementwise binary operation operands and result must be of type TensorType"
        lhs_type = cast(TensorType[Attribute], lhs_type)
        rhs_type = cast(TensorType[Attribute], rhs_type)
        res_type = cast(TensorType[Attribute], res_type)
        ShapeBroadcastVerifier.verify_shapes(lhs_type, rhs_type, res_type)


@irdl_op_definition
class Add(ElementwiseBinOpBase):
    name = "onnx.Add"


@irdl_op_definition
class Sub(ElementwiseBinOpBase):
    name = "onnx.Sub"


@irdl_op_definition
class Mul(ElementwiseBinOpBase):
    name = "onnx.Mul"


@irdl_op_definition
class Div(ElementwiseBinOpBase):
    name = "onnx.Div"


@irdl_op_definition
class Relu(IRDLOperation):
    """
    Relu takes one input data (Tensor) and produces one output data (Tensor) where the rectified linear function,
     y = max(0, x), is applied to the tensor elementwise.
    """

    name = "onnx.Relu"
    T = Annotated[AnyFloat | IntegerType, ConstraintVar("T")]
    operand = operand_def(TensorType[T])
    res = result_def(TensorType[T])
    assembly_format = (
        "`(` $operand`)` attr-dict `:` `(` type($operand) `)` `->` type($res)"
    )

    def __init__(self, operand: SSAValue):
        super().__init__(
            operands=[operand],
            result_types=[operand.type],
        )

    def verify_(self) -> None:
<<<<<<< HEAD
        assert isinstance(operand_type := self.operand.type, TensorType)
        assert isinstance(res_type := self.res.type, TensorType)
        operand_type = cast(TensorType[Attribute], operand_type)
        res_type = cast(TensorType[Attribute], res_type)

        if operand_type != res_type:
            raise VerifyException(
=======
      assert isinstance(operand_type := self.operand.type, TensorType)
      assert isinstance(res_type := self.res.type, TensorType)
      operand_type = cast(TensorType[Attribute], operand_type)
      res_type = cast(TensorType[Attribute], res_type)

      if operand_type != res_type:
        raise VerifyException(
>>>>>>> 84cbbd5a
                "Mismatch between operand type and res type of onnx.Relu"
            )


@irdl_op_definition
class Gemm(IRDLOperation):
    """
    General Matrix multiplication: https://en.wikipedia.org/wiki/Basic_Linear_Algebra_Subprograms#Level_3
    A' = transpose(A) if transA else A
    B' = transpose(B) if transB else B
    Compute Y = alpha * A' * B' + beta * C,
    where input tensor A has shape (M, K) or (K, M), input tensor B has shape (K, N) or (N, K),
    input tensor C is broadcastable to shape (M, N), and output tensor Y has shape (M, N).
    """

    name = "onnx.Gemm"
    T = Annotated[AnyFloat | IntegerType, ConstraintVar("T")]
    tensor_a = operand_def(TensorType[T])
    tensor_b = operand_def(TensorType[T])
    tensor_c = operand_def(TensorType[T])

    alpha = opt_attr_def(FloatAttr[AnyFloat])
    beta = opt_attr_def(FloatAttr[AnyFloat])

    trans_a = opt_attr_def(AnyIntegerAttr, attr_name="transA")
    trans_b = opt_attr_def(AnyIntegerAttr, attr_name="transB")

    res_tensor = result_def(TensorType[T])
    assembly_format = (
        "`(` $tensor_a `,` $tensor_b `,`$tensor_c`)` attr-dict `:` `(` type($tensor_a) `,"
        "` type($tensor_b) `,`type($tensor_c)`)` `->` type($res_tensor) "
    )

    def __init__(
        self,
        tensor_a: SSAValue,
        tensor_b: SSAValue,
        tensor_c: SSAValue,
        alpha: Attribute,
        trans_a: Attribute,
        trans_b: Attribute,
        beta: Attribute,
    ):
        super().__init__(
            attributes={
                "transA": trans_a,
                "transB": trans_b,
                "alpha": alpha,
                "beta": beta,
            },
            operands=[tensor_a, tensor_b, tensor_c],
            result_types=[tensor_c.type],
        )

    def verify_(self) -> None:
        # store dimensions of tensor A and tensor B
        res_shape: list[int] = []
        if (
            not isinstance(tensor_a_type := self.tensor_a.type, TensorType)
            or not isinstance(tensor_b_type := self.tensor_b.type, TensorType)
            or not isinstance(tensor_c_type := self.tensor_c.type, TensorType)
            or not isinstance(res_tensor_type := self.res_tensor.type, TensorType)
        ):
            assert (
                False
            ), "onnx elementwise operation operands and result must be of type TensorType"

        # check shape compatibility
        tensor_a_shape = tensor_a_type.get_shape()
        tensor_b_shape = tensor_b_type.get_shape()

        if tensor_a_type.get_num_dims() != 2:
            raise VerifyException("tensor A should be a 2D tensor")

        if tensor_b_type.get_num_dims() != 2:
            raise VerifyException("tensor B should be a 2D tensor")

        if self.trans_a is not None:
            list(tensor_a_shape).reverse()

        if self.trans_b is not None:
            list(tensor_b_shape).reverse()

        if self.beta is not None:
            c_dims = tensor_c_type.get_num_dims()
            if c_dims > 2:
                raise VerifyException("tensor C should be a 1D tensor or 2D tensor")

        if tensor_a_shape[1] != tensor_b_shape[0]:
            raise VerifyException(
                f"operands have incompatible shapes: {tensor_a_shape} and {tensor_b_shape}"
            )
        else:
            res_shape.append(tensor_a_shape[0])
            res_shape.append(tensor_b_shape[1])

        tensor_c_type = cast(TensorType[Attribute], tensor_c_type)
        res_tensor_type = cast(TensorType[Attribute], res_tensor_type)
        ShapeBroadcastVerifier.verify_shapes(res_shape, tensor_c_type, res_tensor_type)


@irdl_op_definition
class Reshape(IRDLOperation):
    """
    Reshape the input tensor similar to numpy.reshape.
    First input is the data tensor, second input is a shape tensor which specifies the output shape. It outputs the reshaped tensor.
    At most one dimension of the new shape can be -1. In this case, the value is
    inferred from the size of the tensor and the remaining dimensions. A dimension
    could also be 0, in which case the actual dimension value is unchanged (i.e. taken
    from the input tensor). Shape (second input) could be an empty shape, which means converting to a scalar.
    The input tensor's shape and the output tensor's shape are required to have the same number of elements.

     Attributes:
        - allowzero  int (default is 0):  By default, when any value in the 'shape' input is equal to zero
     the corresponding dimension value is copied from the input tensor dynamically. allowzero=1 indicates that if any
     value in the 'shape' input is set to zero, the zero value is honored, similar to NumPy.

    """

    name = "onnx.Reshape"
    T = Annotated[AnyFloat | IntegerType, ConstraintVar("T")]
    data = operand_def(TensorType[T])
    shape = operand_def(TensorType)
    reshaped = result_def(TensorType[T])

    allow_zero = opt_attr_def(AnyIntegerAttr, attr_name="allowzero")

    assembly_format = "`(` $data `,` $shape `)` attr-dict `:` `(` type($data) `,` type($shape) `)` `->` type($reshaped)"

    def __init__(self, data: SSAValue, shape: SSAValue, allow_zero: Attribute):
        super().__init__(
            attributes={"allowzero": allow_zero},
            operands=[data, shape],
            result_types=[data.type],
        )

    def verify_(self) -> None:
        if (
            not isinstance(data_type := self.data.type, TensorType)
            or not isinstance(shape_type := self.shape.type, TensorType)
            or not isinstance(reshaped_type := self.reshaped.type, TensorType)
        ):
            assert (
                False
            ), "onnx elementwise operation operands and result must be of type TensorType"

        data_type = cast(TensorType[Attribute], data_type)
        reshaped_type = cast(TensorType[Attribute], reshaped_type)
        shape_type = cast(TensorType[Attribute], shape_type)

        if shape_type.element_type != IntegerType(64):
            raise VerifyException(
                "shape element type has to be a 64-bit signless integer"
            )

        data_type = data_type.get_shape()
        shape_type = shape_type.get_shape()
        shape_type_list = list(shape_type)
        reshaped_type = reshaped_type.get_shape()

        # The input tensor's shape and the output tensor's shape are required to have the same number of elements.
        if len(data_type) != len(reshaped_type):
            raise VerifyException(
                "Input tensor's shape and output tensor's shape must have the same number of elements"
            )

        # There is currently only support for rank one shape tensors in onnx-mlir
        if len(shape_type_list) != 1:
            raise VerifyException("Shape tensor must be 1D")

        # At most one dimension of the new shape can be -1.
        # In this case, the value is inferred from the size of the tensor and the remaining dimensions.
        count_minus_one = shape_type_list.count(-1)
        if count_minus_one == 1:
            index_of_minus_one = shape_type_list.index(-1)
            specified_dim = len(shape_type_list)
            total_elements = len(data_type)
            missing_dim = total_elements // specified_dim
            shape_type_list[index_of_minus_one] = missing_dim
        # Handle case where dimension is zero
        for i, dim in enumerate(shape_type_list):
            if dim == 0:
                if self.allow_zero:
                    # If allow_zero is set, explicitly set the dimension to zero  (i.e. not taken from input tensor)
                    shape_type_list[i] = 0
                else:
                    # dimension is 0, leave it unchanged  (i.e. taken from the input tensor).
                    shape_type_list[i] = data_type[i]
        # Shape (second input) could be an empty shape, which means converting to a scalar.
        if not shape_type_list:
            shape_type_list = [IntegerType(64)]


ONNX = Dialect(
    "onnx",
    [
        Add,
        Div,
        Gemm,
        Mul,
        Relu,
        Reshape,
        Sub,
    ],
)<|MERGE_RESOLUTION|>--- conflicted
+++ resolved
@@ -148,7 +148,6 @@
         )
 
     def verify_(self) -> None:
-<<<<<<< HEAD
         assert isinstance(operand_type := self.operand.type, TensorType)
         assert isinstance(res_type := self.res.type, TensorType)
         operand_type = cast(TensorType[Attribute], operand_type)
@@ -156,15 +155,6 @@
 
         if operand_type != res_type:
             raise VerifyException(
-=======
-      assert isinstance(operand_type := self.operand.type, TensorType)
-      assert isinstance(res_type := self.res.type, TensorType)
-      operand_type = cast(TensorType[Attribute], operand_type)
-      res_type = cast(TensorType[Attribute], res_type)
-
-      if operand_type != res_type:
-        raise VerifyException(
->>>>>>> 84cbbd5a
                 "Mismatch between operand type and res type of onnx.Relu"
             )
 
@@ -280,7 +270,7 @@
      Attributes:
         - allowzero  int (default is 0):  By default, when any value in the 'shape' input is equal to zero
      the corresponding dimension value is copied from the input tensor dynamically. allowzero=1 indicates that if any
-     value in the 'shape' input is set to zero, the zero value is honored, similar to NumPy.
+     value in the 'shape' input is set to zero, the zero value is honoured, similar to NumPy.
 
     """
 
