// RUN: xdsl-opt %s -p "convert-stencil-to-csl-stencil{num_chunks=2}" | filecheck %s

builtin.module {
// CHECK-NEXT: builtin.module {

  func.func @gauss_seidel(%a : !stencil.field<[-1,1023]x[-1,511]xtensor<512xf32>>, %b : !stencil.field<[-1,1023]x[-1,511]xtensor<512xf32>>) {
    %0 = stencil.load %a : !stencil.field<[-1,1023]x[-1,511]xtensor<512xf32>> -> !stencil.temp<[-1,2]x[-1,2]xtensor<512xf32>>
    %24 = "dmp.swap"(%0) {"strategy" = #dmp.grid_slice_2d<#dmp.topo<1022x510>, false>, "swaps" = [#dmp.exchange<at [1, 0, 0] size [1, 1, 510] source offset [-1, 0, 0] to [1, 0, 0]>, #dmp.exchange<at [-1, 0, 0] size [1, 1, 510] source offset [1, 0, 0] to [-1, 0, 0]>, #dmp.exchange<at [0, 1, 0] size [1, 1, 510] source offset [0, -1, 0] to [0, 1, 0]>, #dmp.exchange<at [0, -1, 0] size [1, 1, 510] source offset [0, 1, 0] to [0, -1, 0]>]} : (!stencil.temp<[-1,2]x[-1,2]xtensor<512xf32>>) -> (!stencil.temp<[-1,2]x[-1,2]xtensor<512xf32>>)
    %1 = stencil.apply(%2 = %24 : !stencil.temp<[-1,2]x[-1,2]xtensor<512xf32>>) -> (!stencil.temp<[0,1]x[0,1]xtensor<510xf32>>) {
      %3 = arith.constant 1.666600e-01 : f32
      %4 = stencil.access %2[1, 0] : !stencil.temp<[-1,2]x[-1,2]xtensor<512xf32>>
      %5 = "tensor.extract_slice"(%4) <{"static_offsets" = array<i64: 1>, "static_sizes" = array<i64: 510>, "static_strides" = array<i64: 1>, "operandSegmentSizes" = array<i32: 1, 0, 0, 0>}> : (tensor<512xf32>) -> tensor<510xf32>
      %6 = stencil.access %2[-1, 0] : !stencil.temp<[-1,2]x[-1,2]xtensor<512xf32>>
      %7 = "tensor.extract_slice"(%6) <{"static_offsets" = array<i64: 1>, "static_sizes" = array<i64: 510>, "static_strides" = array<i64: 1>, "operandSegmentSizes" = array<i32: 1, 0, 0, 0>}> : (tensor<512xf32>) -> tensor<510xf32>
      %8 = stencil.access %2[0, 0] : !stencil.temp<[-1,2]x[-1,2]xtensor<512xf32>>
      %9 = "tensor.extract_slice"(%8) <{"static_offsets" = array<i64: 2>, "static_sizes" = array<i64: 510>, "static_strides" = array<i64: 1>, "operandSegmentSizes" = array<i32: 1, 0, 0, 0>}> : (tensor<512xf32>) -> tensor<510xf32>
      %10 = stencil.access %2[0, 0] : !stencil.temp<[-1,2]x[-1,2]xtensor<512xf32>>
      %11 = "tensor.extract_slice"(%10) <{"static_offsets" = array<i64: 0>, "static_sizes" = array<i64: 510>, "static_strides" = array<i64: 1>, "operandSegmentSizes" = array<i32: 1, 0, 0, 0>}> : (tensor<512xf32>) -> tensor<510xf32>
      %12 = stencil.access %2[0, 1] : !stencil.temp<[-1,2]x[-1,2]xtensor<512xf32>>
      %13 = "tensor.extract_slice"(%12) <{"static_offsets" = array<i64: 1>, "static_sizes" = array<i64: 510>, "static_strides" = array<i64: 1>, "operandSegmentSizes" = array<i32: 1, 0, 0, 0>}> : (tensor<512xf32>) -> tensor<510xf32>
      %14 = stencil.access %2[0, -1] : !stencil.temp<[-1,2]x[-1,2]xtensor<512xf32>>
      %15 = "tensor.extract_slice"(%14) <{"static_offsets" = array<i64: 1>, "static_sizes" = array<i64: 510>, "static_strides" = array<i64: 1>, "operandSegmentSizes" = array<i32: 1, 0, 0, 0>}> : (tensor<512xf32>) -> tensor<510xf32>
      %16 = arith.addf %15, %13 : tensor<510xf32>
      %17 = arith.addf %16, %11 : tensor<510xf32>
      %18 = arith.addf %17, %9 : tensor<510xf32>
      %19 = arith.addf %18, %7 : tensor<510xf32>
      %20 = arith.addf %19, %5 : tensor<510xf32>
      %21 = tensor.empty() : tensor<510xf32>
      %22 = linalg.fill ins(%3 : f32) outs(%21 : tensor<510xf32>) -> tensor<510xf32>
      %23 = arith.mulf %20, %22 : tensor<510xf32>
      stencil.return %23 : tensor<510xf32>
    }
    stencil.store %1 to %b(<[0, 0], [1, 1]>) : !stencil.temp<[0,1]x[0,1]xtensor<510xf32>> to !stencil.field<[-1,1023]x[-1,511]xtensor<512xf32>>
    func.return
  }

// CHECK-NEXT:   func.func @gauss_seidel(%a : !stencil.field<[-1,1023]x[-1,511]xtensor<512xf32>>, %b : !stencil.field<[-1,1023]x[-1,511]xtensor<512xf32>>) {
// CHECK-NEXT:     %0 = stencil.load %a : !stencil.field<[-1,1023]x[-1,511]xtensor<512xf32>> -> !stencil.temp<[-1,2]x[-1,2]xtensor<512xf32>>
// CHECK-NEXT:     %1 = tensor.empty() : tensor<510xf32>
// CHECK-NEXT:     %2 = csl_stencil.apply(%0 : !stencil.temp<[-1,2]x[-1,2]xtensor<512xf32>>, %1 : tensor<510xf32>) -> (!stencil.temp<[0,1]x[0,1]xtensor<510xf32>>) <{"swaps" = [#csl_stencil.exchange<to [1, 0]>, #csl_stencil.exchange<to [-1, 0]>, #csl_stencil.exchange<to [0, 1]>, #csl_stencil.exchange<to [0, -1]>], "topo" = #dmp.topo<1022x510>, "num_chunks" = 2 : i64, "operandSegmentSizes" = array<i32: 1, 1, 0, 0, 0>}> ({
// CHECK-NEXT:     ^0(%3 : tensor<4x255xf32>, %4 : index, %5 : tensor<510xf32>):
// CHECK-NEXT:       %6 = arith.constant 1.666600e-01 : f32
// CHECK-NEXT:       %7 = csl_stencil.access %3[1, 0] : tensor<4x255xf32>
// CHECK-NEXT:       %8 = csl_stencil.access %3[-1, 0] : tensor<4x255xf32>
// CHECK-NEXT:       %9 = csl_stencil.access %3[0, 1] : tensor<4x255xf32>
// CHECK-NEXT:       %10 = csl_stencil.access %3[0, -1] : tensor<4x255xf32>
// CHECK-NEXT:       %11 = arith.addf %10, %9 : tensor<255xf32>
// CHECK-NEXT:       %12 = arith.addf %11, %8 : tensor<255xf32>
// CHECK-NEXT:       %13 = arith.addf %12, %7 : tensor<255xf32>
// CHECK-NEXT:       %14 = "tensor.insert_slice"(%13, %5, %4) <{"static_offsets" = array<i64: -9223372036854775808>, "static_sizes" = array<i64: 255>, "static_strides" = array<i64: 1>, "operandSegmentSizes" = array<i32: 1, 1, 1, 0, 0>}> : (tensor<255xf32>, tensor<510xf32>, index) -> tensor<510xf32>
// CHECK-NEXT:       csl_stencil.yield %14 : tensor<510xf32>
// CHECK-NEXT:     }, {
// CHECK-NEXT:     ^1(%15 : !stencil.temp<[-1,2]x[-1,2]xtensor<512xf32>>, %16 : tensor<510xf32>):
// CHECK-NEXT:       %17 = arith.constant 1.666600e-01 : f32
// CHECK-NEXT:       %18 = csl_stencil.access %15[0, 0] : !stencil.temp<[-1,2]x[-1,2]xtensor<512xf32>>
// CHECK-NEXT:       %19 = "tensor.extract_slice"(%18) <{"static_offsets" = array<i64: 2>, "static_sizes" = array<i64: 510>, "static_strides" = array<i64: 1>, "operandSegmentSizes" = array<i32: 1, 0, 0, 0>}> : (tensor<512xf32>) -> tensor<510xf32>
// CHECK-NEXT:       %20 = csl_stencil.access %15[0, 0] : !stencil.temp<[-1,2]x[-1,2]xtensor<512xf32>>
// CHECK-NEXT:       %21 = "tensor.extract_slice"(%20) <{"static_offsets" = array<i64: 0>, "static_sizes" = array<i64: 510>, "static_strides" = array<i64: 1>, "operandSegmentSizes" = array<i32: 1, 0, 0, 0>}> : (tensor<512xf32>) -> tensor<510xf32>
// CHECK-NEXT:       %22 = arith.addf %16, %21 : tensor<510xf32>
// CHECK-NEXT:       %23 = arith.addf %22, %19 : tensor<510xf32>
// CHECK-NEXT:       %24 = tensor.empty() : tensor<510xf32>
// CHECK-NEXT:       %25 = linalg.fill ins(%17 : f32) outs(%24 : tensor<510xf32>) -> tensor<510xf32>
// CHECK-NEXT:       %26 = arith.mulf %23, %25 : tensor<510xf32>
// CHECK-NEXT:       csl_stencil.yield %26 : tensor<510xf32>
// CHECK-NEXT:     })
// CHECK-NEXT:     stencil.store %2 to %b(<[0, 0], [1, 1]>) : !stencil.temp<[0,1]x[0,1]xtensor<510xf32>> to !stencil.field<[-1,1023]x[-1,511]xtensor<512xf32>>
// CHECK-NEXT:     func.return
// CHECK-NEXT:   }


  func.func @bufferized(%a : !stencil.field<[-1,1023]x[-1,511]xtensor<512xf32>>, %b : !stencil.field<[-1,1023]x[-1,511]xtensor<512xf32>>) {
    "dmp.swap"(%a) {"strategy" = #dmp.grid_slice_2d<#dmp.topo<1022x510>, false>, "swaps" = [#dmp.exchange<at [1, 0, 0] size [1, 1, 510] source offset [-1, 0, 0] to [1, 0, 0]>, #dmp.exchange<at [-1, 0, 0] size [1, 1, 510] source offset [1, 0, 0] to [-1, 0, 0]>, #dmp.exchange<at [0, 1, 0] size [1, 1, 510] source offset [0, -1, 0] to [0, 1, 0]>, #dmp.exchange<at [0, -1, 0] size [1, 1, 510] source offset [0, 1, 0] to [0, -1, 0]>]} : (!stencil.field<[-1,1023]x[-1,511]xtensor<512xf32>>) -> ()
    %0 = stencil.apply(%1 = %a : !stencil.field<[-1,1023]x[-1,511]xtensor<512xf32>>) -> (!stencil.temp<[0,1]x[0,1]xtensor<510xf32>>) {
      %2 = arith.constant dense<1.666600e-01> : tensor<510xf32>
      %3 = stencil.access %1[1, 0] : !stencil.field<[-1,1023]x[-1,511]xtensor<512xf32>>
      %4 = "tensor.extract_slice"(%3) <{"static_offsets" = array<i64: 1>, "static_sizes" = array<i64: 510>, "static_strides" = array<i64: 1>, "operandSegmentSizes" = array<i32: 1, 0, 0, 0>}> : (tensor<512xf32>) -> tensor<510xf32>
      %5 = stencil.access %1[0, 0] : !stencil.field<[-1,1023]x[-1,511]xtensor<512xf32>>
      %6 = "tensor.extract_slice"(%5) <{"static_offsets" = array<i64: 2>, "static_sizes" = array<i64: 510>, "static_strides" = array<i64: 1>, "operandSegmentSizes" = array<i32: 1, 0, 0, 0>}> : (tensor<512xf32>) -> tensor<510xf32>
      %7 = stencil.access %1[0, -1] : !stencil.field<[-1,1023]x[-1,511]xtensor<512xf32>>
      %8 = "tensor.extract_slice"(%7) <{"static_offsets" = array<i64: 1>, "static_sizes" = array<i64: 510>, "static_strides" = array<i64: 1>, "operandSegmentSizes" = array<i32: 1, 0, 0, 0>}> : (tensor<512xf32>) -> tensor<510xf32>
      %9 = arith.addf %8, %6 : tensor<510xf32>
      %10 = arith.addf %9, %4 : tensor<510xf32>
      %11 = arith.mulf %10, %2 : tensor<510xf32>
      stencil.return %11 : tensor<510xf32>
    } to <[0, 0], [1, 1]>
    stencil.store %0 to %b(<[0, 0], [1, 1]>) : !stencil.temp<[0,1]x[0,1]xtensor<510xf32>> to !stencil.field<[-1,1023]x[-1,511]xtensor<512xf32>>
    func.return
  }

// CHECK-NEXT: func.func @bufferized(%a : !stencil.field<[-1,1023]x[-1,511]xtensor<512xf32>>, %b : !stencil.field<[-1,1023]x[-1,511]xtensor<512xf32>>) {
// CHECK-NEXT:   %0 = tensor.empty() : tensor<510xf32>
// CHECK-NEXT:   %1 = csl_stencil.apply(%a : !stencil.field<[-1,1023]x[-1,511]xtensor<512xf32>>, %0 : tensor<510xf32>) -> (!stencil.temp<[0,1]x[0,1]xtensor<510xf32>>) <{"swaps" = [#csl_stencil.exchange<to [1, 0]>, #csl_stencil.exchange<to [-1, 0]>, #csl_stencil.exchange<to [0, 1]>, #csl_stencil.exchange<to [0, -1]>], "topo" = #dmp.topo<1022x510>, "num_chunks" = 2 : i64, "bounds" = #stencil.bounds<[0, 0], [1, 1]>, "operandSegmentSizes" = array<i32: 1, 1, 0, 0, 0>}> ({
// CHECK-NEXT:   ^0(%2 : tensor<4x255xf32>, %3 : index, %4 : tensor<510xf32>):
// CHECK-NEXT:     %5 = arith.constant dense<1.666600e-01> : tensor<510xf32>
// CHECK-NEXT:     %6 = csl_stencil.access %2[1, 0] : tensor<4x255xf32>
// CHECK-NEXT:     %7 = csl_stencil.access %2[0, -1] : tensor<4x255xf32>
// CHECK-NEXT:     %8 = arith.addf %7, %6 : tensor<255xf32>
// CHECK-NEXT:     %9 = "tensor.insert_slice"(%8, %4, %3) <{"static_offsets" = array<i64: -9223372036854775808>, "static_sizes" = array<i64: 255>, "static_strides" = array<i64: 1>, "operandSegmentSizes" = array<i32: 1, 1, 1, 0, 0>}> : (tensor<255xf32>, tensor<510xf32>, index) -> tensor<510xf32>
// CHECK-NEXT:     csl_stencil.yield %9 : tensor<510xf32>
// CHECK-NEXT:   }, {
// CHECK-NEXT:   ^1(%10 : !stencil.field<[-1,1023]x[-1,511]xtensor<512xf32>>, %11 : tensor<510xf32>):
// CHECK-NEXT:     %12 = arith.constant dense<1.666600e-01> : tensor<510xf32>
// CHECK-NEXT:     %13 = csl_stencil.access %10[0, 0] : !stencil.field<[-1,1023]x[-1,511]xtensor<512xf32>>
// CHECK-NEXT:     %14 = "tensor.extract_slice"(%13) <{"static_offsets" = array<i64: 2>, "static_sizes" = array<i64: 510>, "static_strides" = array<i64: 1>, "operandSegmentSizes" = array<i32: 1, 0, 0, 0>}> : (tensor<512xf32>) -> tensor<510xf32>
// CHECK-NEXT:     %15 = arith.addf %11, %14 : tensor<510xf32>
// CHECK-NEXT:     %16 = arith.mulf %15, %12 : tensor<510xf32>
// CHECK-NEXT:     csl_stencil.yield %16 : tensor<510xf32>
// CHECK-NEXT:   }) to <[0, 0], [1, 1]>
// CHECK-NEXT:   stencil.store %1 to %b(<[0, 0], [1, 1]>) : !stencil.temp<[0,1]x[0,1]xtensor<510xf32>> to !stencil.field<[-1,1023]x[-1,511]xtensor<512xf32>>
// CHECK-NEXT:   func.return
// CHECK-NEXT: }

<<<<<<< HEAD

func.func @xdiff(%arg0 : !stencil.field<[-2,3]x[-2,3]xtensor<604xf32>>, %arg1 : !stencil.field<[-2,3]x[-2,3]xtensor<604xf32>>) {
  %0 = arith.constant 41 : index
  %1 = arith.constant 0 : index
  %2 = arith.constant 1 : index
  %3, %4 = scf.for %arg2 = %1 to %0 step %2 iter_args(%arg3 = %arg0, %arg4 = %arg1) -> (!stencil.field<[-2,3]x[-2,3]xtensor<604xf32>>, !stencil.field<[-2,3]x[-2,3]xtensor<604xf32>>) {
    "dmp.swap"(%arg3) {"strategy" = #dmp.grid_slice_2d<#dmp.topo<600x600>, false>, "swaps" = [#dmp.exchange<at [1, 0, 0] size [1, 1, 600] source offset [-1, 0, 0] to [1, 0, 0]>, #dmp.exchange<at [2, 0, 0] size [1, 1, 600] source offset [-2, 0, 0] to [2, 0, 0]>, #dmp.exchange<at [-1, 0, 0] size [1, 1, 600] source offset [1, 0, 0] to [-1, 0, 0]>, #dmp.exchange<at [-2, 0, 0] size [1, 1, 600] source offset [2, 0, 0] to [-2, 0, 0]>, #dmp.exchange<at [0, 1, 0] size [1, 1, 600] source offset [0, -1, 0] to [0, 1, 0]>, #dmp.exchange<at [0, 2, 0] size [1, 1, 600] source offset [0, -2, 0] to [0, 2, 0]>, #dmp.exchange<at [0, -1, 0] size [1, 1, 600] source offset [0, 1, 0] to [0, -1, 0]>, #dmp.exchange<at [0, -2, 0] size [1, 1, 600] source offset [0, 2, 0] to [0, -2, 0]>]} : (!stencil.field<[-2,3]x[-2,3]xtensor<604xf32>>) -> ()
    stencil.apply(%arg5 = %arg3 : !stencil.field<[-2,3]x[-2,3]xtensor<604xf32>>) outs (%arg4 : !stencil.field<[-2,3]x[-2,3]xtensor<604xf32>>) {
      %5 = arith.constant dense<1.287158e+09> : tensor<600xf32>
      %6 = arith.constant dense<1.196003e+05> : tensor<600xf32>
      %7 = stencil.access %arg5[0, 0] : !stencil.field<[-2,3]x[-2,3]xtensor<604xf32>>
      %8 = "tensor.extract_slice"(%7) <{"static_offsets" = array<i64: 2>, "static_sizes" = array<i64: 600>, "static_strides" = array<i64: 1>, "operandSegmentSizes" = array<i32: 1, 0, 0, 0>}> : (tensor<604xf32>) -> tensor<600xf32>
      %9 = arith.mulf %8, %5 : tensor<600xf32>
      %10 = stencil.access %arg5[-1, 0] : !stencil.field<[-2,3]x[-2,3]xtensor<604xf32>>
      %11 = "tensor.extract_slice"(%10) <{"static_offsets" = array<i64: 2>, "static_sizes" = array<i64: 600>, "static_strides" = array<i64: 1>, "operandSegmentSizes" = array<i32: 1, 0, 0, 0>}> : (tensor<604xf32>) -> tensor<600xf32>
      %12 = arith.mulf %11, %6 : tensor<600xf32>
      %13 = stencil.access %arg5[1, 0] : !stencil.field<[-2,3]x[-2,3]xtensor<604xf32>>
      %14 = "tensor.extract_slice"(%13) <{"static_offsets" = array<i64: 2>, "static_sizes" = array<i64: 600>, "static_strides" = array<i64: 1>, "operandSegmentSizes" = array<i32: 1, 0, 0, 0>}> : (tensor<604xf32>) -> tensor<600xf32>
      %15 = arith.mulf %14, %6 : tensor<600xf32>
      %16 = arith.addf %12, %9 : tensor<600xf32>
      %17 = arith.addf %16, %15 : tensor<600xf32>
      stencil.return %17 : tensor<600xf32>
    } to <[0, 0], [1, 1]>
    scf.yield %arg4, %arg3 : !stencil.field<[-2,3]x[-2,3]xtensor<604xf32>>, !stencil.field<[-2,3]x[-2,3]xtensor<604xf32>>
  }
  func.return
}

// CHECK-NEXT: func.func @xdiff(%arg0 : !stencil.field<[-2,3]x[-2,3]xtensor<604xf32>>, %arg1 : !stencil.field<[-2,3]x[-2,3]xtensor<604xf32>>) {
// CHECK-NEXT:   %0 = arith.constant 41 : index
// CHECK-NEXT:   %1 = arith.constant 0 : index
// CHECK-NEXT:   %2 = arith.constant 1 : index
// CHECK-NEXT:   %3, %4 = scf.for %arg2 = %1 to %0 step %2 iter_args(%arg3 = %arg0, %arg4 = %arg1) -> (!stencil.field<[-2,3]x[-2,3]xtensor<604xf32>>, !stencil.field<[-2,3]x[-2,3]xtensor<604xf32>>) {
// CHECK-NEXT:     %5 = tensor.empty() : tensor<600xf32>
// CHECK-NEXT:     csl_stencil.apply(%arg3 : !stencil.field<[-2,3]x[-2,3]xtensor<604xf32>>, %5 : tensor<600xf32>) outs (%arg4 : !stencil.field<[-2,3]x[-2,3]xtensor<604xf32>>) <{"swaps" = [#csl_stencil.exchange<to [1, 0]>, #csl_stencil.exchange<to [2, 0]>, #csl_stencil.exchange<to [-1, 0]>, #csl_stencil.exchange<to [-2, 0]>, #csl_stencil.exchange<to [0, 1]>, #csl_stencil.exchange<to [0, 2]>, #csl_stencil.exchange<to [0, -1]>, #csl_stencil.exchange<to [0, -2]>], "topo" = #dmp.topo<600x600>, "num_chunks" = 2 : i64, "bounds" = #stencil.bounds<[0, 0], [1, 1]>, "operandSegmentSizes" = array<i32: 1, 1, 0, 0, 1>}> ({
// CHECK-NEXT:     ^0(%6 : tensor<8x300xf32>, %7 : index, %8 : tensor<600xf32>):
// CHECK-NEXT:       %9 = arith.constant dense<1.287158e+09> : tensor<600xf32>
// CHECK-NEXT:       %10 = arith.constant dense<1.196003e+05> : tensor<300xf32>
// CHECK-NEXT:       %11 = csl_stencil.access %6[-1, 0] : tensor<8x300xf32>
// CHECK-NEXT:       %12 = arith.mulf %11, %10 : tensor<300xf32>
// CHECK-NEXT:       %13 = csl_stencil.access %6[1, 0] : tensor<8x300xf32>
// CHECK-NEXT:       %14 = arith.mulf %13, %10 : tensor<300xf32>
// CHECK-NEXT:       %15 = arith.addf %12, %14 : tensor<300xf32>
// CHECK-NEXT:       %16 = "tensor.insert_slice"(%15, %8, %7) <{"static_offsets" = array<i64: -9223372036854775808>, "static_sizes" = array<i64: 300>, "static_strides" = array<i64: 1>, "operandSegmentSizes" = array<i32: 1, 1, 1, 0, 0>}> : (tensor<300xf32>, tensor<600xf32>, index) -> tensor<600xf32>
// CHECK-NEXT:       csl_stencil.yield %16 : tensor<600xf32>
// CHECK-NEXT:     }, {
// CHECK-NEXT:     ^1(%17 : !stencil.field<[-2,3]x[-2,3]xtensor<604xf32>>, %18 : tensor<600xf32>):
// CHECK-NEXT:       %19 = arith.constant dense<1.287158e+09> : tensor<600xf32>
// CHECK-NEXT:       %20 = csl_stencil.access %17[0, 0] : !stencil.field<[-2,3]x[-2,3]xtensor<604xf32>>
// CHECK-NEXT:       %21 = "tensor.extract_slice"(%20) <{"static_offsets" = array<i64: 2>, "static_sizes" = array<i64: 600>, "static_strides" = array<i64: 1>, "operandSegmentSizes" = array<i32: 1, 0, 0, 0>}> : (tensor<604xf32>) -> tensor<600xf32>
// CHECK-NEXT:       %22 = arith.mulf %21, %19 : tensor<600xf32>
// CHECK-NEXT:       %23 = arith.addf %18, %22 : tensor<600xf32>
// CHECK-NEXT:       csl_stencil.yield %23 : tensor<600xf32>
// CHECK-NEXT:     }) to <[0, 0], [1, 1]>
// CHECK-NEXT:     scf.yield %arg4, %arg3 : !stencil.field<[-2,3]x[-2,3]xtensor<604xf32>>, !stencil.field<[-2,3]x[-2,3]xtensor<604xf32>>
// CHECK-NEXT:   }
// CHECK-NEXT:   func.return
// CHECK-NEXT: }


  func.func @diffusion(%arg0 : !stencil.field<[-2,3]x[-2,3]xtensor<604xf32>>, %arg1 : !stencil.field<[-2,3]x[-2,3]xtensor<604xf32>>) {
    %0 = arith.constant 41 : index
    %1 = arith.constant 0 : index
    %2 = arith.constant 1 : index
    %3, %4 = scf.for %arg2 = %1 to %0 step %2 iter_args(%arg3 = %arg0, %arg4 = %arg1) -> (!stencil.field<[-2,3]x[-2,3]xtensor<604xf32>>, !stencil.field<[-2,3]x[-2,3]xtensor<604xf32>>) {
      "dmp.swap"(%arg3) {"strategy" = #dmp.grid_slice_2d<#dmp.topo<600x600>, false>, "swaps" = [#dmp.exchange<at [1, 0, 0] size [1, 1, 600] source offset [-1, 0, 0] to [1, 0, 0]>, #dmp.exchange<at [2, 0, 0] size [1, 1, 600] source offset [-2, 0, 0] to [2, 0, 0]>, #dmp.exchange<at [-1, 0, 0] size [1, 1, 600] source offset [1, 0, 0] to [-1, 0, 0]>, #dmp.exchange<at [-2, 0, 0] size [1, 1, 600] source offset [2, 0, 0] to [-2, 0, 0]>, #dmp.exchange<at [0, 1, 0] size [1, 1, 600] source offset [0, -1, 0] to [0, 1, 0]>, #dmp.exchange<at [0, 2, 0] size [1, 1, 600] source offset [0, -2, 0] to [0, 2, 0]>, #dmp.exchange<at [0, -1, 0] size [1, 1, 600] source offset [0, 1, 0] to [0, -1, 0]>, #dmp.exchange<at [0, -2, 0] size [1, 1, 600] source offset [0, 2, 0] to [0, -2, 0]>]} : (!stencil.field<[-2,3]x[-2,3]xtensor<604xf32>>) -> ()
      stencil.apply(%arg5 = %arg3 : !stencil.field<[-2,3]x[-2,3]xtensor<604xf32>>) outs (%arg4 : !stencil.field<[-2,3]x[-2,3]xtensor<604xf32>>) {
        %5 = arith.constant dense<1.287158e+09> : tensor<600xf32>
        %6 = arith.constant dense<1.196003e+05> : tensor<600xf32>
        %7 = arith.constant dense<-2.242506e+05> : tensor<600xf32>
        %8 = arith.constant dense<-7.475020e+03> : tensor<600xf32>
        %9 = arith.constant dense<9.000000e-01> : tensor<600xf32>
        %10 = arith.constant dense<1.033968e-08> : tensor<600xf32>
        %11 = stencil.access %arg5[-1, 0] : !stencil.field<[-2,3]x[-2,3]xtensor<604xf32>>
        %12 = "tensor.extract_slice"(%11) <{"static_offsets" = array<i64: 2>, "static_sizes" = array<i64: 600>, "static_strides" = array<i64: 1>, "operandSegmentSizes" = array<i32: 1, 0, 0, 0>}> : (tensor<604xf32>) -> tensor<600xf32>
        %13 = arith.mulf %12, %6 : tensor<600xf32>
        %14 = stencil.access %arg5[1, 0] : !stencil.field<[-2,3]x[-2,3]xtensor<604xf32>>
        %15 = "tensor.extract_slice"(%14) <{"static_offsets" = array<i64: 2>, "static_sizes" = array<i64: 600>, "static_strides" = array<i64: 1>, "operandSegmentSizes" = array<i32: 1, 0, 0, 0>}> : (tensor<604xf32>) -> tensor<600xf32>
        %16 = arith.mulf %15, %6 : tensor<600xf32>
        %17 = stencil.access %arg5[-2, 0] : !stencil.field<[-2,3]x[-2,3]xtensor<604xf32>>
        %18 = "tensor.extract_slice"(%17) <{"static_offsets" = array<i64: 2>, "static_sizes" = array<i64: 600>, "static_strides" = array<i64: 1>, "operandSegmentSizes" = array<i32: 1, 0, 0, 0>}> : (tensor<604xf32>) -> tensor<600xf32>
        %19 = arith.mulf %18, %8 : tensor<600xf32>
        %20 = stencil.access %arg5[2, 0] : !stencil.field<[-2,3]x[-2,3]xtensor<604xf32>>
        %21 = "tensor.extract_slice"(%20) <{"static_offsets" = array<i64: 2>, "static_sizes" = array<i64: 600>, "static_strides" = array<i64: 1>, "operandSegmentSizes" = array<i32: 1, 0, 0, 0>}> : (tensor<604xf32>) -> tensor<600xf32>
        %22 = arith.mulf %21, %8 : tensor<600xf32>
        %23 = stencil.access %arg5[0, -1] : !stencil.field<[-2,3]x[-2,3]xtensor<604xf32>>
        %24 = "tensor.extract_slice"(%23) <{"static_offsets" = array<i64: 2>, "static_sizes" = array<i64: 600>, "static_strides" = array<i64: 1>, "operandSegmentSizes" = array<i32: 1, 0, 0, 0>}> : (tensor<604xf32>) -> tensor<600xf32>
        %25 = arith.mulf %24, %6 : tensor<600xf32>
        %26 = stencil.access %arg5[0, 1] : !stencil.field<[-2,3]x[-2,3]xtensor<604xf32>>
        %27 = "tensor.extract_slice"(%26) <{"static_offsets" = array<i64: 2>, "static_sizes" = array<i64: 600>, "static_strides" = array<i64: 1>, "operandSegmentSizes" = array<i32: 1, 0, 0, 0>}> : (tensor<604xf32>) -> tensor<600xf32>
        %28 = arith.mulf %27, %6 : tensor<600xf32>
        %29 = stencil.access %arg5[0, -2] : !stencil.field<[-2,3]x[-2,3]xtensor<604xf32>>
        %30 = "tensor.extract_slice"(%29) <{"static_offsets" = array<i64: 2>, "static_sizes" = array<i64: 600>, "static_strides" = array<i64: 1>, "operandSegmentSizes" = array<i32: 1, 0, 0, 0>}> : (tensor<604xf32>) -> tensor<600xf32>
        %31 = arith.mulf %30, %8 : tensor<600xf32>
        %32 = stencil.access %arg5[0, 2] : !stencil.field<[-2,3]x[-2,3]xtensor<604xf32>>
        %33 = "tensor.extract_slice"(%32) <{"static_offsets" = array<i64: 2>, "static_sizes" = array<i64: 600>, "static_strides" = array<i64: 1>, "operandSegmentSizes" = array<i32: 1, 0, 0, 0>}> : (tensor<604xf32>) -> tensor<600xf32>
        %34 = arith.mulf %33, %8 : tensor<600xf32>
        %35 = stencil.access %arg5[0, 0] : !stencil.field<[-2,3]x[-2,3]xtensor<604xf32>>
        %36 = "tensor.extract_slice"(%35) <{"static_offsets" = array<i64: 2>, "static_sizes" = array<i64: 600>, "static_strides" = array<i64: 1>, "operandSegmentSizes" = array<i32: 1, 0, 0, 0>}> : (tensor<604xf32>) -> tensor<600xf32>
        %37 = arith.mulf %36, %7 : tensor<600xf32>
        %38 = "tensor.extract_slice"(%35) <{"static_offsets" = array<i64: 1>, "static_sizes" = array<i64: 600>, "static_strides" = array<i64: 1>, "operandSegmentSizes" = array<i32: 1, 0, 0, 0>}> : (tensor<604xf32>) -> tensor<600xf32>
        %39 = arith.mulf %38, %6 : tensor<600xf32>
        %40 = "tensor.extract_slice"(%35) <{"static_offsets" = array<i64: 3>, "static_sizes" = array<i64: 600>, "static_strides" = array<i64: 1>, "operandSegmentSizes" = array<i32: 1, 0, 0, 0>}> : (tensor<604xf32>) -> tensor<600xf32>
        %41 = arith.mulf %40, %6 : tensor<600xf32>
        %42 = "tensor.extract_slice"(%35) <{"static_offsets" = array<i64: 0>, "static_sizes" = array<i64: 600>, "static_strides" = array<i64: 1>, "operandSegmentSizes" = array<i32: 1, 0, 0, 0>}> : (tensor<604xf32>) -> tensor<600xf32>
        %43 = arith.mulf %42, %8 : tensor<600xf32>
        %44 = "tensor.extract_slice"(%35) <{"static_offsets" = array<i64: 4>, "static_sizes" = array<i64: 600>, "static_strides" = array<i64: 1>, "operandSegmentSizes" = array<i32: 1, 0, 0, 0>}> : (tensor<604xf32>) -> tensor<600xf32>
        %45 = arith.mulf %44, %8 : tensor<600xf32>
        %46 = varith.add %45, %37, %39, %41, %43, %22, %37, %13, %16, %19, %34, %37, %25, %28, %31 : tensor<600xf32>
        %47 = arith.mulf %46, %9 : tensor<600xf32>
        %48 = arith.mulf %36, %5 : tensor<600xf32>
        %49 = arith.addf %48, %47 : tensor<600xf32>
        %50 = arith.mulf %49, %10 : tensor<600xf32>
        stencil.return %50 : tensor<600xf32>
      } to <[0, 0], [1, 1]>
      scf.yield %arg4, %arg3 : !stencil.field<[-2,3]x[-2,3]xtensor<604xf32>>, !stencil.field<[-2,3]x[-2,3]xtensor<604xf32>>
    }
    func.return
  }

// CHECK-NEXT: func.func @diffusion(%arg0 : !stencil.field<[-2,3]x[-2,3]xtensor<604xf32>>, %arg1 : !stencil.field<[-2,3]x[-2,3]xtensor<604xf32>>) {
// CHECK-NEXT:    %0 = arith.constant 41 : index
// CHECK-NEXT:    %1 = arith.constant 0 : index
// CHECK-NEXT:    %2 = arith.constant 1 : index
// CHECK-NEXT:    %3, %4 = scf.for %arg2 = %1 to %0 step %2 iter_args(%arg3 = %arg0, %arg4 = %arg1) -> (!stencil.field<[-2,3]x[-2,3]xtensor<604xf32>>, !stencil.field<[-2,3]x[-2,3]xtensor<604xf32>>) {
// CHECK-NEXT:      %5 = tensor.empty() : tensor<600xf32>
// CHECK-NEXT:      csl_stencil.apply(%arg3 : !stencil.field<[-2,3]x[-2,3]xtensor<604xf32>>, %5 : tensor<600xf32>) outs (%arg4 : !stencil.field<[-2,3]x[-2,3]xtensor<604xf32>>) <{"swaps" = [#csl_stencil.exchange<to [1, 0]>, #csl_stencil.exchange<to [2, 0]>, #csl_stencil.exchange<to [-1, 0]>, #csl_stencil.exchange<to [-2, 0]>, #csl_stencil.exchange<to [0, 1]>, #csl_stencil.exchange<to [0, 2]>, #csl_stencil.exchange<to [0, -1]>, #csl_stencil.exchange<to [0, -2]>], "topo" = #dmp.topo<600x600>, "num_chunks" = 2 : i64, "bounds" = #stencil.bounds<[0, 0], [1, 1]>, "operandSegmentSizes" = array<i32: 1, 1, 0, 0, 1>}> ({
// CHECK-NEXT:      ^0(%6 : tensor<8x300xf32>, %7 : index, %8 : tensor<600xf32>):
// CHECK-NEXT:        %9 = arith.constant dense<1.287158e+09> : tensor<600xf32>
// CHECK-NEXT:        %10 = arith.constant dense<1.196003e+05> : tensor<300xf32>
// CHECK-NEXT:        %11 = arith.constant dense<-2.242506e+05> : tensor<600xf32>
// CHECK-NEXT:        %12 = arith.constant dense<-7.475020e+03> : tensor<300xf32>
// CHECK-NEXT:        %13 = arith.constant dense<9.000000e-01> : tensor<600xf32>
// CHECK-NEXT:        %14 = arith.constant dense<1.033968e-08> : tensor<600xf32>
// CHECK-NEXT:        %15 = csl_stencil.access %6[-1, 0] : tensor<8x300xf32>
// CHECK-NEXT:        %16 = arith.mulf %15, %10 : tensor<300xf32>
// CHECK-NEXT:        %17 = csl_stencil.access %6[1, 0] : tensor<8x300xf32>
// CHECK-NEXT:        %18 = arith.mulf %17, %10 : tensor<300xf32>
// CHECK-NEXT:        %19 = csl_stencil.access %6[-2, 0] : tensor<8x300xf32>
// CHECK-NEXT:        %20 = arith.mulf %19, %12 : tensor<300xf32>
// CHECK-NEXT:        %21 = csl_stencil.access %6[2, 0] : tensor<8x300xf32>
// CHECK-NEXT:        %22 = arith.mulf %21, %12 : tensor<300xf32>
// CHECK-NEXT:        %23 = csl_stencil.access %6[0, -1] : tensor<8x300xf32>
// CHECK-NEXT:        %24 = arith.mulf %23, %10 : tensor<300xf32>
// CHECK-NEXT:        %25 = csl_stencil.access %6[0, 1] : tensor<8x300xf32>
// CHECK-NEXT:        %26 = arith.mulf %25, %10 : tensor<300xf32>
// CHECK-NEXT:        %27 = csl_stencil.access %6[0, -2] : tensor<8x300xf32>
// CHECK-NEXT:        %28 = arith.mulf %27, %12 : tensor<300xf32>
// CHECK-NEXT:        %29 = csl_stencil.access %6[0, 2] : tensor<8x300xf32>
// CHECK-NEXT:        %30 = arith.mulf %29, %12 : tensor<300xf32>
// CHECK-NEXT:        %31 = arith.addf %22, %16 : tensor<300xf32>
// CHECK-NEXT:        %32 = arith.addf %31, %18 : tensor<300xf32>
// CHECK-NEXT:        %33 = arith.addf %32, %20 : tensor<300xf32>
// CHECK-NEXT:        %34 = arith.addf %33, %30 : tensor<300xf32>
// CHECK-NEXT:        %35 = arith.addf %34, %24 : tensor<300xf32>
// CHECK-NEXT:        %36 = arith.addf %35, %26 : tensor<300xf32>
// CHECK-NEXT:        %37 = arith.addf %36, %28 : tensor<300xf32>
// CHECK-NEXT:        %38 = "tensor.insert_slice"(%37, %8, %7) <{"static_offsets" = array<i64: -9223372036854775808>, "static_sizes" = array<i64: 300>, "static_strides" = array<i64: 1>, "operandSegmentSizes" = array<i32: 1, 1, 1, 0, 0>}> : (tensor<300xf32>, tensor<600xf32>, index) -> tensor<600xf32>
// CHECK-NEXT:        csl_stencil.yield %38 : tensor<600xf32>
// CHECK-NEXT:      }, {
// CHECK-NEXT:      ^1(%39 : !stencil.field<[-2,3]x[-2,3]xtensor<604xf32>>, %40 : tensor<600xf32>):
// CHECK-NEXT:        %41 = arith.constant dense<1.287158e+09> : tensor<600xf32>
// CHECK-NEXT:        %42 = arith.constant dense<1.196003e+05> : tensor<600xf32>
// CHECK-NEXT:        %43 = arith.constant dense<-2.242506e+05> : tensor<600xf32>
// CHECK-NEXT:        %44 = arith.constant dense<-7.475020e+03> : tensor<600xf32>
// CHECK-NEXT:        %45 = arith.constant dense<9.000000e-01> : tensor<600xf32>
// CHECK-NEXT:        %46 = arith.constant dense<1.033968e-08> : tensor<600xf32>
// CHECK-NEXT:        %47 = csl_stencil.access %39[0, 0] : !stencil.field<[-2,3]x[-2,3]xtensor<604xf32>>
// CHECK-NEXT:        %48 = "tensor.extract_slice"(%47) <{"static_offsets" = array<i64: 2>, "static_sizes" = array<i64: 600>, "static_strides" = array<i64: 1>, "operandSegmentSizes" = array<i32: 1, 0, 0, 0>}> : (tensor<604xf32>) -> tensor<600xf32>
// CHECK-NEXT:        %49 = arith.mulf %48, %43 : tensor<600xf32>
// CHECK-NEXT:        %50 = "tensor.extract_slice"(%47) <{"static_offsets" = array<i64: 1>, "static_sizes" = array<i64: 600>, "static_strides" = array<i64: 1>, "operandSegmentSizes" = array<i32: 1, 0, 0, 0>}> : (tensor<604xf32>) -> tensor<600xf32>
// CHECK-NEXT:        %51 = arith.mulf %50, %42 : tensor<600xf32>
// CHECK-NEXT:        %52 = "tensor.extract_slice"(%47) <{"static_offsets" = array<i64: 3>, "static_sizes" = array<i64: 600>, "static_strides" = array<i64: 1>, "operandSegmentSizes" = array<i32: 1, 0, 0, 0>}> : (tensor<604xf32>) -> tensor<600xf32>
// CHECK-NEXT:        %53 = arith.mulf %52, %42 : tensor<600xf32>
// CHECK-NEXT:        %54 = "tensor.extract_slice"(%47) <{"static_offsets" = array<i64: 0>, "static_sizes" = array<i64: 600>, "static_strides" = array<i64: 1>, "operandSegmentSizes" = array<i32: 1, 0, 0, 0>}> : (tensor<604xf32>) -> tensor<600xf32>
// CHECK-NEXT:        %55 = arith.mulf %54, %44 : tensor<600xf32>
// CHECK-NEXT:        %56 = "tensor.extract_slice"(%47) <{"static_offsets" = array<i64: 4>, "static_sizes" = array<i64: 600>, "static_strides" = array<i64: 1>, "operandSegmentSizes" = array<i32: 1, 0, 0, 0>}> : (tensor<604xf32>) -> tensor<600xf32>
// CHECK-NEXT:        %57 = arith.mulf %56, %44 : tensor<600xf32>
// CHECK-NEXT:        %58 = arith.addf %40, %57 : tensor<600xf32>
// CHECK-NEXT:        %59 = arith.addf %58, %49 : tensor<600xf32>
// CHECK-NEXT:        %60 = arith.addf %59, %51 : tensor<600xf32>
// CHECK-NEXT:        %61 = arith.addf %60, %53 : tensor<600xf32>
// CHECK-NEXT:        %62 = arith.addf %61, %55 : tensor<600xf32>
// CHECK-NEXT:        %63 = arith.addf %62, %49 : tensor<600xf32>
// CHECK-NEXT:        %64 = arith.addf %63, %49 : tensor<600xf32>
// CHECK-NEXT:        %65 = arith.mulf %64, %45 : tensor<600xf32>
// CHECK-NEXT:        %66 = arith.mulf %48, %41 : tensor<600xf32>
// CHECK-NEXT:        %67 = arith.addf %66, %65 : tensor<600xf32>
// CHECK-NEXT:        %68 = arith.mulf %67, %46 : tensor<600xf32>
// CHECK-NEXT:        csl_stencil.yield %68 : tensor<600xf32>
// CHECK-NEXT:      }) to <[0, 0], [1, 1]>
// CHECK-NEXT:      scf.yield %arg4, %arg3 : !stencil.field<[-2,3]x[-2,3]xtensor<604xf32>>, !stencil.field<[-2,3]x[-2,3]xtensor<604xf32>>
// CHECK-NEXT:    }
// CHECK-NEXT:    func.return
// CHECK-NEXT:  }


=======
  func.func @coefficients(%a : !stencil.field<[-1,1023]x[-1,511]xtensor<512xf32>>, %b : !stencil.field<[-1,1023]x[-1,511]xtensor<512xf32>>) {
    "dmp.swap"(%a) {"strategy" = #dmp.grid_slice_2d<#dmp.topo<1022x510>, false>, "swaps" = [#dmp.exchange<at [1, 0, 0] size [1, 1, 510] source offset [-1, 0, 0] to [1, 0, 0]>, #dmp.exchange<at [-1, 0, 0] size [1, 1, 510] source offset [1, 0, 0] to [-1, 0, 0]>, #dmp.exchange<at [0, 1, 0] size [1, 1, 510] source offset [0, -1, 0] to [0, 1, 0]>, #dmp.exchange<at [0, -1, 0] size [1, 1, 510] source offset [0, 1, 0] to [0, -1, 0]>]} : (!stencil.field<[-1,1023]x[-1,511]xtensor<512xf32>>) -> ()
    %0 = stencil.apply(%1 = %a : !stencil.field<[-1,1023]x[-1,511]xtensor<512xf32>>) -> (!stencil.temp<[0,1]x[0,1]xtensor<510xf32>>) {
      %2 = arith.constant dense<1.234500e-01> : tensor<510xf32>
      %3 = arith.constant dense<2.345678e-01> : tensor<510xf32>
      %4 = arith.constant dense<3.141500e-01> : tensor<510xf32>
      %5 = stencil.access %1[1, 0] : !stencil.field<[-1,1023]x[-1,511]xtensor<512xf32>>
      %6 = "tensor.extract_slice"(%5) <{"static_offsets" = array<i64: 1>, "static_sizes" = array<i64: 510>, "static_strides" = array<i64: 1>, "operandSegmentSizes" = array<i32: 1, 0, 0, 0>}> : (tensor<512xf32>) -> tensor<510xf32>
      %7 = stencil.access %1[0, 0] : !stencil.field<[-1,1023]x[-1,511]xtensor<512xf32>>
      %8 = "tensor.extract_slice"(%7) <{"static_offsets" = array<i64: 2>, "static_sizes" = array<i64: 510>, "static_strides" = array<i64: 1>, "operandSegmentSizes" = array<i32: 1, 0, 0, 0>}> : (tensor<512xf32>) -> tensor<510xf32>
      %9 = stencil.access %1[0, -1] : !stencil.field<[-1,1023]x[-1,511]xtensor<512xf32>>
      %10 = "tensor.extract_slice"(%9) <{"static_offsets" = array<i64: 1>, "static_sizes" = array<i64: 510>, "static_strides" = array<i64: 1>, "operandSegmentSizes" = array<i32: 1, 0, 0, 0>}> : (tensor<512xf32>) -> tensor<510xf32>
      %11 = arith.mulf %6, %3 : tensor<510xf32>
      %12 = arith.mulf %10, %4 : tensor<510xf32>
      %13 = arith.addf %12, %8 : tensor<510xf32>
      %14 = arith.addf %13, %11 : tensor<510xf32>
      %15 = arith.mulf %14, %2 : tensor<510xf32>
      stencil.return %13 : tensor<510xf32>
    } to <[0, 0], [1, 1]>
    stencil.store %0 to %b(<[0, 0], [1, 1]>) : !stencil.temp<[0,1]x[0,1]xtensor<510xf32>> to !stencil.field<[-1,1023]x[-1,511]xtensor<512xf32>>
    func.return
  }

// CHECK-NEXT: func.func @coefficients(%a : !stencil.field<[-1,1023]x[-1,511]xtensor<512xf32>>, %b : !stencil.field<[-1,1023]x[-1,511]xtensor<512xf32>>) {
// CHECK-NEXT:   %0 = tensor.empty() : tensor<510xf32>
// CHECK-NEXT:   %1 = csl_stencil.apply(%a : !stencil.field<[-1,1023]x[-1,511]xtensor<512xf32>>, %0 : tensor<510xf32>, %a : !stencil.field<[-1,1023]x[-1,511]xtensor<512xf32>>) -> (!stencil.temp<[0,1]x[0,1]xtensor<510xf32>>) <{"swaps" = [#csl_stencil.exchange<to [1, 0]>, #csl_stencil.exchange<to [-1, 0]>, #csl_stencil.exchange<to [0, 1]>, #csl_stencil.exchange<to [0, -1]>], "topo" = #dmp.topo<1022x510>, "num_chunks" = 2 : i64, "bounds" = #stencil.bounds<[0, 0], [1, 1]>, "operandSegmentSizes" = array<i32: 1, 1, 1, 0, 0>, "coeffs" = [#csl_stencil.coeff<#stencil.index<[1, 0]>, 2.345678e-01 : f32>, #csl_stencil.coeff<#stencil.index<[0, -1]>, 3.141500e-01 : f32>]}> ({
// CHECK-NEXT:   ^0(%2 : tensor<4x255xf32>, %3 : index, %4 : tensor<510xf32>, %5 : !stencil.field<[-1,1023]x[-1,511]xtensor<512xf32>>):
// CHECK-NEXT:     %6 = arith.constant dense<1.234500e-01> : tensor<255xf32>
// CHECK-NEXT:     %7 = arith.constant dense<2.345678e-01> : tensor<510xf32>
// CHECK-NEXT:     %8 = arith.constant dense<3.141500e-01> : tensor<510xf32>
// CHECK-NEXT:     %9 = csl_stencil.access %2[1, 0] : tensor<4x255xf32>
// CHECK-NEXT:     %10 = csl_stencil.access %5[0, 0] : !stencil.field<[-1,1023]x[-1,511]xtensor<512xf32>>
// CHECK-NEXT:     %11 = "tensor.extract_slice"(%10) <{"static_offsets" = array<i64: 2>, "static_sizes" = array<i64: 255>, "static_strides" = array<i64: 1>, "operandSegmentSizes" = array<i32: 1, 0, 0, 0>}> : (tensor<512xf32>) -> tensor<255xf32>
// CHECK-NEXT:     %12 = csl_stencil.access %2[0, -1] : tensor<4x255xf32>
// CHECK-NEXT:     %13 = arith.addf %12, %11 : tensor<255xf32>
// CHECK-NEXT:     %14 = arith.addf %13, %9 : tensor<255xf32>
// CHECK-NEXT:     %15 = arith.mulf %14, %6 : tensor<255xf32>
// CHECK-NEXT:     %16 = "tensor.insert_slice"(%15, %4, %3) <{"static_offsets" = array<i64: -9223372036854775808>, "static_sizes" = array<i64: 255>, "static_strides" = array<i64: 1>, "operandSegmentSizes" = array<i32: 1, 1, 1, 0, 0>}> : (tensor<255xf32>, tensor<510xf32>, index) -> tensor<510xf32>
// CHECK-NEXT:     csl_stencil.yield %16 : tensor<510xf32>
// CHECK-NEXT:   }, {
// CHECK-NEXT:   ^1(%17 : !stencil.field<[-1,1023]x[-1,511]xtensor<512xf32>>, %18 : tensor<510xf32>):
// CHECK-NEXT:     csl_stencil.yield %13 : tensor<255xf32>
// CHECK-NEXT:   }) to <[0, 0], [1, 1]>
// CHECK-NEXT:   stencil.store %1 to %b(<[0, 0], [1, 1]>) : !stencil.temp<[0,1]x[0,1]xtensor<510xf32>> to !stencil.field<[-1,1023]x[-1,511]xtensor<512xf32>>
// CHECK-NEXT:   func.return
// CHECK-NEXT: }

>>>>>>> 87812828
}
// CHECK-NEXT: }<|MERGE_RESOLUTION|>--- conflicted
+++ resolved
@@ -110,9 +110,54 @@
 // CHECK-NEXT:   func.return
 // CHECK-NEXT: }
 
-<<<<<<< HEAD
-
-func.func @xdiff(%arg0 : !stencil.field<[-2,3]x[-2,3]xtensor<604xf32>>, %arg1 : !stencil.field<[-2,3]x[-2,3]xtensor<604xf32>>) {
+  func.func @coefficients(%a : !stencil.field<[-1,1023]x[-1,511]xtensor<512xf32>>, %b : !stencil.field<[-1,1023]x[-1,511]xtensor<512xf32>>) {
+    "dmp.swap"(%a) {"strategy" = #dmp.grid_slice_2d<#dmp.topo<1022x510>, false>, "swaps" = [#dmp.exchange<at [1, 0, 0] size [1, 1, 510] source offset [-1, 0, 0] to [1, 0, 0]>, #dmp.exchange<at [-1, 0, 0] size [1, 1, 510] source offset [1, 0, 0] to [-1, 0, 0]>, #dmp.exchange<at [0, 1, 0] size [1, 1, 510] source offset [0, -1, 0] to [0, 1, 0]>, #dmp.exchange<at [0, -1, 0] size [1, 1, 510] source offset [0, 1, 0] to [0, -1, 0]>]} : (!stencil.field<[-1,1023]x[-1,511]xtensor<512xf32>>) -> ()
+    %0 = stencil.apply(%1 = %a : !stencil.field<[-1,1023]x[-1,511]xtensor<512xf32>>) -> (!stencil.temp<[0,1]x[0,1]xtensor<510xf32>>) {
+      %2 = arith.constant dense<1.234500e-01> : tensor<510xf32>
+      %3 = arith.constant dense<2.345678e-01> : tensor<510xf32>
+      %4 = arith.constant dense<3.141500e-01> : tensor<510xf32>
+      %5 = stencil.access %1[1, 0] : !stencil.field<[-1,1023]x[-1,511]xtensor<512xf32>>
+      %6 = "tensor.extract_slice"(%5) <{"static_offsets" = array<i64: 1>, "static_sizes" = array<i64: 510>, "static_strides" = array<i64: 1>, "operandSegmentSizes" = array<i32: 1, 0, 0, 0>}> : (tensor<512xf32>) -> tensor<510xf32>
+      %7 = stencil.access %1[0, 0] : !stencil.field<[-1,1023]x[-1,511]xtensor<512xf32>>
+      %8 = "tensor.extract_slice"(%7) <{"static_offsets" = array<i64: 2>, "static_sizes" = array<i64: 510>, "static_strides" = array<i64: 1>, "operandSegmentSizes" = array<i32: 1, 0, 0, 0>}> : (tensor<512xf32>) -> tensor<510xf32>
+      %9 = stencil.access %1[0, -1] : !stencil.field<[-1,1023]x[-1,511]xtensor<512xf32>>
+      %10 = "tensor.extract_slice"(%9) <{"static_offsets" = array<i64: 1>, "static_sizes" = array<i64: 510>, "static_strides" = array<i64: 1>, "operandSegmentSizes" = array<i32: 1, 0, 0, 0>}> : (tensor<512xf32>) -> tensor<510xf32>
+      %11 = arith.mulf %6, %3 : tensor<510xf32>
+      %12 = arith.mulf %10, %4 : tensor<510xf32>
+      %13 = arith.addf %12, %8 : tensor<510xf32>
+      %14 = arith.addf %13, %11 : tensor<510xf32>
+      %15 = arith.mulf %14, %2 : tensor<510xf32>
+      stencil.return %13 : tensor<510xf32>
+    } to <[0, 0], [1, 1]>
+    stencil.store %0 to %b(<[0, 0], [1, 1]>) : !stencil.temp<[0,1]x[0,1]xtensor<510xf32>> to !stencil.field<[-1,1023]x[-1,511]xtensor<512xf32>>
+    func.return
+  }
+
+// CHECK-NEXT: func.func @coefficients(%a : !stencil.field<[-1,1023]x[-1,511]xtensor<512xf32>>, %b : !stencil.field<[-1,1023]x[-1,511]xtensor<512xf32>>) {
+// CHECK-NEXT:   %0 = tensor.empty() : tensor<510xf32>
+// CHECK-NEXT:   %1 = csl_stencil.apply(%a : !stencil.field<[-1,1023]x[-1,511]xtensor<512xf32>>, %0 : tensor<510xf32>, %a : !stencil.field<[-1,1023]x[-1,511]xtensor<512xf32>>) -> (!stencil.temp<[0,1]x[0,1]xtensor<510xf32>>) <{"swaps" = [#csl_stencil.exchange<to [1, 0]>, #csl_stencil.exchange<to [-1, 0]>, #csl_stencil.exchange<to [0, 1]>, #csl_stencil.exchange<to [0, -1]>], "topo" = #dmp.topo<1022x510>, "num_chunks" = 2 : i64, "bounds" = #stencil.bounds<[0, 0], [1, 1]>, "operandSegmentSizes" = array<i32: 1, 1, 1, 0, 0>, "coeffs" = [#csl_stencil.coeff<#stencil.index<[1, 0]>, 2.345678e-01 : f32>, #csl_stencil.coeff<#stencil.index<[0, -1]>, 3.141500e-01 : f32>]}> ({
+// CHECK-NEXT:   ^0(%2 : tensor<4x255xf32>, %3 : index, %4 : tensor<510xf32>, %5 : !stencil.field<[-1,1023]x[-1,511]xtensor<512xf32>>):
+// CHECK-NEXT:     %6 = arith.constant dense<1.234500e-01> : tensor<255xf32>
+// CHECK-NEXT:     %7 = arith.constant dense<2.345678e-01> : tensor<510xf32>
+// CHECK-NEXT:     %8 = arith.constant dense<3.141500e-01> : tensor<510xf32>
+// CHECK-NEXT:     %9 = csl_stencil.access %2[1, 0] : tensor<4x255xf32>
+// CHECK-NEXT:     %10 = csl_stencil.access %5[0, 0] : !stencil.field<[-1,1023]x[-1,511]xtensor<512xf32>>
+// CHECK-NEXT:     %11 = "tensor.extract_slice"(%10) <{"static_offsets" = array<i64: 2>, "static_sizes" = array<i64: 255>, "static_strides" = array<i64: 1>, "operandSegmentSizes" = array<i32: 1, 0, 0, 0>}> : (tensor<512xf32>) -> tensor<255xf32>
+// CHECK-NEXT:     %12 = csl_stencil.access %2[0, -1] : tensor<4x255xf32>
+// CHECK-NEXT:     %13 = arith.addf %12, %11 : tensor<255xf32>
+// CHECK-NEXT:     %14 = arith.addf %13, %9 : tensor<255xf32>
+// CHECK-NEXT:     %15 = arith.mulf %14, %6 : tensor<255xf32>
+// CHECK-NEXT:     %16 = "tensor.insert_slice"(%15, %4, %3) <{"static_offsets" = array<i64: -9223372036854775808>, "static_sizes" = array<i64: 255>, "static_strides" = array<i64: 1>, "operandSegmentSizes" = array<i32: 1, 1, 1, 0, 0>}> : (tensor<255xf32>, tensor<510xf32>, index) -> tensor<510xf32>
+// CHECK-NEXT:     csl_stencil.yield %16 : tensor<510xf32>
+// CHECK-NEXT:   }, {
+// CHECK-NEXT:   ^1(%17 : !stencil.field<[-1,1023]x[-1,511]xtensor<512xf32>>, %18 : tensor<510xf32>):
+// CHECK-NEXT:     csl_stencil.yield %13 : tensor<255xf32>
+// CHECK-NEXT:   }) to <[0, 0], [1, 1]>
+// CHECK-NEXT:   stencil.store %1 to %b(<[0, 0], [1, 1]>) : !stencil.temp<[0,1]x[0,1]xtensor<510xf32>> to !stencil.field<[-1,1023]x[-1,511]xtensor<512xf32>>
+// CHECK-NEXT:   func.return
+// CHECK-NEXT: }
+
+  func.func @xdiff(%arg0 : !stencil.field<[-2,3]x[-2,3]xtensor<604xf32>>, %arg1 : !stencil.field<[-2,3]x[-2,3]xtensor<604xf32>>) {
   %0 = arith.constant 41 : index
   %1 = arith.constant 0 : index
   %2 = arith.constant 1 : index
@@ -308,54 +353,5 @@
 // CHECK-NEXT:  }
 
 
-=======
-  func.func @coefficients(%a : !stencil.field<[-1,1023]x[-1,511]xtensor<512xf32>>, %b : !stencil.field<[-1,1023]x[-1,511]xtensor<512xf32>>) {
-    "dmp.swap"(%a) {"strategy" = #dmp.grid_slice_2d<#dmp.topo<1022x510>, false>, "swaps" = [#dmp.exchange<at [1, 0, 0] size [1, 1, 510] source offset [-1, 0, 0] to [1, 0, 0]>, #dmp.exchange<at [-1, 0, 0] size [1, 1, 510] source offset [1, 0, 0] to [-1, 0, 0]>, #dmp.exchange<at [0, 1, 0] size [1, 1, 510] source offset [0, -1, 0] to [0, 1, 0]>, #dmp.exchange<at [0, -1, 0] size [1, 1, 510] source offset [0, 1, 0] to [0, -1, 0]>]} : (!stencil.field<[-1,1023]x[-1,511]xtensor<512xf32>>) -> ()
-    %0 = stencil.apply(%1 = %a : !stencil.field<[-1,1023]x[-1,511]xtensor<512xf32>>) -> (!stencil.temp<[0,1]x[0,1]xtensor<510xf32>>) {
-      %2 = arith.constant dense<1.234500e-01> : tensor<510xf32>
-      %3 = arith.constant dense<2.345678e-01> : tensor<510xf32>
-      %4 = arith.constant dense<3.141500e-01> : tensor<510xf32>
-      %5 = stencil.access %1[1, 0] : !stencil.field<[-1,1023]x[-1,511]xtensor<512xf32>>
-      %6 = "tensor.extract_slice"(%5) <{"static_offsets" = array<i64: 1>, "static_sizes" = array<i64: 510>, "static_strides" = array<i64: 1>, "operandSegmentSizes" = array<i32: 1, 0, 0, 0>}> : (tensor<512xf32>) -> tensor<510xf32>
-      %7 = stencil.access %1[0, 0] : !stencil.field<[-1,1023]x[-1,511]xtensor<512xf32>>
-      %8 = "tensor.extract_slice"(%7) <{"static_offsets" = array<i64: 2>, "static_sizes" = array<i64: 510>, "static_strides" = array<i64: 1>, "operandSegmentSizes" = array<i32: 1, 0, 0, 0>}> : (tensor<512xf32>) -> tensor<510xf32>
-      %9 = stencil.access %1[0, -1] : !stencil.field<[-1,1023]x[-1,511]xtensor<512xf32>>
-      %10 = "tensor.extract_slice"(%9) <{"static_offsets" = array<i64: 1>, "static_sizes" = array<i64: 510>, "static_strides" = array<i64: 1>, "operandSegmentSizes" = array<i32: 1, 0, 0, 0>}> : (tensor<512xf32>) -> tensor<510xf32>
-      %11 = arith.mulf %6, %3 : tensor<510xf32>
-      %12 = arith.mulf %10, %4 : tensor<510xf32>
-      %13 = arith.addf %12, %8 : tensor<510xf32>
-      %14 = arith.addf %13, %11 : tensor<510xf32>
-      %15 = arith.mulf %14, %2 : tensor<510xf32>
-      stencil.return %13 : tensor<510xf32>
-    } to <[0, 0], [1, 1]>
-    stencil.store %0 to %b(<[0, 0], [1, 1]>) : !stencil.temp<[0,1]x[0,1]xtensor<510xf32>> to !stencil.field<[-1,1023]x[-1,511]xtensor<512xf32>>
-    func.return
-  }
-
-// CHECK-NEXT: func.func @coefficients(%a : !stencil.field<[-1,1023]x[-1,511]xtensor<512xf32>>, %b : !stencil.field<[-1,1023]x[-1,511]xtensor<512xf32>>) {
-// CHECK-NEXT:   %0 = tensor.empty() : tensor<510xf32>
-// CHECK-NEXT:   %1 = csl_stencil.apply(%a : !stencil.field<[-1,1023]x[-1,511]xtensor<512xf32>>, %0 : tensor<510xf32>, %a : !stencil.field<[-1,1023]x[-1,511]xtensor<512xf32>>) -> (!stencil.temp<[0,1]x[0,1]xtensor<510xf32>>) <{"swaps" = [#csl_stencil.exchange<to [1, 0]>, #csl_stencil.exchange<to [-1, 0]>, #csl_stencil.exchange<to [0, 1]>, #csl_stencil.exchange<to [0, -1]>], "topo" = #dmp.topo<1022x510>, "num_chunks" = 2 : i64, "bounds" = #stencil.bounds<[0, 0], [1, 1]>, "operandSegmentSizes" = array<i32: 1, 1, 1, 0, 0>, "coeffs" = [#csl_stencil.coeff<#stencil.index<[1, 0]>, 2.345678e-01 : f32>, #csl_stencil.coeff<#stencil.index<[0, -1]>, 3.141500e-01 : f32>]}> ({
-// CHECK-NEXT:   ^0(%2 : tensor<4x255xf32>, %3 : index, %4 : tensor<510xf32>, %5 : !stencil.field<[-1,1023]x[-1,511]xtensor<512xf32>>):
-// CHECK-NEXT:     %6 = arith.constant dense<1.234500e-01> : tensor<255xf32>
-// CHECK-NEXT:     %7 = arith.constant dense<2.345678e-01> : tensor<510xf32>
-// CHECK-NEXT:     %8 = arith.constant dense<3.141500e-01> : tensor<510xf32>
-// CHECK-NEXT:     %9 = csl_stencil.access %2[1, 0] : tensor<4x255xf32>
-// CHECK-NEXT:     %10 = csl_stencil.access %5[0, 0] : !stencil.field<[-1,1023]x[-1,511]xtensor<512xf32>>
-// CHECK-NEXT:     %11 = "tensor.extract_slice"(%10) <{"static_offsets" = array<i64: 2>, "static_sizes" = array<i64: 255>, "static_strides" = array<i64: 1>, "operandSegmentSizes" = array<i32: 1, 0, 0, 0>}> : (tensor<512xf32>) -> tensor<255xf32>
-// CHECK-NEXT:     %12 = csl_stencil.access %2[0, -1] : tensor<4x255xf32>
-// CHECK-NEXT:     %13 = arith.addf %12, %11 : tensor<255xf32>
-// CHECK-NEXT:     %14 = arith.addf %13, %9 : tensor<255xf32>
-// CHECK-NEXT:     %15 = arith.mulf %14, %6 : tensor<255xf32>
-// CHECK-NEXT:     %16 = "tensor.insert_slice"(%15, %4, %3) <{"static_offsets" = array<i64: -9223372036854775808>, "static_sizes" = array<i64: 255>, "static_strides" = array<i64: 1>, "operandSegmentSizes" = array<i32: 1, 1, 1, 0, 0>}> : (tensor<255xf32>, tensor<510xf32>, index) -> tensor<510xf32>
-// CHECK-NEXT:     csl_stencil.yield %16 : tensor<510xf32>
-// CHECK-NEXT:   }, {
-// CHECK-NEXT:   ^1(%17 : !stencil.field<[-1,1023]x[-1,511]xtensor<512xf32>>, %18 : tensor<510xf32>):
-// CHECK-NEXT:     csl_stencil.yield %13 : tensor<255xf32>
-// CHECK-NEXT:   }) to <[0, 0], [1, 1]>
-// CHECK-NEXT:   stencil.store %1 to %b(<[0, 0], [1, 1]>) : !stencil.temp<[0,1]x[0,1]xtensor<510xf32>> to !stencil.field<[-1,1023]x[-1,511]xtensor<512xf32>>
-// CHECK-NEXT:   func.return
-// CHECK-NEXT: }
-
->>>>>>> 87812828
 }
 // CHECK-NEXT: }