--- conflicted
+++ resolved
@@ -203,12 +203,9 @@
         self.ctx.register_dialect(CMath)
         self.ctx.register_dialect(IRDL)
         self.ctx.register_dialect(LLVM)
-<<<<<<< HEAD
         self.ctx.register_dialect(Math)
         self.ctx.register_dialect(Tensor)
-=======
         self.ctx.register_dialect(Vector)
->>>>>>> 5f870d19
 
     def register_all_frontends(self):
         """
