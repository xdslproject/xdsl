from abc import ABC
from typing import TypeVar, cast
from dataclasses import dataclass
from xdsl.passes import ModulePass

from xdsl.utils.hints import isa
from xdsl.dialects.builtin import Signedness, IntegerType, i32, i64, IndexType
from xdsl.dialects.memref import MemRefType
from xdsl.ir import Operation, SSAValue, OpResult, Attribute, MLContext

from xdsl.pattern_rewriter import (RewritePattern, PatternRewriter,
                                   op_type_rewrite_pattern,
                                   PatternRewriteWalker,
                                   GreedyRewritePatternApplier)
from xdsl.dialects import mpi, llvm, func, memref, arith, builtin


@dataclass(frozen=True)
class MpiLibraryInfo:
    """
    This object is meant to capture characteristics of a specific MPI implementations.

    It holds magic values, sizes of structs, field offsets and much more.

    We need these as we currently cannot load these library headers into the programs we want to lower,
    therefore we need to generate our own external stubs and load magic values directly.

    This way of doing it is inherently fragile, but we don't know of any better way.
    We plan to include a C file that automagically extracts all this information from MPI headers.
    You can see the current C file used in this PR: https://github.com/xdslproject/xdsl/pull/526
    You can see the status of OpenMPI support here: https://github.com/xdslproject/xdsl/issues/523

    These defaults have been extracted from MPICH 3.3a2. We would highly suggest
    running the mpi-info.c file yourself with your version of the library!
    """

    # MPI_Datatype
    MPI_Datatype_size: int = 4
    MPI_CHAR: int = 0x4c000101
    MPI_SIGNED_CHAR: int = 0x4c000118
    MPI_UNSIGNED_CHAR: int = 0x4c000102
    MPI_BYTE: int = 0x4c00010d
    MPI_WCHAR: int = 0x4c00040e
    MPI_SHORT: int = 0x4c000203
    MPI_UNSIGNED_SHORT: int = 0x4c000204
    MPI_INT: int = 0x4c000405
    MPI_UNSIGNED: int = 0x4c000406
    MPI_LONG: int = 0x4c000807
    MPI_UNSIGNED_LONG: int = 0x4c000808
    MPI_FLOAT: int = 0x4c00040a
    MPI_DOUBLE: int = 0x4c00080b
    MPI_LONG_DOUBLE: int = 0x4c00100c
    MPI_LONG_LONG_INT: int = 0x4c000809
    MPI_UNSIGNED_LONG_LONG: int = 0x4c000819
    MPI_LONG_LONG: int = 0x4c000809

    # MPI_Op
    MPI_Op_size: int = 4
    MPI_MAX: int = 0x58000001
    MPI_MIN: int = 0x58000002
    MPI_SUM: int = 0x58000003
    MPI_PROD: int = 0x58000004
    MPI_LAND: int = 0x58000005
    MPI_BAND: int = 0x58000006
    MPI_LOR: int = 0x58000007
    MPI_BOR: int = 0x58000008
    MPI_LXOR: int = 0x58000009
    MPI_BXOR: int = 0x5800000a
    MPI_MINLOC: int = 0x5800000b
    MPI_MAXLOC: int = 0x5800000c
    MPI_REPLACE: int = 0x5800000d
    MPI_NO_OP: int = 0x5800000e

    # MPI_Comm
    MPI_Comm_size: int = 4
    MPI_COMM_WORLD: int = 0x44000000
    MPI_COMM_SELF: int = 0x44000001

    # MPI_Request
    MPI_Request_size: int = 4
    MPI_REQUEST_NULL = 0x2c000000

    # MPI_Status
    MPI_Status_size: int = 20
    MPI_STATUS_IGNORE: int = 0x00000001
    MPI_STATUSES_IGNORE: int = 0x00000001
    MPI_Status_field_MPI_SOURCE: int = 8  # offset of field MPI_SOURCE in struct MPI_Status
    MPI_Status_field_MPI_TAG: int = 12  # offset of field MPI_TAG in struct MPI_Status
    MPI_Status_field_MPI_ERROR: int = 16  # offset of field MPI_ERROR in struct MPI_Status

    # In place MPI All reduce
    MPI_IN_PLACE: int = -1


_RewriteT = TypeVar('_RewriteT', bound=mpi.MPIBaseOp)


@dataclass
class _MPIToLLVMRewriteBase(RewritePattern, ABC):
    """
    This base is used to convert a pure rewrite function `lower` into the impure
    `match_and_rewrite` method used by xDSL.

    In order to lower that far, we require some information about the targeted MPI library
    (magic values, struct sizes, field offsets, etc.). This information is provided using
    the MpiLibraryInfo class.
    """

    MPI_SYMBOL_NAMES = {
        'mpi.init': 'MPI_Init',
        'mpi.finalize': 'MPI_Finalize',
        'mpi.irecv': 'MPI_Irecv',
        'mpi.isend': 'MPI_Isend',
        'mpi.wait': 'MPI_Wait',
        'mpi.waitall': 'MPI_Waitall',
        'mpi.comm.rank': 'MPI_Comm_rank',
        'mpi.comm.size': 'MPI_Comm_size',
        'mpi.recv': 'MPI_Recv',
        'mpi.send': 'MPI_Send',
        "mpi.reduce": 'MPI_Reduce',
        "mpi.allreduce": 'MPI_Allreduce',
        "mpi.bcast": 'MPI_Bcast',
    }
    """
    Translation table for mpi operation names to their MPI library function names
    """

    info: MpiLibraryInfo
    """
    This object carries information about the targeted MPI libraray
    """

    # Helpers
    def _get_mpi_dtype_size(self, mpi_dialect_dtype: mpi.RequestType
                            | mpi.StatusType | mpi.DataType):
        """
        This function retrieves the data size of a provided MPI type object
        """
        if isinstance(mpi_dialect_dtype, mpi.RequestType):
            return self.info.MPI_Request_size
        elif isinstance(mpi_dialect_dtype, mpi.StatusType):
            return self.info.MPI_Status_size
        elif isinstance(mpi_dialect_dtype, mpi.DataType):
            return self.info.MPI_Datatype_size
        else:
            raise ValueError(
                "MPI internal type size lookup: Unsupported type: {}".format(
                    mpi_dialect_dtype))

    def _emit_mpi_status_objs(
        self, number_to_output: int
    ) -> tuple[list[Operation], list[SSAValue | None], Operation]:
        """
        This function create operations that instantiate a pointer to an MPI_Status-sized object.

        If mpi_status_none = True is passed, it instead loads the magic value MPI_STATUS_IGNORE

        This is currently OpenMPI specific code, as other implementations probably have a different
        magic value for MPI_STATUS_NONE.
        """
        if number_to_output == 0:
            return [
                lit1 := arith.Constant.from_int_and_width(1, builtin.i64),
                res := llvm.IntToPtrOp.get(lit1),
            ], [], res
        else:
            return [
                lit1 :=
                arith.Constant.from_int_and_width(number_to_output,
                                                  builtin.i64),
                res := llvm.AllocaOp.get(lit1,
                                         builtin.IntegerType(
                                             8 * self.info.MPI_Status_size),
                                         as_untyped_ptr=True),
            ], [res.res], res

    def _emit_memref_counts(
            self, ssa_val: SSAValue) -> tuple[list[Operation], OpResult]:
        """
        This takes in an SSA Value holding a memref, and creates operations
        to calculate the number of elements in the memref.

        It then returns a list of operations calculating that size, and
        an OpResult containing the calculated value.
        """
        assert isinstance(ssa_val.typ, memref.MemRefType)

        # Note: we only allow MemRef, not UnrankedMemref!
        # TODO: handle -1 in sizes
        if not all(dim.value.data >= 0 for dim in ssa_val.typ.shape.data):
            raise RuntimeError(
                "MPI lowering does not support unknown-size memrefs!")

        size = sum(dim.value.data for dim in ssa_val.typ.shape.data)

        literal = arith.Constant.from_int_and_width(size, i32)
        return [literal], literal.result

    def _emit_mpi_operation_load(self,
                                 op_attr: mpi.OperationType) -> Operation:
        """
        This emits an instruction loading the correct magic MPI value for the
        operation into an SSA Value.
        """
        return arith.Constant.from_int_and_width(
            self._translate_to_mpi_op(op_attr), i32)

    def _translate_to_mpi_op(self, op_attr: mpi.OperationType) -> int:
        """
        Translates an MPI dialect operation to the corresponding numeric value
        required by the underlying MPI library
        """
        if hasattr(self.info, op_attr.op_str.data):
            return getattr(self.info, op_attr.op_str.data)  # type: ignore
        else:
            raise RuntimeError("Unknown MPI operation type")

    def _emit_mpi_type_load(self, type_attr: Attribute) -> Operation:
        """
        This emits an instruction loading the correct magic MPI value for the
        xDSL type of <type_attr> into an SSA Value.
        """
        return arith.Constant.from_int_and_width(
            self._translate_to_mpi_type(type_attr), i32)

    def _translate_to_mpi_type(self, typ: Attribute) -> int:
        """
        This translates an xDSL type to a corresponding MPI type

        Currently supported mappings are:
            floats:
                f32     -> MPI_FLOAT
                f64     -> MPI_DOUBLE
            ints:
                [u]i8   -> MPI_[UNSIGNED]_CHAR
                [u]i16  -> MPI_[UNSIGNED]_SHORT
                [u]i32  -> MPI_UNSIGNED / MPI_INT
                [u]i64  -> MPI_UNSIGNED_LONG_LONG / MPI_LONG_LONG_INT
        """
        if isinstance(typ, builtin.Float32Type):
            return self.info.MPI_FLOAT
        if isinstance(typ, builtin.Float64Type):
            return self.info.MPI_DOUBLE
        if isinstance(typ, IntegerType):
            width: int = typ.width.data
            if typ.signedness.data == Signedness.UNSIGNED:
                # unsigned branch
                if width == 8:
                    return self.info.MPI_UNSIGNED_CHAR
                if width == 16:
                    return self.info.MPI_UNSIGNED_SHORT
                if width == 32:
                    return self.info.MPI_UNSIGNED
                if width == 64:
                    return self.info.MPI_UNSIGNED_LONG_LONG
            else:
                if width == 8:
                    return self.info.MPI_CHAR
                if width == 16:
                    return self.info.MPI_SHORT
                if width == 32:
                    return self.info.MPI_INT
                if width == 64:
                    return self.info.MPI_LONG_LONG_INT
            raise ValueError(
                "MPI Datatype Conversion: Unsupported integer bitwidth: {}".
                format(width))
        raise ValueError(
            "MPI Datatype Conversion: Unsupported type {}".format(typ))

    def _mpi_name(self, op: mpi.MPIBaseOp) -> str:
        """
        Convert the name of an mpi dialect operation to the corresponding MPI function call
        """
        if op.name not in self.MPI_SYMBOL_NAMES:
            raise RuntimeError(
                "Lowering of MPI Operations failed, missing lowering for {}!".
                format(op.name))
        return self.MPI_SYMBOL_NAMES[op.name]

    def _memref_get_llvm_ptr(
            self, ref: SSAValue) -> tuple[list[Operation], Operation]:
        """
        Converts an SSA Value holding a reference to a memref to llvm.ptr

        The official way as per the documentations pecifies the following
        sequence of operations:

          %0 = memref.extract_aligned_pointer_as_index %arg : memref<4x4xf32> -> index
          %1 = arith.index_cast %0 : index to i64
          %2 = llvm.inttoptr %1 : i64 to !llvm.ptr<f32>

        https://mlir.llvm.org/docs/Dialects/MemRef/#memrefextract_aligned_pointer_as_index-mlirmemrefextractalignedpointerasindexop
        """
        return [
            index := memref.ExtractAlignedPointerAsIndexOp.get(ref),
            i64 := arith.IndexCastOp.get(index, builtin.i64),
            ptr := llvm.IntToPtrOp.get(i64),
        ], ptr


class LowerMpiInit(_MPIToLLVMRewriteBase):

    @op_type_rewrite_pattern
    def match_and_rewrite(self, op: mpi.Init, rewriter: PatternRewriter, /):
        rewriter.replace_matched_op(*self.lower(op))

    def lower(self,
              op: mpi.Init) -> tuple[list[Operation], list[SSAValue | None]]:
        """
        We currently don't model any argument passing to `MPI_Init()` and pass two nullptrs.
        """
        return [
            nullptr := llvm.NullOp.get(),
            func.Call.get(self._mpi_name(op), [nullptr, nullptr], [i32]),
        ], []


class LowerMpiFinalize(_MPIToLLVMRewriteBase):

    @op_type_rewrite_pattern
    def match_and_rewrite(self, op: mpi.Finalize, rewriter: PatternRewriter,
                          /):
        rewriter.replace_matched_op(*self.lower(op))

    def lower(
            self,
            op: mpi.Finalize) -> tuple[list[Operation], list[SSAValue | None]]:
        """
        Relatively straight forward lowering of mpi.finalize operation.
        """
        return [
            func.Call.get(self._mpi_name(op), [], [i32]),
        ], []


class LowerMpiWait(_MPIToLLVMRewriteBase):

    @op_type_rewrite_pattern
    def match_and_rewrite(self, op: mpi.Wait, rewriter: PatternRewriter, /):
        rewriter.replace_matched_op(*self.lower(op))

    def lower(self,
              op: mpi.Wait) -> tuple[list[Operation], list[SSAValue | None]]:
        """
        Relatively straight forward lowering of mpi.wait operation.
        """
        ops, new_results, res = self._emit_mpi_status_objs(len(op.results))
        return [
            *ops,
            func.Call.get(self._mpi_name(op), [op.request, res], [i32]),
        ], new_results


class LowerMpiWaitall(_MPIToLLVMRewriteBase):

    @op_type_rewrite_pattern
    def match_and_rewrite(self, op: mpi.Waitall, rewriter: PatternRewriter, /):
        rewriter.replace_matched_op(*self.lower(op))

    def lower(
            self,
            op: mpi.Waitall) -> tuple[list[Operation], list[SSAValue | None]]:
        """
        Relatively straight forward lowering of mpi.waitall operation.
        """

        ops, new_results, res = self._emit_mpi_status_objs(len(op.results))
        return [
            *ops,
            func.Call.get(self._mpi_name(op), [op.count, op.requests, res],
                          [i32]),
        ], new_results


class LowerMpiReduce(_MPIToLLVMRewriteBase):

    @op_type_rewrite_pattern
    def match_and_rewrite(self, op: mpi.Reduce, rewriter: PatternRewriter, /):
        rewriter.replace_matched_op(*self.lower(op))

    def lower(self,
              op: mpi.Reduce) -> tuple[list[Operation], list[SSAValue | None]]:
        """
        Lowers the MPI Reduce operation
        """

        return [
            comm_global :=
            arith.Constant.from_int_and_width(self.info.MPI_COMM_WORLD, i32),
            mpi_op := self._emit_mpi_operation_load(op.operationtype),
            func.Call.get(self._mpi_name(op), [
                op.send_buffer, op.recv_buffer, op.count, op.datatype, mpi_op,
                op.root, comm_global
            ], []),
        ], []


class LowerMpiAllreduce(_MPIToLLVMRewriteBase):

    @op_type_rewrite_pattern
    def match_and_rewrite(self, op: mpi.Allreduce, rewriter: PatternRewriter,
                          /):
        rewriter.replace_matched_op(*self.lower(op))

    def lower(
            self, op: mpi.Allreduce
    ) -> tuple[list[Operation], list[SSAValue | None]]:
        """
        Lowers the MPI Allreduce operation
        """

        # Send buffer is optional (if not provided then call using MPI_IN_PLACE)
        has_send_buffer = op.send_buffer is not None

        comm_global = arith.Constant.from_int_and_width(
            self.info.MPI_COMM_WORLD, i32)
        mpi_op = self._emit_mpi_operation_load(op.operationtype)

        operations = [comm_global, mpi_op]

        send_buffer_op: SSAValue | Operation
        if has_send_buffer:
            assert op.send_buffer is not None
            send_buffer_op = op.send_buffer
        else:
            send_buffer_op = arith.Constant.from_int_and_width(
                self.info.MPI_IN_PLACE, i64)
            operations.append(send_buffer_op)

        return [
            *operations,
            func.Call.get(self._mpi_name(op), [
                send_buffer_op, op.recv_buffer, op.count, op.datatype, mpi_op,
                comm_global
            ], []),
        ], []


class LowerMpiBcast(_MPIToLLVMRewriteBase):

    @op_type_rewrite_pattern
    def match_and_rewrite(self, op: mpi.Bcast, rewriter: PatternRewriter, /):
        rewriter.replace_matched_op(*self.lower(op))

    def lower(self,
              op: mpi.Bcast) -> tuple[list[Operation], list[SSAValue | None]]:
        """
        Lowers the MPI Bcast operation
        """

        return [
            comm_global :=
            arith.Constant.from_int_and_width(self.info.MPI_COMM_WORLD, i32),
            func.Call.get(
                self._mpi_name(op),
                [op.buffer, op.count, op.datatype, op.root, comm_global], []),
        ], []


class LowerMpiIsend(_MPIToLLVMRewriteBase):

    @op_type_rewrite_pattern
    def match_and_rewrite(self, op: mpi.Isend, rewriter: PatternRewriter, /):
        rewriter.replace_matched_op(*self.lower(op))

    def lower(self,
              op: mpi.Isend) -> tuple[list[Operation], list[SSAValue | None]]:
        """
        This method lowers mpi.isend

        int MPI_Isend(const void *buf, int count, MPI_Datatype datatype, int dest,
              int tag, MPI_Comm comm, MPI_Request *request)
        """

        return [
            comm_global :=
            arith.Constant.from_int_and_width(self.info.MPI_COMM_WORLD, i32),
            func.Call.get(self._mpi_name(op), [
                op.buffer, op.count, op.datatype, op.dest, op.tag, comm_global,
                op.request
            ], [i32]),
        ], []


class LowerMpiIrecv(_MPIToLLVMRewriteBase):

    @op_type_rewrite_pattern
    def match_and_rewrite(self, op: mpi.Irecv, rewriter: PatternRewriter, /):
        rewriter.replace_matched_op(*self.lower(op))

    def lower(self,
              op: mpi.Irecv) -> tuple[list[Operation], list[SSAValue | None]]:
        """
        This method lowers mpi.irecv operations

        int MPI_Irecv(void *buf, int count, MPI_Datatype datatype, int source, int tag,
              MPI_Comm comm, MPI_Request *request)
        """

        return [
            comm_global :=
            arith.Constant.from_int_and_width(self.info.MPI_COMM_WORLD, i32),
            func.Call.get(self._mpi_name(op), [
                op.buffer, op.count, op.datatype, op.source, op.tag,
                comm_global, op.request
            ], [i32]),
        ], []


class LowerMpiSend(_MPIToLLVMRewriteBase):

    @op_type_rewrite_pattern
    def match_and_rewrite(self, op: mpi.Send, rewriter: PatternRewriter, /):
        rewriter.replace_matched_op(*self.lower(op))

    def lower(self,
              op: mpi.Send) -> tuple[list[Operation], list[SSAValue | None]]:
        """
        This method lowers mpi.send operations

        MPI_Send signature:

        int MPI_Send(const void *buf, int count, MPI_Datatype datatype, int dest,
                 int tag, MPI_Comm comm)
        """

        return [
            comm_global :=
            arith.Constant.from_int_and_width(self.info.MPI_COMM_WORLD, i32),
            func.Call.get(self._mpi_name(op), [
                op.buffer, op.count, op.datatype, op.dest, op.tag, comm_global
            ], [i32]),
        ], []


class LowerMpiRecv(_MPIToLLVMRewriteBase):

    @op_type_rewrite_pattern
    def match_and_rewrite(self, op: mpi.Recv, rewriter: PatternRewriter, /):
        rewriter.replace_matched_op(*self.lower(op))

    def lower(self,
              op: mpi.Recv) -> tuple[list[Operation], list[SSAValue | None]]:
        """
        This method lowers mpi.recv operations

        MPI_Recv signature:

        int MPI_Recv(void *buf, int count, MPI_Datatype datatype, int source, int tag,
             MPI_Comm comm, MPI_Status *status)
        """

        mpi_status_ops, new_results, status = self._emit_mpi_status_objs(
            len(op.results))

        return [
            *mpi_status_ops,
            comm_global :=
            arith.Constant.from_int_and_width(self.info.MPI_COMM_WORLD, i32),
            func.Call.get(self._mpi_name(op), [
                op.buffer, op.count, op.datatype, op.source, op.tag,
                comm_global, status
            ], [i32]),
        ], new_results


class LowerMpiUnwrapMemrefOp(_MPIToLLVMRewriteBase):

    @op_type_rewrite_pattern
    def match_and_rewrite(self, op: mpi.UnwrapMemrefOp,
                          rewriter: PatternRewriter, /):
        rewriter.replace_matched_op(*self.lower(op))

    def lower(
        self, op: mpi.UnwrapMemrefOp
    ) -> tuple[list[Operation], list[SSAValue | None]]:
        count_ops, count_ssa_val = self._emit_memref_counts(op.ref)
        extract_ptr_ops, ptr = self._memref_get_llvm_ptr(op.ref)

        elem_typ = cast(MemRefType[mpi.AnyNumericType],
                        op.ref.typ).element_type

        return [
            *extract_ptr_ops,
            *count_ops,
            typ := mpi.GetDtypeOp.get(elem_typ),
        ], [ptr.results[0], count_ssa_val, typ.result]


class LowerMpiGetDtype(_MPIToLLVMRewriteBase):

    @op_type_rewrite_pattern
    def match_and_rewrite(self, op: mpi.GetDtypeOp, rewriter: PatternRewriter,
                          /):
        rewriter.replace_matched_op(*self.lower(op))

    def lower(
            self, op: mpi.GetDtypeOp
    ) -> tuple[list[Operation], list[SSAValue | None]]:
        return [
            typ := self._emit_mpi_type_load(op.dtype),
        ], [typ.results[0]]


class LowerMpiAllocateType(_MPIToLLVMRewriteBase):

    @op_type_rewrite_pattern
    def match_and_rewrite(self, op: mpi.AllocateTypeOp,
                          rewriter: PatternRewriter, /):
        rewriter.replace_matched_op(*self.lower(op))

    def lower(
        self, op: mpi.AllocateTypeOp
    ) -> tuple[list[Operation], list[SSAValue | None]]:
        """
        Allocation operation, allocates the required memory as an LLVM pointer
        """
        datatype_size = self._get_mpi_dtype_size(op.dtype)
        return [
            request
            := llvm.AllocaOp.get(op.count,
                                 builtin.IntegerType(8 * datatype_size)),
        ], [request.results[0]]


class LowerMpiVectorGet(_MPIToLLVMRewriteBase):

    @op_type_rewrite_pattern
    def match_and_rewrite(self, op: mpi.VectorGetOp, rewriter: PatternRewriter,
                          /):
        rewriter.replace_matched_op(*self.lower(op))

    def lower(
            self, op: mpi.VectorGetOp
    ) -> tuple[list[Operation], list[SSAValue | None]]:
        """
        This lowers the get array at index MPI operation in the dialect. Converts
        the pointer to an integer and then increments this to find the correct
        location before going back to a pointer and setting this as the result
        """

        assert isa(op.result.typ, mpi.VectorWrappable)
        assert isa(op.vect.typ, llvm.LLVMPointerType)
        datatype_size = self._get_mpi_dtype_size(op.result.typ)

        return [
            ptr_int := llvm.PtrToIntOp.get(op.vect, i64), lit1 :=
            arith.Constant.from_int_and_width(datatype_size, 64), idx_cast1 :=
            arith.IndexCastOp.get(op.element, IndexType()), idx_cast2 :=
            arith.IndexCastOp.get(idx_cast1,
                                  i64), mul := arith.Muli.get(lit1, idx_cast2),
            add := arith.Addi.get(mul, ptr_int), out_ptr :=
            llvm.IntToPtrOp.get(add, op.vect.typ.type)
        ], [out_ptr.results[0]]


class LowerMpiCommRank(_MPIToLLVMRewriteBase):

    @op_type_rewrite_pattern
    def match_and_rewrite(self, op: mpi.CommRank, rewriter: PatternRewriter,
                          /):
        rewriter.replace_matched_op(*self.lower(op))

    def lower(
            self,
            op: mpi.CommRank) -> tuple[list[Operation], list[SSAValue | None]]:
        """
        This method lowers mpi.comm.rank operation

        int MPI_Comm_rank(MPI_Comm comm, int *rank)
        """
        return [
            comm_global :=
            arith.Constant.from_int_and_width(self.info.MPI_COMM_WORLD, i32),
            lit1 := arith.Constant.from_int_and_width(1, 64),
            int_ptr := llvm.AllocaOp.get(lit1, i32),
            func.Call.get(self._mpi_name(op), [comm_global, int_ptr], [i32]),
            rank := llvm.LoadOp.get(int_ptr),
        ], [rank.dereferenced_value]


class LowerMpiCommSize(_MPIToLLVMRewriteBase):

    @op_type_rewrite_pattern
    def match_and_rewrite(self, op: mpi.CommSize, rewriter: PatternRewriter,
                          /):
        rewriter.replace_matched_op(*self.lower(op))

    def lower(
            self,
            op: mpi.CommSize) -> tuple[list[Operation], list[SSAValue | None]]:
        """
        This method lowers mpi.comm.size operation

        int MPI_Comm_size(MPI_Comm comm, int *size)
        """
        return [
            comm_global :=
            arith.Constant.from_int_and_width(self.info.MPI_COMM_WORLD, i32),
            lit1 := arith.Constant.from_int_and_width(1, 64),
            int_ptr := llvm.AllocaOp.get(lit1, i32),
            func.Call.get(self._mpi_name(op), [comm_global, int_ptr], [i32]),
            rank := llvm.LoadOp.get(int_ptr),
        ], [rank.dereferenced_value]


class MpiAddExternalFuncDefs(RewritePattern):
    """
    This rewriter adds all external function definitions for MPI calls to the module.

    It does so by first walking the whole module to discover MPI_ calls. Then
    it inserts a `func.Func.external()` op with the correct types at the end of the module.

    Make sure to apply this *in a separate pass after the lowerings*, otherwise
    this will match first and find no inserted MPI calls.
    """
    mpi_func_call_names = set(_MPIToLLVMRewriteBase.MPI_SYMBOL_NAMES.values())

    @op_type_rewrite_pattern
    def match_and_rewrite(self, module: builtin.ModuleOp,
                          rewriter: PatternRewriter, /):
        # collect all func calls to MPI functions
        funcs_to_emit: dict[str, tuple[list[Attribute],
                                       list[Attribute]]] = dict()

        def walker(op: Operation):
            if not isinstance(op, func.Call):
                return
            if op.callee.string_value() not in self.mpi_func_call_names:
                return
            funcs_to_emit[op.callee.string_value()] = (
                [arg.typ for arg in op.arguments],
                [res.typ for res in op.results],
            )

        module.walk(walker)

        # for each func found, add a FuncOp to the top of the module.
        for name, types in funcs_to_emit.items():
            arg, res = types
            rewriter.insert_op_at_pos(func.FuncOp.external(name, arg, res),
<<<<<<< HEAD
                                      module.body.blocks[0],
                                      module.body.blocks[0].num_ops())
=======
                                      module.body.block,
                                      len(module.body.block.ops))
>>>>>>> 961d8461


class LowerNullRequestOp(_MPIToLLVMRewriteBase):

    @op_type_rewrite_pattern
    def match_and_rewrite(self, op: mpi.NullRequestOp,
                          rewriter: PatternRewriter, /):
        rewriter.replace_matched_op(*self.lower(op))

    def lower(
        self, op: mpi.NullRequestOp
    ) -> tuple[list[Operation], list[SSAValue | None]]:
        """
        This method lowers mpi.comm.size operation

        int MPI_Comm_size(MPI_Comm comm, int *size)
        """
        assert isa(op.request.typ, llvm.LLVMPointerType)
        return [
            val :=
            arith.Constant.from_int_and_width(self.info.MPI_REQUEST_NULL, i32),
            llvm.StoreOp.get(val, op.request),
        ], []


@dataclass
class LowerMPIPass(ModulePass):

    name = 'lower-mpi'

    # lower to func.call

    def apply(self, ctx: MLContext, op: builtin.ModuleOp) -> None:

        # TODO: how to get the lib info in here?
        lib_info = MpiLibraryInfo()
        walker1 = PatternRewriteWalker(GreedyRewritePatternApplier([
            LowerMpiInit(lib_info),
            LowerMpiFinalize(lib_info),
            LowerMpiWait(lib_info),
            LowerMpiWaitall(lib_info),
            LowerMpiCommRank(lib_info),
            LowerMpiCommSize(lib_info),
            LowerMpiIsend(lib_info),
            LowerMpiIrecv(lib_info),
            LowerMpiSend(lib_info),
            LowerMpiRecv(lib_info),
            LowerMpiReduce(lib_info),
            LowerMpiAllreduce(lib_info),
            LowerMpiBcast(lib_info),
            LowerMpiUnwrapMemrefOp(lib_info),
            LowerMpiGetDtype(lib_info),
            LowerMpiAllocateType(lib_info),
            LowerMpiVectorGet(lib_info),
        ]),
                                       apply_recursively=True)

        # add func.func to declare external functions
        walker2 = PatternRewriteWalker(MpiAddExternalFuncDefs())

        walker1.rewrite_module(op)
        walker2.rewrite_module(op)<|MERGE_RESOLUTION|>--- conflicted
+++ resolved
@@ -740,13 +740,8 @@
         for name, types in funcs_to_emit.items():
             arg, res = types
             rewriter.insert_op_at_pos(func.FuncOp.external(name, arg, res),
-<<<<<<< HEAD
-                                      module.body.blocks[0],
-                                      module.body.blocks[0].num_ops())
-=======
                                       module.body.block,
-                                      len(module.body.block.ops))
->>>>>>> 961d8461
+                                      module.body.block.num_ops())
 
 
 class LowerNullRequestOp(_MPIToLLVMRewriteBase):
