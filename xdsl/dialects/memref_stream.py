"""
A target-independent representation of streams of buffers over time.

Currently a higher-level representation of the `snitch_stream` dialect, operating on
memrefs instead of registers storing pointers.
"""

from __future__ import annotations

from collections.abc import Sequence
from typing import cast

from typing_extensions import Self

from xdsl.dialects import memref, stream
from xdsl.dialects.builtin import AffineMapAttr, ArrayAttr, IntAttr, StringAttr
from xdsl.dialects.linalg import IteratorType, IteratorTypeAttr
from xdsl.dialects.utils import AbstractYieldOperation
from xdsl.ir import Attribute, Dialect, Region, SSAValue
from xdsl.irdl import (
    AttrSizedOperandSegments,
    IRDLOperation,
    irdl_op_definition,
    prop_def,
    region_def,
    var_operand_def,
)
from xdsl.parser import Parser
from xdsl.printer import Printer
from xdsl.traits import IsTerminator, NoTerminator


@irdl_op_definition
class ReadOp(stream.ReadOperation):
    name = "memref_stream.read"


@irdl_op_definition
class WriteOp(stream.WriteOperation):
    name = "memref_stream.write"


@irdl_op_definition
class StreamingRegionOp(IRDLOperation):
    """
    An operation that creates streams from access patterns, which are only available to
    read from and write to within the body of the operation.

    Within the loop body, memrefs that are streamed must not be otherwise accessed
<<<<<<< HEAD
    via memref.load, memref.store or any other access mean, including extraction (e.g.: memref.view).
=======
    via memref.load, memref.store or any other access means, including extraction (e.g.: memref.view).
>>>>>>> 385e5092
    """

    name = "memref_stream.streaming_region"

    inputs = var_operand_def(memref.MemRefType)
    """
    Pointers to memory buffers that will be streamed. The corresponding stride pattern
    defines the order in which the elements of the input buffers will be read.
    """
    outputs = var_operand_def(memref.MemRefType)
    """
    Pointers to memory buffers that will be streamed. The corresponding stride pattern
    defines the order in which the elements of the input buffers will be written to.
    """
    indexing_maps = prop_def(ArrayAttr[AffineMapAttr])
    """
    Stride patterns that define the order of the input and output streams.
    Like in linalg.generic, the indexing maps corresponding to inputs are followed by the
    indexing maps for the outputs.
    """
    bounds = prop_def(ArrayAttr[IntAttr])
    """
    The bounds of the iteration space, from the outermost loop inwards. All indexing maps must have the same number of dimensions as the length of `bounds`.
    """

    body = region_def("single_block")

    irdl_options = [AttrSizedOperandSegments(as_property=True)]

    traits = frozenset((NoTerminator(),))

    def __init__(
        self,
        inputs: Sequence[SSAValue],
        outputs: Sequence[SSAValue],
        indexing_maps: ArrayAttr[AffineMapAttr],
        bounds: ArrayAttr[IntAttr],
        body: Region,
    ) -> None:
        super().__init__(
            operands=[inputs, outputs],
            regions=[body],
            properties={
                "bounds": bounds,
                "indexing_maps": indexing_maps,
            },
        )

    def print(self, printer: Printer):
        printer.print_string(" {bounds = [")
        printer.print_list(self.bounds, lambda bound: printer.print(bound.data))
        printer.print_string("], indexing_maps = ")
        printer.print_attribute(self.indexing_maps)
        printer.print_string("}")

        if self.inputs:
            printer.print_string(" ins(")
            printer.print_list(self.inputs, printer.print_ssa_value)
            printer.print_string(" : ")
            printer.print_list((i.type for i in self.inputs), printer.print_attribute)
            printer.print_string(")")

        if self.outputs:
            printer.print_string(" outs(")
            printer.print_list(self.outputs, printer.print_ssa_value)
            printer.print_string(" : ")
            printer.print_list((o.type for o in self.outputs), printer.print_attribute)
            printer.print_string(")")

        if self.attributes:
            printer.print(" attrs = ")
            printer.print_op_attributes(self.attributes)

        printer.print_string(" ")
        printer.print_region(self.body)

    @classmethod
    def parse(cls, parser: Parser) -> Self:
        parser.parse_punctuation("{")
        parser.parse_identifier("bounds")
        parser.parse_punctuation("=")
        bound_vals = parser.parse_comma_separated_list(
            parser.Delimiter.SQUARE, parser.parse_integer
        )
        bounds = ArrayAttr(IntAttr(bound) for bound in bound_vals)

        parser.parse_punctuation(",")
        parser.parse_identifier("indexing_maps")
        parser.parse_punctuation("=")
        indexing_maps = parser.parse_attribute()
        indexing_maps = cast(ArrayAttr[AffineMapAttr], indexing_maps)

        parser.parse_punctuation("}")

        pos = parser.pos
        if parser.parse_optional_characters("ins"):
            parser.parse_punctuation("(")
            unresolved_ins = parser.parse_comma_separated_list(
                Parser.Delimiter.NONE, parser.parse_unresolved_operand
            )
            parser.parse_punctuation(":")
            ins_types = parser.parse_comma_separated_list(
                Parser.Delimiter.NONE, parser.parse_type
            )
            parser.parse_punctuation(")")
            ins = parser.resolve_operands(unresolved_ins, ins_types, pos)
        else:
            ins = ()

        pos = parser.pos
        if parser.parse_optional_characters("outs"):
            parser.parse_punctuation("(")
            unresolved_outs = parser.parse_comma_separated_list(
                Parser.Delimiter.NONE, parser.parse_unresolved_operand
            )
            parser.parse_punctuation(":")
            outs_types = parser.parse_comma_separated_list(
                Parser.Delimiter.NONE, parser.parse_type
            )
            parser.parse_punctuation(")")
            outs = parser.resolve_operands(unresolved_outs, outs_types, pos)
        else:
            outs = ()

        if parser.parse_optional_keyword("attrs"):
            parser.parse_punctuation("=")
            extra_attrs = parser.expect(
                parser.parse_optional_attr_dict, "expect extra attributes"
            )
        else:
            extra_attrs = {}

        body = parser.parse_region()

        generic = cls(
            ins,
            outs,
            indexing_maps,
            bounds,
            body,
        )
        generic.attributes |= extra_attrs

        return generic


@irdl_op_definition
class GenericOp(IRDLOperation):
    name = "memref_stream.generic"

    inputs = var_operand_def(memref.MemRefType | stream.ReadableStreamType)
    """
    Pointers to memory buffers or streams to be operated on. The corresponding stride
    pattern defines the order in which the elements of the input buffers will be read.
    """
    outputs = var_operand_def(memref.MemRefType | stream.WritableStreamType)
    """
    Pointers to memory buffers or streams to be operated on. The corresponding stride
    pattern defines the order in which the elements of the input buffers will be written
    to.
    """
    indexing_maps = prop_def(ArrayAttr[AffineMapAttr])
    """
    Stride patterns that define the order of the input and output streams.
    Like in linalg.generic, the indexing maps corresponding to inputs are followed by the
    indexing maps for the outputs.
    """
    bounds = prop_def(ArrayAttr[IntAttr])
    """
    The bounds of the iteration space, from the outermost loop inwards. All indexing maps must have the same number of dimensions as the length of `bounds`.
    """

    iterator_types = prop_def(ArrayAttr[IteratorTypeAttr])

    body: Region = region_def("single_block")

    irdl_options = [AttrSizedOperandSegments(as_property=True)]

    def __init__(
        self,
        inputs: Sequence[SSAValue],
        outputs: Sequence[SSAValue],
        body: Region,
        indexing_maps: ArrayAttr[AffineMapAttr],
        iterator_types: ArrayAttr[Attribute],
        bounds: ArrayAttr[IntAttr],
    ) -> None:
        super().__init__(
            operands=[inputs, outputs],
            properties={
                "bounds": bounds,
                "indexing_maps": ArrayAttr(indexing_maps),
                "iterator_types": ArrayAttr(iterator_types),
            },
            regions=[body],
        )

    def get_static_loop_ranges(self) -> tuple[int, ...]:
        return tuple(bound.data for bound in self.bounds)

    def print(self, printer: Printer):
        printer.print_string(" {bounds = ")
        printer.print_attribute(self.bounds)
        printer.print_string(", indexing_maps = ")
        printer.print_attribute(self.indexing_maps)
        printer.print_string(", iterator_types = [")
        printer.print_list(
            self.iterator_types,
            lambda iterator_type: printer.print_string_literal(
                iterator_type.data.value
            ),
        )
        printer.print_string("]")
        printer.print_string("}")

        if self.inputs:
            printer.print_string(" ins(")
            printer.print_list(self.inputs, printer.print_ssa_value)
            printer.print_string(" : ")
            printer.print_list((i.type for i in self.inputs), printer.print_attribute)
            printer.print_string(")")

        if self.outputs:
            printer.print_string(" outs(")
            printer.print_list(self.outputs, printer.print_ssa_value)
            printer.print_string(" : ")
            printer.print_list((o.type for o in self.outputs), printer.print_attribute)
            printer.print_string(")")

        extra_attrs = self.attributes.copy()
        if "indexing_maps" in extra_attrs:
            del extra_attrs["indexing_maps"]
        if "iterator_types" in extra_attrs:
            del extra_attrs["iterator_types"]
        if "doc" in extra_attrs:
            del extra_attrs["doc"]
        if "library_call" in extra_attrs:
            del extra_attrs["library_call"]

        if extra_attrs:
            printer.print(" attrs = ")
            printer.print_op_attributes(extra_attrs)

        printer.print_string(" ")
        printer.print_region(self.body)

    @classmethod
    def parse(cls, parser: Parser) -> Self:
        attrs_start_pos = parser.pos
        attrs = parser.parse_optional_attr_dict()
        attrs_end_pos = parser.pos

        if "bounds" in attrs:
            bounds = attrs["bounds"]
            assert isinstance(bounds, ArrayAttr)
            bounds = cast(ArrayAttr[IntAttr], bounds)
            del attrs["bounds"]
        else:
            parser.raise_error(
                "Expected bounds for memref_stream.generic",
                attrs_start_pos,
                attrs_end_pos,
            )

        if "indexing_maps" in attrs:
            indexing_maps = attrs["indexing_maps"]
            assert isinstance(indexing_maps, ArrayAttr)
            indexing_maps = cast(ArrayAttr[AffineMapAttr], indexing_maps)
            del attrs["indexing_maps"]
        else:
            parser.raise_error(
                "Expected indexing_maps for linalg.generic",
                attrs_start_pos,
                attrs_end_pos,
            )

        if "iterator_types" in attrs:
            # Get iterator types and make sure they're an ArrayAttr
            parsed_iterator_types = attrs["iterator_types"]
            assert isinstance(parsed_iterator_types, ArrayAttr)
            parsed_iterator_types = cast(ArrayAttr[Attribute], parsed_iterator_types)
            del attrs["iterator_types"]

            # Make sure they're iterator types
            iterator_types: list[IteratorTypeAttr] = []
            for iterator_type in parsed_iterator_types:
                match iterator_type:
                    case IteratorTypeAttr():
                        iterator_types.append(iterator_type)
                    case StringAttr():
                        iterator_type = IteratorTypeAttr(
                            IteratorType(iterator_type.data)
                        )
                        iterator_types.append(iterator_type)
                    case _:
                        parser.raise_error(
                            f"Unknown iterator type {iterator_type}",
                            attrs_start_pos,
                            attrs_end_pos,
                        )
        else:
            parser.raise_error(
                "Expected iterator_types for linalg.generic",
                attrs_start_pos,
                attrs_end_pos,
            )

        if "doc" in attrs:
            doc = attrs["doc"]
            assert isinstance(doc, StringAttr)
            del attrs["doc"]
        else:
            doc = None

        if "library_call" in attrs:
            library_call = attrs["library_call"]
            assert isinstance(library_call, StringAttr)
            del attrs["library_call"]
        else:
            library_call = None

        pos = parser.pos
        if parser.parse_optional_characters("ins"):
            parser.parse_punctuation("(")
            unresolved_ins = parser.parse_comma_separated_list(
                Parser.Delimiter.NONE, parser.parse_unresolved_operand
            )
            parser.parse_punctuation(":")
            ins_types = parser.parse_comma_separated_list(
                Parser.Delimiter.NONE, parser.parse_type
            )
            parser.parse_punctuation(")")
            ins = parser.resolve_operands(unresolved_ins, ins_types, pos)
        else:
            ins = ()

        pos = parser.pos
        if parser.parse_optional_characters("outs"):
            parser.parse_punctuation("(")
            unresolved_outs = parser.parse_comma_separated_list(
                Parser.Delimiter.NONE, parser.parse_unresolved_operand
            )
            parser.parse_punctuation(":")
            outs_types = parser.parse_comma_separated_list(
                Parser.Delimiter.NONE, parser.parse_type
            )
            parser.parse_punctuation(")")
            outs = parser.resolve_operands(unresolved_outs, outs_types, pos)
        else:
            outs = ()

        if parser.parse_optional_keyword("attrs"):
            parser.parse_punctuation("=")
            extra_attrs = parser.expect(
                parser.parse_optional_attr_dict, "expect extra attributes"
            )
        else:
            extra_attrs = {}

        body = parser.parse_region()

        generic = cls(
            ins,
            outs,
            body,
            indexing_maps,
            ArrayAttr(iterator_types),
            bounds,
        )
        generic.attributes |= attrs
        generic.attributes |= extra_attrs

        return generic


@irdl_op_definition
class YieldOp(AbstractYieldOperation[Attribute]):
    name = "memref_stream.yield"

    traits = frozenset([IsTerminator()])


MemrefStream = Dialect(
    "memref_stream",
    [
        ReadOp,
        WriteOp,
        StreamingRegionOp,
        GenericOp,
        YieldOp,
    ],
    [],
)<|MERGE_RESOLUTION|>--- conflicted
+++ resolved
@@ -47,11 +47,7 @@
     read from and write to within the body of the operation.
 
     Within the loop body, memrefs that are streamed must not be otherwise accessed
-<<<<<<< HEAD
-    via memref.load, memref.store or any other access mean, including extraction (e.g.: memref.view).
-=======
     via memref.load, memref.store or any other access means, including extraction (e.g.: memref.view).
->>>>>>> 385e5092
     """
 
     name = "memref_stream.streaming_region"
