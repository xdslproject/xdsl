--- conflicted
+++ resolved
@@ -20,8 +20,7 @@
   }) : (index, index, index) -> ()
 }) : () -> ()
 
-<<<<<<< HEAD
-// CHECK: operand at position 0 does not verify
+// CHECK: Expected induction var to be same type as bounds and step
 
 // -----
 
@@ -67,7 +66,4 @@
   ^0(%iv : index):
     "scf.yield"() : () -> ()
   }) : (i32, i32, i32) -> ()
-}) : () -> ()
-=======
-// CHECK: Expected induction var to be same type as bounds and step
->>>>>>> 704707a2
+}) : () -> ()