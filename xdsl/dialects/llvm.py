--- conflicted
+++ resolved
@@ -737,14 +737,9 @@
 
     asm_string: StringAttr = prop_def(StringAttr)
     constraints: StringAttr = prop_def(StringAttr)
-<<<<<<< HEAD
-    has_side_effects: UnitAttr | None = opt_prop_def(UnitAttr)
-    is_align_stack: UnitAttr | None = opt_prop_def(UnitAttr)
-=======
 
     has_side_effects: UnitAttr | None = opt_attr_def(UnitAttr)
     is_align_stack: UnitAttr | None = opt_attr_def(UnitAttr)
->>>>>>> ae2054d7
 
     def __init__(
         self,
@@ -761,15 +756,6 @@
             "constraints": StringAttr(constraints),
             "asm_dialect": IntegerAttr.from_int_and_width(asm_dialect, 64),
         }
-<<<<<<< HEAD
-        if has_side_effects:
-            props["has_side_effects"] = UnitAttr()
-        if is_align_stack:
-            props["is_align_stack"] = UnitAttr()
-
-        super().__init__(
-            operands=operands_,
-=======
 
         attrs = {
             "has_side_effects": UnitAttr() if has_side_effects else None,
@@ -779,7 +765,6 @@
         super().__init__(
             operands=operands_,
             attributes=attrs,
->>>>>>> ae2054d7
             properties=props,
             result_types=res_types,
         )
