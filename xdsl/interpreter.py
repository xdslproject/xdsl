--- conflicted
+++ resolved
@@ -112,16 +112,12 @@
     @classmethod
     def _attr_impls(
         cls,
-<<<<<<< HEAD
-    ) -> Iterable[tuple[type[Attribute], AttrImpl[InterpreterFunctions, Attribute],]]:
-=======
     ) -> Iterable[
         tuple[
             type[Attribute],
             AttrImpl[InterpreterFunctions, Attribute],
         ]
     ]:
->>>>>>> e2f97238
         try:
             impl_dict = getattr(cls, _ATTR_IMPL_DICT)
             return impl_dict.items()
@@ -242,14 +238,10 @@
 
 def impl_attr(
     input_type: type[AttributeInvT],
-<<<<<<< HEAD
-) -> Callable[[AttrImpl[_FT, AttributeInvT]], AttrImpl[_FT, AttributeInvT],]:
-=======
 ) -> Callable[
     [AttrImpl[_FT, AttributeInvT]],
     AttrImpl[_FT, AttributeInvT],
 ]:
->>>>>>> e2f97238
     """
     Marks the conversion from an attribute to a Python value. The
     `value_for_attribute` method on `Interpreter` will call into this implementation for
