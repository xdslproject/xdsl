// RUN: xdsl-opt --verify-diagnostics --split-input-file %s | filecheck %s

// Non-broadcastable operands are not allowed.

builtin.module {
  %t0, %t1 = "test.op"() : () -> (tensor<2x4xf32>, tensor<3x2xf32>)

  // CHECK: Operation does not verify: operands have incompatible shapes: (2, 4) and (3, 2)
  %res_add =  "onnx.Add"(%t0, %t1) {onnx_node_name = "/Add"} : (tensor<2x4xf32>, tensor<3x2xf32>) -> tensor<2x4xf32>
}

// -----

builtin.module {
  %t0, %t1 = "test.op"() : () -> (tensor<2x4xf32>, tensor<1x4xf32>)

  // CHECK: Operation does not verify: result shape [2, 4] does not match result type tensor<1x4xf32>
  %res_sub =  "onnx.Sub"(%t0, %t1) {onnx_node_name = "/Sub"} : (tensor<2x4xf32>, tensor<1x4xf32>) -> tensor<1x4xf32>
}

// -----

builtin.module {
  %t0, %t1 = "test.op"() : () -> (f32, tensor<2x4xf32>)

  // CHECK: operand at position 0 does not verify:
  // CHECK: f32 should be of base attribute tensor
  %res_mul =  "onnx.Mul"(%t0, %t1) {onnx_node_name = "/Mul"} : (f32, tensor<2x4xf32>) -> tensor<2x4xf32>
}

// -----

builtin.module {
  %t0, %t1 = "test.op"() : () -> (tensor<2x4xf32>, tensor<2x4xi32>)

  // CHECK: operand at position 1 does not verify:
  // CHECK: attribute f32 expected from variable 'T', but got i32
  %res_div =  "onnx.Div"(%t0, %t1) {onnx_node_name = "/Div"} : (tensor<2x4xf32>, tensor<2x4xi32>) -> tensor<2x4xf32>
}

// -----

builtin.module {
  %t0 = "test.op"() : () -> (tensor<2x4xf32>)

  // CHECK: operand at position 1 does not verify:
  // CHECK: Operation does not verify: Mismatch between operand type and res type of onnx.Relu
  %res_relu =  "onnx.Relu"(%t0) {onnx_node_name = "/Relu"} : (tensor<2x4xf32>) -> tensor<3x4xf32>
}

// -----

builtin.module {
  %t0, %t1, %t2 = "test.op"() : () -> (tensor<2x4xf32>, tensor<3x2xf32>, tensor<3x2xf32>)

  // CHECK: Operation does not verify: operands have incompatible shapes: (2, 4) and (3, 2)
  %res_gemm =  "onnx.Gemm"(%t0, %t1, %t2) {onnx_node_name = "/Gemm"} : (tensor<2x4xf32>, tensor<3x2xf32>, tensor<3x2xf32>) -> tensor<2x4xf32>
}

// -----

builtin.module {
  %t0, %t1, %t2 = "test.op"() : () -> (f32, tensor<2x4xf32>,tensor<2x4xf32>)

  // CHECK: operand at position 0 does not verify:
  // CHECK: f32 should be of base attribute tensor
  %res_gemm=  "onnx.Gemm"(%t0, %t1, %t2) {onnx_node_name = "/Gemm"} : (f32, tensor<2x4xf32>, tensor<2x4xf32>) -> tensor<2x4xf32>
}

// -----

builtin.module {
    %t0, %t1, %t2 = "test.op"(): () -> (tensor<5x2xf32>, tensor<2x1xf32>, tensor<5x4xf32>)

    //CHECK:  Operation does not verify: result shape [5, 4] does not match result type tensor<5x2xf32>
    %res_gemm = "onnx.Gemm"(%t0, %t1, %t2) : (tensor<5x2xf32>, tensor<2x1xf32>, tensor<5x4xf32>) -> tensor<5x2xf32>
}

// -----

builtin.module {
  %t0, %t1, %t2 = "test.op"() : () -> (tensor<2x4xf32>, tensor<2x4xi32>, tensor<2x4xf32>)

  // CHECK: operand at position 1 does not verify:
  // CHECK: attribute f32 expected from variable 'T', but got i32
  %res_gemm =  "onnx.Gemm"(%t0, %t1, %t2) {onnx_node_name = "/Gemm"} : (tensor<2x4xf32>, tensor<2x4xi32>, tensor<2x4xf32>) -> tensor<2x4xf32>

 }

 // -----

builtin.module {
  %t0, %t1, %t2 = "test.op"() : () -> (tensor<5x3x3xf32>, tensor<3x2xf32>, tensor<5x2xf32>)
  // CHECK: Operation does not verify: tensor A should be a 2D tensor
  %res_gemm = "onnx.Gemm"(%t0, %t1, %t2) {onnx_node_name = "/Gemm"}: (tensor<5x3x3xf32>, tensor<3x2xf32>, tensor<5x2xf32>) -> tensor<5x2xf32>
}

// -----

builtin.module {
  %t0, %t1, %t2 = "test.op"() : () -> (tensor<5x3xf32>, tensor<3x2x3xf32>, tensor<5x2xf32>)
  // CHECK: Operation does not verify: tensor B should be a 2D tensor
  %res_gemm = "onnx.Gemm"(%t0, %t1, %t2) {onnx_node_name = "/Gemm"}: (tensor<5x3xf32>, tensor<3x2x3xf32>, tensor<5x2xf32>) -> tensor<5x2xf32>
}

// -----

builtin.module {
  %t0, %t1, %t2 = "test.op"() : () -> (tensor<5x3xf32>, tensor<3x2xf32>, tensor<5x2x7xf32>)
  // CHECK: Operation does not verify: tensor C should be a 1D tensor or 2D tensor
  %res_gemm = "onnx.Gemm"(%t0, %t1, %t2) {onnx_node_name = "/Gemm",  beta = 47.0 : f32}: (tensor<5x3xf32>, tensor<3x2xf32>, tensor<5x2x7xf32>) -> tensor<5x3xf32>
}

// -----

builtin.module {
  %t0, %t1 = "test.op"() : () -> (f32, tensor<2x4xi64>)

  // CHECK: operand at position 0 does not verify:
  // CHECK: f32 should be of base attribute tensor
  %res_reshape =  "onnx.Reshape"(%t0, %t1) {onnx_node_name = "/Reshape"} : (f32, tensor<2x4xi64>) -> tensor<2x4xi64>
}

// -----

builtin.module {
    %t0, %t1 = "test.op"() : () -> (tensor<4x3x2xf32>, tensor<1xi64>)

  // CHECK: result at position 0 does not verify:
  // CHECK: attribute f32 expected from variable 'T', but got i32
  %res_reshape = "onnx.Reshape"(%t0, %t1) {"onnx_node_name" = "/Reshape"} : (tensor<4x3x2xf32>, tensor<1xi64>) -> tensor<4x3x2xi32>
}

// -----

builtin.module {
    %t0, %t1 = "test.op"() : () -> (tensor<6x9x5xf32>, tensor<3xi64>)

  // CHECK: result at position 0 does not verify:
  // CHECK: Operation does not verify: Input tensor's shape and output tensor's shape must have the same number of elements
  %res_reshape = "onnx.Reshape"(%t0, %t1) {"onnx_node_name" = "/Reshape"} : (tensor<6x9x5xf32>, tensor<3xi64>) -> tensor<6x9xf32>
}

// -----

builtin.module {
    %t0, %t1 = "test.op"() : () -> (tensor<6x9x5xf32>, tensor<3xi32>)

  // CHECK: Operation does not verify: shape element type has to be a 64-bit signless integer
  %res_reshape = "onnx.Reshape"(%t0, %t1) {"onnx_node_name" = "/Reshape"} : (tensor<6x9x5xf32>, tensor<3xi32>) -> tensor<6x9xf32>
}

// -----

builtin.module {
    %t0, %t1 = "test.op"() : () -> (tensor<6x9x5xf32>, tensor<3xi64>)

  // CHECK: result at position 0 does not verify:
  // CHECK:  vector<6x9x5xf32> should be of base attribute tensor
  %res_reshape = "onnx.Reshape"(%t0, %t1) {"onnx_node_name" = "/Reshape"} : (tensor<6x9x5xf32>, tensor<3xi64>) -> vector<6x9x5xf32>
}

// -----

builtin.module {
    %t0, %t1 = "test.op"() : () -> (vector<6x9x5xf32>, tensor<3xi64>)

  // CHECK: operand at position 0 does not verify:
  // CHECK:  vector<6x9x5xf32> should be of base attribute tensor
  %res_reshape = "onnx.Reshape"(%t0, %t1) {"onnx_node_name" = "/Reshape"} : (vector<6x9x5xf32>, tensor<3xi64>) -> tensor<6x9x5xf32>
}

// -----

builtin.module {
    %t0, %t1 = "test.op"() : () -> (tensor<5x5xf32>, tensor<2x2xi64>)

    //CHECK: Operation does not verify: Shape tensor must have a rank one
    %res_reshape = "onnx.Reshape"(%t0, %t1) {onnx_node_name = "/Reshape"}: (tensor<5x5xf32>, tensor<2x2xi64>) -> tensor<5x5xf32>

}

// -----

builtin.module {
    %t0, %t1 = "test.op"() : () -> (tensor<3x3xf32>, tensor<?xi64>)

    //CHECK: Operation does not verify: Shape tensor rank must not be equal to -1
    %res_reshape = "onnx.Reshape"(%t0, %t1) {onnx_node_name = "/Reshape"}: (tensor<3x3xf32>, tensor<?xi64>) -> tensor<3x3xf32>

}

// -----

builtin.module {
    %t0 = "test.op"() : () -> (tensor<3x3xf32>)

    //CHECK: Operation does not verify: Mismatch between operand type and res type of onnx.Abs
    %res_abs = "onnx.Abs"(%t0) {onnx_node_name = "/Abs"}: (tensor<3x3xf32>) -> tensor<2x3xf32>

}


// -----

builtin.module {
  %t0,%t1,%t2 = "test.op"(): () ->  (f32, tensor<1x1x3x3xf32>, none)

  // CHECK: operand at position 0 does not verify:
  // CHECK: f32 should be of base attribute tensor
  %res_conv =  "onnx.Conv"(%t0, %t1, %t2) {onnx_node_name = "/Conv"} : (f32, tensor<1x1x3x3xf32>, none) -> tensor<1x1x3x3xf32>
}

// -----

builtin.module {
    %t0,%t1,%t2 = "test.op"(): () ->  (tensor<1x1x5x5xf32>, tensor<1x1x3x3xf32>, none)

  // CHECK: result at position 0 does not verify:
  // CHECK: attribute f32 expected from variable 'T', but got i32
  %res_conv = "onnx.Conv"(%t0, %t1, %t2) {"onnx_node_name" = "/Conv"} : (tensor<1x1x5x5xf32>, tensor<1x1x3x3xf32>, none) -> tensor<1x1x3x3xi32>

}

// -----

builtin.module {
    %t0,%t1,%t2 = "test.op"(): () ->  (tensor<1x1x5x5xf32>, tensor<1x1x3x3xf32>, tensor<4x2xf32>)

  // CHECK: Operation does not verify: bias must be 1D
  %res_conv = "onnx.Conv"(%t0, %t1, %t2) {"onnx_node_name" = "/Conv", "auto_pad" = "NOTSET", "dilations" = [1 : i64, 1: i64], "group" = 1 : i64, "kernel_shape" = [4 : i64, 4 : i64], "pads" = [0 : i64, 0: i64, 0: i64, 0: i64], "strides" = [1: i64, 1: i64]} : (tensor<1x1x5x5xf32>, tensor<1x1x3x3xf32>, tensor<4x2xf32>) -> tensor<1x1x3x3xf32>

}

// -----

builtin.module {
    %t0,%t1,%t2 = "test.op"(): () ->  (tensor<1x1x5x5xf32>, tensor<1x1x3x3xf32>, none)

  // CHECK: Operation does not verify: kernel shape rank and weight tensor rank are not the same
  %res_conv = "onnx.Conv"(%t0, %t1, %t2) {"onnx_node_name" = "/Conv", "auto_pad" = "NOTSET", "dilations" = [1 : i64, 1: i64], "group" = 1 : i64, "kernel_shape" = [4 : i64, 4 : i64], "pads" = [0 : i64, 0: i64, 0: i64, 0: i64], "strides" = [1: i64, 1: i64]} : (tensor<1x1x5x5xf32>, tensor<1x1x3x3xf32>, none) -> tensor<1x1x3x3xf32>

}

// -----

builtin.module {
    %t0,%t1,%t2 = "test.op"(): () ->  (tensor<1x1x5x5xf32>, tensor<1x1x3x3xf32>, none)

  // CHECK: Operation does not verify: dilation value must be non zero positive
  %res_conv = "onnx.Conv"(%t0, %t1, %t2) {"onnx_node_name" = "/Conv", "auto_pad" = "NOTSET", "dilations" = [-2 : i64, -2: i64], "group" = 1 : i64, "kernel_shape" = [3 : i64, 3 : i64], "pads" = [0 : i64, 0: i64, 0: i64, 0: i64], "strides" = [1: i64, 1: i64]} : (tensor<1x1x5x5xf32>, tensor<1x1x3x3xf32>, none) -> tensor<1x1x3x3xf32>
}

// -----

builtin.module {
    %t0,%t1,%t2 = "test.op"(): () ->  (tensor<1x1x5x5xf32>, tensor<1x1x3x3xf32>, none)

  // CHECK: Operation does not verify: dilations rank and kernel shape rank are not the same
  %res_conv = "onnx.Conv"(%t0, %t1, %t2) {"onnx_node_name" = "/Conv", "auto_pad" = "NOTSET", "dilations" = [1 : i64, 1: i64, 3: i64], "group" = 1 : i64, "kernel_shape" = [3 : i64, 3 : i64], "pads" = [0 : i64, 0: i64, 0: i64, 0: i64], "strides" = [1: i64, 1: i64]} : (tensor<1x1x5x5xf32>, tensor<1x1x3x3xf32>, none) -> tensor<1x1x3x3xf32>
}

// -----

builtin.module {
    %t0,%t1,%t2 = "test.op"(): () ->  (tensor<1x1x5x5xf32>, tensor<1x1x3x3xf32>, none)

  // CHECK: Operation does not verify: group value must be nonnegative
  %res_conv = "onnx.Conv"(%t0, %t1, %t2) {"onnx_node_name" = "/Conv", "auto_pad" = "NOTSET", "dilations" = [1 : i64, 1: i64], "group" = 0 : i64, "kernel_shape" = [3 : i64, 3 : i64], "pads" = [0 : i64, 0: i64, 0: i64, 0: i64], "strides" = [1: i64, 1: i64]} : (tensor<1x1x5x5xf32>, tensor<1x1x3x3xf32>, none) -> tensor<1x1x3x3xf32>
}


// -----

builtin.module {
    %t0,%t1,%t2 = "test.op"(): () ->  (tensor<1x1x5x5xf32>, tensor<1x1x3x3xf32>, none)

  // CHECK: Operation does not verify: stride value must be non zero positive
  %res_conv = "onnx.Conv"(%t0, %t1, %t2) {"onnx_node_name" = "/Conv", "auto_pad" = "NOTSET", "dilations" = [1 : i64, 1: i64], "group" = 1 : i64, "kernel_shape" = [3 : i64, 3 : i64], "pads" = [0 : i64, 0: i64, 0: i64, 0: i64], "strides" = [-2 : i64, -2: i64]} : (tensor<1x1x5x5xf32>, tensor<1x1x3x3xf32>, none) -> tensor<1x1x3x3xf32>
}

// -----

builtin.module {
    %t0,%t1,%t2 = "test.op"(): () ->  (tensor<1x1x5x5xf32>, tensor<1x1x3x3xf32>, none)

  // CHECK: Operation does not verify: strides rank and kernel shape rank are not the same
  %res_conv = "onnx.Conv"(%t0, %t1, %t2) {"onnx_node_name" = "/Conv", "auto_pad" = "NOTSET", "dilations" = [1 : i64, 1: i64], "group" = 1 : i64, "kernel_shape" = [3 : i64, 3 : i64], "pads" = [0 : i64, 0: i64, 0: i64, 0: i64], "strides" = [1: i64, 1: i64, 1: i64]} : (tensor<1x1x5x5xf32>, tensor<1x1x3x3xf32>, none) -> tensor<1x1x3x3xf32>
}

// -----

builtin.module {
    %t0,%t1,%t2 = "test.op"(): () ->  (tensor<1x1x5x5xf32>, tensor<1x1x3x3xf32>, none)

  // CHECK: Operation does not verify: pads value must be nonnegative
  %res_conv = "onnx.Conv"(%t0, %t1, %t2) {"onnx_node_name" = "/Conv", "auto_pad" = "NOTSET", "dilations" = [1 : i64, 1: i64], "group" = 1 : i64, "kernel_shape" = [3 : i64, 3 : i64], "pads" = [-1 : i64, -1: i64, -1: i64, -1: i64], "strides" = [1: i64, 1: i64]} : (tensor<1x1x5x5xf32>, tensor<1x1x3x3xf32>, none) -> tensor<1x1x3x3xf32>
}


// -----

builtin.module {
    %t0,%t1,%t2 = "test.op"(): () ->  (tensor<1x1x5x5xf32>, tensor<1x1x3x3xf32>, none)

  // CHECK: Operation does not verify: pads rank is not twice the kernel shape rank
  %res_conv = "onnx.Conv"(%t0, %t1, %t2) {"onnx_node_name" = "/Conv", "auto_pad" = "NOTSET", "dilations" = [1 : i64, 1: i64], "group" = 1 : i64, "kernel_shape" = [3 : i64, 3 : i64], "pads" = [1 : i64, 1: i64, 1: i64], "strides" = [1: i64, 1: i64]} : (tensor<1x1x5x5xf32>, tensor<1x1x3x3xf32>, none) -> tensor<1x1x3x3xf32>
}

// -----

builtin.module {
    %t0,%t1,%t2 = "test.op"(): () ->  (tensor<1x1x5x5xf32>, tensor<1x1x3x3xf32>, none)

  // CHECK: Operation does not verify:  Invalid auto_pad string. Must be one of ['NOTSET', 'SAME_UPPER', 'SAME_LOWER', 'VALID']
  %res_conv = "onnx.Conv"(%t0, %t1, %t2) {"onnx_node_name" = "/Conv", "auto_pad" = "INVALID", "dilations" = [1 : i64, 1: i64], "group" = 1 : i64, "kernel_shape" = [3 : i64, 3 : i64], "pads" = [0 : i64, 0: i64, 0: i64, 0: i64], "strides" = [1: i64, 1: i64]} : (tensor<1x1x5x5xf32>, tensor<1x1x3x3xf32>, none) -> tensor<1x1x3x3xf32>

  }


  // -----

builtin.module {

  // CHECK: f32 should be of base attribute tensor
  %res_constant = "onnx.Constant"() {value = dense<[3.0]> : tensor<1xf32>} : () -> f32

  }

// -----

builtin.module {

  // CHECK: Operation does not verify: value attribute type must be of type TensorType
  %res_constant = "onnx.Constant"() {value = dense<[3.0]> : vector<1xf32>} : () -> tensor<1xf32>

  }

// -----

builtin.module {

  // CHECK: Operation does not verify: value_int element type has to be a 64-bit signless integer
  %res_constant = "onnx.Constant"() {value_int = 4 : i32} : () -> tensor<1xf32>

  }

// -----

builtin.module {

  // CHECK: Operation does not verify: value_ints elements type has to be a 64-bit signless integer
  %res_constant = "onnx.Constant"() {value_ints = [1: i64, 2: i32, 3: i64]} : () -> tensor<3xi32>

  }

// -----

builtin.module {

  // CHECK: Operation does not verify: Only one value attribute must be provided, but 2 were specified
  %res_constant = "onnx.Constant"() {value_ints = [1: i64, 1: i64], value_int =  3: i64} : () -> tensor<3xi64>

  }

// -----

builtin.module {
  %t0 = "test.op"(): () ->  (f32)

  // CHECK: operand at position 0 does not verify:
  // CHECK: Unexpected attribute f32
  %res_max_pool_single_out =  "onnx.MaxPoolSingleOut"(%t0) {onnx_node_name = "/MaxPoolSingleOut"} : (f32) -> tensor<5x5x32x32xf32>
}

// -----

builtin.module {
    %t0= "test.op"(): () ->  (tensor<5x5x32x32xf32>)

  // CHECK: result at position 0 does not verify:
  // CHECK: Unexpected attribute tensor<5x5x32x32xi32>
  %res_max_pool_single_out = "onnx.MaxPoolSingleOut"(%t0) {"onnx_node_name" = "/MaxPoolSingleOut"} : (tensor<5x5x32x32xf32>) -> tensor<5x5x32x32xi32>

}

// -----

builtin.module {
    %t0 = "test.op"(): () ->  (tensor<5x5x32x32xf32>)

  // CHECK: Operation does not verify:  Invalid auto_pad string. Must be one of ['NOTSET', 'SAME_UPPER', 'SAME_LOWER', 'VALID']
  %res_max_pool_single_out = "onnx.MaxPoolSingleOut"(%t0) {"onnx_node_name" = "/MaxPoolSingleOut", "auto_pad"  = "INVALID", "ceil_mode" = 0 : i64, "kernel_shape" = [3 : i64, 3 : i64], "dilations" = [1 : i64, 1 : i64], "pads" = [0 : i64, 0 : i64, 0 : i64, 0 : i64], "storage_order" = 0 : i64, "strides" = [1 : i64, 1 : i64]} : (tensor<5x5x32x32xf32>) -> tensor<5x5x32x32xf32>

}

// -----

builtin.module {
    %t0 = "test.op"(): () ->  (tensor<5x5x32x32xf32>)

  // CHECK: Operation does not verify:  ceil value must be either zero or one
  %res_max_pool_single_out = "onnx.MaxPoolSingleOut"(%t0) {"onnx_node_name" = "/MaxPoolSingleOut", "auto_pad"  = "NOTSET", "ceil_mode" = 2 : i64, "kernel_shape" = [3 : i64, 3 : i64], "dilations" = [1 : i64, 1 : i64], "pads" = [0 : i64, 0 : i64, 0 : i64, 0 : i64], "storage_order" = 0 : i64, "strides" = [1 : i64, 1 : i64]} : (tensor<5x5x32x32xf32>) -> tensor<5x5x32x32xf32>

}

// -----

builtin.module {
    %t0 = "test.op"(): () ->  (tensor<5x5x32x32xf32>)

  // CHECK: Operation does not verify: input data and kernel shape rank mismatch: (2) vs (1)
  %res_max_pool_single_out = "onnx.MaxPoolSingleOut"(%t0) {"onnx_node_name" = "/MaxPoolSingleOut", "auto_pad"  = "NOTSET", "ceil_mode" = 0 : i64, "kernel_shape" = [3 : i64], "dilations" = [1 : i64, 1 : i64], "pads" = [0 : i64, 0 : i64, 0 : i64, 0 : i64], "storage_order" = 0 : i64, "strides" = [1 : i64, 1 : i64]} : (tensor<5x5x32x32xf32>) -> tensor<5x5x32x32xf32>

}

// -----

builtin.module {
    %t0 = "test.op"(): () ->  (tensor<5x5x32x32xf32>)

  // CHECK: Operation does not verify: dilation value must be non zero positive
  %res_max_pool_single_out = "onnx.MaxPoolSingleOut"(%t0) {"onnx_node_name" = "/MaxPoolSingleOut", "auto_pad"  = "NOTSET", "ceil_mode" = 0 : i64, "kernel_shape" = [3 : i64, 3 : i64], "dilations" = [-1 : i64, -1 : i64], "pads" = [0 : i64, 0 : i64, 0 : i64, 0 : i64], "storage_order" = 0 : i64, "strides" = [1 : i64, 1 : i64]} : (tensor<5x5x32x32xf32>) -> tensor<5x5x32x32xf32>

}

// -----

builtin.module {
    %t0 = "test.op"(): () ->  (tensor<5x5x32x32xf32>)

  // CHECK: Operation does not verify: dilations rank (3) and kernel shape rank (2) are not the same
  %res_max_pool_single_out = "onnx.MaxPoolSingleOut"(%t0) {"onnx_node_name" = "/MaxPoolSingleOut", "auto_pad"  = "NOTSET", "ceil_mode" = 0 : i64, "kernel_shape" = [3 : i64, 3 : i64], "dilations" = [1 : i64, 1 : i64, 1: i64], "pads" = [0 : i64, 0 : i64, 0 : i64, 0 : i64], "storage_order" = 0 : i64, "strides" = [1 : i64, 1 : i64]} : (tensor<5x5x32x32xf32>) -> tensor<5x5x32x32xf32>

}

// -----

builtin.module {
    %t0 = "test.op"(): () ->  (tensor<5x5x32x32xf32>)

  // CHECK: Operation does not verify: column major storage order not implemented yet
  %res_max_pool_single_out = "onnx.MaxPoolSingleOut"(%t0) {"onnx_node_name" = "/MaxPoolSingleOut", "auto_pad"  = "NOTSET", "ceil_mode" = 0 : i64, "kernel_shape" = [3 : i64, 3 : i64], "dilations" = [1 : i64, 1 : i64], "pads" = [0 : i64, 0 : i64, 0 : i64, 0 : i64], "storage_order" = 1 : i64, "strides" = [1 : i64, 1 : i64]} : (tensor<5x5x32x32xf32>) -> tensor<5x5x32x32xf32>

}

// -----

builtin.module {
    %t0 = "test.op"(): () ->  (tensor<5x5x32x32xf32>)

  // CHECK: Operation does not verify: stride value must be non zero positive
  %res_max_pool_single_out = "onnx.MaxPoolSingleOut"(%t0) {"onnx_node_name" = "/MaxPoolSingleOut", "auto_pad"  = "NOTSET", "ceil_mode" = 0 : i64, "kernel_shape" = [3 : i64, 3 : i64], "dilations" = [1 : i64, 1 : i64], "pads" = [0 : i64, 0 : i64, 0 : i64, 0 : i64], "storage_order" = 0 : i64, "strides" = [-1 : i64, -1 : i64]} : (tensor<5x5x32x32xf32>) -> tensor<5x5x32x32xf32>

}

// -----

builtin.module {
    %t0 = "test.op"(): () ->  (tensor<5x5x32x32xf32>)

  // CHECK: Operation does not verify: strides rank (3) and kernel shape rank (2) are not the same
  %res_max_pool_single_out = "onnx.MaxPoolSingleOut"(%t0) {"onnx_node_name" = "/MaxPoolSingleOut", "auto_pad"  = "NOTSET", "ceil_mode" = 0 : i64, "kernel_shape" = [3 : i64, 3 : i64], "dilations" = [1 : i64, 1 : i64], "pads" = [0 : i64, 0 : i64, 0 : i64, 0 : i64], "storage_order" = 0 : i64, "strides" = [1 : i64, 1 : i64, 1: i64]} : (tensor<5x5x32x32xf32>) -> tensor<5x5x32x32xf32>

}

// -----

builtin.module {
    %t0 = "test.op"(): () ->  (tensor<5x5x32x32xf32>)

  // CHECK: Operation does not verify: pads value must be nonnegative
  %res_max_pool_single_out = "onnx.MaxPoolSingleOut"(%t0) {"onnx_node_name" = "/MaxPoolSingleOut", "auto_pad"  = "NOTSET", "ceil_mode" = 0 : i64, "kernel_shape" = [3 : i64, 3 : i64], "dilations" = [1 : i64, 1 : i64], "pads" = [-2 : i64, 0 : i64, 0 : i64, 0 : i64], "storage_order" = 0 : i64, "strides" = [1 : i64, 1 : i64]} : (tensor<5x5x32x32xf32>) -> tensor<5x5x32x32xf32>

}

// -----

builtin.module {
    %t0 = "test.op"(): () ->  (tensor<5x5x32x32xf32>)

  // CHECK: Operation does not verify: pads rank (5) is not twice the kernel shape rank (2)
  %res_max_pool_single_out = "onnx.MaxPoolSingleOut"(%t0) {"onnx_node_name" = "/MaxPoolSingleOut", "auto_pad"  = "NOTSET", "ceil_mode" = 0 : i64, "kernel_shape" = [3 : i64, 3 : i64], "dilations" = [1 : i64, 1 : i64], "pads" = [0 : i64, 0 : i64, 0 : i64, 0 : i64, 0: i64], "storage_order" = 0 : i64, "strides" = [1 : i64, 1 : i64]} : (tensor<5x5x32x32xf32>) -> tensor<5x5x32x32xf32>

}

// -----

builtin.module {
  %t0, %t1 = "test.op"() : () -> (tensor<2x4x3xf32>, tensor<4x2xf32>)

  // CHECK: Operation does not verify: input matrix A should be a 2D tensor
  %res_matmul =  "onnx.MatMul"(%t0, %t1) {onnx_node_name = "/MatMul"} : (tensor<2x4x3xf32>, tensor<4x2xf32>) -> tensor<2x2xf32>
}

// -----

builtin.module {
  %t0, %t1 = "test.op"() : () -> (tensor<2x4xf32>, tensor<4x2x3xf32>)

  // CHECK: Operation does not verify: input matrix B should be a 2D tensor
  %res_matmul =  "onnx.MatMul"(%t0, %t1) {onnx_node_name = "/MatMul"} : (tensor<2x4xf32>, tensor<4x2x3xf32>) -> tensor<2x2xf32>
}

// -----

builtin.module {
  %t0, %t1 = "test.op"() : () -> (tensor<2x4xf32>, tensor<5x2xf32>)

  // CHECK: Operation does not verify: operands have incompatible shapes: (2, 4) and (5, 2)
  %res_matmul =  "onnx.MatMul"(%t0, %t1) {onnx_node_name = "/MatMul"} : (tensor<2x4xf32>, tensor<5x2xf32>) -> tensor<2x2xf32>
}

// -----

builtin.module {
  %t0, %t1 = "test.op"() : () -> (tensor<2x4xf32>, tensor<4x2xf32>)

  // CHECK: Operation does not verify: result shape [2, 2] does not match result type [2, 3]
  %res_matmul =  "onnx.MatMul"(%t0, %t1) {onnx_node_name = "/MatMul"} : (tensor<2x4xf32>, tensor<4x2xf32>) -> tensor<2x3xf32>
}

// -----

builtin.module {
  %t0 = "test.op"() : () -> (tensor<3x4xf32>)
<<<<<<< HEAD

  // CHECK: Operation does not verify: tensor input shape (3, 4) is not equal to tensor output shape (7, 3)
  %res_sigmoid =  "onnx.Sigmoid"(%t0) {onnx_node_name = "/Sigmoid"} : (tensor<3x4xf32>) -> tensor<7x3xf32>
=======
  // CHECK: Operation does not verify: permutation can not contain more than one occurrence of the same dimension: dimension #1 appears 2 times.
  %res_transpose = "onnx.Transpose"(%t0) {onnx_node_name = "/Transpose", "perm" = [1 : i64, 1 : i64]}: (tensor<3x4xf32>) -> tensor<4x3xf32>
}

// -----

builtin.module {
  %t0 = "test.op"() : () -> (tensor<3x4xf32>)
  // CHECK: Operation does not verify: permutation can only contain values between 0 and 2-1: dimension #1 value is 2
  %res_transpose = "onnx.Transpose"(%t0) {onnx_node_name = "/Transpose", "perm" = [1 : i64, 2 : i64]}: (tensor<3x4xf32>) -> tensor<4x3xf32>
}

// -----

builtin.module {
  %t0 = "test.op"() : () -> (tensor<1x3x4xf32>)
  // CHECK: Operation does not verify: permutation and inputs dimensions must have the same size: #dimensions input is 3, #dimension perimutation is 2
  %res_transpose = "onnx.Transpose"(%t0) {onnx_node_name = "/Transpose", "perm" = [1 : i64, 0 : i64]}: (tensor<1x3x4xf32>) -> tensor<3x1x4xf32>
}

// -----

builtin.module {
  %t0 = "test.op"() : () -> (tensor<3x4xf32>)
  // CHECK: Operation does not verify: incorrect output shape: output dimension #0 should be equal to 4
  %res_transpose = "onnx.Transpose"(%t0) {onnx_node_name = "/Transpose", "perm" = [1 : i64, 0 : i64]}: (tensor<3x4xf32>) -> tensor<3x3xf32>
}

// -----

builtin.module {
  %t0 = "test.op"() : () -> (tensor<1x2x4xf32>)

  // CHECK: Operation does not verify: axes to squeeze must be between 0 and 2, axes: 3
  %res_squeeze =  "onnx.Squeeze"(%t0) {onnx_node_name = "/Squeeze", "axes" = 3 : i64} : (tensor<1x2x4xf32>) -> tensor<2x4xf32>
>>>>>>> 16954e0e
}<|MERGE_RESOLUTION|>--- conflicted
+++ resolved
@@ -524,11 +524,6 @@
 
 builtin.module {
   %t0 = "test.op"() : () -> (tensor<3x4xf32>)
-<<<<<<< HEAD
-
-  // CHECK: Operation does not verify: tensor input shape (3, 4) is not equal to tensor output shape (7, 3)
-  %res_sigmoid =  "onnx.Sigmoid"(%t0) {onnx_node_name = "/Sigmoid"} : (tensor<3x4xf32>) -> tensor<7x3xf32>
-=======
   // CHECK: Operation does not verify: permutation can not contain more than one occurrence of the same dimension: dimension #1 appears 2 times.
   %res_transpose = "onnx.Transpose"(%t0) {onnx_node_name = "/Transpose", "perm" = [1 : i64, 1 : i64]}: (tensor<3x4xf32>) -> tensor<4x3xf32>
 }
@@ -564,5 +559,13 @@
 
   // CHECK: Operation does not verify: axes to squeeze must be between 0 and 2, axes: 3
   %res_squeeze =  "onnx.Squeeze"(%t0) {onnx_node_name = "/Squeeze", "axes" = 3 : i64} : (tensor<1x2x4xf32>) -> tensor<2x4xf32>
->>>>>>> 16954e0e
+}
+
+// -----
+
+builtin.module {
+  %t0 = "test.op"() : () -> (tensor<3x4xf32>)
+  
+  // CHECK: Operation does not verify: tensor input shape (3, 4) is not equal to tensor output shape (7, 3)
+  %res_sigmoid =  "onnx.Sigmoid"(%t0) {onnx_node_name = "/Sigmoid"} : (tensor<3x4xf32>) -> tensor<7x3xf32>
 }