--- conflicted
+++ resolved
@@ -1,18 +1,8 @@
 from abc import ABC
-<<<<<<< HEAD
-from xdsl.ir import SSAValue
-from xdsl.dialects.builtin import ModuleOp
-from xdsl.dialects.riscv import (
-    Register,
-    RegisterType,
-    FloatRegisterType,
-    RISCVOp,
-)
-=======
 
 from xdsl.dialects.builtin import ModuleOp
 from xdsl.dialects.riscv import FloatRegisterType, Register, RegisterType, RISCVOp
->>>>>>> 37423589
+from xdsl.ir import SSAValue
 
 
 class RegisterAllocator(ABC):
