--- conflicted
+++ resolved
@@ -132,14 +132,10 @@
     if target == "riscv":
         return
 
-<<<<<<< HEAD
-    CanonicalizePass().apply(ctx, module_op)
-    RiscvReduceRegisterPressurePass().apply(ctx, module_op)
-=======
     # Perform optimizations that don't depend on register allocation
     # e.g. constant folding
     CanonicalizePass().apply(ctx, module_op)
->>>>>>> a5b1fc00
+    RiscvReduceRegisterPressurePass().apply(ctx, module_op)
 
     module_op.verify()
 
@@ -153,11 +149,8 @@
     if target == "riscv-regalloc":
         return
 
-<<<<<<< HEAD
-=======
     # Perform optimizations that depend on register allocation
     # e.g. redundant moves
->>>>>>> a5b1fc00
     CanonicalizePass().apply(ctx, module_op)
 
     module_op.verify()
