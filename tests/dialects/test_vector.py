from collections.abc import Sequence

import pytest

from xdsl.dialects.builtin import (
    ArrayAttr,
    BoolAttr,
    IndexType,
    IntAttr,
    MemRefType,
    TensorType,
    VectorType,
    i1,
    i32,
    i64,
)
from xdsl.dialects.vector import (
    BroadcastOp,
    CreateMaskOp,
    ExtractElementOp,
    ExtractOp,
    FMAOp,
    InsertElementOp,
    InsertOp,
    LoadOp,
    MaskedLoadOp,
    MaskedStoreOp,
    PrintOp,
    StoreOp,
    VectorTransferOperation,
)
<<<<<<< HEAD
from xdsl.ir import Attribute, OpResult
from xdsl.ir.affine import AffineMap
from xdsl.utils.test_value import TestSSAValue
=======
from xdsl.ir import Attribute, OpResult, SSAValue
from xdsl.utils.test_value import create_ssa_value
>>>>>>> ce37678f


def get_MemRef_SSAVal(
    referenced_type: Attribute, shape: list[int | IntAttr]
) -> SSAValue:
    memref_type = MemRefType(referenced_type, shape)
    return create_ssa_value(memref_type)


def get_Vector_SSAVal(
    referenced_type: Attribute, shape: list[int | IntAttr]
) -> SSAValue:
    vector_type = VectorType(referenced_type, shape)
    return create_ssa_value(vector_type)


def test_vectorType():
    vec = VectorType(i32, [1])

    assert vec.get_num_dims() == 1
    assert vec.get_shape() == (1,)
    assert vec.element_type is i32
    assert vec.get_num_scalable_dims() == 0
    assert vec.get_scalable_dims() == (False,)


def test_vectorType_with_dimensions():
    vec = VectorType(i32, [3, 3, 3])

    assert vec.get_num_dims() == 3
    assert vec.get_shape() == (3, 3, 3)
    assert vec.element_type is i32
    assert vec.get_num_scalable_dims() == 0
    assert vec.get_scalable_dims() == (
        False,
        False,
        False,
    )


def test_vectorType_with_scalable_dims():
    vec = VectorType(
        i32,
        [3, 3, 3],
        scalable_dims=ArrayAttr(
            (
                BoolAttr.from_bool(False),
                BoolAttr.from_bool(True),
                BoolAttr.from_bool(False),
            )
        ),
    )

    assert vec.get_num_dims() == 3
    assert vec.get_shape() == (3, 3, 3)
    assert vec.element_type is i32
    assert vec.get_num_scalable_dims() == 1
    assert vec.get_scalable_dims() == (
        False,
        True,
        False,
    )


def test_vector_load_i32():
    memref_ssa_value = get_MemRef_SSAVal(i32, [1])
    load = LoadOp.get(memref_ssa_value, [])

    assert type(load.results[0]) is OpResult
    assert type(load.results[0].type) is VectorType
    assert load.indices == ()


def test_vector_load_i32_with_dimensions():
    memref_ssa_value = get_MemRef_SSAVal(i32, [2, 3])
    index1 = create_ssa_value(IndexType())
    index2 = create_ssa_value(IndexType())
    load = LoadOp.get(memref_ssa_value, [index1, index2])

    assert type(load.results[0]) is OpResult
    assert type(load.results[0].type) is VectorType
    assert load.indices[0] is index1
    assert load.indices[1] is index2


def test_vector_load_verify_type_matching():
    res_vector_type = VectorType(i64, [1])

    memref_ssa_value = get_MemRef_SSAVal(i32, [4, 5])

    load = LoadOp.build(operands=[memref_ssa_value, []], result_types=[res_vector_type])

    with pytest.raises(
        Exception, match="MemRef element type should match the Vector element type."
    ):
        load.verify()


def test_vector_load_verify_indexing_exception():
    memref_ssa_value = get_MemRef_SSAVal(i32, [2, 3])

    load = LoadOp.get(memref_ssa_value, [])

    with pytest.raises(Exception, match="Expected an index for each dimension."):
        load.verify()


def test_vector_store_i32():
    vector_ssa_value = get_Vector_SSAVal(i32, [1])
    memref_ssa_value = get_MemRef_SSAVal(i32, [1])

    store = StoreOp.get(vector_ssa_value, memref_ssa_value, [])

    assert store.base is memref_ssa_value
    assert store.vector is vector_ssa_value
    assert store.indices == ()


def test_vector_store_i32_with_dimensions():
    vector_ssa_value = get_Vector_SSAVal(i32, [2, 3])
    memref_ssa_value = get_MemRef_SSAVal(i32, [4, 5])

    index1 = create_ssa_value(IndexType())
    index2 = create_ssa_value(IndexType())
    store = StoreOp.get(vector_ssa_value, memref_ssa_value, [index1, index2])

    assert store.base is memref_ssa_value
    assert store.vector is vector_ssa_value
    assert store.indices[0] is index1
    assert store.indices[1] is index2


def test_vector_store_verify_type_matching():
    vector_ssa_value = get_Vector_SSAVal(i64, [2, 3])
    memref_ssa_value = get_MemRef_SSAVal(i32, [4, 5])

    store = StoreOp.get(vector_ssa_value, memref_ssa_value, [])

    with pytest.raises(
        Exception, match="MemRef element type should match the Vector element type."
    ):
        store.verify()


def test_vector_store_verify_indexing_exception():
    vector_ssa_value = get_Vector_SSAVal(i32, [2, 3])
    memref_ssa_value = get_MemRef_SSAVal(i32, [4, 5])

    store = StoreOp.get(vector_ssa_value, memref_ssa_value, [])

    with pytest.raises(Exception, match="Expected an index for each dimension."):
        store.verify()


def test_vector_broadcast():
    index1 = create_ssa_value(IndexType())
    broadcast = BroadcastOp.get(index1)

    assert type(broadcast.results[0]) is OpResult
    assert type(broadcast.results[0].type) is VectorType
    assert broadcast.source is index1


def test_vector_broadcast_verify_type_matching():
    index1 = create_ssa_value(IndexType())
    res_vector_type = VectorType(i64, [1])

    broadcast = BroadcastOp.build(operands=[index1], result_types=[res_vector_type])

    with pytest.raises(
        Exception,
        match="Source operand and result vector must have the same element type.",
    ):
        broadcast.verify()


def test_vector_fma():
    i32_vector_type = VectorType(i32, [1])

    lhs_vector_ssa_value = create_ssa_value(i32_vector_type)
    rhs_vector_ssa_value = create_ssa_value(i32_vector_type)
    acc_vector_ssa_value = create_ssa_value(i32_vector_type)

    fma = FMAOp.get(lhs_vector_ssa_value, rhs_vector_ssa_value, acc_vector_ssa_value)

    assert type(fma.results[0]) is OpResult
    assert type(fma.results[0].type) is VectorType
    assert fma.lhs is lhs_vector_ssa_value
    assert fma.rhs is rhs_vector_ssa_value
    assert fma.acc is acc_vector_ssa_value


def test_vector_fma_with_dimensions():
    i32_vector_type = VectorType(i32, [2, 3])

    lhs_vector_ssa_value = create_ssa_value(i32_vector_type)
    rhs_vector_ssa_value = create_ssa_value(i32_vector_type)
    acc_vector_ssa_value = create_ssa_value(i32_vector_type)

    fma = FMAOp.get(lhs_vector_ssa_value, rhs_vector_ssa_value, acc_vector_ssa_value)

    assert type(fma.results[0]) is OpResult
    assert type(fma.results[0].type) is VectorType
    assert fma.lhs is lhs_vector_ssa_value
    assert fma.rhs is rhs_vector_ssa_value
    assert fma.acc is acc_vector_ssa_value


def test_vector_masked_load():
    memref_ssa_value = get_MemRef_SSAVal(i32, [1])
    mask_vector_ssa_value = get_Vector_SSAVal(i1, [1])
    passthrough_vector_ssa_value = get_Vector_SSAVal(i32, [1])

    maskedload = MaskedLoadOp.get(
        memref_ssa_value, [], mask_vector_ssa_value, passthrough_vector_ssa_value
    )

    assert type(maskedload.results[0]) is OpResult
    assert type(maskedload.results[0].type) is VectorType
    assert maskedload.indices == ()


def test_vector_masked_load_with_dimensions():
    memref_ssa_value = get_MemRef_SSAVal(i32, [4, 5])
    mask_vector_ssa_value = get_Vector_SSAVal(i1, [1])
    passthrough_vector_ssa_value = get_Vector_SSAVal(i32, [1])

    index1 = create_ssa_value(IndexType())
    index2 = create_ssa_value(IndexType())

    maskedload = MaskedLoadOp.get(
        memref_ssa_value,
        [index1, index2],
        mask_vector_ssa_value,
        passthrough_vector_ssa_value,
    )

    assert type(maskedload.results[0]) is OpResult
    assert type(maskedload.results[0].type) is VectorType
    assert maskedload.indices[0] is index1
    assert maskedload.indices[1] is index2


def test_vector_masked_load_verify_memref_res_type_matching():
    memref_ssa_value = get_MemRef_SSAVal(i32, [1])
    mask_vector_ssa_value = get_Vector_SSAVal(i1, [1])
    passthrough_vector_ssa_value = get_Vector_SSAVal(i32, [1])

    i64_res_vector_type = VectorType(i64, [1])

    maskedload = MaskedLoadOp.build(
        operands=[
            memref_ssa_value,
            [],
            mask_vector_ssa_value,
            passthrough_vector_ssa_value,
        ],
        result_types=[i64_res_vector_type],
    )

    message = (
        "MemRef element type should match the result vector and passthrough "
        "vector element type. Found different element types for memref and result."
    )
    with pytest.raises(Exception, match=message):
        maskedload.verify()


def test_vector_masked_load_verify_memref_passthrough_type_matching():
    memref_ssa_value = get_MemRef_SSAVal(i32, [1])
    mask_vector_ssa_value = get_Vector_SSAVal(i1, [1])
    passthrough_vector_ssa_value = get_Vector_SSAVal(i64, [1])

    i64_res_vector_type = VectorType(i32, [1])

    maskedload = MaskedLoadOp.build(
        operands=[
            memref_ssa_value,
            [],
            mask_vector_ssa_value,
            passthrough_vector_ssa_value,
        ],
        result_types=[i64_res_vector_type],
    )

    message = (
        "MemRef element type should match the result vector and passthrough "
        "vector element type. Found different element types for memref and passthrough."
    )

    with pytest.raises(Exception, match=message):
        maskedload.verify()


def test_vector_masked_load_verify_indexing_exception():
    memref_ssa_value = get_MemRef_SSAVal(i32, [4, 5])
    mask_vector_ssa_value = get_Vector_SSAVal(i1, [2])
    passthrough_vector_ssa_value = get_Vector_SSAVal(i32, [1])

    maskedload = MaskedLoadOp.get(
        memref_ssa_value, [], mask_vector_ssa_value, passthrough_vector_ssa_value
    )

    with pytest.raises(Exception, match="Expected an index for each memref dimension."):
        maskedload.verify()


def test_vector_masked_store():
    memref_ssa_value = get_MemRef_SSAVal(i32, [1])
    mask_vector_ssa_value = get_Vector_SSAVal(i1, [1])
    value_to_store_vector_ssa_value = get_Vector_SSAVal(i32, [1])

    maskedstore = MaskedStoreOp.get(
        memref_ssa_value, [], mask_vector_ssa_value, value_to_store_vector_ssa_value
    )

    assert maskedstore.base is memref_ssa_value
    assert maskedstore.mask is mask_vector_ssa_value
    assert maskedstore.value_to_store is value_to_store_vector_ssa_value
    assert maskedstore.indices == ()


def test_vector_masked_store_with_dimensions():
    memref_ssa_value = get_MemRef_SSAVal(i32, [4, 5])
    mask_vector_ssa_value = get_Vector_SSAVal(i1, [1])
    value_to_store_vector_ssa_value = get_Vector_SSAVal(i32, [1])

    index1 = create_ssa_value(IndexType())
    index2 = create_ssa_value(IndexType())

    maskedstore = MaskedStoreOp.get(
        memref_ssa_value,
        [index1, index2],
        mask_vector_ssa_value,
        value_to_store_vector_ssa_value,
    )

    assert maskedstore.base is memref_ssa_value
    assert maskedstore.mask is mask_vector_ssa_value
    assert maskedstore.value_to_store is value_to_store_vector_ssa_value
    assert maskedstore.indices[0] is index1
    assert maskedstore.indices[1] is index2


def test_vector_masked_store_verify_memref_value_to_store_type_matching():
    memref_ssa_value = get_MemRef_SSAVal(i32, [1])
    mask_vector_ssa_value = get_Vector_SSAVal(i1, [1])
    value_to_store_vector_ssa_value = get_Vector_SSAVal(i64, [1])

    maskedstore = MaskedStoreOp.get(
        memref_ssa_value, [], mask_vector_ssa_value, value_to_store_vector_ssa_value
    )

    message = (
        "MemRef element type should match the stored vector type. "
        "Obtained types were i32 and i64."
    )
    with pytest.raises(Exception, match=message):
        maskedstore.verify()


def test_vector_masked_store_verify_indexing_exception():
    memref_ssa_value = get_MemRef_SSAVal(i32, [4, 5])
    mask_vector_ssa_value = get_Vector_SSAVal(i1, [2])
    value_to_store_vector_ssa_value = get_Vector_SSAVal(i32, [1])

    maskedstore = MaskedStoreOp.get(
        memref_ssa_value, [], mask_vector_ssa_value, value_to_store_vector_ssa_value
    )

    with pytest.raises(Exception, match="Expected an index for each memref dimension."):
        maskedstore.verify()


def test_vector_print():
    vector_ssa_value = get_Vector_SSAVal(i32, [1])

    print = PrintOp.get(vector_ssa_value)

    assert print.source is vector_ssa_value


def test_vector_create_mask():
    create_mask = CreateMaskOp.get([])

    assert type(create_mask.results[0]) is OpResult
    assert type(create_mask.results[0].type) is VectorType
    assert create_mask.mask_dim_sizes == ()


def test_vector_create_mask_with_dimensions():
    index1 = create_ssa_value(IndexType())
    index2 = create_ssa_value(IndexType())

    create_mask = CreateMaskOp.get([index1, index2])

    assert type(create_mask.results[0]) is OpResult
    assert type(create_mask.results[0].type) is VectorType
    assert create_mask.mask_dim_sizes[0] is index1
    assert create_mask.mask_dim_sizes[1] is index2


def test_vector_create_mask_verify_indexing_exception():
    mask_vector_type = VectorType(i1, [2, 3])

    create_mask = CreateMaskOp.build(operands=[[]], result_types=[mask_vector_type])

    with pytest.raises(
        Exception,
        match="Expected an operand value for each dimension of resultant mask.",
    ):
        create_mask.verify()


def test_vector_extract_element_verify_vector_rank_0_or_1():
    vector_type = VectorType(IndexType(), [3, 3])

    vector = create_ssa_value(vector_type)
    position = create_ssa_value(IndexType())
    extract_element = ExtractElementOp(vector, position)

    with pytest.raises(Exception, match="Unexpected >1 vector rank."):
        extract_element.verify()


def test_vector_extract_element_construction_1d():
    vector_type = VectorType(IndexType(), [3])

    vector = create_ssa_value(vector_type)
    position = create_ssa_value(IndexType())

    extract_element = ExtractElementOp(vector, position)

    assert extract_element.vector is vector
    assert extract_element.position is position
    assert extract_element.result.type == vector_type.element_type


def test_vector_extract_element_1d_verify_non_empty_position():
    vector_type = VectorType(IndexType(), [3])

    vector = create_ssa_value(vector_type)

    extract_element = ExtractElementOp(vector)

    with pytest.raises(Exception, match="Expected position for 1-D vector."):
        extract_element.verify()


def test_vector_extract_element_construction_0d():
    vector_type = VectorType(IndexType(), [])

    vector = create_ssa_value(vector_type)

    extract_element = ExtractElementOp(vector)

    assert extract_element.vector is vector
    assert extract_element.position is None
    assert extract_element.result.type == vector_type.element_type


def test_vector_extract_element_0d_verify_empty_position():
    vector_type = VectorType(IndexType(), [])

    vector = create_ssa_value(vector_type)
    position = create_ssa_value(IndexType())

    extract_element = ExtractElementOp(vector, position)

    with pytest.raises(
        Exception, match="Expected position to be empty with 0-D vector."
    ):
        extract_element.verify()


def test_vector_extract():
    vector_type = VectorType(i32, [1, 2, 3, 4])
    vector = create_ssa_value(vector_type)
    dim1 = create_ssa_value(i32)
    dim2 = create_ssa_value(i32)
    dimensions = [0, dim1, 1, dim2]

    extract = ExtractOp(vector, dimensions, i32)
    assert extract.vector == vector
    assert extract.dynamic_position == (
        dim1,
        dim2,
    )
    assert tuple(extract.static_position.iter_values()) == (
        0,
        extract.DYNAMIC_INDEX,
        1,
        extract.DYNAMIC_INDEX,
    )
    assert extract.result.type == i32


def test_vector_insert_element_verify_vector_rank_0_or_1():
    vector_type = VectorType(IndexType(), [3, 3])

    source = create_ssa_value(IndexType())
    dest = create_ssa_value(vector_type)
    position = create_ssa_value(IndexType())

    insert_element = InsertElementOp(source, dest, position)

    with pytest.raises(Exception, match="Unexpected >1 vector rank."):
        insert_element.verify()


def test_vector_insert_element_construction_1d():
    vector_type = VectorType(IndexType(), [3])

    source = create_ssa_value(IndexType())
    dest = create_ssa_value(vector_type)
    position = create_ssa_value(IndexType())

    insert_element = InsertElementOp(source, dest, position)

    assert insert_element.source is source
    assert insert_element.dest is dest
    assert insert_element.position is position
    assert insert_element.result.type == vector_type


def test_vector_insert_element_1d_verify_non_empty_position():
    vector_type = VectorType(IndexType(), [3])

    source = create_ssa_value(IndexType())
    dest = create_ssa_value(vector_type)

    insert_element = InsertElementOp(source, dest)

    with pytest.raises(
        Exception,
        match="Expected position for 1-D vector.",
    ):
        insert_element.verify()


def test_vector_insert_element_construction_0d():
    vector_type = VectorType(IndexType(), [])

    source = create_ssa_value(IndexType())
    dest = create_ssa_value(vector_type)

    insert_element = InsertElementOp(source, dest)

    assert insert_element.source is source
    assert insert_element.dest is dest
    assert insert_element.position is None
    assert insert_element.result.type == vector_type


def test_vector_insert_element_0d_verify_empty_position():
    vector_type = VectorType(IndexType(), [])

    source = create_ssa_value(IndexType())
    dest = create_ssa_value(vector_type)
    position = create_ssa_value(IndexType())

    insert_element = InsertElementOp(source, dest, position)

    with pytest.raises(
        Exception,
        match="Expected position to be empty with 0-D vector.",
    ):
        insert_element.verify()


def test_vector_insert():
    value = create_ssa_value(VectorType(i32, [5]))
    dest = create_ssa_value(VectorType(i32, [1, 2, 3, 4, 5]))
    dim1 = create_ssa_value(i32)
    dim2 = create_ssa_value(i32)
    dimensions = [0, dim1, 1, dim2]

    insert = InsertOp(value, dest, dimensions)
    assert insert.source == value
    assert insert.dest == dest
    assert insert.dynamic_position == (
        dim1,
        dim2,
    )
    assert tuple(insert.static_position.iter_values()) == (
        0,
        insert.DYNAMIC_INDEX,
        1,
        insert.DYNAMIC_INDEX,
    )
    assert insert.result.type == dest.type


@pytest.mark.parametrize(
    "perm_map,input_shape,input_scalable_dims,output_shape,output_scalable_dims",
    [
        (
            # identity no scalable dims
            AffineMap.from_callable(lambda d0, d1: (d0, d1)),
            (2, 3),
            (False, False),
            (2, 3),
            (False, False),
        ),
        (
            # identity with scalable dims
            AffineMap.from_callable(lambda d0, d1: (d0, d1)),
            (2, 3),
            (True, False),
            (2, 3),
            (True, False),
        ),
        (
            # inverse permutation
            AffineMap.from_callable(lambda d0, d1: (d1, d0)),
            (2, 3),
            (True, False),
            (3, 2),
            (False, True),
        ),
        (
            # unused dims
            AffineMap.from_callable(lambda d0, d1, d2: (d1, d0)),
            (2, 3),
            (True, False),
            (3, 2),
            (False, True),
        ),
    ],
)
def test_infer_transfer_op_mask_type(
    perm_map: AffineMap,
    input_shape: Sequence[int],
    input_scalable_dims: Sequence[bool],
    output_shape: Sequence[int],
    output_scalable_dims: Sequence[bool],
):
    vec_type = VectorType(
        i32, input_shape, ArrayAttr(BoolAttr.from_bool(b) for b in input_scalable_dims)
    )
    assert VectorTransferOperation.infer_transfer_op_mask_type(
        vec_type, perm_map
    ) == VectorType(
        i1,
        output_shape,
        ArrayAttr(BoolAttr.from_bool(b) for b in output_scalable_dims),
    )


@pytest.mark.parametrize(
    "shaped_type, vector_type, expected_map",
    [
        (
            # 0-d transfer
            MemRefType(i32, ()),
            VectorType(i32, (1,)),
            AffineMap.constant_map(0),
        ),
        (
            # 1-d transfer to 1-d vector
            MemRefType(i32, (10,)),
            VectorType(i32, (5,)),
            AffineMap.identity(1),
        ),
        (
            # 2-d transfer to 1-d vector (minor identity)
            MemRefType(i32, (10, 20)),
            VectorType(i32, (5,)),
            AffineMap.from_callable(lambda d0, d1: (d1,)),
        ),
        (
            # 3-d transfer to 2-d vector (minor identity)
            MemRefType(i32, (10, 20, 30)),
            VectorType(i32, (5, 6)),
            AffineMap.from_callable(lambda d0, d1, d2: (d1, d2)),
        ),
        (
            # Transfer with vector element type
            MemRefType(VectorType(i32, (4, 3)), (10, 20)),
            VectorType(i32, (5, 6, 4, 3)),
            AffineMap.identity(2),
        ),
        (
            # Tensor type
            TensorType(i32, (10, 20)),
            VectorType(i32, (5,)),
            AffineMap.from_callable(lambda d0, d1: (d1,)),
        ),
    ],
)
def test_get_transfer_minor_identity_map(
    shaped_type: TensorType | MemRefType,
    vector_type: VectorType,
    expected_map: AffineMap,
):
    result_map = VectorTransferOperation.get_transfer_minor_identity_map(
        shaped_type, vector_type
    )
    assert result_map == expected_map<|MERGE_RESOLUTION|>--- conflicted
+++ resolved
@@ -29,14 +29,9 @@
     StoreOp,
     VectorTransferOperation,
 )
-<<<<<<< HEAD
-from xdsl.ir import Attribute, OpResult
+from xdsl.ir import Attribute, OpResult, SSAValue
 from xdsl.ir.affine import AffineMap
-from xdsl.utils.test_value import TestSSAValue
-=======
-from xdsl.ir import Attribute, OpResult, SSAValue
 from xdsl.utils.test_value import create_ssa_value
->>>>>>> ce37678f
 
 
 def get_MemRef_SSAVal(
