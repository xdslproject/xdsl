--- conflicted
+++ resolved
@@ -8,7 +8,6 @@
   // SSR setup sequence for dimension 0
   "snitch.ssr_set_dimension_bound"(%stream, %bound) {"dimension" = 0 : i32} : (!riscv.reg<>, !riscv.reg<>) -> ()
   // CHECK: %{{.*}} = riscv.addi %stream, 64 : (!riscv.reg<>) -> !riscv.reg<>
-<<<<<<< HEAD
   // CHECK-NEXT: %{{.*}} = riscv.scfgw %bound, %{{.*}} : (!riscv.reg<>, !riscv.reg<>) -> !riscv.reg<zero>
   "snitch.ssr_set_dimension_stride"(%stream, %stride) {"dimension" = 0 : i32} : (!riscv.reg<>, !riscv.reg<>) -> ()
   // CHECK: %{{.*}} = riscv.addi %stream, 192 : (!riscv.reg<>) -> !riscv.reg<>
@@ -26,41 +25,15 @@
   "snitch.ssr_set_dimension_stride"(%stream, %stride) {"dimension" = 3 : i32} : (!riscv.reg<>, !riscv.reg<>) -> ()
   // CHECK: %{{.*}} = riscv.addi %stream, 288 : (!riscv.reg<>) -> !riscv.reg<>
   // CHECK-NEXT: %{{.*}} = riscv.scfgw %stride, %{{.*}} : (!riscv.reg<>, !riscv.reg<>) -> !riscv.reg<zero>
-=======
-  // CHECK-NEXT: riscv.scfgw %bound, %{{.*}} : (!riscv.reg<>, !riscv.reg<>) -> !riscv.reg<zero>
-  "snitch.ssr_set_dimension_stride"(%stream, %stride) {"dimension" = 0 : i32} : (!riscv.reg<>, !riscv.reg<>) -> ()
-  // CHECK: %{{.*}} = riscv.addi %stream, 192 : (!riscv.reg<>) -> !riscv.reg<>
-  // CHECK-NEXT: riscv.scfgw %stride, %{{.*}} : (!riscv.reg<>, !riscv.reg<>) -> !riscv.reg<zero>
-  "snitch.ssr_set_dimension_source"(%stream, %addr) {"dimension" = 0 : i32} : (!riscv.reg<>, !riscv.reg<>) -> ()
-  // CHECK: %{{.*}} = riscv.addi %stream, 768 : (!riscv.reg<>) -> !riscv.reg<>
-  // riscv.scfgw %addr, %{{.*}} : (!riscv.reg<>, !riscv.reg<>) -> riscv.reg<zero>
-  "snitch.ssr_set_dimension_destination"(%stream, %addr) {"dimension" = 0 : i32} : (!riscv.reg<>, !riscv.reg<>) -> ()
-  // CHECK: %{{.*}} = riscv.addi %stream, 896 : (!riscv.reg<>) -> !riscv.reg<>
-  // CHECK-NEXT: riscv.scfgw %addr, %{{.*}} : (!riscv.reg<>, !riscv.reg<>) -> !riscv.reg<zero>
-  // SSR setup sequence for dimension 3
-  "snitch.ssr_set_dimension_bound"(%stream, %bound) {"dimension" = 3 : i32} : (!riscv.reg<>, !riscv.reg<>) -> ()
-  // CHECK: %{{.*}} = riscv.addi %stream, 160 : (!riscv.reg<>) -> !riscv.reg<>
-  // CHECK-NEXT: riscv.scfgw %bound, %{{.*}} : (!riscv.reg<>, !riscv.reg<>) -> !riscv.reg<zero>
-  "snitch.ssr_set_dimension_stride"(%stream, %stride) {"dimension" = 3 : i32} : (!riscv.reg<>, !riscv.reg<>) -> ()
-  // CHECK: %{{.*}} = riscv.addi %stream, 288 : (!riscv.reg<>) -> !riscv.reg<>
-  // CHECK-NEXT: riscv.scfgw %stride, %{{.*}} : (!riscv.reg<>, !riscv.reg<>) -> !riscv.reg<zero>
->>>>>>> 042027a5
   "snitch.ssr_set_dimension_source"(%stream, %addr) {"dimension" = 3 : i32} : (!riscv.reg<>, !riscv.reg<>) -> ()
   // CHECK: %{{.*}} = riscv.addi %stream, 864 : (!riscv.reg<>) -> !riscv.reg<>
   // riscv.scfgw %addr, %{{.*}} : (!riscv.reg<>, !riscv.reg<>) -> !riscv.reg<zero>
   "snitch.ssr_set_dimension_destination"(%stream, %addr) {"dimension" = 3 : i32} : (!riscv.reg<>, !riscv.reg<>) -> ()
   // CHECK: %{{.*}} = riscv.addi %stream, 992 : (!riscv.reg<>) -> !riscv.reg<>
-<<<<<<< HEAD
   // CHECK-NEXT: %{{.*}} = riscv.scfgw %addr, %{{.*}} : (!riscv.reg<>, !riscv.reg<>) -> !riscv.reg<zero>
   "snitch.ssr_set_stream_repetition"(%stream, %rep) : (!riscv.reg<>, !riscv.reg<>) -> ()
   // CHECK: %{{.*}} = riscv.addi %stream, 32 : (!riscv.reg<>) -> !riscv.reg<>
   // CHECK-NEXT: %{{.*}} = riscv.scfgw %rep, %{{.*}} : (!riscv.reg<>, !riscv.reg<>) -> !riscv.reg<zero>
-=======
-  // CHECK-NEXT: riscv.scfgw %addr, %{{.*}} : (!riscv.reg<>, !riscv.reg<>) -> !riscv.reg<zero>
-  "snitch.ssr_set_stream_repetition"(%stream, %rep) : (!riscv.reg<>, !riscv.reg<>) -> ()
-  // CHECK: %{{.*}} = riscv.addi %stream, 32 : (!riscv.reg<>) -> !riscv.reg<>
-  // CHECK-NEXT: riscv.scfgw %rep, %{{.*}} : (!riscv.reg<>, !riscv.reg<>) -> !riscv.reg<zero>
->>>>>>> 042027a5
   // On/Off switching sequence
   "snitch.ssr_enable"() : () -> ()
   // CHECK: riscv.csrrsi 1984, 1
