--- conflicted
+++ resolved
@@ -348,15 +348,14 @@
 
 // CHECK-GENERIC: "builtin.module"() ({
 // CHECK-GENERIC-NEXT:   "riscv_func.func"() ({
-<<<<<<< HEAD
 // CHECK-GENERIC-NEXT:     %0 = "riscv.get_register"() : () -> !riscv.reg
 // CHECK-GENERIC-NEXT:     %1 = "riscv.get_register"() : () -> !riscv.reg
-// CHECK-GENERIC-NEXT:     %addi = "riscv.addi"(%0) {"immediate" = 1 : i12} : (!riscv.reg) -> !riscv.reg
-// CHECK-GENERIC-NEXT:     %slti = "riscv.slti"(%0) {"immediate" = 1 : i12} : (!riscv.reg) -> !riscv.reg
-// CHECK-GENERIC-NEXT:     %sltiu = "riscv.sltiu"(%0) {"immediate" = 1 : i12} : (!riscv.reg) -> !riscv.reg
-// CHECK-GENERIC-NEXT:     %andi = "riscv.andi"(%0) {"immediate" = 1 : i12} : (!riscv.reg) -> !riscv.reg
-// CHECK-GENERIC-NEXT:     %ori = "riscv.ori"(%0) {"immediate" = 1 : i12} : (!riscv.reg) -> !riscv.reg
-// CHECK-GENERIC-NEXT:     %xori = "riscv.xori"(%0) {"immediate" = 1 : i12} : (!riscv.reg) -> !riscv.reg
+// CHECK-GENERIC-NEXT:     %addi = "riscv.addi"(%0) {"immediate" = 1 : si12} : (!riscv.reg) -> !riscv.reg
+// CHECK-GENERIC-NEXT:     %slti = "riscv.slti"(%0) {"immediate" = 1 : si12} : (!riscv.reg) -> !riscv.reg
+// CHECK-GENERIC-NEXT:     %sltiu = "riscv.sltiu"(%0) {"immediate" = 1 : si12} : (!riscv.reg) -> !riscv.reg
+// CHECK-GENERIC-NEXT:     %andi = "riscv.andi"(%0) {"immediate" = 1 : si12} : (!riscv.reg) -> !riscv.reg
+// CHECK-GENERIC-NEXT:     %ori = "riscv.ori"(%0) {"immediate" = 1 : si12} : (!riscv.reg) -> !riscv.reg
+// CHECK-GENERIC-NEXT:     %xori = "riscv.xori"(%0) {"immediate" = 1 : si12} : (!riscv.reg) -> !riscv.reg
 // CHECK-GENERIC-NEXT:     %slli = "riscv.slli"(%0) {"immediate" = 1 : ui5} : (!riscv.reg) -> !riscv.reg
 // CHECK-GENERIC-NEXT:     %srli = "riscv.srli"(%0) {"immediate" = 1 : ui5} : (!riscv.reg) -> !riscv.reg
 // CHECK-GENERIC-NEXT:     %srai = "riscv.srai"(%0) {"immediate" = 1 : ui5} : (!riscv.reg) -> !riscv.reg
@@ -373,32 +372,6 @@
 // CHECK-GENERIC-NEXT:     %srl = "riscv.srl"(%0, %1) : (!riscv.reg, !riscv.reg) -> !riscv.reg
 // CHECK-GENERIC-NEXT:     %sub = "riscv.sub"(%0, %1) : (!riscv.reg, !riscv.reg) -> !riscv.reg
 // CHECK-GENERIC-NEXT:     %sra = "riscv.sra"(%0, %1) : (!riscv.reg, !riscv.reg) -> !riscv.reg
-=======
-// CHECK-GENERIC-NEXT:     %0 = "riscv.get_register"() : () -> !riscv.reg<>
-// CHECK-GENERIC-NEXT:     %1 = "riscv.get_register"() : () -> !riscv.reg<>
-// CHECK-GENERIC-NEXT:     %addi = "riscv.addi"(%0) {"immediate" = 1 : si12} : (!riscv.reg<>) -> !riscv.reg<>
-// CHECK-GENERIC-NEXT:     %slti = "riscv.slti"(%0) {"immediate" = 1 : si12} : (!riscv.reg<>) -> !riscv.reg<>
-// CHECK-GENERIC-NEXT:     %sltiu = "riscv.sltiu"(%0) {"immediate" = 1 : si12} : (!riscv.reg<>) -> !riscv.reg<>
-// CHECK-GENERIC-NEXT:     %andi = "riscv.andi"(%0) {"immediate" = 1 : si12} : (!riscv.reg<>) -> !riscv.reg<>
-// CHECK-GENERIC-NEXT:     %ori = "riscv.ori"(%0) {"immediate" = 1 : si12} : (!riscv.reg<>) -> !riscv.reg<>
-// CHECK-GENERIC-NEXT:     %xori = "riscv.xori"(%0) {"immediate" = 1 : si12} : (!riscv.reg<>) -> !riscv.reg<>
-// CHECK-GENERIC-NEXT:     %slli = "riscv.slli"(%0) {"immediate" = 1 : ui5} : (!riscv.reg<>) -> !riscv.reg<>
-// CHECK-GENERIC-NEXT:     %srli = "riscv.srli"(%0) {"immediate" = 1 : ui5} : (!riscv.reg<>) -> !riscv.reg<>
-// CHECK-GENERIC-NEXT:     %srai = "riscv.srai"(%0) {"immediate" = 1 : ui5} : (!riscv.reg<>) -> !riscv.reg<>
-// CHECK-GENERIC-NEXT:     %lui = "riscv.lui"() {"immediate" = 1 : i20} : () -> !riscv.reg<>
-// CHECK-GENERIC-NEXT:     %auipc = "riscv.auipc"() {"immediate" = 1 : i20} : () -> !riscv.reg<>
-// CHECK-GENERIC-NEXT:     %mv = "riscv.mv"(%0) : (!riscv.reg<>) -> !riscv.reg<>
-// CHECK-GENERIC-NEXT:     %add = "riscv.add"(%0, %1) : (!riscv.reg<>, !riscv.reg<>) -> !riscv.reg<>
-// CHECK-GENERIC-NEXT:     %slt = "riscv.slt"(%0, %1) : (!riscv.reg<>, !riscv.reg<>) -> !riscv.reg<>
-// CHECK-GENERIC-NEXT:     %sltu = "riscv.sltu"(%0, %1) : (!riscv.reg<>, !riscv.reg<>) -> !riscv.reg<>
-// CHECK-GENERIC-NEXT:     %and = "riscv.and"(%0, %1) : (!riscv.reg<>, !riscv.reg<>) -> !riscv.reg<>
-// CHECK-GENERIC-NEXT:     %or = "riscv.or"(%0, %1) : (!riscv.reg<>, !riscv.reg<>) -> !riscv.reg<>
-// CHECK-GENERIC-NEXT:     %xor = "riscv.xor"(%0, %1) : (!riscv.reg<>, !riscv.reg<>) -> !riscv.reg<>
-// CHECK-GENERIC-NEXT:     %sll = "riscv.sll"(%0, %1) : (!riscv.reg<>, !riscv.reg<>) -> !riscv.reg<>
-// CHECK-GENERIC-NEXT:     %srl = "riscv.srl"(%0, %1) : (!riscv.reg<>, !riscv.reg<>) -> !riscv.reg<>
-// CHECK-GENERIC-NEXT:     %sub = "riscv.sub"(%0, %1) : (!riscv.reg<>, !riscv.reg<>) -> !riscv.reg<>
-// CHECK-GENERIC-NEXT:     %sra = "riscv.sra"(%0, %1) : (!riscv.reg<>, !riscv.reg<>) -> !riscv.reg<>
->>>>>>> 17ec8ba2
 // CHECK-GENERIC-NEXT:     "riscv.nop"() : () -> ()
 // CHECK-GENERIC-NEXT:     "riscv.jal"() {"immediate" = 1 : si20} : () -> ()
 // CHECK-GENERIC-NEXT:     "riscv.jal"() {"immediate" = 1 : si20, "rd" = !riscv.reg} : () -> ()
@@ -409,7 +382,6 @@
 // CHECK-GENERIC-NEXT:     "riscv.jalr"(%0) {"immediate" = 1 : si12, "rd" = !riscv.reg} : (!riscv.reg) -> ()
 // CHECK-GENERIC-NEXT:     "riscv.jalr"(%0) {"immediate" = #riscv.label<"label">} : (!riscv.reg) -> ()
 // CHECK-GENERIC-NEXT:     "riscv.ret"() : () -> ()
-<<<<<<< HEAD
 // CHECK-GENERIC-NEXT:   ^0(%2 : !riscv.reg, %3 : !riscv.reg):
 // CHECK-GENERIC-NEXT:     "riscv.beq"(%0, %1) {"offset" = 1 : si12} : (!riscv.reg, !riscv.reg) -> ()
 // CHECK-GENERIC-NEXT:     "riscv.bne"(%0, %1) {"offset" = 1 : si12} : (!riscv.reg, !riscv.reg) -> ()
@@ -417,14 +389,14 @@
 // CHECK-GENERIC-NEXT:     "riscv.bge"(%0, %1) {"offset" = 1 : si12} : (!riscv.reg, !riscv.reg) -> ()
 // CHECK-GENERIC-NEXT:     "riscv.bltu"(%0, %1) {"offset" = 1 : si12} : (!riscv.reg, !riscv.reg) -> ()
 // CHECK-GENERIC-NEXT:     "riscv.bgeu"(%0, %1) {"offset" = 1 : si12} : (!riscv.reg, !riscv.reg) -> ()
-// CHECK-GENERIC-NEXT:     %lb = "riscv.lb"(%0) {"immediate" = 1 : i12} : (!riscv.reg) -> !riscv.reg
-// CHECK-GENERIC-NEXT:     %lbu = "riscv.lbu"(%0) {"immediate" = 1 : i12} : (!riscv.reg) -> !riscv.reg
-// CHECK-GENERIC-NEXT:     %lh = "riscv.lh"(%0) {"immediate" = 1 : i12} : (!riscv.reg) -> !riscv.reg
-// CHECK-GENERIC-NEXT:     %lhu = "riscv.lhu"(%0) {"immediate" = 1 : i12} : (!riscv.reg) -> !riscv.reg
-// CHECK-GENERIC-NEXT:     %lw = "riscv.lw"(%0) {"immediate" = 1 : i12} : (!riscv.reg) -> !riscv.reg
-// CHECK-GENERIC-NEXT:     "riscv.sb"(%0, %1) {"immediate" = 1 : i12} : (!riscv.reg, !riscv.reg) -> ()
-// CHECK-GENERIC-NEXT:     "riscv.sh"(%0, %1) {"immediate" = 1 : i12} : (!riscv.reg, !riscv.reg) -> ()
-// CHECK-GENERIC-NEXT:     "riscv.sw"(%0, %1) {"immediate" = 1 : i12} : (!riscv.reg, !riscv.reg) -> ()
+// CHECK-GENERIC-NEXT:     %lb = "riscv.lb"(%0) {"immediate" = 1 : si12} : (!riscv.reg) -> !riscv.reg
+// CHECK-GENERIC-NEXT:     %lbu = "riscv.lbu"(%0) {"immediate" = 1 : si12} : (!riscv.reg) -> !riscv.reg
+// CHECK-GENERIC-NEXT:     %lh = "riscv.lh"(%0) {"immediate" = 1 : si12} : (!riscv.reg) -> !riscv.reg
+// CHECK-GENERIC-NEXT:     %lhu = "riscv.lhu"(%0) {"immediate" = 1 : si12} : (!riscv.reg) -> !riscv.reg
+// CHECK-GENERIC-NEXT:     %lw = "riscv.lw"(%0) {"immediate" = 1 : si12} : (!riscv.reg) -> !riscv.reg
+// CHECK-GENERIC-NEXT:     "riscv.sb"(%0, %1) {"immediate" = 1 : si12} : (!riscv.reg, !riscv.reg) -> ()
+// CHECK-GENERIC-NEXT:     "riscv.sh"(%0, %1) {"immediate" = 1 : si12} : (!riscv.reg, !riscv.reg) -> ()
+// CHECK-GENERIC-NEXT:     "riscv.sw"(%0, %1) {"immediate" = 1 : si12} : (!riscv.reg, !riscv.reg) -> ()
 // CHECK-GENERIC-NEXT:     %csrrw_rw = "riscv.csrrw"(%0) {"csr" = 1024 : i32} : (!riscv.reg) -> !riscv.reg
 // CHECK-GENERIC-NEXT:     %csrrw_w = "riscv.csrrw"(%0) {"csr" = 1024 : i32, "writeonly"} : (!riscv.reg) -> !riscv.reg
 // CHECK-GENERIC-NEXT:     %csrrs_rw = "riscv.csrrs"(%0) {"csr" = 1024 : i32} : (!riscv.reg) -> !riscv.reg
@@ -437,35 +409,6 @@
 // CHECK-GENERIC-NEXT:     %csrrci_r = "riscv.csrrci"() {"csr" = 1024 : i32, "immediate" = 0 : i32} : () -> !riscv.reg
 // CHECK-GENERIC-NEXT:     %csrrwi_rw = "riscv.csrrwi"() {"csr" = 1024 : i32, "immediate" = 1 : i32} : () -> !riscv.reg
 // CHECK-GENERIC-NEXT:     %csrrwi_w = "riscv.csrrwi"() {"csr" = 1024 : i32, "immediate" = 1 : i32, "writeonly"} : () -> !riscv.reg
-=======
-// CHECK-GENERIC-NEXT:   ^0(%2 : !riscv.reg<>, %3 : !riscv.reg<>):
-// CHECK-GENERIC-NEXT:     "riscv.beq"(%0, %1) {"offset" = 1 : si12} : (!riscv.reg<>, !riscv.reg<>) -> ()
-// CHECK-GENERIC-NEXT:     "riscv.bne"(%0, %1) {"offset" = 1 : si12} : (!riscv.reg<>, !riscv.reg<>) -> ()
-// CHECK-GENERIC-NEXT:     "riscv.blt"(%0, %1) {"offset" = 1 : si12} : (!riscv.reg<>, !riscv.reg<>) -> ()
-// CHECK-GENERIC-NEXT:     "riscv.bge"(%0, %1) {"offset" = 1 : si12} : (!riscv.reg<>, !riscv.reg<>) -> ()
-// CHECK-GENERIC-NEXT:     "riscv.bltu"(%0, %1) {"offset" = 1 : si12} : (!riscv.reg<>, !riscv.reg<>) -> ()
-// CHECK-GENERIC-NEXT:     "riscv.bgeu"(%0, %1) {"offset" = 1 : si12} : (!riscv.reg<>, !riscv.reg<>) -> ()
-// CHECK-GENERIC-NEXT:     %lb = "riscv.lb"(%0) {"immediate" = 1 : si12} : (!riscv.reg<>) -> !riscv.reg<>
-// CHECK-GENERIC-NEXT:     %lbu = "riscv.lbu"(%0) {"immediate" = 1 : si12} : (!riscv.reg<>) -> !riscv.reg<>
-// CHECK-GENERIC-NEXT:     %lh = "riscv.lh"(%0) {"immediate" = 1 : si12} : (!riscv.reg<>) -> !riscv.reg<>
-// CHECK-GENERIC-NEXT:     %lhu = "riscv.lhu"(%0) {"immediate" = 1 : si12} : (!riscv.reg<>) -> !riscv.reg<>
-// CHECK-GENERIC-NEXT:     %lw = "riscv.lw"(%0) {"immediate" = 1 : si12} : (!riscv.reg<>) -> !riscv.reg<>
-// CHECK-GENERIC-NEXT:     "riscv.sb"(%0, %1) {"immediate" = 1 : si12} : (!riscv.reg<>, !riscv.reg<>) -> ()
-// CHECK-GENERIC-NEXT:     "riscv.sh"(%0, %1) {"immediate" = 1 : si12} : (!riscv.reg<>, !riscv.reg<>) -> ()
-// CHECK-GENERIC-NEXT:     "riscv.sw"(%0, %1) {"immediate" = 1 : si12} : (!riscv.reg<>, !riscv.reg<>) -> ()
-// CHECK-GENERIC-NEXT:     %csrrw_rw = "riscv.csrrw"(%0) {"csr" = 1024 : i32} : (!riscv.reg<>) -> !riscv.reg<>
-// CHECK-GENERIC-NEXT:     %csrrw_w = "riscv.csrrw"(%0) {"csr" = 1024 : i32, "writeonly"} : (!riscv.reg<>) -> !riscv.reg<>
-// CHECK-GENERIC-NEXT:     %csrrs_rw = "riscv.csrrs"(%0) {"csr" = 1024 : i32} : (!riscv.reg<>) -> !riscv.reg<>
-// CHECK-GENERIC-NEXT:     %csrrs_r = "riscv.csrrs"(%0) {"csr" = 1024 : i32, "readonly"} : (!riscv.reg<>) -> !riscv.reg<>
-// CHECK-GENERIC-NEXT:     %csrrc_rw = "riscv.csrrc"(%0) {"csr" = 1024 : i32} : (!riscv.reg<>) -> !riscv.reg<>
-// CHECK-GENERIC-NEXT:     %csrrc_r = "riscv.csrrc"(%0) {"csr" = 1024 : i32, "readonly"} : (!riscv.reg<>) -> !riscv.reg<>
-// CHECK-GENERIC-NEXT:     %csrrsi_rw = "riscv.csrrsi"() {"csr" = 1024 : i32, "immediate" = 8 : i32} : () -> !riscv.reg<>
-// CHECK-GENERIC-NEXT:     %csrrsi_r = "riscv.csrrsi"() {"csr" = 1024 : i32, "immediate" = 0 : i32} : () -> !riscv.reg<>
-// CHECK-GENERIC-NEXT:     %csrrci_rw = "riscv.csrrci"() {"csr" = 1024 : i32, "immediate" = 8 : i32} : () -> !riscv.reg<>
-// CHECK-GENERIC-NEXT:     %csrrci_r = "riscv.csrrci"() {"csr" = 1024 : i32, "immediate" = 0 : i32} : () -> !riscv.reg<>
-// CHECK-GENERIC-NEXT:     %csrrwi_rw = "riscv.csrrwi"() {"csr" = 1024 : i32, "immediate" = 1 : i32} : () -> !riscv.reg<>
-// CHECK-GENERIC-NEXT:     %csrrwi_w = "riscv.csrrwi"() {"csr" = 1024 : i32, "immediate" = 1 : i32, "writeonly"} : () -> !riscv.reg<>
->>>>>>> 17ec8ba2
 // CHECK-GENERIC-NEXT:     "riscv.wfi"() : () -> ()
 // CHECK-GENERIC-NEXT:     %mul = "riscv.mul"(%0, %1) : (!riscv.reg, !riscv.reg) -> !riscv.reg
 // CHECK-GENERIC-NEXT:     %mulh = "riscv.mulh"(%0, %1) : (!riscv.reg, !riscv.reg) -> !riscv.reg
