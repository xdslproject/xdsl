// RUN: xdsl-opt %s -t mlir | xdsl-opt -f mlir -t mlir | filecheck %s

"builtin.module"() ({
  "func.func"() ({
    ^bb0(%arg0: index):
    "func.return"() : () -> ()
  }) {function_type = (index) -> (), sym_name = "index_type"} : () -> ()

  // CHECK: (index)


  "func.func"() ({
    ^bb0(%arg0: i32, %arg1: i64, %arg2: i1):
    "func.return"() : () -> ()
  }) {function_type = (i32, i64, i1) -> (), sym_name = "int_type"} : () -> ()

  // CHECK: (i32, i64, i1)

  "func.func"() ({
    ^bb0(%arg0: si32, %arg1: si64, %arg2: si1):
    "func.return"() : () -> ()
  }) {function_type = (si32, si64, si1) -> (), sym_name = "signed_int_type"} : () -> ()

  // CHECK: (si32, si64, si1)

  "func.func"() ({
    ^bb0(%arg0: ui32, %arg1: ui64, %arg2: ui1):
    "func.return"() : () -> ()
  }) {function_type = (ui32, ui64, ui1) -> (), sym_name = "unsigned_int_type"} : () -> ()

  // CHECK: (ui32, ui64, ui1)

  "func.func"() ({
    ^bb0(%arg0: f16, %arg1: f32, %arg2: f64):
    "func.return"() : () -> ()
  }) {function_type = (f16, f32, f64) -> (), sym_name = "float_type"} : () -> ()

  // CHECK: (f16, f32, f64)


  "func.func"() ({}) {function_type = () -> (), value = 42.0 : f32, sym_name = "float_attr"} : () -> ()

  // CHECK: 42.0 : f32

  "func.func"() ({}) {function_type = () -> (), value = true, sym_name = "true_attr"} : () -> ()

  // CHECK: "value" = true

  "func.func"() ({}) {function_type = () -> (), value = 1 : i1, sym_name = "true_explicit_attr"} : () -> ()

  // CHECK: "value" = true

  "func.func"() ({}) {function_type = () -> (), value = false, sym_name = "false_attr"} : () -> ()

  // CHECK: "value" = false

  "func.func"() ({}) {function_type = () -> (), value = 0 : i1, sym_name = "false_explicit_attr"} : () -> ()

  // CHECK: "value" = false


  "func.func"() ({}) {function_type = () -> (), value = 42 : i32, sym_name = "int_attr"} : () -> ()

  // CHECK: 42 : i32

  "func.func"() ({}) {function_type = () -> (), value = 54 : index, sym_name = "index_attr"} : () -> ()

  // CHECK: 54 : index


  "func.func"() ({}) {function_type = () -> (), value = "foo", sym_name = "string_attr"} : () -> ()

  // CHECK: "foo"


  "func.func"() ({}) {function_type = () -> (), value = [0, "foo"], sym_name = "list_attr"} : () -> ()

  // CHECK: [0 : i64, "foo"]


  "func.func"() ({
    ^bb0(%arg0: vector<4xf32>, %arg1: vector<f32>, %arg2: vector<1x12xi32>):
    "func.return"() : () -> ()
  }) {function_type = (vector<4xf32>, vector<f32>, vector<1x12xi32>) -> (), sym_name = "vector_type"} : () -> ()

  // CHECK: (vector<4xf32>, vector<f32>, vector<1x12xi32>)

  "func.func"() ({
    ^bb0(%arg0: tensor<4xf32>, %arg1: tensor<f32>, %arg2: tensor<1x12xi32>, %arg3: tensor<*xf64>):
    "func.return"() : () -> ()
  }) {function_type = (tensor<4xf32>, tensor<f32>, tensor<1x12xi32>, tensor<*xf64>) -> (), sym_name = "tensor_type"} : () -> ()

  // CHECK: (tensor<4xf32>, tensor<f32>, tensor<1x12xi32>, tensor<*xf64>)

  "func.func"() ({}) {function_type = () -> (),
                      value1 = dense<[0]> : tensor<1xi32>,
                      value2 = dense<[0.0, 1.0]> : tensor<2xf64>,
                      sym_name = "dense_attr"} : () -> ()

  // CHECK: "value1" = dense<[0]> : tensor<1xi32>, "value2" = dense<[0.0, 1.0]> : tensor<2xf64>

  "func.func"() ({}) {function_type = () -> (),
                      value1 = opaque<"test", "contents">,
                      value2 = opaque<"test", "contents"> : tensor<2xf64>,
                      sym_name = "dense_attr"} : () -> ()

  // CHECK: "value1" = opaque<"test", "contents">, "value2" = opaque<"test", "contents"> : tensor<2xf64>

<<<<<<< HEAD

  "func.func"() ({}) {function_type = () -> (),
                      value = {"one"=1, "two"=2, "three"="three"},
                      sym_name = "dense_attr"} : () -> ()

  // CHECK: "one"=1 : i64, "two"=2 : i64, "three"="three"
=======
  "func.func"() ({}) {function_type = () -> (),
                      symbol = @some_symbol,
                      sym_name = "symbol_attr"} : () -> ()

  // CHECK: "symbol" = @some_symbol

  "func.func"() ({}) {function_type = () -> (),
                      value1 = tensor<?xi32>,
                      sym_name = "non_static_shaped_tensor"} : () -> ()

  // CHECK: tensor<?xi32>
>>>>>>> 4d3491f2

}) : () -> ()<|MERGE_RESOLUTION|>--- conflicted
+++ resolved
@@ -106,14 +106,12 @@
 
   // CHECK: "value1" = opaque<"test", "contents">, "value2" = opaque<"test", "contents"> : tensor<2xf64>
 
-<<<<<<< HEAD
-
   "func.func"() ({}) {function_type = () -> (),
                       value = {"one"=1, "two"=2, "three"="three"},
                       sym_name = "dense_attr"} : () -> ()
 
   // CHECK: "one"=1 : i64, "two"=2 : i64, "three"="three"
-=======
+
   "func.func"() ({}) {function_type = () -> (),
                       symbol = @some_symbol,
                       sym_name = "symbol_attr"} : () -> ()
@@ -125,6 +123,5 @@
                       sym_name = "non_static_shaped_tensor"} : () -> ()
 
   // CHECK: tensor<?xi32>
->>>>>>> 4d3491f2
 
 }) : () -> ()