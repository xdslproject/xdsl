--- conflicted
+++ resolved
@@ -261,20 +261,10 @@
 
         self._indent += 1
         for op in block.ops:
-<<<<<<< HEAD
-            if not (
-                op is block.last_op
-                and op.has_trait(IsTerminator)
-                and not print_block_terminator
-            ):
-                self._print_new_line()
-                self.print_op(op)
-=======
             if not print_block_terminator and op.has_trait(IsTerminator):
                 continue
             self._print_new_line()
             self.print_op(op)
->>>>>>> c7797361
         self._indent -= 1
 
     def print_block_argument(self, arg: BlockArgument, print_type: bool = True) -> None:
@@ -293,22 +283,14 @@
         region: Region,
         print_entry_block_args: bool = True,
         print_empty_block: bool = True,
-<<<<<<< HEAD
-        print_block_terminator: bool = True,
-=======
         print_block_terminators: bool = True,
->>>>>>> c7797361
     ) -> None:
         """
         Print a region with syntax `{ <block>* }`
         * If `print_entry_block_args` is False, the arguments of the entry block
           are not printed.
         * If `print_empty_block` is False, empty entry blocks are not printed.
-<<<<<<< HEAD
-        * If `print_block_terminator` is False, the block terminators are not printed.
-=======
         * If `print_block_terminators` is False, the block terminators are not printed.
->>>>>>> c7797361
         """
 
         # Empty region
@@ -325,17 +307,10 @@
         self.print_block(
             entry_block,
             print_block_args=print_entry_block_args,
-<<<<<<< HEAD
-            print_block_terminator=print_block_terminator,
-        )
-        for block in region.blocks[1:]:
-            self.print_block(block, print_block_terminator=print_block_terminator)
-=======
             print_block_terminator=print_block_terminators,
         )
         for block in region.blocks[1:]:
             self.print_block(block, print_block_terminator=print_block_terminators)
->>>>>>> c7797361
         self._print_new_line()
         self.print("}")
 
