// RUN: XDSL_ROUNDTRIP
// RUN: xdsl-opt %s -p stencil-storage-materialization,stencil-shape-inference | filecheck %s --check-prefix SHAPE
// RUN: xdsl-opt %s -p stencil-storage-materialization,stencil-shape-inference,convert-stencil-to-ll-mlir | filecheck %s --check-prefix MLIR

func.func @fvtp2d_qi(%arg0: !stencil.field<?x?x?xf64>, %arg1: !stencil.field<?x?x?xf64>, %arg2: !stencil.field<?x?x?xf64>, %arg3: !stencil.field<?x?x?xf64>, %arg4: !stencil.field<?x?x?xf64>, %arg5: !stencil.field<?x?x?xf64>, %arg6: !stencil.field<?x?x?xf64>) attributes {stencil.program} {
  %0 = stencil.cast %arg0 : !stencil.field<?x?x?xf64> -> !stencil.field<[-4,68]x[-4,68]x[-4,68]xf64>
  %1 = stencil.cast %arg1 : !stencil.field<?x?x?xf64> -> !stencil.field<[-4,68]x[-4,68]x[-4,68]xf64>
  %2 = stencil.cast %arg2 : !stencil.field<?x?x?xf64> -> !stencil.field<[-4,68]x[-4,68]x[-4,68]xf64>
  %3 = stencil.cast %arg3 : !stencil.field<?x?x?xf64> -> !stencil.field<[-4,68]x[-4,68]x[-4,68]xf64>
  %4 = stencil.cast %arg4 : !stencil.field<?x?x?xf64> -> !stencil.field<[-4,68]x[-4,68]x[-4,68]xf64>
  %5 = stencil.cast %arg5 : !stencil.field<?x?x?xf64> -> !stencil.field<[-4,68]x[-4,68]x[-4,68]xf64>
  %6 = stencil.cast %arg6 : !stencil.field<?x?x?xf64> -> !stencil.field<[-4,68]x[-4,68]x[-4,68]xf64>
  %7 = stencil.load %0 : !stencil.field<[-4,68]x[-4,68]x[-4,68]xf64> -> !stencil.temp<?x?x?xf64>
  %8 = stencil.load %1 : !stencil.field<[-4,68]x[-4,68]x[-4,68]xf64> -> !stencil.temp<?x?x?xf64>
  %9 = stencil.load %2 : !stencil.field<[-4,68]x[-4,68]x[-4,68]xf64> -> !stencil.temp<?x?x?xf64>
  %10 = stencil.load %3 : !stencil.field<[-4,68]x[-4,68]x[-4,68]xf64> -> !stencil.temp<?x?x?xf64>
  %11 = stencil.load %4 : !stencil.field<[-4,68]x[-4,68]x[-4,68]xf64> -> !stencil.temp<?x?x?xf64>
  %12 = stencil.apply (%arg7 = %7 : !stencil.temp<?x?x?xf64>) -> (!stencil.temp<?x?x?xf64>) {
    %cst = arith.constant 1.000000e+00 : f64
    %cst_0 = arith.constant 7.000000e+00 : f64
    %cst_1 = arith.constant 1.200000e+01 : f64
    %17 = arith.divf %cst_0, %cst_1 : f64
    %18 = arith.divf %cst, %cst_1 : f64
    %19 = stencil.access %arg7 [0, -1, 0] : !stencil.temp<?x?x?xf64>
    %20 = stencil.access %arg7 [0, 0, 0] : !stencil.temp<?x?x?xf64>
    %21 = arith.addf %19, %20 : f64
    %22 = stencil.access %arg7 [0, -2, 0] : !stencil.temp<?x?x?xf64>
    %23 = stencil.access %arg7 [0, 1, 0] : !stencil.temp<?x?x?xf64>
    %24 = arith.addf %22, %23 : f64
    %25 = arith.mulf %17, %21 : f64
    %26 = arith.mulf %18, %24 : f64
    %27 = arith.addf %25, %26 : f64
    %28 = stencil.store_result %27 : !stencil.result<f64>
    stencil.return %28 : !stencil.result<f64>
  }
  %13:4 = stencil.apply (%arg7 = %7 : !stencil.temp<?x?x?xf64>, %arg8 = %12 : !stencil.temp<?x?x?xf64>) -> (!stencil.temp<?x?x?xf64>, !stencil.temp<?x?x?xf64>, !stencil.temp<?x?x?xf64>, !stencil.temp<?x?x?xf64>) {
    %cst = arith.constant 0.000000e+00 : f64
    %cst_0 = arith.constant 1.000000e+00 : f64
    %17 = stencil.access %arg8 [0, 0, 0] : !stencil.temp<?x?x?xf64>
    %18 = stencil.access %arg7 [0, 0, 0] : !stencil.temp<?x?x?xf64>
    %19 = arith.subf %17, %18 : f64
    %20 = stencil.access %arg8 [0, 1, 0] : !stencil.temp<?x?x?xf64>
    %21 = arith.subf %20, %18 : f64
    %22 = arith.addf %19, %21 : f64
    %23 = arith.mulf %19, %21 : f64
    %24 = arith.cmpf olt, %23, %cst : f64
    %25 = arith.select %24, %cst_0, %cst : f64
    %26 = stencil.store_result %19 : !stencil.result<f64>
    %27 = stencil.store_result %21 : !stencil.result<f64>
    %28 = stencil.store_result %22 : !stencil.result<f64>
    %29 = stencil.store_result %25 : !stencil.result<f64>
    stencil.return %26, %27, %28, %29 : !stencil.result<f64>, !stencil.result<f64>, !stencil.result<f64>, !stencil.result<f64>
  }
  %14 = stencil.apply (%arg7 = %7 : !stencil.temp<?x?x?xf64>, %arg8 = %8 : !stencil.temp<?x?x?xf64>, %arg9 = %13#0 : !stencil.temp<?x?x?xf64>, %arg10 = %13#1 : !stencil.temp<?x?x?xf64>, %arg11 = %13#2 : !stencil.temp<?x?x?xf64>, %arg12 = %13#3 : !stencil.temp<?x?x?xf64>) -> (!stencil.temp<?x?x?xf64>) {
    %cst = arith.constant 0.000000e+00 : f64
    %cst_0 = arith.constant 1.000000e+00 : f64
    %17 = stencil.access %arg12 [0, -1, 0] : !stencil.temp<?x?x?xf64>
    %18 = arith.cmpf oeq, %17, %cst : f64
    %19 = arith.select %18, %cst_0, %cst : f64
    %20 = stencil.access %arg12 [0, 0, 0] : !stencil.temp<?x?x?xf64>
    %21 = arith.mulf %20, %19 : f64
    %22 = arith.addf %17, %21 : f64
    %23 = stencil.access %arg8 [0, 0, 0] : !stencil.temp<?x?x?xf64>
    %24 = arith.cmpf ogt, %23, %cst : f64
    %25 = "scf.if"(%24) ({
      %29 = stencil.access %arg10 [0, -1, 0] : !stencil.temp<?x?x?xf64>
      %30 = stencil.access %arg11 [0, -1, 0] : !stencil.temp<?x?x?xf64>
      %31 = arith.mulf %23, %30 : f64
      %32 = arith.subf %29, %31 : f64
      %33 = arith.subf %cst_0, %23 : f64
      %34 = arith.mulf %33, %32 : f64
      scf.yield %34 : f64
    }, {
      %29 = stencil.access %arg9 [0, 0, 0] : !stencil.temp<?x?x?xf64>
      %30 = stencil.access %arg11 [0, 0, 0] : !stencil.temp<?x?x?xf64>
      %31 = arith.mulf %23, %30 : f64
      %32 = arith.addf %29, %31 : f64
      %33 = arith.addf %cst_0, %23 : f64
      %34 = arith.mulf %33, %32 : f64
      scf.yield %34 : f64
    }) : (i1) -> (f64)
    %26 = arith.mulf %25, %22 : f64
    %27 = "scf.if"(%24) ({
      %29 = stencil.access %arg7 [0, -1, 0] : !stencil.temp<?x?x?xf64>
      %30 = arith.addf %29, %26 : f64
      scf.yield %30 : f64
    }, {
      %29 = stencil.access %arg7 [0, 0, 0] : !stencil.temp<?x?x?xf64>
      %30 = arith.addf %29, %26 : f64
      scf.yield %30 : f64
    }) : (i1) -> (f64)
    %28 = stencil.store_result %27 : !stencil.result<f64>
    stencil.return %28 : !stencil.result<f64>
  }
  %15 = stencil.apply (%arg7 = %10 : !stencil.temp<?x?x?xf64>, %arg8 = %14 : !stencil.temp<?x?x?xf64>) -> (!stencil.temp<?x?x?xf64>) {
    %17 = stencil.access %arg7 [0, 0, 0] : !stencil.temp<?x?x?xf64>
    %18 = stencil.access %arg8 [0, 0, 0] : !stencil.temp<?x?x?xf64>
    %19 = arith.mulf %17, %18 : f64
    %20 = stencil.store_result %19 : !stencil.result<f64>
    stencil.return %20 : !stencil.result<f64>
  }
  %16 = stencil.apply (%arg7 = %7 : !stencil.temp<?x?x?xf64>, %arg8 = %11 : !stencil.temp<?x?x?xf64>, %arg9 = %15 : !stencil.temp<?x?x?xf64>, %arg10 = %9 : !stencil.temp<?x?x?xf64>) -> (!stencil.temp<?x?x?xf64>) {
    %17 = stencil.access %arg7 [0, 0, 0] : !stencil.temp<?x?x?xf64>
    %18 = stencil.access %arg8 [0, 0, 0] : !stencil.temp<?x?x?xf64>
    %19 = arith.mulf %17, %18 : f64
    %20 = stencil.access %arg9 [0, 0, 0] : !stencil.temp<?x?x?xf64>
    %21 = stencil.access %arg9 [0, 1, 0] : !stencil.temp<?x?x?xf64>
    %22 = arith.subf %20, %21 : f64
    %23 = arith.addf %19, %22 : f64
    %24 = stencil.access %arg10 [0, 0, 0] : !stencil.temp<?x?x?xf64>
    %25 = arith.divf %23, %24 : f64
    %26 = stencil.store_result %25 : !stencil.result<f64>
    stencil.return %26 : !stencil.result<f64>
  }
  stencil.store %14 to %6([0, 0, 0] : [64, 64, 64]) : !stencil.temp<?x?x?xf64> to !stencil.field<[-4,68]x[-4,68]x[-4,68]xf64>
  stencil.store %16 to %5([0, 0, 0] : [64, 64, 64]) : !stencil.temp<?x?x?xf64> to !stencil.field<[-4,68]x[-4,68]x[-4,68]xf64>
  return
}

// CHECK:    func.func @fvtp2d_qi(%arg0 : !stencil.field<?x?x?xf64>, %arg1 : !stencil.field<?x?x?xf64>, %arg2 : !stencil.field<?x?x?xf64>, %arg3 : !stencil.field<?x?x?xf64>, %arg4 : !stencil.field<?x?x?xf64>, %arg5 : !stencil.field<?x?x?xf64>, %arg6 : !stencil.field<?x?x?xf64>)  attributes {"stencil.program"}{
// CHECK-NEXT:      %0 = stencil.cast %arg0 : !stencil.field<?x?x?xf64> -> !stencil.field<[-4,68]x[-4,68]x[-4,68]xf64>
// CHECK-NEXT:      %1 = stencil.cast %arg1 : !stencil.field<?x?x?xf64> -> !stencil.field<[-4,68]x[-4,68]x[-4,68]xf64>
// CHECK-NEXT:      %2 = stencil.cast %arg2 : !stencil.field<?x?x?xf64> -> !stencil.field<[-4,68]x[-4,68]x[-4,68]xf64>
// CHECK-NEXT:      %3 = stencil.cast %arg3 : !stencil.field<?x?x?xf64> -> !stencil.field<[-4,68]x[-4,68]x[-4,68]xf64>
// CHECK-NEXT:      %4 = stencil.cast %arg4 : !stencil.field<?x?x?xf64> -> !stencil.field<[-4,68]x[-4,68]x[-4,68]xf64>
// CHECK-NEXT:      %5 = stencil.cast %arg5 : !stencil.field<?x?x?xf64> -> !stencil.field<[-4,68]x[-4,68]x[-4,68]xf64>
// CHECK-NEXT:      %6 = stencil.cast %arg6 : !stencil.field<?x?x?xf64> -> !stencil.field<[-4,68]x[-4,68]x[-4,68]xf64>
// CHECK-NEXT:      %7 = stencil.load %0 : !stencil.field<[-4,68]x[-4,68]x[-4,68]xf64> -> !stencil.temp<?x?x?xf64>
// CHECK-NEXT:      %8 = stencil.load %1 : !stencil.field<[-4,68]x[-4,68]x[-4,68]xf64> -> !stencil.temp<?x?x?xf64>
// CHECK-NEXT:      %9 = stencil.load %2 : !stencil.field<[-4,68]x[-4,68]x[-4,68]xf64> -> !stencil.temp<?x?x?xf64>
// CHECK-NEXT:      %10 = stencil.load %3 : !stencil.field<[-4,68]x[-4,68]x[-4,68]xf64> -> !stencil.temp<?x?x?xf64>
// CHECK-NEXT:      %11 = stencil.load %4 : !stencil.field<[-4,68]x[-4,68]x[-4,68]xf64> -> !stencil.temp<?x?x?xf64>
// CHECK-NEXT:      %12 = stencil.apply(%arg7 = %7 : !stencil.temp<?x?x?xf64>) -> (!stencil.temp<?x?x?xf64>) {
// CHECK-NEXT:        %cst = arith.constant 1.000000e+00 : f64
// CHECK-NEXT:        %cst_1 = arith.constant 7.000000e+00 : f64
// CHECK-NEXT:        %cst_2 = arith.constant 1.200000e+01 : f64
// CHECK-NEXT:        %13 = arith.divf %cst_1, %cst_2 : f64
// CHECK-NEXT:        %14 = arith.divf %cst, %cst_2 : f64
// CHECK-NEXT:        %15 = stencil.access %arg7[0, -1, 0] : !stencil.temp<?x?x?xf64>
// CHECK-NEXT:        %16 = stencil.access %arg7[0, 0, 0] : !stencil.temp<?x?x?xf64>
// CHECK-NEXT:        %17 = arith.addf %15, %16 : f64
// CHECK-NEXT:        %18 = stencil.access %arg7[0, -2, 0] : !stencil.temp<?x?x?xf64>
// CHECK-NEXT:        %19 = stencil.access %arg7[0, 1, 0] : !stencil.temp<?x?x?xf64>
// CHECK-NEXT:        %20 = arith.addf %18, %19 : f64
// CHECK-NEXT:        %21 = arith.mulf %13, %17 : f64
// CHECK-NEXT:        %22 = arith.mulf %14, %20 : f64
// CHECK-NEXT:        %23 = arith.addf %21, %22 : f64
// CHECK-NEXT:        %24 = stencil.store_result %23 : !stencil.result<f64>
// CHECK-NEXT:        stencil.return %24 : !stencil.result<f64>
// CHECK-NEXT:      }
// CHECK-NEXT:      %13, %14, %15, %16 = stencil.apply(%arg7 = %7 : !stencil.temp<?x?x?xf64>, %arg8 = %12 : !stencil.temp<?x?x?xf64>) -> (!stencil.temp<?x?x?xf64>, !stencil.temp<?x?x?xf64>, !stencil.temp<?x?x?xf64>, !stencil.temp<?x?x?xf64>) {
// CHECK-NEXT:        %cst = arith.constant 0.000000e+00 : f64
// CHECK-NEXT:        %cst_1 = arith.constant 1.000000e+00 : f64
// CHECK-NEXT:        %17 = stencil.access %arg8[0, 0, 0] : !stencil.temp<?x?x?xf64>
// CHECK-NEXT:        %18 = stencil.access %arg7[0, 0, 0] : !stencil.temp<?x?x?xf64>
// CHECK-NEXT:        %19 = arith.subf %17, %18 : f64
// CHECK-NEXT:        %20 = stencil.access %arg8[0, 1, 0] : !stencil.temp<?x?x?xf64>
// CHECK-NEXT:        %21 = arith.subf %20, %18 : f64
// CHECK-NEXT:        %22 = arith.addf %19, %21 : f64
// CHECK-NEXT:        %23 = arith.mulf %19, %21 : f64
// CHECK-NEXT:        %24 = arith.cmpf olt, %23, %cst : f64
// CHECK-NEXT:        %25 = arith.select %24, %cst_1, %cst : f64
// CHECK-NEXT:        %26 = stencil.store_result %19 : !stencil.result<f64>
// CHECK-NEXT:        %27 = stencil.store_result %21 : !stencil.result<f64>
// CHECK-NEXT:        %28 = stencil.store_result %22 : !stencil.result<f64>
// CHECK-NEXT:        %29 = stencil.store_result %25 : !stencil.result<f64>
// CHECK-NEXT:        stencil.return %26, %27, %28, %29 : !stencil.result<f64>, !stencil.result<f64>, !stencil.result<f64>, !stencil.result<f64>
// CHECK-NEXT:      }
// CHECK-NEXT:      %17 = stencil.apply(%arg7 = %7 : !stencil.temp<?x?x?xf64>, %arg8 = %8 : !stencil.temp<?x?x?xf64>, %arg9 = %13 : !stencil.temp<?x?x?xf64>, %arg10 = %14 : !stencil.temp<?x?x?xf64>, %arg11 = %15 : !stencil.temp<?x?x?xf64>, %arg12 = %16 : !stencil.temp<?x?x?xf64>) -> (!stencil.temp<?x?x?xf64>) {
// CHECK-NEXT:        %cst = arith.constant 0.000000e+00 : f64
// CHECK-NEXT:        %cst_1 = arith.constant 1.000000e+00 : f64
// CHECK-NEXT:        %18 = stencil.access %arg12[0, -1, 0] : !stencil.temp<?x?x?xf64>
// CHECK-NEXT:        %19 = arith.cmpf oeq, %18, %cst : f64
// CHECK-NEXT:        %20 = arith.select %19, %cst_1, %cst : f64
// CHECK-NEXT:        %21 = stencil.access %arg12[0, 0, 0] : !stencil.temp<?x?x?xf64>
// CHECK-NEXT:        %22 = arith.mulf %21, %20 : f64
// CHECK-NEXT:        %23 = arith.addf %18, %22 : f64
// CHECK-NEXT:        %24 = stencil.access %arg8[0, 0, 0] : !stencil.temp<?x?x?xf64>
// CHECK-NEXT:        %25 = arith.cmpf ogt, %24, %cst : f64
// CHECK-NEXT:        %26 = "scf.if"(%25) ({
// CHECK-NEXT:          %27 = stencil.access %arg10[0, -1, 0] : !stencil.temp<?x?x?xf64>
// CHECK-NEXT:          %28 = stencil.access %arg11[0, -1, 0] : !stencil.temp<?x?x?xf64>
// CHECK-NEXT:          %29 = arith.mulf %24, %28 : f64
// CHECK-NEXT:          %30 = arith.subf %27, %29 : f64
// CHECK-NEXT:          %31 = arith.subf %cst_1, %24 : f64
// CHECK-NEXT:          %32 = arith.mulf %31, %30 : f64
// CHECK-NEXT:          scf.yield %32 : f64
// CHECK-NEXT:        }, {
// CHECK-NEXT:          %33 = stencil.access %arg9[0, 0, 0] : !stencil.temp<?x?x?xf64>
// CHECK-NEXT:          %34 = stencil.access %arg11[0, 0, 0] : !stencil.temp<?x?x?xf64>
// CHECK-NEXT:          %35 = arith.mulf %24, %34 : f64
// CHECK-NEXT:          %36 = arith.addf %33, %35 : f64
// CHECK-NEXT:          %37 = arith.addf %cst_1, %24 : f64
// CHECK-NEXT:          %38 = arith.mulf %37, %36 : f64
// CHECK-NEXT:          scf.yield %38 : f64
// CHECK-NEXT:        }) : (i1) -> f64
// CHECK-NEXT:        %39 = arith.mulf %26, %23 : f64
// CHECK-NEXT:        %40 = "scf.if"(%25) ({
// CHECK-NEXT:          %41 = stencil.access %arg7[0, -1, 0] : !stencil.temp<?x?x?xf64>
// CHECK-NEXT:          %42 = arith.addf %41, %39 : f64
// CHECK-NEXT:          scf.yield %42 : f64
// CHECK-NEXT:        }, {
// CHECK-NEXT:          %43 = stencil.access %arg7[0, 0, 0] : !stencil.temp<?x?x?xf64>
// CHECK-NEXT:          %44 = arith.addf %43, %39 : f64
// CHECK-NEXT:          scf.yield %44 : f64
// CHECK-NEXT:        }) : (i1) -> f64
// CHECK-NEXT:        %45 = stencil.store_result %40 : !stencil.result<f64>
// CHECK-NEXT:        stencil.return %45 : !stencil.result<f64>
// CHECK-NEXT:      }
// CHECK-NEXT:      %18 = stencil.apply(%arg7 = %10 : !stencil.temp<?x?x?xf64>, %arg8 = %17 : !stencil.temp<?x?x?xf64>) -> (!stencil.temp<?x?x?xf64>) {
// CHECK-NEXT:        %19 = stencil.access %arg7[0, 0, 0] : !stencil.temp<?x?x?xf64>
// CHECK-NEXT:        %20 = stencil.access %arg8[0, 0, 0] : !stencil.temp<?x?x?xf64>
// CHECK-NEXT:        %21 = arith.mulf %19, %20 : f64
// CHECK-NEXT:        %22 = stencil.store_result %21 : !stencil.result<f64>
// CHECK-NEXT:        stencil.return %22 : !stencil.result<f64>
// CHECK-NEXT:      }
// CHECK-NEXT:      %19 = stencil.apply(%arg7 = %7 : !stencil.temp<?x?x?xf64>, %arg8 = %11 : !stencil.temp<?x?x?xf64>, %arg9 = %18 : !stencil.temp<?x?x?xf64>, %arg10 = %9 : !stencil.temp<?x?x?xf64>) -> (!stencil.temp<?x?x?xf64>) {
// CHECK-NEXT:        %20 = stencil.access %arg7[0, 0, 0] : !stencil.temp<?x?x?xf64>
// CHECK-NEXT:        %21 = stencil.access %arg8[0, 0, 0] : !stencil.temp<?x?x?xf64>
// CHECK-NEXT:        %22 = arith.mulf %20, %21 : f64
// CHECK-NEXT:        %23 = stencil.access %arg9[0, 0, 0] : !stencil.temp<?x?x?xf64>
// CHECK-NEXT:        %24 = stencil.access %arg9[0, 1, 0] : !stencil.temp<?x?x?xf64>
// CHECK-NEXT:        %25 = arith.subf %23, %24 : f64
// CHECK-NEXT:        %26 = arith.addf %22, %25 : f64
// CHECK-NEXT:        %27 = stencil.access %arg10[0, 0, 0] : !stencil.temp<?x?x?xf64>
// CHECK-NEXT:        %28 = arith.divf %26, %27 : f64
// CHECK-NEXT:        %29 = stencil.store_result %28 : !stencil.result<f64>
// CHECK-NEXT:        stencil.return %29 : !stencil.result<f64>
// CHECK-NEXT:      }
// CHECK-NEXT:      stencil.store %17 to %6 ([0, 0, 0] : [64, 64, 64]) : !stencil.temp<?x?x?xf64> to !stencil.field<[-4,68]x[-4,68]x[-4,68]xf64>
// CHECK-NEXT:      stencil.store %19 to %5 ([0, 0, 0] : [64, 64, 64]) : !stencil.temp<?x?x?xf64> to !stencil.field<[-4,68]x[-4,68]x[-4,68]xf64>
// CHECK-NEXT:      func.return
// CHECK-NEXT:    }

// SHAPE:         func.func @fvtp2d_qi(%arg0 : !stencil.field<?x?x?xf64>, %arg1 : !stencil.field<?x?x?xf64>, %arg2 : !stencil.field<?x?x?xf64>, %arg3 : !stencil.field<?x?x?xf64>, %arg4 : !stencil.field<?x?x?xf64>, %arg5 : !stencil.field<?x?x?xf64>, %arg6 : !stencil.field<?x?x?xf64>)  attributes {"stencil.program"}{
// SHAPE-NEXT:      %0 = stencil.cast %arg0 : !stencil.field<?x?x?xf64> -> !stencil.field<[-4,68]x[-4,68]x[-4,68]xf64>
// SHAPE-NEXT:      %1 = stencil.cast %arg1 : !stencil.field<?x?x?xf64> -> !stencil.field<[-4,68]x[-4,68]x[-4,68]xf64>
// SHAPE-NEXT:      %2 = stencil.cast %arg2 : !stencil.field<?x?x?xf64> -> !stencil.field<[-4,68]x[-4,68]x[-4,68]xf64>
// SHAPE-NEXT:      %3 = stencil.cast %arg3 : !stencil.field<?x?x?xf64> -> !stencil.field<[-4,68]x[-4,68]x[-4,68]xf64>
// SHAPE-NEXT:      %4 = stencil.cast %arg4 : !stencil.field<?x?x?xf64> -> !stencil.field<[-4,68]x[-4,68]x[-4,68]xf64>
// SHAPE-NEXT:      %5 = stencil.cast %arg5 : !stencil.field<?x?x?xf64> -> !stencil.field<[-4,68]x[-4,68]x[-4,68]xf64>
// SHAPE-NEXT:      %6 = stencil.cast %arg6 : !stencil.field<?x?x?xf64> -> !stencil.field<[-4,68]x[-4,68]x[-4,68]xf64>
// SHAPE-NEXT:      %7 = stencil.load %0 : !stencil.field<[-4,68]x[-4,68]x[-4,68]xf64> -> !stencil.temp<[0,64]x[-3,67]x[0,64]xf64>
// SHAPE-NEXT:      %8 = stencil.load %1 : !stencil.field<[-4,68]x[-4,68]x[-4,68]xf64> -> !stencil.temp<[0,64]x[0,65]x[0,64]xf64>
// SHAPE-NEXT:      %9 = stencil.load %2 : !stencil.field<[-4,68]x[-4,68]x[-4,68]xf64> -> !stencil.temp<[0,64]x[0,64]x[0,64]xf64>
// SHAPE-NEXT:      %10 = stencil.load %3 : !stencil.field<[-4,68]x[-4,68]x[-4,68]xf64> -> !stencil.temp<[0,64]x[0,65]x[0,64]xf64>
// SHAPE-NEXT:      %11 = stencil.load %4 : !stencil.field<[-4,68]x[-4,68]x[-4,68]xf64> -> !stencil.temp<[0,64]x[0,64]x[0,64]xf64>
// SHAPE-NEXT:      %12 = stencil.apply(%13 = %7 : !stencil.temp<[0,64]x[-3,67]x[0,64]xf64>) -> (!stencil.temp<[0,64]x[-1,66]x[0,64]xf64>) {
// SHAPE-NEXT:        %cst = arith.constant 1.000000e+00 : f64
// SHAPE-NEXT:        %cst_1 = arith.constant 7.000000e+00 : f64
// SHAPE-NEXT:        %cst_2 = arith.constant 1.200000e+01 : f64
// SHAPE-NEXT:        %14 = arith.divf %cst_1, %cst_2 : f64
// SHAPE-NEXT:        %15 = arith.divf %cst, %cst_2 : f64
// SHAPE-NEXT:        %16 = stencil.access %13[0, -1, 0] : !stencil.temp<[0,64]x[-3,67]x[0,64]xf64>
// SHAPE-NEXT:        %17 = stencil.access %13[0, 0, 0] : !stencil.temp<[0,64]x[-3,67]x[0,64]xf64>
// SHAPE-NEXT:        %18 = arith.addf %16, %17 : f64
// SHAPE-NEXT:        %19 = stencil.access %13[0, -2, 0] : !stencil.temp<[0,64]x[-3,67]x[0,64]xf64>
// SHAPE-NEXT:        %20 = stencil.access %13[0, 1, 0] : !stencil.temp<[0,64]x[-3,67]x[0,64]xf64>
// SHAPE-NEXT:        %21 = arith.addf %19, %20 : f64
// SHAPE-NEXT:        %22 = arith.mulf %14, %18 : f64
// SHAPE-NEXT:        %23 = arith.mulf %15, %21 : f64
// SHAPE-NEXT:        %24 = arith.addf %22, %23 : f64
// SHAPE-NEXT:        %25 = stencil.store_result %24 : !stencil.result<f64>
// SHAPE-NEXT:        stencil.return %25 : !stencil.result<f64>
// SHAPE-NEXT:      }
// SHAPE-NEXT:      %13 = stencil.buffer %12 : !stencil.temp<[0,64]x[-1,66]x[0,64]xf64>
// SHAPE-NEXT:      %14, %15, %16, %17 = stencil.apply(%18 = %7 : !stencil.temp<[0,64]x[-3,67]x[0,64]xf64>, %19 = %13 : !stencil.temp<[0,64]x[-1,66]x[0,64]xf64>) -> (!stencil.temp<[0,64]x[-1,65]x[0,64]xf64>, !stencil.temp<[0,64]x[-1,65]x[0,64]xf64>, !stencil.temp<[0,64]x[-1,65]x[0,64]xf64>, !stencil.temp<[0,64]x[-1,65]x[0,64]xf64>) {
// SHAPE-NEXT:        %cst = arith.constant 0.000000e+00 : f64
// SHAPE-NEXT:        %cst_1 = arith.constant 1.000000e+00 : f64
// SHAPE-NEXT:        %20 = stencil.access %19[0, 0, 0] : !stencil.temp<[0,64]x[-1,66]x[0,64]xf64>
// SHAPE-NEXT:        %21 = stencil.access %18[0, 0, 0] : !stencil.temp<[0,64]x[-3,67]x[0,64]xf64>
// SHAPE-NEXT:        %22 = arith.subf %20, %21 : f64
// SHAPE-NEXT:        %23 = stencil.access %19[0, 1, 0] : !stencil.temp<[0,64]x[-1,66]x[0,64]xf64>
// SHAPE-NEXT:        %24 = arith.subf %23, %21 : f64
// SHAPE-NEXT:        %25 = arith.addf %22, %24 : f64
// SHAPE-NEXT:        %26 = arith.mulf %22, %24 : f64
// SHAPE-NEXT:        %27 = arith.cmpf olt, %26, %cst : f64
// SHAPE-NEXT:        %28 = arith.select %27, %cst_1, %cst : f64
// SHAPE-NEXT:        %29 = stencil.store_result %22 : !stencil.result<f64>
// SHAPE-NEXT:        %30 = stencil.store_result %24 : !stencil.result<f64>
// SHAPE-NEXT:        %31 = stencil.store_result %25 : !stencil.result<f64>
// SHAPE-NEXT:        %32 = stencil.store_result %28 : !stencil.result<f64>
// SHAPE-NEXT:        stencil.return %29, %30, %31, %32 : !stencil.result<f64>, !stencil.result<f64>, !stencil.result<f64>, !stencil.result<f64>
// SHAPE-NEXT:      }
// SHAPE-NEXT:      %18 = stencil.buffer %14 : !stencil.temp<[0,64]x[-1,65]x[0,64]xf64>
// SHAPE-NEXT:      %19 = stencil.buffer %15 : !stencil.temp<[0,64]x[-1,65]x[0,64]xf64>
// SHAPE-NEXT:      %20 = stencil.buffer %16 : !stencil.temp<[0,64]x[-1,65]x[0,64]xf64>
// SHAPE-NEXT:      %21 = stencil.buffer %17 : !stencil.temp<[0,64]x[-1,65]x[0,64]xf64>
// SHAPE-NEXT:      %22 = stencil.apply(%arg7 = %7 : !stencil.temp<[0,64]x[-3,67]x[0,64]xf64>, %arg8 = %8 : !stencil.temp<[0,64]x[0,65]x[0,64]xf64>, %arg9 = %18 : !stencil.temp<[0,64]x[-1,65]x[0,64]xf64>, %arg10 = %19 : !stencil.temp<[0,64]x[-1,65]x[0,64]xf64>, %arg11 = %20 : !stencil.temp<[0,64]x[-1,65]x[0,64]xf64>, %arg12 = %21 : !stencil.temp<[0,64]x[-1,65]x[0,64]xf64>) -> (!stencil.temp<[0,64]x[0,65]x[0,64]xf64>) {
// SHAPE-NEXT:        %cst = arith.constant 0.000000e+00 : f64
// SHAPE-NEXT:        %cst_1 = arith.constant 1.000000e+00 : f64
// SHAPE-NEXT:        %23 = stencil.access %arg12[0, -1, 0] : !stencil.temp<[0,64]x[-1,65]x[0,64]xf64>
// SHAPE-NEXT:        %24 = arith.cmpf oeq, %23, %cst : f64
// SHAPE-NEXT:        %25 = arith.select %24, %cst_1, %cst : f64
// SHAPE-NEXT:        %26 = stencil.access %arg12[0, 0, 0] : !stencil.temp<[0,64]x[-1,65]x[0,64]xf64>
// SHAPE-NEXT:        %27 = arith.mulf %26, %25 : f64
// SHAPE-NEXT:        %28 = arith.addf %23, %27 : f64
// SHAPE-NEXT:        %29 = stencil.access %arg8[0, 0, 0] : !stencil.temp<[0,64]x[0,65]x[0,64]xf64>
// SHAPE-NEXT:        %30 = arith.cmpf ogt, %29, %cst : f64
// SHAPE-NEXT:        %31 = "scf.if"(%30) ({
// SHAPE-NEXT:          %32 = stencil.access %arg10[0, -1, 0] : !stencil.temp<[0,64]x[-1,65]x[0,64]xf64>
// SHAPE-NEXT:          %33 = stencil.access %arg11[0, -1, 0] : !stencil.temp<[0,64]x[-1,65]x[0,64]xf64>
// SHAPE-NEXT:          %34 = arith.mulf %29, %33 : f64
// SHAPE-NEXT:          %35 = arith.subf %32, %34 : f64
// SHAPE-NEXT:          %36 = arith.subf %cst_1, %29 : f64
// SHAPE-NEXT:          %37 = arith.mulf %36, %35 : f64
// SHAPE-NEXT:          scf.yield %37 : f64
// SHAPE-NEXT:        }, {
// SHAPE-NEXT:          %38 = stencil.access %arg9[0, 0, 0] : !stencil.temp<[0,64]x[-1,65]x[0,64]xf64>
// SHAPE-NEXT:          %39 = stencil.access %arg11[0, 0, 0] : !stencil.temp<[0,64]x[-1,65]x[0,64]xf64>
// SHAPE-NEXT:          %40 = arith.mulf %29, %39 : f64
// SHAPE-NEXT:          %41 = arith.addf %38, %40 : f64
// SHAPE-NEXT:          %42 = arith.addf %cst_1, %29 : f64
// SHAPE-NEXT:          %43 = arith.mulf %42, %41 : f64
// SHAPE-NEXT:          scf.yield %43 : f64
// SHAPE-NEXT:        }) : (i1) -> f64
// SHAPE-NEXT:        %44 = arith.mulf %31, %28 : f64
// SHAPE-NEXT:        %45 = "scf.if"(%30) ({
// SHAPE-NEXT:          %46 = stencil.access %arg7[0, -1, 0] : !stencil.temp<[0,64]x[-3,67]x[0,64]xf64>
// SHAPE-NEXT:          %47 = arith.addf %46, %44 : f64
// SHAPE-NEXT:          scf.yield %47 : f64
// SHAPE-NEXT:        }, {
// SHAPE-NEXT:          %48 = stencil.access %arg7[0, 0, 0] : !stencil.temp<[0,64]x[-3,67]x[0,64]xf64>
// SHAPE-NEXT:          %49 = arith.addf %48, %44 : f64
// SHAPE-NEXT:          scf.yield %49 : f64
// SHAPE-NEXT:        }) : (i1) -> f64
// SHAPE-NEXT:        %50 = stencil.store_result %45 : !stencil.result<f64>
// SHAPE-NEXT:        stencil.return %50 : !stencil.result<f64>
// SHAPE-NEXT:      }
// SHAPE-NEXT:      %23 = stencil.apply(%24 = %10 : !stencil.temp<[0,64]x[0,65]x[0,64]xf64>, %25 = %22 : !stencil.temp<[0,64]x[0,65]x[0,64]xf64>) -> (!stencil.temp<[0,64]x[0,65]x[0,64]xf64>) {
// SHAPE-NEXT:        %26 = stencil.access %24[0, 0, 0] : !stencil.temp<[0,64]x[0,65]x[0,64]xf64>
// SHAPE-NEXT:        %27 = stencil.access %25[0, 0, 0] : !stencil.temp<[0,64]x[0,65]x[0,64]xf64>
// SHAPE-NEXT:        %28 = arith.mulf %26, %27 : f64
// SHAPE-NEXT:        %29 = stencil.store_result %28 : !stencil.result<f64>
// SHAPE-NEXT:        stencil.return %29 : !stencil.result<f64>
// SHAPE-NEXT:      }
// SHAPE-NEXT:      %24 = stencil.buffer %23 : !stencil.temp<[0,64]x[0,65]x[0,64]xf64>
// SHAPE-NEXT:      %25 = stencil.apply(%arg7 = %7 : !stencil.temp<[0,64]x[-3,67]x[0,64]xf64>, %arg8 = %11 : !stencil.temp<[0,64]x[0,64]x[0,64]xf64>, %arg9 = %24 : !stencil.temp<[0,64]x[0,65]x[0,64]xf64>, %arg10 = %9 : !stencil.temp<[0,64]x[0,64]x[0,64]xf64>) -> (!stencil.temp<[0,64]x[0,64]x[0,64]xf64>) {
// SHAPE-NEXT:        %26 = stencil.access %arg7[0, 0, 0] : !stencil.temp<[0,64]x[-3,67]x[0,64]xf64>
// SHAPE-NEXT:        %27 = stencil.access %arg8[0, 0, 0] : !stencil.temp<[0,64]x[0,64]x[0,64]xf64>
// SHAPE-NEXT:        %28 = arith.mulf %26, %27 : f64
// SHAPE-NEXT:        %29 = stencil.access %arg9[0, 0, 0] : !stencil.temp<[0,64]x[0,65]x[0,64]xf64>
// SHAPE-NEXT:        %30 = stencil.access %arg9[0, 1, 0] : !stencil.temp<[0,64]x[0,65]x[0,64]xf64>
// SHAPE-NEXT:        %31 = arith.subf %29, %30 : f64
// SHAPE-NEXT:        %32 = arith.addf %28, %31 : f64
// SHAPE-NEXT:        %33 = stencil.access %arg10[0, 0, 0] : !stencil.temp<[0,64]x[0,64]x[0,64]xf64>
// SHAPE-NEXT:        %34 = arith.divf %32, %33 : f64
// SHAPE-NEXT:        %35 = stencil.store_result %34 : !stencil.result<f64>
// SHAPE-NEXT:        stencil.return %35 : !stencil.result<f64>
// SHAPE-NEXT:      }
// SHAPE-NEXT:      stencil.store %22 to %6 ([0, 0, 0] : [64, 64, 64]) : !stencil.temp<[0,64]x[0,65]x[0,64]xf64> to !stencil.field<[-4,68]x[-4,68]x[-4,68]xf64>
// SHAPE-NEXT:      stencil.store %25 to %5 ([0, 0, 0] : [64, 64, 64]) : !stencil.temp<[0,64]x[0,64]x[0,64]xf64> to !stencil.field<[-4,68]x[-4,68]x[-4,68]xf64>
// SHAPE-NEXT:      func.return
// SHAPE-NEXT:    }

// MLIR:         func.func @fvtp2d_qi(%arg0 : memref<?x?x?xf64>, %arg1 : memref<?x?x?xf64>, %arg2 : memref<?x?x?xf64>, %arg3 : memref<?x?x?xf64>, %arg4 : memref<?x?x?xf64>, %arg5 : memref<?x?x?xf64>, %arg6 : memref<?x?x?xf64>)  attributes {"stencil.program"}{
<<<<<<< HEAD
// MLIR-NEXT:      %0 = memref.alloc() : memref<64x67x64xf64>
// MLIR-NEXT:      %1 = memref.subview %0[0, 1, 0] [64, 67, 64] [1, 1, 1] : memref<64x67x64xf64> to memref<64x67x64xf64, strided<[4288, 64, 1], offset: 64>>
// MLIR-NEXT:      %2 = memref.alloc() : memref<64x66x64xf64>
// MLIR-NEXT:      %arg9 = memref.subview %2[0, 1, 0] [64, 66, 64] [1, 1, 1] : memref<64x66x64xf64> to memref<64x66x64xf64, strided<[4224, 64, 1], offset: 64>>
// MLIR-NEXT:      %3 = memref.alloc() : memref<64x66x64xf64>
// MLIR-NEXT:      %arg10 = memref.subview %3[0, 1, 0] [64, 66, 64] [1, 1, 1] : memref<64x66x64xf64> to memref<64x66x64xf64, strided<[4224, 64, 1], offset: 64>>
// MLIR-NEXT:      %4 = memref.alloc() : memref<64x66x64xf64>
// MLIR-NEXT:      %arg11 = memref.subview %4[0, 1, 0] [64, 66, 64] [1, 1, 1] : memref<64x66x64xf64> to memref<64x66x64xf64, strided<[4224, 64, 1], offset: 64>>
// MLIR-NEXT:      %5 = memref.alloc() : memref<64x66x64xf64>
// MLIR-NEXT:      %arg12 = memref.subview %5[0, 1, 0] [64, 66, 64] [1, 1, 1] : memref<64x66x64xf64> to memref<64x66x64xf64, strided<[4224, 64, 1], offset: 64>>
// MLIR-NEXT:      %6 = memref.alloc() : memref<64x65x64xf64>
// MLIR-NEXT:      %arg9_1 = memref.subview %6[0, 0, 0] [64, 65, 64] [1, 1, 1] : memref<64x65x64xf64> to memref<64x65x64xf64, strided<[4160, 64, 1]>>
// MLIR-NEXT:      %7 = "memref.cast"(%arg0) : (memref<?x?x?xf64>) -> memref<72x72x72xf64>
// MLIR-NEXT:      %8 = "memref.cast"(%arg1) : (memref<?x?x?xf64>) -> memref<72x72x72xf64>
// MLIR-NEXT:      %9 = "memref.cast"(%arg2) : (memref<?x?x?xf64>) -> memref<72x72x72xf64>
// MLIR-NEXT:      %10 = "memref.cast"(%arg3) : (memref<?x?x?xf64>) -> memref<72x72x72xf64>
// MLIR-NEXT:      %11 = "memref.cast"(%arg4) : (memref<?x?x?xf64>) -> memref<72x72x72xf64>
// MLIR-NEXT:      %12 = "memref.cast"(%arg5) : (memref<?x?x?xf64>) -> memref<72x72x72xf64>
// MLIR-NEXT:      %13 = memref.subview %12[4, 4, 4] [64, 64, 64] [1, 1, 1] : memref<72x72x72xf64> to memref<64x64x64xf64, strided<[5184, 72, 1], offset: 21028>>
// MLIR-NEXT:      %14 = "memref.cast"(%arg6) : (memref<?x?x?xf64>) -> memref<72x72x72xf64>
// MLIR-NEXT:      %15 = memref.subview %14[4, 4, 4] [64, 65, 64] [1, 1, 1] : memref<72x72x72xf64> to memref<64x65x64xf64, strided<[5184, 72, 1], offset: 21028>>
// MLIR-NEXT:      %16 = memref.subview %7[4, 4, 4] [64, 70, 64] [1, 1, 1] : memref<72x72x72xf64> to memref<64x70x64xf64, strided<[5184, 72, 1], offset: 21028>>
// MLIR-NEXT:      %17 = memref.subview %8[4, 4, 4] [64, 65, 64] [1, 1, 1] : memref<72x72x72xf64> to memref<64x65x64xf64, strided<[5184, 72, 1], offset: 21028>>
// MLIR-NEXT:      %18 = memref.subview %9[4, 4, 4] [64, 64, 64] [1, 1, 1] : memref<72x72x72xf64> to memref<64x64x64xf64, strided<[5184, 72, 1], offset: 21028>>
// MLIR-NEXT:      %19 = memref.subview %10[4, 4, 4] [64, 65, 64] [1, 1, 1] : memref<72x72x72xf64> to memref<64x65x64xf64, strided<[5184, 72, 1], offset: 21028>>
// MLIR-NEXT:      %20 = memref.subview %11[4, 4, 4] [64, 64, 64] [1, 1, 1] : memref<72x72x72xf64> to memref<64x64x64xf64, strided<[5184, 72, 1], offset: 21028>>
// MLIR-NEXT:      %21 = arith.constant 0 : index
// MLIR-NEXT:      %22 = arith.constant -1 : index
// MLIR-NEXT:      %23 = arith.constant 0 : index
// MLIR-NEXT:      %24 = arith.constant 1 : index
// MLIR-NEXT:      %25 = arith.constant 1 : index
// MLIR-NEXT:      %26 = arith.constant 1 : index
// MLIR-NEXT:      %27 = arith.constant 64 : index
// MLIR-NEXT:      %28 = arith.constant 66 : index
// MLIR-NEXT:      %29 = arith.constant 64 : index
// MLIR-NEXT:      "scf.parallel"(%21, %22, %23, %27, %28, %29, %24, %25, %26) <{"operandSegmentSizes" = array<i32: 3, 3, 3, 0>}> ({
// MLIR-NEXT:      ^0(%30 : index, %31 : index, %32 : index):
=======
// MLIR-NEXT:      %0 = memref.alloc() : memref<64x67x64xf64, strided<[4288, 64, 1], offset: 64>>
// MLIR-NEXT:      %arg9 = memref.alloc() : memref<64x66x64xf64, strided<[4224, 64, 1], offset: 64>>
// MLIR-NEXT:      %arg10 = memref.alloc() : memref<64x66x64xf64, strided<[4224, 64, 1], offset: 64>>
// MLIR-NEXT:      %arg11 = memref.alloc() : memref<64x66x64xf64, strided<[4224, 64, 1], offset: 64>>
// MLIR-NEXT:      %arg12 = memref.alloc() : memref<64x66x64xf64, strided<[4224, 64, 1], offset: 64>>
// MLIR-NEXT:      %arg9_1 = memref.alloc() : memref<64x65x64xf64, strided<[4160, 64, 1]>>
// MLIR-NEXT:      %1 = "memref.cast"(%arg0) : (memref<?x?x?xf64>) -> memref<72x72x72xf64>
// MLIR-NEXT:      %2 = "memref.cast"(%arg1) : (memref<?x?x?xf64>) -> memref<72x72x72xf64>
// MLIR-NEXT:      %3 = "memref.cast"(%arg2) : (memref<?x?x?xf64>) -> memref<72x72x72xf64>
// MLIR-NEXT:      %4 = "memref.cast"(%arg3) : (memref<?x?x?xf64>) -> memref<72x72x72xf64>
// MLIR-NEXT:      %5 = "memref.cast"(%arg4) : (memref<?x?x?xf64>) -> memref<72x72x72xf64>
// MLIR-NEXT:      %6 = "memref.cast"(%arg5) : (memref<?x?x?xf64>) -> memref<72x72x72xf64>
// MLIR-NEXT:      %7 = "memref.subview"(%6) <{"static_offsets" = array<i64: 4, 4, 4>, "static_sizes" = array<i64: 64, 64, 64>, "static_strides" = array<i64: 1, 1, 1>, "operandSegmentSizes" = array<i32: 1, 0, 0, 0>}> : (memref<72x72x72xf64>) -> memref<64x64x64xf64, strided<[5184, 72, 1], offset: 21028>>
// MLIR-NEXT:      %8 = "memref.cast"(%arg6) : (memref<?x?x?xf64>) -> memref<72x72x72xf64>
// MLIR-NEXT:      %9 = "memref.subview"(%8) <{"static_offsets" = array<i64: 4, 4, 4>, "static_sizes" = array<i64: 64, 65, 64>, "static_strides" = array<i64: 1, 1, 1>, "operandSegmentSizes" = array<i32: 1, 0, 0, 0>}> : (memref<72x72x72xf64>) -> memref<64x65x64xf64, strided<[5184, 72, 1], offset: 21028>>
// MLIR-NEXT:      %10 = "memref.subview"(%1) <{"static_offsets" = array<i64: 4, 4, 4>, "static_sizes" = array<i64: 64, 70, 64>, "static_strides" = array<i64: 1, 1, 1>, "operandSegmentSizes" = array<i32: 1, 0, 0, 0>}> : (memref<72x72x72xf64>) -> memref<64x70x64xf64, strided<[5184, 72, 1], offset: 21028>>
// MLIR-NEXT:      %11 = "memref.subview"(%2) <{"static_offsets" = array<i64: 4, 4, 4>, "static_sizes" = array<i64: 64, 65, 64>, "static_strides" = array<i64: 1, 1, 1>, "operandSegmentSizes" = array<i32: 1, 0, 0, 0>}> : (memref<72x72x72xf64>) -> memref<64x65x64xf64, strided<[5184, 72, 1], offset: 21028>>
// MLIR-NEXT:      %12 = "memref.subview"(%3) <{"static_offsets" = array<i64: 4, 4, 4>, "static_sizes" = array<i64: 64, 64, 64>, "static_strides" = array<i64: 1, 1, 1>, "operandSegmentSizes" = array<i32: 1, 0, 0, 0>}> : (memref<72x72x72xf64>) -> memref<64x64x64xf64, strided<[5184, 72, 1], offset: 21028>>
// MLIR-NEXT:      %13 = "memref.subview"(%4) <{"static_offsets" = array<i64: 4, 4, 4>, "static_sizes" = array<i64: 64, 65, 64>, "static_strides" = array<i64: 1, 1, 1>, "operandSegmentSizes" = array<i32: 1, 0, 0, 0>}> : (memref<72x72x72xf64>) -> memref<64x65x64xf64, strided<[5184, 72, 1], offset: 21028>>
// MLIR-NEXT:      %14 = "memref.subview"(%5) <{"static_offsets" = array<i64: 4, 4, 4>, "static_sizes" = array<i64: 64, 64, 64>, "static_strides" = array<i64: 1, 1, 1>, "operandSegmentSizes" = array<i32: 1, 0, 0, 0>}> : (memref<72x72x72xf64>) -> memref<64x64x64xf64, strided<[5184, 72, 1], offset: 21028>>
// MLIR-NEXT:      %15 = arith.constant 0 : index
// MLIR-NEXT:      %16 = arith.constant -1 : index
// MLIR-NEXT:      %17 = arith.constant 0 : index
// MLIR-NEXT:      %18 = arith.constant 1 : index
// MLIR-NEXT:      %19 = arith.constant 1 : index
// MLIR-NEXT:      %20 = arith.constant 1 : index
// MLIR-NEXT:      %21 = arith.constant 64 : index
// MLIR-NEXT:      %22 = arith.constant 66 : index
// MLIR-NEXT:      %23 = arith.constant 64 : index
// MLIR-NEXT:      "scf.parallel"(%15, %16, %17, %21, %22, %23, %18, %19, %20) <{"operandSegmentSizes" = array<i32: 3, 3, 3, 0>}> ({
// MLIR-NEXT:      ^0(%24 : index, %25 : index, %26 : index):
>>>>>>> 1f7b3065
// MLIR-NEXT:        %cst = arith.constant 1.000000e+00 : f64
// MLIR-NEXT:        %cst_1 = arith.constant 7.000000e+00 : f64
// MLIR-NEXT:        %cst_2 = arith.constant 1.200000e+01 : f64
// MLIR-NEXT:        %27 = arith.divf %cst_1, %cst_2 : f64
// MLIR-NEXT:        %28 = arith.divf %cst, %cst_2 : f64
// MLIR-NEXT:        %29 = arith.constant -1 : index
// MLIR-NEXT:        %30 = arith.addi %25, %29 : index
// MLIR-NEXT:        %31 = memref.load %10[%24, %30, %26] : memref<64x70x64xf64, strided<[5184, 72, 1], offset: 21028>>
// MLIR-NEXT:        %32 = memref.load %10[%24, %25, %26] : memref<64x70x64xf64, strided<[5184, 72, 1], offset: 21028>>
// MLIR-NEXT:        %33 = arith.addf %31, %32 : f64
// MLIR-NEXT:        %34 = arith.constant -2 : index
// MLIR-NEXT:        %35 = arith.addi %25, %34 : index
// MLIR-NEXT:        %36 = memref.load %10[%24, %35, %26] : memref<64x70x64xf64, strided<[5184, 72, 1], offset: 21028>>
// MLIR-NEXT:        %37 = arith.constant 1 : index
// MLIR-NEXT:        %38 = arith.addi %25, %37 : index
// MLIR-NEXT:        %39 = memref.load %10[%24, %38, %26] : memref<64x70x64xf64, strided<[5184, 72, 1], offset: 21028>>
// MLIR-NEXT:        %40 = arith.addf %36, %39 : f64
// MLIR-NEXT:        %41 = arith.mulf %27, %33 : f64
// MLIR-NEXT:        %42 = arith.mulf %28, %40 : f64
// MLIR-NEXT:        %43 = arith.addf %41, %42 : f64
// MLIR-NEXT:        memref.store %43, %0[%24, %25, %26] : memref<64x67x64xf64, strided<[4288, 64, 1], offset: 64>>
// MLIR-NEXT:        scf.yield
// MLIR-NEXT:      }) : (index, index, index, index, index, index, index, index, index) -> ()
// MLIR-NEXT:      %44 = arith.constant 0 : index
// MLIR-NEXT:      %45 = arith.constant -1 : index
// MLIR-NEXT:      %46 = arith.constant 0 : index
// MLIR-NEXT:      %47 = arith.constant 1 : index
// MLIR-NEXT:      %48 = arith.constant 1 : index
// MLIR-NEXT:      %49 = arith.constant 1 : index
// MLIR-NEXT:      %50 = arith.constant 64 : index
// MLIR-NEXT:      %51 = arith.constant 65 : index
// MLIR-NEXT:      %52 = arith.constant 64 : index
// MLIR-NEXT:      "scf.parallel"(%44, %45, %46, %50, %51, %52, %47, %48, %49) <{"operandSegmentSizes" = array<i32: 3, 3, 3, 0>}> ({
// MLIR-NEXT:      ^1(%53 : index, %54 : index, %55 : index):
// MLIR-NEXT:        %cst_3 = arith.constant 0.000000e+00 : f64
// MLIR-NEXT:        %cst_4 = arith.constant 1.000000e+00 : f64
// MLIR-NEXT:        %56 = memref.load %0[%53, %54, %55] : memref<64x67x64xf64, strided<[4288, 64, 1], offset: 64>>
// MLIR-NEXT:        %57 = memref.load %10[%53, %54, %55] : memref<64x70x64xf64, strided<[5184, 72, 1], offset: 21028>>
// MLIR-NEXT:        %58 = arith.subf %56, %57 : f64
// MLIR-NEXT:        %59 = arith.constant 1 : index
// MLIR-NEXT:        %60 = arith.addi %54, %59 : index
// MLIR-NEXT:        %61 = memref.load %0[%53, %60, %55] : memref<64x67x64xf64, strided<[4288, 64, 1], offset: 64>>
// MLIR-NEXT:        %62 = arith.subf %61, %57 : f64
// MLIR-NEXT:        %63 = arith.addf %58, %62 : f64
// MLIR-NEXT:        %64 = arith.mulf %58, %62 : f64
// MLIR-NEXT:        %65 = arith.cmpf olt, %64, %cst_3 : f64
// MLIR-NEXT:        %66 = arith.select %65, %cst_4, %cst_3 : f64
// MLIR-NEXT:        memref.store %58, %arg9[%53, %54, %55] : memref<64x66x64xf64, strided<[4224, 64, 1], offset: 64>>
// MLIR-NEXT:        memref.store %62, %arg10[%53, %54, %55] : memref<64x66x64xf64, strided<[4224, 64, 1], offset: 64>>
// MLIR-NEXT:        memref.store %63, %arg11[%53, %54, %55] : memref<64x66x64xf64, strided<[4224, 64, 1], offset: 64>>
// MLIR-NEXT:        memref.store %66, %arg12[%53, %54, %55] : memref<64x66x64xf64, strided<[4224, 64, 1], offset: 64>>
// MLIR-NEXT:        scf.yield
// MLIR-NEXT:      }) : (index, index, index, index, index, index, index, index, index) -> ()
// MLIR-NEXT:      %67 = arith.constant 0 : index
// MLIR-NEXT:      %68 = arith.constant 0 : index
// MLIR-NEXT:      %69 = arith.constant 0 : index
// MLIR-NEXT:      %70 = arith.constant 1 : index
// MLIR-NEXT:      %71 = arith.constant 1 : index
// MLIR-NEXT:      %72 = arith.constant 1 : index
// MLIR-NEXT:      %73 = arith.constant 64 : index
// MLIR-NEXT:      %74 = arith.constant 65 : index
// MLIR-NEXT:      %75 = arith.constant 64 : index
// MLIR-NEXT:      "scf.parallel"(%67, %68, %69, %73, %74, %75, %70, %71, %72) <{"operandSegmentSizes" = array<i32: 3, 3, 3, 0>}> ({
// MLIR-NEXT:      ^2(%76 : index, %77 : index, %78 : index):
// MLIR-NEXT:        %cst_5 = arith.constant 0.000000e+00 : f64
// MLIR-NEXT:        %cst_6 = arith.constant 1.000000e+00 : f64
// MLIR-NEXT:        %79 = arith.constant -1 : index
// MLIR-NEXT:        %80 = arith.addi %77, %79 : index
// MLIR-NEXT:        %81 = memref.load %arg12[%76, %80, %78] : memref<64x66x64xf64, strided<[4224, 64, 1], offset: 64>>
// MLIR-NEXT:        %82 = arith.cmpf oeq, %81, %cst_5 : f64
// MLIR-NEXT:        %83 = arith.select %82, %cst_6, %cst_5 : f64
// MLIR-NEXT:        %84 = memref.load %arg12[%76, %77, %78] : memref<64x66x64xf64, strided<[4224, 64, 1], offset: 64>>
// MLIR-NEXT:        %85 = arith.mulf %84, %83 : f64
// MLIR-NEXT:        %86 = arith.addf %81, %85 : f64
// MLIR-NEXT:        %87 = memref.load %11[%76, %77, %78] : memref<64x65x64xf64, strided<[5184, 72, 1], offset: 21028>>
// MLIR-NEXT:        %88 = arith.cmpf ogt, %87, %cst_5 : f64
// MLIR-NEXT:        %89 = "scf.if"(%88) ({
// MLIR-NEXT:          %90 = arith.constant -1 : index
// MLIR-NEXT:          %91 = arith.addi %77, %90 : index
// MLIR-NEXT:          %92 = memref.load %arg10[%76, %91, %78] : memref<64x66x64xf64, strided<[4224, 64, 1], offset: 64>>
// MLIR-NEXT:          %93 = arith.constant -1 : index
// MLIR-NEXT:          %94 = arith.addi %77, %93 : index
// MLIR-NEXT:          %95 = memref.load %arg11[%76, %94, %78] : memref<64x66x64xf64, strided<[4224, 64, 1], offset: 64>>
// MLIR-NEXT:          %96 = arith.mulf %87, %95 : f64
// MLIR-NEXT:          %97 = arith.subf %92, %96 : f64
// MLIR-NEXT:          %98 = arith.subf %cst_6, %87 : f64
// MLIR-NEXT:          %99 = arith.mulf %98, %97 : f64
// MLIR-NEXT:          scf.yield %99 : f64
// MLIR-NEXT:        }, {
// MLIR-NEXT:          %100 = memref.load %arg9[%76, %77, %78] : memref<64x66x64xf64, strided<[4224, 64, 1], offset: 64>>
// MLIR-NEXT:          %101 = memref.load %arg11[%76, %77, %78] : memref<64x66x64xf64, strided<[4224, 64, 1], offset: 64>>
// MLIR-NEXT:          %102 = arith.mulf %87, %101 : f64
// MLIR-NEXT:          %103 = arith.addf %100, %102 : f64
// MLIR-NEXT:          %104 = arith.addf %cst_6, %87 : f64
// MLIR-NEXT:          %105 = arith.mulf %104, %103 : f64
// MLIR-NEXT:          scf.yield %105 : f64
// MLIR-NEXT:        }) : (i1) -> f64
// MLIR-NEXT:        %106 = arith.mulf %89, %86 : f64
// MLIR-NEXT:        %107 = "scf.if"(%88) ({
// MLIR-NEXT:          %108 = arith.constant -1 : index
// MLIR-NEXT:          %109 = arith.addi %77, %108 : index
// MLIR-NEXT:          %110 = memref.load %10[%76, %109, %78] : memref<64x70x64xf64, strided<[5184, 72, 1], offset: 21028>>
// MLIR-NEXT:          %111 = arith.addf %110, %106 : f64
// MLIR-NEXT:          scf.yield %111 : f64
// MLIR-NEXT:        }, {
// MLIR-NEXT:          %112 = memref.load %10[%76, %77, %78] : memref<64x70x64xf64, strided<[5184, 72, 1], offset: 21028>>
// MLIR-NEXT:          %113 = arith.addf %112, %106 : f64
// MLIR-NEXT:          scf.yield %113 : f64
// MLIR-NEXT:        }) : (i1) -> f64
// MLIR-NEXT:        memref.store %107, %9[%76, %77, %78] : memref<64x65x64xf64, strided<[5184, 72, 1], offset: 21028>>
// MLIR-NEXT:        scf.yield
// MLIR-NEXT:      }) : (index, index, index, index, index, index, index, index, index) -> ()
// MLIR-NEXT:      %114 = arith.constant 0 : index
// MLIR-NEXT:      %115 = arith.constant 0 : index
// MLIR-NEXT:      %116 = arith.constant 0 : index
// MLIR-NEXT:      %117 = arith.constant 1 : index
// MLIR-NEXT:      %118 = arith.constant 1 : index
// MLIR-NEXT:      %119 = arith.constant 1 : index
// MLIR-NEXT:      %120 = arith.constant 64 : index
// MLIR-NEXT:      %121 = arith.constant 65 : index
// MLIR-NEXT:      %122 = arith.constant 64 : index
// MLIR-NEXT:      "scf.parallel"(%114, %115, %116, %120, %121, %122, %117, %118, %119) <{"operandSegmentSizes" = array<i32: 3, 3, 3, 0>}> ({
// MLIR-NEXT:      ^3(%123 : index, %124 : index, %125 : index):
// MLIR-NEXT:        %126 = memref.load %13[%123, %124, %125] : memref<64x65x64xf64, strided<[5184, 72, 1], offset: 21028>>
// MLIR-NEXT:        %127 = memref.load %9[%123, %124, %125] : memref<64x65x64xf64, strided<[5184, 72, 1], offset: 21028>>
// MLIR-NEXT:        %128 = arith.mulf %126, %127 : f64
// MLIR-NEXT:        memref.store %128, %arg9_1[%123, %124, %125] : memref<64x65x64xf64, strided<[4160, 64, 1]>>
// MLIR-NEXT:        scf.yield
// MLIR-NEXT:      }) : (index, index, index, index, index, index, index, index, index) -> ()
// MLIR-NEXT:      %129 = arith.constant 0 : index
// MLIR-NEXT:      %130 = arith.constant 0 : index
// MLIR-NEXT:      %131 = arith.constant 0 : index
// MLIR-NEXT:      %132 = arith.constant 1 : index
// MLIR-NEXT:      %133 = arith.constant 1 : index
// MLIR-NEXT:      %134 = arith.constant 1 : index
// MLIR-NEXT:      %135 = arith.constant 64 : index
// MLIR-NEXT:      %136 = arith.constant 64 : index
// MLIR-NEXT:      %137 = arith.constant 64 : index
// MLIR-NEXT:      "scf.parallel"(%129, %130, %131, %135, %136, %137, %132, %133, %134) <{"operandSegmentSizes" = array<i32: 3, 3, 3, 0>}> ({
// MLIR-NEXT:      ^4(%138 : index, %139 : index, %140 : index):
// MLIR-NEXT:        %141 = memref.load %10[%138, %139, %140] : memref<64x70x64xf64, strided<[5184, 72, 1], offset: 21028>>
// MLIR-NEXT:        %142 = memref.load %14[%138, %139, %140] : memref<64x64x64xf64, strided<[5184, 72, 1], offset: 21028>>
// MLIR-NEXT:        %143 = arith.mulf %141, %142 : f64
// MLIR-NEXT:        %144 = memref.load %arg9_1[%138, %139, %140] : memref<64x65x64xf64, strided<[4160, 64, 1]>>
// MLIR-NEXT:        %145 = arith.constant 1 : index
// MLIR-NEXT:        %146 = arith.addi %139, %145 : index
// MLIR-NEXT:        %147 = memref.load %arg9_1[%138, %146, %140] : memref<64x65x64xf64, strided<[4160, 64, 1]>>
// MLIR-NEXT:        %148 = arith.subf %144, %147 : f64
// MLIR-NEXT:        %149 = arith.addf %143, %148 : f64
// MLIR-NEXT:        %150 = memref.load %12[%138, %139, %140] : memref<64x64x64xf64, strided<[5184, 72, 1], offset: 21028>>
// MLIR-NEXT:        %151 = arith.divf %149, %150 : f64
// MLIR-NEXT:        memref.store %151, %7[%138, %139, %140] : memref<64x64x64xf64, strided<[5184, 72, 1], offset: 21028>>
// MLIR-NEXT:        scf.yield
// MLIR-NEXT:      }) : (index, index, index, index, index, index, index, index, index) -> ()
// MLIR-NEXT:      memref.dealloc %arg9_1 : memref<64x65x64xf64, strided<[4160, 64, 1]>>
// MLIR-NEXT:      memref.dealloc %arg12 : memref<64x66x64xf64, strided<[4224, 64, 1], offset: 64>>
// MLIR-NEXT:      memref.dealloc %arg11 : memref<64x66x64xf64, strided<[4224, 64, 1], offset: 64>>
// MLIR-NEXT:      memref.dealloc %arg10 : memref<64x66x64xf64, strided<[4224, 64, 1], offset: 64>>
// MLIR-NEXT:      memref.dealloc %arg9 : memref<64x66x64xf64, strided<[4224, 64, 1], offset: 64>>
// MLIR-NEXT:      memref.dealloc %0 : memref<64x67x64xf64, strided<[4288, 64, 1], offset: 64>>
// MLIR-NEXT:      func.return
// MLIR-NEXT:    }<|MERGE_RESOLUTION|>--- conflicted
+++ resolved
@@ -354,45 +354,6 @@
 // SHAPE-NEXT:    }
 
 // MLIR:         func.func @fvtp2d_qi(%arg0 : memref<?x?x?xf64>, %arg1 : memref<?x?x?xf64>, %arg2 : memref<?x?x?xf64>, %arg3 : memref<?x?x?xf64>, %arg4 : memref<?x?x?xf64>, %arg5 : memref<?x?x?xf64>, %arg6 : memref<?x?x?xf64>)  attributes {"stencil.program"}{
-<<<<<<< HEAD
-// MLIR-NEXT:      %0 = memref.alloc() : memref<64x67x64xf64>
-// MLIR-NEXT:      %1 = memref.subview %0[0, 1, 0] [64, 67, 64] [1, 1, 1] : memref<64x67x64xf64> to memref<64x67x64xf64, strided<[4288, 64, 1], offset: 64>>
-// MLIR-NEXT:      %2 = memref.alloc() : memref<64x66x64xf64>
-// MLIR-NEXT:      %arg9 = memref.subview %2[0, 1, 0] [64, 66, 64] [1, 1, 1] : memref<64x66x64xf64> to memref<64x66x64xf64, strided<[4224, 64, 1], offset: 64>>
-// MLIR-NEXT:      %3 = memref.alloc() : memref<64x66x64xf64>
-// MLIR-NEXT:      %arg10 = memref.subview %3[0, 1, 0] [64, 66, 64] [1, 1, 1] : memref<64x66x64xf64> to memref<64x66x64xf64, strided<[4224, 64, 1], offset: 64>>
-// MLIR-NEXT:      %4 = memref.alloc() : memref<64x66x64xf64>
-// MLIR-NEXT:      %arg11 = memref.subview %4[0, 1, 0] [64, 66, 64] [1, 1, 1] : memref<64x66x64xf64> to memref<64x66x64xf64, strided<[4224, 64, 1], offset: 64>>
-// MLIR-NEXT:      %5 = memref.alloc() : memref<64x66x64xf64>
-// MLIR-NEXT:      %arg12 = memref.subview %5[0, 1, 0] [64, 66, 64] [1, 1, 1] : memref<64x66x64xf64> to memref<64x66x64xf64, strided<[4224, 64, 1], offset: 64>>
-// MLIR-NEXT:      %6 = memref.alloc() : memref<64x65x64xf64>
-// MLIR-NEXT:      %arg9_1 = memref.subview %6[0, 0, 0] [64, 65, 64] [1, 1, 1] : memref<64x65x64xf64> to memref<64x65x64xf64, strided<[4160, 64, 1]>>
-// MLIR-NEXT:      %7 = "memref.cast"(%arg0) : (memref<?x?x?xf64>) -> memref<72x72x72xf64>
-// MLIR-NEXT:      %8 = "memref.cast"(%arg1) : (memref<?x?x?xf64>) -> memref<72x72x72xf64>
-// MLIR-NEXT:      %9 = "memref.cast"(%arg2) : (memref<?x?x?xf64>) -> memref<72x72x72xf64>
-// MLIR-NEXT:      %10 = "memref.cast"(%arg3) : (memref<?x?x?xf64>) -> memref<72x72x72xf64>
-// MLIR-NEXT:      %11 = "memref.cast"(%arg4) : (memref<?x?x?xf64>) -> memref<72x72x72xf64>
-// MLIR-NEXT:      %12 = "memref.cast"(%arg5) : (memref<?x?x?xf64>) -> memref<72x72x72xf64>
-// MLIR-NEXT:      %13 = memref.subview %12[4, 4, 4] [64, 64, 64] [1, 1, 1] : memref<72x72x72xf64> to memref<64x64x64xf64, strided<[5184, 72, 1], offset: 21028>>
-// MLIR-NEXT:      %14 = "memref.cast"(%arg6) : (memref<?x?x?xf64>) -> memref<72x72x72xf64>
-// MLIR-NEXT:      %15 = memref.subview %14[4, 4, 4] [64, 65, 64] [1, 1, 1] : memref<72x72x72xf64> to memref<64x65x64xf64, strided<[5184, 72, 1], offset: 21028>>
-// MLIR-NEXT:      %16 = memref.subview %7[4, 4, 4] [64, 70, 64] [1, 1, 1] : memref<72x72x72xf64> to memref<64x70x64xf64, strided<[5184, 72, 1], offset: 21028>>
-// MLIR-NEXT:      %17 = memref.subview %8[4, 4, 4] [64, 65, 64] [1, 1, 1] : memref<72x72x72xf64> to memref<64x65x64xf64, strided<[5184, 72, 1], offset: 21028>>
-// MLIR-NEXT:      %18 = memref.subview %9[4, 4, 4] [64, 64, 64] [1, 1, 1] : memref<72x72x72xf64> to memref<64x64x64xf64, strided<[5184, 72, 1], offset: 21028>>
-// MLIR-NEXT:      %19 = memref.subview %10[4, 4, 4] [64, 65, 64] [1, 1, 1] : memref<72x72x72xf64> to memref<64x65x64xf64, strided<[5184, 72, 1], offset: 21028>>
-// MLIR-NEXT:      %20 = memref.subview %11[4, 4, 4] [64, 64, 64] [1, 1, 1] : memref<72x72x72xf64> to memref<64x64x64xf64, strided<[5184, 72, 1], offset: 21028>>
-// MLIR-NEXT:      %21 = arith.constant 0 : index
-// MLIR-NEXT:      %22 = arith.constant -1 : index
-// MLIR-NEXT:      %23 = arith.constant 0 : index
-// MLIR-NEXT:      %24 = arith.constant 1 : index
-// MLIR-NEXT:      %25 = arith.constant 1 : index
-// MLIR-NEXT:      %26 = arith.constant 1 : index
-// MLIR-NEXT:      %27 = arith.constant 64 : index
-// MLIR-NEXT:      %28 = arith.constant 66 : index
-// MLIR-NEXT:      %29 = arith.constant 64 : index
-// MLIR-NEXT:      "scf.parallel"(%21, %22, %23, %27, %28, %29, %24, %25, %26) <{"operandSegmentSizes" = array<i32: 3, 3, 3, 0>}> ({
-// MLIR-NEXT:      ^0(%30 : index, %31 : index, %32 : index):
-=======
 // MLIR-NEXT:      %0 = memref.alloc() : memref<64x67x64xf64, strided<[4288, 64, 1], offset: 64>>
 // MLIR-NEXT:      %arg9 = memref.alloc() : memref<64x66x64xf64, strided<[4224, 64, 1], offset: 64>>
 // MLIR-NEXT:      %arg10 = memref.alloc() : memref<64x66x64xf64, strided<[4224, 64, 1], offset: 64>>
@@ -405,14 +366,14 @@
 // MLIR-NEXT:      %4 = "memref.cast"(%arg3) : (memref<?x?x?xf64>) -> memref<72x72x72xf64>
 // MLIR-NEXT:      %5 = "memref.cast"(%arg4) : (memref<?x?x?xf64>) -> memref<72x72x72xf64>
 // MLIR-NEXT:      %6 = "memref.cast"(%arg5) : (memref<?x?x?xf64>) -> memref<72x72x72xf64>
-// MLIR-NEXT:      %7 = "memref.subview"(%6) <{"static_offsets" = array<i64: 4, 4, 4>, "static_sizes" = array<i64: 64, 64, 64>, "static_strides" = array<i64: 1, 1, 1>, "operandSegmentSizes" = array<i32: 1, 0, 0, 0>}> : (memref<72x72x72xf64>) -> memref<64x64x64xf64, strided<[5184, 72, 1], offset: 21028>>
+// MLIR-NEXT:      %7 = memref.subview %6[4, 4, 4] [64, 64, 64] [1, 1, 1] : memref<72x72x72xf64> to memref<64x64x64xf64, strided<[5184, 72, 1], offset: 21028>>
 // MLIR-NEXT:      %8 = "memref.cast"(%arg6) : (memref<?x?x?xf64>) -> memref<72x72x72xf64>
-// MLIR-NEXT:      %9 = "memref.subview"(%8) <{"static_offsets" = array<i64: 4, 4, 4>, "static_sizes" = array<i64: 64, 65, 64>, "static_strides" = array<i64: 1, 1, 1>, "operandSegmentSizes" = array<i32: 1, 0, 0, 0>}> : (memref<72x72x72xf64>) -> memref<64x65x64xf64, strided<[5184, 72, 1], offset: 21028>>
-// MLIR-NEXT:      %10 = "memref.subview"(%1) <{"static_offsets" = array<i64: 4, 4, 4>, "static_sizes" = array<i64: 64, 70, 64>, "static_strides" = array<i64: 1, 1, 1>, "operandSegmentSizes" = array<i32: 1, 0, 0, 0>}> : (memref<72x72x72xf64>) -> memref<64x70x64xf64, strided<[5184, 72, 1], offset: 21028>>
-// MLIR-NEXT:      %11 = "memref.subview"(%2) <{"static_offsets" = array<i64: 4, 4, 4>, "static_sizes" = array<i64: 64, 65, 64>, "static_strides" = array<i64: 1, 1, 1>, "operandSegmentSizes" = array<i32: 1, 0, 0, 0>}> : (memref<72x72x72xf64>) -> memref<64x65x64xf64, strided<[5184, 72, 1], offset: 21028>>
-// MLIR-NEXT:      %12 = "memref.subview"(%3) <{"static_offsets" = array<i64: 4, 4, 4>, "static_sizes" = array<i64: 64, 64, 64>, "static_strides" = array<i64: 1, 1, 1>, "operandSegmentSizes" = array<i32: 1, 0, 0, 0>}> : (memref<72x72x72xf64>) -> memref<64x64x64xf64, strided<[5184, 72, 1], offset: 21028>>
-// MLIR-NEXT:      %13 = "memref.subview"(%4) <{"static_offsets" = array<i64: 4, 4, 4>, "static_sizes" = array<i64: 64, 65, 64>, "static_strides" = array<i64: 1, 1, 1>, "operandSegmentSizes" = array<i32: 1, 0, 0, 0>}> : (memref<72x72x72xf64>) -> memref<64x65x64xf64, strided<[5184, 72, 1], offset: 21028>>
-// MLIR-NEXT:      %14 = "memref.subview"(%5) <{"static_offsets" = array<i64: 4, 4, 4>, "static_sizes" = array<i64: 64, 64, 64>, "static_strides" = array<i64: 1, 1, 1>, "operandSegmentSizes" = array<i32: 1, 0, 0, 0>}> : (memref<72x72x72xf64>) -> memref<64x64x64xf64, strided<[5184, 72, 1], offset: 21028>>
+// MLIR-NEXT:      %9 = memref.subview %8[4, 4, 4] [64, 65, 64] [1, 1, 1] : memref<72x72x72xf64> to memref<64x65x64xf64, strided<[5184, 72, 1], offset: 21028>>
+// MLIR-NEXT:      %10 = memref.subview %1[4, 4, 4] [64, 70, 64] [1, 1, 1] : memref<72x72x72xf64> to memref<64x70x64xf64, strided<[5184, 72, 1], offset: 21028>>
+// MLIR-NEXT:      %11 = memref.subview %2[4, 4, 4] [64, 65, 64] [1, 1, 1] : memref<72x72x72xf64> to memref<64x65x64xf64, strided<[5184, 72, 1], offset: 21028>>
+// MLIR-NEXT:      %12 = memref.subview %3[4, 4, 4] [64, 64, 64] [1, 1, 1] : memref<72x72x72xf64> to memref<64x64x64xf64, strided<[5184, 72, 1], offset: 21028>>
+// MLIR-NEXT:      %13 = memref.subview %4[4, 4, 4] [64, 65, 64] [1, 1, 1] : memref<72x72x72xf64> to memref<64x65x64xf64, strided<[5184, 72, 1], offset: 21028>>
+// MLIR-NEXT:      %14 = memref.subview %5[4, 4, 4] [64, 64, 64] [1, 1, 1] : memref<72x72x72xf64> to memref<64x64x64xf64, strided<[5184, 72, 1], offset: 21028>>
 // MLIR-NEXT:      %15 = arith.constant 0 : index
 // MLIR-NEXT:      %16 = arith.constant -1 : index
 // MLIR-NEXT:      %17 = arith.constant 0 : index
@@ -424,7 +385,6 @@
 // MLIR-NEXT:      %23 = arith.constant 64 : index
 // MLIR-NEXT:      "scf.parallel"(%15, %16, %17, %21, %22, %23, %18, %19, %20) <{"operandSegmentSizes" = array<i32: 3, 3, 3, 0>}> ({
 // MLIR-NEXT:      ^0(%24 : index, %25 : index, %26 : index):
->>>>>>> 1f7b3065
 // MLIR-NEXT:        %cst = arith.constant 1.000000e+00 : f64
 // MLIR-NEXT:        %cst_1 = arith.constant 7.000000e+00 : f64
 // MLIR-NEXT:        %cst_2 = arith.constant 1.200000e+01 : f64
