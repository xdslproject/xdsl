--- conflicted
+++ resolved
@@ -371,40 +371,6 @@
 }
 
 // CHECK-NEXT:    func.func @interleaved_no_init(%A : memref<3x5xf64>, %B : memref<5x8xf64>, %C : memref<3x8xf64>) -> memref<3x8xf64> {
-<<<<<<< HEAD
-// CHECK-NEXT:      %{{.*}} = arith.constant 0 : index
-// CHECK-NEXT:      %{{.*}} = arith.constant 1 : index
-// CHECK-NEXT:      %{{.*}} = arith.constant 2 : index
-// CHECK-NEXT:      %{{.*}} = arith.constant 3 : index
-// CHECK-NEXT:      %{{.*}} = arith.constant 3 : index
-// CHECK-NEXT:      %{{.*}} = arith.constant 2 : index
-// CHECK-NEXT:      %{{.*}} = arith.constant 5 : index
-// CHECK-NEXT:      %{{.*}} = arith.constant 0 : index
-// CHECK-NEXT:      %{{.*}} = arith.constant 1 : index
-// CHECK-NEXT:      scf.for %{{.*}} = %{{.*}} to %{{.*}} step %{{.*}} {
-// CHECK-NEXT:        scf.for %{{.*}} = %{{.*}} to %{{.*}} step %{{.*}} {
-// CHECK-NEXT:          %{{.*}} = affine.apply affine_map<(d0, d1) -> (((d0 * 4) + d1))> (%{{.*}}, %{{.*}})
-// CHECK-NEXT:          %{{.*}} = memref.load %C[%{{.*}}, %{{.*}}] : memref<3x8xf64>
-// CHECK-NEXT:          %{{.*}} = affine.apply affine_map<(d0, d1) -> (((d0 * 4) + d1))> (%{{.*}}, %{{.*}})
-// CHECK-NEXT:          %{{.*}} = memref.load %C[%{{.*}}, %{{.*}}] : memref<3x8xf64>
-// CHECK-NEXT:          %{{.*}} = affine.apply affine_map<(d0, d1) -> (((d0 * 4) + d1))> (%{{.*}}, %{{.*}})
-// CHECK-NEXT:          %{{.*}} = memref.load %C[%{{.*}}, %{{.*}}] : memref<3x8xf64>
-// CHECK-NEXT:          %{{.*}} = affine.apply affine_map<(d0, d1) -> (((d0 * 4) + d1))> (%{{.*}}, %{{.*}})
-// CHECK-NEXT:          %{{.*}} = memref.load %C[%{{.*}}, %{{.*}}] : memref<3x8xf64>
-// CHECK-NEXT:          %{{.*}}, %{{.*}}, %{{.*}}, %{{.*}} = scf.for %{{.*}} = %{{.*}} to %{{.*}} step %{{.*}} iter_args(%c0 = %{{.*}}, %c1 = %{{.*}}, %c2 = %{{.*}}, %c3 = %{{.*}}) -> (f64, f64, f64, f64) {
-// CHECK-NEXT:            %a0 = memref.load %A[%{{.*}}, %{{.*}}] : memref<3x5xf64>
-// CHECK-NEXT:            %a1 = memref.load %A[%{{.*}}, %{{.*}}] : memref<3x5xf64>
-// CHECK-NEXT:            %a2 = memref.load %A[%{{.*}}, %{{.*}}] : memref<3x5xf64>
-// CHECK-NEXT:            %a3 = memref.load %A[%{{.*}}, %{{.*}}] : memref<3x5xf64>
-// CHECK-NEXT:            %{{.*}} = affine.apply affine_map<(d0, d1) -> (((d0 * 4) + d1))> (%{{.*}}, %{{.*}})
-// CHECK-NEXT:            %b0 = memref.load %B[%{{.*}}, %{{.*}}] : memref<5x8xf64>
-// CHECK-NEXT:            %{{.*}} = affine.apply affine_map<(d0, d1) -> (((d0 * 4) + d1))> (%{{.*}}, %{{.*}})
-// CHECK-NEXT:            %b1 = memref.load %B[%{{.*}}, %{{.*}}] : memref<5x8xf64>
-// CHECK-NEXT:            %{{.*}} = affine.apply affine_map<(d0, d1) -> (((d0 * 4) + d1))> (%{{.*}}, %{{.*}})
-// CHECK-NEXT:            %b2 = memref.load %B[%{{.*}}, %{{.*}}] : memref<5x8xf64>
-// CHECK-NEXT:            %{{.*}} = affine.apply affine_map<(d0, d1) -> (((d0 * 4) + d1))> (%{{.*}}, %{{.*}})
-// CHECK-NEXT:            %b3 = memref.load %B[%{{.*}}, %{{.*}}] : memref<5x8xf64>
-=======
 // CHECK-NEXT:      %0 = arith.constant 0 : index
 // CHECK-NEXT:      %1 = arith.constant 1 : index
 // CHECK-NEXT:      %2 = arith.constant 2 : index
@@ -437,7 +403,6 @@
 // CHECK-NEXT:            %b2 = memref.load %B[%23, %26] : memref<5x8xf64>
 // CHECK-NEXT:            %27 = affine.apply affine_map<(d0, d1) -> (((d0 * 4) + d1))> (%10, %3)
 // CHECK-NEXT:            %b3 = memref.load %B[%23, %27] : memref<5x8xf64>
->>>>>>> 05b2fdf8
 // CHECK-NEXT:            %prod0 = arith.mulf %a0, %b0 fastmath<fast> : f64
 // CHECK-NEXT:            %prod1 = arith.mulf %a1, %b1 fastmath<fast> : f64
 // CHECK-NEXT:            %prod2 = arith.mulf %a2, %b2 fastmath<fast> : f64
@@ -448,16 +413,6 @@
 // CHECK-NEXT:            %res3 = arith.addf %prod3, %c3 fastmath<fast> : f64
 // CHECK-NEXT:            scf.yield %res0, %res1, %res2, %res3 : f64, f64, f64, f64
 // CHECK-NEXT:          }
-<<<<<<< HEAD
-// CHECK-NEXT:          %{{.*}} = affine.apply affine_map<(d0, d1) -> (((d0 * 4) + d1))> (%{{.*}}, %{{.*}})
-// CHECK-NEXT:          memref.store %{{.*}}, %C[%{{.*}}, %{{.*}}] : memref<3x8xf64>
-// CHECK-NEXT:          %{{.*}} = affine.apply affine_map<(d0, d1) -> (((d0 * 4) + d1))> (%{{.*}}, %{{.*}})
-// CHECK-NEXT:          memref.store %{{.*}}, %C[%{{.*}}, %{{.*}}] : memref<3x8xf64>
-// CHECK-NEXT:          %{{.*}} = affine.apply affine_map<(d0, d1) -> (((d0 * 4) + d1))> (%{{.*}}, %{{.*}})
-// CHECK-NEXT:          memref.store %{{.*}}, %C[%{{.*}}, %{{.*}}] : memref<3x8xf64>
-// CHECK-NEXT:          %{{.*}} = affine.apply affine_map<(d0, d1) -> (((d0 * 4) + d1))> (%{{.*}}, %{{.*}})
-// CHECK-NEXT:          memref.store %{{.*}}, %C[%{{.*}}, %{{.*}}] : memref<3x8xf64>
-=======
 // CHECK-NEXT:          %28 = affine.apply affine_map<(d0, d1) -> (((d0 * 4) + d1))> (%10, %0)
 // CHECK-NEXT:          memref.store %19, %C[%9, %28] : memref<3x8xf64>
 // CHECK-NEXT:          %29 = affine.apply affine_map<(d0, d1) -> (((d0 * 4) + d1))> (%10, %1)
@@ -466,7 +421,6 @@
 // CHECK-NEXT:          memref.store %21, %C[%9, %30] : memref<3x8xf64>
 // CHECK-NEXT:          %31 = affine.apply affine_map<(d0, d1) -> (((d0 * 4) + d1))> (%10, %3)
 // CHECK-NEXT:          memref.store %22, %C[%9, %31] : memref<3x8xf64>
->>>>>>> 05b2fdf8
 // CHECK-NEXT:        }
 // CHECK-NEXT:      }
 // CHECK-NEXT:      func.return %C : memref<3x8xf64>
@@ -505,32 +459,6 @@
 
 // CHECK-NEXT:    func.func @interleaved_init(%A : memref<3x5xf64>, %B : memref<5x8xf64>, %C : memref<3x8xf64>) -> memref<3x8xf64> {
 // CHECK-NEXT:      %zero_float = arith.constant 0.000000e+00 : f64
-<<<<<<< HEAD
-// CHECK-NEXT:      %{{.*}} = arith.constant 0 : index
-// CHECK-NEXT:      %{{.*}} = arith.constant 1 : index
-// CHECK-NEXT:      %{{.*}} = arith.constant 2 : index
-// CHECK-NEXT:      %{{.*}} = arith.constant 3 : index
-// CHECK-NEXT:      %{{.*}} = arith.constant 3 : index
-// CHECK-NEXT:      %{{.*}} = arith.constant 2 : index
-// CHECK-NEXT:      %{{.*}} = arith.constant 5 : index
-// CHECK-NEXT:      %{{.*}} = arith.constant 0 : index
-// CHECK-NEXT:      %{{.*}} = arith.constant 1 : index
-// CHECK-NEXT:      scf.for %{{.*}} = %{{.*}} to %{{.*}} step %{{.*}} {
-// CHECK-NEXT:        scf.for %{{.*}} = %{{.*}} to %{{.*}} step %{{.*}} {
-// CHECK-NEXT:          %{{.*}}, %{{.*}}, %{{.*}}, %{{.*}} = scf.for %{{.*}} = %{{.*}} to %{{.*}} step %{{.*}} iter_args(%c0 = %zero_float, %c1 = %zero_float, %c2 = %zero_float, %c3 = %zero_float) -> (f64, f64, f64, f64) {
-// CHECK-NEXT:            %a0 = memref.load %A[%{{.*}}, %{{.*}}] : memref<3x5xf64>
-// CHECK-NEXT:            %a1 = memref.load %A[%{{.*}}, %{{.*}}] : memref<3x5xf64>
-// CHECK-NEXT:            %a2 = memref.load %A[%{{.*}}, %{{.*}}] : memref<3x5xf64>
-// CHECK-NEXT:            %a3 = memref.load %A[%{{.*}}, %{{.*}}] : memref<3x5xf64>
-// CHECK-NEXT:            %{{.*}} = affine.apply affine_map<(d0, d1) -> (((d0 * 4) + d1))> (%{{.*}}, %{{.*}})
-// CHECK-NEXT:            %b0 = memref.load %B[%{{.*}}, %{{.*}}] : memref<5x8xf64>
-// CHECK-NEXT:            %{{.*}} = affine.apply affine_map<(d0, d1) -> (((d0 * 4) + d1))> (%{{.*}}, %{{.*}})
-// CHECK-NEXT:            %b1 = memref.load %B[%{{.*}}, %{{.*}}] : memref<5x8xf64>
-// CHECK-NEXT:            %{{.*}} = affine.apply affine_map<(d0, d1) -> (((d0 * 4) + d1))> (%{{.*}}, %{{.*}})
-// CHECK-NEXT:            %b2 = memref.load %B[%{{.*}}, %{{.*}}] : memref<5x8xf64>
-// CHECK-NEXT:            %{{.*}} = affine.apply affine_map<(d0, d1) -> (((d0 * 4) + d1))> (%{{.*}}, %{{.*}})
-// CHECK-NEXT:            %b3 = memref.load %B[%{{.*}}, %{{.*}}] : memref<5x8xf64>
-=======
 // CHECK-NEXT:      %0 = arith.constant 0 : index
 // CHECK-NEXT:      %1 = arith.constant 1 : index
 // CHECK-NEXT:      %2 = arith.constant 2 : index
@@ -555,7 +483,6 @@
 // CHECK-NEXT:            %b2 = memref.load %B[%15, %18] : memref<5x8xf64>
 // CHECK-NEXT:            %19 = affine.apply affine_map<(d0, d1) -> (((d0 * 4) + d1))> (%10, %3)
 // CHECK-NEXT:            %b3 = memref.load %B[%15, %19] : memref<5x8xf64>
->>>>>>> 05b2fdf8
 // CHECK-NEXT:            %prod0 = arith.mulf %a0, %b0 fastmath<fast> : f64
 // CHECK-NEXT:            %prod1 = arith.mulf %a1, %b1 fastmath<fast> : f64
 // CHECK-NEXT:            %prod2 = arith.mulf %a2, %b2 fastmath<fast> : f64
@@ -566,16 +493,6 @@
 // CHECK-NEXT:            %res3 = arith.addf %prod3, %c3 fastmath<fast> : f64
 // CHECK-NEXT:            scf.yield %res0, %res1, %res2, %res3 : f64, f64, f64, f64
 // CHECK-NEXT:          }
-<<<<<<< HEAD
-// CHECK-NEXT:          %{{.*}} = affine.apply affine_map<(d0, d1) -> (((d0 * 4) + d1))> (%{{.*}}, %{{.*}})
-// CHECK-NEXT:          memref.store %{{.*}}, %C[%{{.*}}, %{{.*}}] : memref<3x8xf64>
-// CHECK-NEXT:          %{{.*}} = affine.apply affine_map<(d0, d1) -> (((d0 * 4) + d1))> (%{{.*}}, %{{.*}})
-// CHECK-NEXT:          memref.store %{{.*}}, %C[%{{.*}}, %{{.*}}] : memref<3x8xf64>
-// CHECK-NEXT:          %{{.*}} = affine.apply affine_map<(d0, d1) -> (((d0 * 4) + d1))> (%{{.*}}, %{{.*}})
-// CHECK-NEXT:          memref.store %{{.*}}, %C[%{{.*}}, %{{.*}}] : memref<3x8xf64>
-// CHECK-NEXT:          %{{.*}} = affine.apply affine_map<(d0, d1) -> (((d0 * 4) + d1))> (%{{.*}}, %{{.*}})
-// CHECK-NEXT:          memref.store %{{.*}}, %C[%{{.*}}, %{{.*}}] : memref<3x8xf64>
-=======
 // CHECK-NEXT:          %20 = affine.apply affine_map<(d0, d1) -> (((d0 * 4) + d1))> (%10, %0)
 // CHECK-NEXT:          memref.store %11, %C[%9, %20] : memref<3x8xf64>
 // CHECK-NEXT:          %21 = affine.apply affine_map<(d0, d1) -> (((d0 * 4) + d1))> (%10, %1)
@@ -584,7 +501,6 @@
 // CHECK-NEXT:          memref.store %13, %C[%9, %22] : memref<3x8xf64>
 // CHECK-NEXT:          %23 = affine.apply affine_map<(d0, d1) -> (((d0 * 4) + d1))> (%10, %3)
 // CHECK-NEXT:          memref.store %14, %C[%9, %23] : memref<3x8xf64>
->>>>>>> 05b2fdf8
 // CHECK-NEXT:        }
 // CHECK-NEXT:      }
 // CHECK-NEXT:      func.return %C : memref<3x8xf64>
