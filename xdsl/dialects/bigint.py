--- conflicted
+++ resolved
@@ -1,14 +1,8 @@
 """Dialect for arbitrary-precision integers."""
 
 import abc
-<<<<<<< HEAD
-from typing import ClassVar
-
-from xdsl.dialects.builtin import ContainerOf
-=======
 
 from xdsl.dialects.builtin import f64, i1
->>>>>>> a845d843
 from xdsl.ir import (
     Attribute,
     Dialect,
@@ -19,10 +13,6 @@
 )
 from xdsl.irdl import (
     IRDLOperation,
-<<<<<<< HEAD
-    VarConstraint,
-=======
->>>>>>> a845d843
     irdl_attr_definition,
     irdl_op_definition,
     operand_def,
@@ -618,15 +608,6 @@
         BitOrOp,
         BitXorOp,
         BitAndOp,
-<<<<<<< HEAD
-        # DivOp,
-        # EqOp,
-        # NeqOp,
-        # GtOp,
-        # GteOp,
-        # LtOp,
-        # LteOp,
-=======
         DivOp,
         EqOp,
         NeqOp,
@@ -634,7 +615,6 @@
         GteOp,
         LtOp,
         LteOp,
->>>>>>> a845d843
     ],
     [
         BigIntegerType,
