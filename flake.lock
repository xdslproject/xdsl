{
  "nodes": {
    "flake-utils": {
      "inputs": {
        "systems": "systems"
      },
      "locked": {
<<<<<<< HEAD
        "lastModified": 1726560853,
        "narHash": "sha256-X6rJYSESBVr3hBoH0WbKE5KvhPU5bloyZ2L4K60/fPQ=",
        "owner": "numtide",
        "repo": "flake-utils",
        "rev": "c1dfcf08411b08f6b8615f7d8971a2bfa81d5e8a",
=======
        "lastModified": 1731533236,
        "narHash": "sha256-l0KFg5HjrsfsO/JpG+r7fRrqm12kzFHyUHqHCVpMMbI=",
        "owner": "numtide",
        "repo": "flake-utils",
        "rev": "11707dc2f618dd54ca8739b309ec4fc024de578b",
>>>>>>> b5acf316
        "type": "github"
      },
      "original": {
        "owner": "numtide",
        "repo": "flake-utils",
        "type": "github"
      }
    },
    "nixpkgs": {
      "locked": {
<<<<<<< HEAD
        "lastModified": 1729980323,
        "narHash": "sha256-eWPRZAlhf446bKSmzw6x7RWEE4IuZgAp8NW3eXZwRAY=",
        "owner": "nixos",
        "repo": "nixpkgs",
        "rev": "86e78d3d2084ff87688da662cf78c2af085d8e73",
=======
        "lastModified": 1732238832,
        "narHash": "sha256-sQxuJm8rHY20xq6Ah+GwIUkF95tWjGRd1X8xF+Pkk38=",
        "owner": "nixos",
        "repo": "nixpkgs",
        "rev": "8edf06bea5bcbee082df1b7369ff973b91618b8d",
>>>>>>> b5acf316
        "type": "github"
      },
      "original": {
        "owner": "nixos",
        "ref": "nixpkgs-unstable",
        "repo": "nixpkgs",
        "type": "github"
      }
    },
    "root": {
      "inputs": {
        "flake-utils": "flake-utils",
        "nixpkgs": "nixpkgs"
      }
    },
    "systems": {
      "locked": {
        "lastModified": 1681028828,
        "narHash": "sha256-Vy1rq5AaRuLzOxct8nz4T6wlgyUR7zLU309k9mBC768=",
        "owner": "nix-systems",
        "repo": "default",
        "rev": "da67096a3b9bf56a91d16901293e51ba5b49a27e",
        "type": "github"
      },
      "original": {
        "owner": "nix-systems",
        "repo": "default",
        "type": "github"
      }
    }
  },
  "root": "root",
  "version": 7
}<|MERGE_RESOLUTION|>--- conflicted
+++ resolved
@@ -5,19 +5,11 @@
         "systems": "systems"
       },
       "locked": {
-<<<<<<< HEAD
-        "lastModified": 1726560853,
-        "narHash": "sha256-X6rJYSESBVr3hBoH0WbKE5KvhPU5bloyZ2L4K60/fPQ=",
-        "owner": "numtide",
-        "repo": "flake-utils",
-        "rev": "c1dfcf08411b08f6b8615f7d8971a2bfa81d5e8a",
-=======
         "lastModified": 1731533236,
         "narHash": "sha256-l0KFg5HjrsfsO/JpG+r7fRrqm12kzFHyUHqHCVpMMbI=",
         "owner": "numtide",
         "repo": "flake-utils",
         "rev": "11707dc2f618dd54ca8739b309ec4fc024de578b",
->>>>>>> b5acf316
         "type": "github"
       },
       "original": {
@@ -28,19 +20,11 @@
     },
     "nixpkgs": {
       "locked": {
-<<<<<<< HEAD
-        "lastModified": 1729980323,
-        "narHash": "sha256-eWPRZAlhf446bKSmzw6x7RWEE4IuZgAp8NW3eXZwRAY=",
-        "owner": "nixos",
-        "repo": "nixpkgs",
-        "rev": "86e78d3d2084ff87688da662cf78c2af085d8e73",
-=======
         "lastModified": 1732238832,
         "narHash": "sha256-sQxuJm8rHY20xq6Ah+GwIUkF95tWjGRd1X8xF+Pkk38=",
         "owner": "nixos",
         "repo": "nixpkgs",
         "rev": "8edf06bea5bcbee082df1b7369ff973b91618b8d",
->>>>>>> b5acf316
         "type": "github"
       },
       "original": {
