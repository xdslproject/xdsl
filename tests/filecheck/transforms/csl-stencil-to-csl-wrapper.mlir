// RUN: xdsl-opt %s -p "csl-stencil-to-csl-wrapper" | filecheck %s

builtin.module {
  func.func @gauss_seidel(%a : !stencil.field<[-1,1023]x[-1,511]xtensor<512xf32>>, %b : !stencil.field<[-1,1023]x[-1,511]xtensor<512xf32>>) {
    %0 = stencil.load %a : !stencil.field<[-1,1023]x[-1,511]xtensor<512xf32>> -> !stencil.temp<[-1,2]x[-1,2]xtensor<512xf32>>
    %1 = tensor.empty() : tensor<510xf32>
    %2 = csl_stencil.apply(%0 : !stencil.temp<[-1,2]x[-1,2]xtensor<512xf32>>, %1 : tensor<510xf32>) <{"swaps" = [#csl_stencil.exchange<to [1, 0]>, #csl_stencil.exchange<to [-1, 0]>, #csl_stencil.exchange<to [0, 1]>, #csl_stencil.exchange<to [0, -1]>], "topo" = #dmp.topo<1022x510>, "num_chunks" = 2 : i64}> -> (!stencil.temp<[0,1]x[0,1]xtensor<510xf32>>) ({
    ^0(%3 : memref<4xtensor<255xf32>>, %4 : index, %5 : tensor<510xf32>):
      %6 = csl_stencil.access %3[1, 0] : memref<4xtensor<255xf32>>
      %7 = csl_stencil.access %3[-1, 0] : memref<4xtensor<255xf32>>
      %8 = csl_stencil.access %3[0, 1] : memref<4xtensor<255xf32>>
      %9 = csl_stencil.access %3[0, -1] : memref<4xtensor<255xf32>>
      %10 = arith.addf %9, %8 : tensor<255xf32>
      %11 = arith.addf %10, %7 : tensor<255xf32>
      %12 = arith.addf %11, %6 : tensor<255xf32>
      %13 = "tensor.insert_slice"(%12, %5, %4) <{"static_offsets" = array<i64: 0>, "static_sizes" = array<i64: 255>, "static_strides" = array<i64: 1>, "operandSegmentSizes" = array<i32: 1, 1, 1, 0, 0>}> : (tensor<255xf32>, tensor<510xf32>, index) -> tensor<510xf32>
      csl_stencil.yield %13 : tensor<510xf32>
    }, {
    ^1(%14 : !stencil.temp<[-1,2]x[-1,2]xtensor<512xf32>>, %15 : tensor<510xf32>):
      %16 = csl_stencil.access %14[0, 0] : !stencil.temp<[-1,2]x[-1,2]xtensor<512xf32>>
      %17 = csl_stencil.access %14[0, 0] : !stencil.temp<[-1,2]x[-1,2]xtensor<512xf32>>
      %18 = arith.constant 1.666600e-01 : f32
      %19 = "tensor.extract_slice"(%16) <{"static_offsets" = array<i64: 1>, "static_sizes" = array<i64: 510>, "static_strides" = array<i64: 1>, "operandSegmentSizes" = array<i32: 1, 0, 0, 0>}> : (tensor<512xf32>) -> tensor<510xf32>
      %20 = "tensor.extract_slice"(%17) <{"static_offsets" = array<i64: -1>, "static_sizes" = array<i64: 510>, "static_strides" = array<i64: 1>, "operandSegmentSizes" = array<i32: 1, 0, 0, 0>}> : (tensor<512xf32>) -> tensor<510xf32>
      %21 = arith.addf %15, %20 : tensor<510xf32>
      %22 = arith.addf %21, %19 : tensor<510xf32>
      %23 = tensor.empty() : tensor<510xf32>
      %24 = linalg.fill ins(%18 : f32) outs(%23 : tensor<510xf32>) -> tensor<510xf32>
      %25 = arith.mulf %22, %24 : tensor<510xf32>
      csl_stencil.yield %25 : tensor<510xf32>
    })
    stencil.store %2 to %b ([0, 0] : [1, 1]) : !stencil.temp<[0,1]x[0,1]xtensor<510xf32>> to !stencil.field<[-1,1023]x[-1,511]xtensor<512xf32>>
    func.return
  }
}

// CHECK-NEXT: builtin.module {
// CHECK-NEXT:   "csl_wrapper.module"() <{"width" = 1022 : i16, "height" = 510 : i16, "params" = [#csl_wrapper.param<"z_dim" default=512 : i16>, #csl_wrapper.param<"pattern" default=2 : i16>, #csl_wrapper.param<"num_chunks" default=2 : i16>, #csl_wrapper.param<"chunk_size" default=256 : i16>, #csl_wrapper.param<"padded_z_dim" default=512 : i16>], "program_name" = "gauss_seidel"}> ({
// CHECK-NEXT:   ^0(%0 : i16, %1 : i16, %2 : i16, %3 : i16, %4 : i16, %5 : i16, %6 : i16, %7 : i16, %8 : i16):
// CHECK-NEXT:     %9 = arith.constant 0 : i16
// CHECK-NEXT:     %10 = "csl.get_color"(%9) : (i16) -> !csl.color
// CHECK-NEXT:     %11 = "csl_wrapper.import"(%2, %3, %10) <{"module" = "<memcpy/get_params>", "fields" = ["width", "height", "LAUNCH"]}> : (i16, i16, !csl.color) -> !csl.imported_module
// CHECK-NEXT:     %12 = "csl_wrapper.import"(%5, %2, %3) <{"module" = "routes.csl", "fields" = ["pattern", "peWidth", "peHeight"]}> : (i16, i16, i16) -> !csl.imported_module
// CHECK-NEXT:     %13 = "csl.member_call"(%12, %0, %1, %2, %3, %5) <{"field" = "computeAllRoutes"}> : (!csl.imported_module, i16, i16, i16, i16, i16) -> !csl.comptime_struct
// CHECK-NEXT:     %14 = "csl.member_call"(%11, %0) <{"field" = "get_params"}> : (!csl.imported_module, i16) -> !csl.comptime_struct
// CHECK-NEXT:     %15 = arith.constant 1 : i16
// CHECK-NEXT:     %16 = arith.subi %15, %5 : i16
// CHECK-NEXT:     %17 = arith.subi %2, %0 : i16
// CHECK-NEXT:     %18 = arith.subi %3, %1 : i16
// CHECK-NEXT:     %19 = arith.cmpi slt, %0, %16 : i16
// CHECK-NEXT:     %20 = arith.cmpi slt, %1, %16 : i16
// CHECK-NEXT:     %21 = arith.cmpi slt, %17, %5 : i16
// CHECK-NEXT:     %22 = arith.cmpi slt, %18, %5 : i16
// CHECK-NEXT:     %23 = arith.ori %19, %20 : i1
// CHECK-NEXT:     %24 = arith.ori %23, %21 : i1
// CHECK-NEXT:     %25 = arith.ori %24, %22 : i1
// CHECK-NEXT:     "csl_wrapper.yield"(%14, %13, %25) <{"fields" = ["memcpy_params", "stencil_comms_params", "isBorderRegionPE"]}> : (!csl.comptime_struct, !csl.comptime_struct, i1) -> ()
// CHECK-NEXT:   }, {
// CHECK-NEXT:   ^1(%26 : i16, %27 : i16, %28 : i16, %29 : i16, %30 : i16, %31 : i16, %32 : i16, %memcpy_params : !csl.comptime_struct, %stencil_comms_params : !csl.comptime_struct, %isBorderRegionPE : i1, %a : !stencil.field<[-1,1023]x[-1,511]xtensor<512xf32>>, %b : !stencil.field<[-1,1023]x[-1,511]xtensor<512xf32>>):
// CHECK-NEXT:     %33 = "csl_wrapper.import"(%memcpy_params) <{"module" = "<memcpy/memcpy>", "fields" = [""]}> : (!csl.comptime_struct) -> !csl.imported_module
// CHECK-NEXT:     %34 = "csl_wrapper.import"(%29, %31, %stencil_comms_params) <{"module" = "stencil_comms.csl", "fields" = ["pattern", "chunkSize", ""]}> : (i16, i16, !csl.comptime_struct) -> !csl.imported_module
// CHECK-NEXT:     csl.func @gauss_seidel() {
<<<<<<< HEAD
// CHECK-NEXT:       %35 = stencil.load %a : !stencil.field<[-1,1023]x[-1,511]xtensor<512xf32>> -> !stencil.temp<[-1,2]x[-1,2]xtensor<512xf32>>
// CHECK-NEXT:       %36 = "csl_stencil.prefetch"(%35) <{"topo" = #dmp.topo<1022x510>, "swaps" = [#csl_stencil.exchange<to [1, 0]>, #csl_stencil.exchange<to [-1, 0]>, #csl_stencil.exchange<to [0, 1]>, #csl_stencil.exchange<to [0, -1]>]}> : (!stencil.temp<[-1,2]x[-1,2]xtensor<512xf32>>) -> memref<4xtensor<510xf32>>
// CHECK-NEXT:       %37 = tensor.empty() : tensor<510xf32>
// CHECK-NEXT:       %38 = csl_stencil.apply(%35 : !stencil.temp<[-1,2]x[-1,2]xtensor<512xf32>>, %37 : tensor<510xf32>) <{"swaps" = [#csl_stencil.exchange<to [1, 0]>, #csl_stencil.exchange<to [-1, 0]>, #csl_stencil.exchange<to [0, 1]>, #csl_stencil.exchange<to [0, -1]>], "topo" = #dmp.topo<1022x510>, "num_chunks" = 2 : i64}> -> (!stencil.temp<[0,1]x[0,1]xtensor<510xf32>>) ({
// CHECK-NEXT:       ^2(%39 : memref<4xtensor<255xf32>>, %40 : index, %41 : tensor<510xf32>):
// CHECK-NEXT:         %42 = csl_stencil.access %39[1, 0] : memref<4xtensor<255xf32>>
// CHECK-NEXT:         %43 = csl_stencil.access %39[-1, 0] : memref<4xtensor<255xf32>>
// CHECK-NEXT:         %44 = csl_stencil.access %39[0, 1] : memref<4xtensor<255xf32>>
// CHECK-NEXT:         %45 = csl_stencil.access %39[0, -1] : memref<4xtensor<255xf32>>
// CHECK-NEXT:         %46 = arith.addf %43, %42 : tensor<255xf32>
// CHECK-NEXT:         %47 = arith.addf %45, %44 : tensor<255xf32>
// CHECK-NEXT:         %48 = arith.addf %47, %46 : tensor<255xf32>
// CHECK-NEXT:         %49 = "tensor.insert_slice"(%48, %41, %40) <{"static_offsets" = array<i64: 0>, "static_sizes" = array<i64: 255>, "static_strides" = array<i64: 1>, "operandSegmentSizes" = array<i32: 1, 1, 1, 0, 0>}> : (tensor<255xf32>, tensor<510xf32>, index) -> tensor<510xf32>
// CHECK-NEXT:         csl_stencil.yield %49 : tensor<510xf32>
// CHECK-NEXT:       }, {
// CHECK-NEXT:       ^3(%50 : !stencil.temp<[-1,2]x[-1,2]xtensor<512xf32>>, %51 : tensor<510xf32>):
// CHECK-NEXT:         %52 = csl_stencil.access %50[0, 0] : !stencil.temp<[-1,2]x[-1,2]xtensor<512xf32>>
// CHECK-NEXT:         %53 = csl_stencil.access %50[0, 0] : !stencil.temp<[-1,2]x[-1,2]xtensor<512xf32>>
// CHECK-NEXT:         %54 = arith.constant 1.666600e-01 : f32
// CHECK-NEXT:         %55 = "tensor.extract_slice"(%52) <{"static_offsets" = array<i64: 1>, "static_sizes" = array<i64: 510>, "static_strides" = array<i64: 1>, "operandSegmentSizes" = array<i32: 1, 0, 0, 0>}> : (tensor<512xf32>) -> tensor<510xf32>
// CHECK-NEXT:         %56 = "tensor.extract_slice"(%53) <{"static_offsets" = array<i64: -1>, "static_sizes" = array<i64: 510>, "static_strides" = array<i64: 1>, "operandSegmentSizes" = array<i32: 1, 0, 0, 0>}> : (tensor<512xf32>) -> tensor<510xf32>
// CHECK-NEXT:         %57 = arith.addf %51, %56 : tensor<510xf32>
// CHECK-NEXT:         %58 = arith.addf %57, %55 : tensor<510xf32>
// CHECK-NEXT:         %59 = tensor.empty() : tensor<510xf32>
// CHECK-NEXT:         %60 = linalg.fill ins(%54 : f32) outs(%59 : tensor<510xf32>) -> tensor<510xf32>
// CHECK-NEXT:         %61 = arith.mulf %58, %60 : tensor<510xf32>
// CHECK-NEXT:         csl_stencil.yield %61 : tensor<510xf32>
// CHECK-NEXT:       })
// CHECK-NEXT:       stencil.store %38 to %b ([0, 0] : [1, 1]) : !stencil.temp<[0,1]x[0,1]xtensor<510xf32>> to !stencil.field<[-1,1023]x[-1,511]xtensor<512xf32>>
=======
// CHECK-NEXT:       %27 = stencil.load %a : !stencil.field<[-1,1023]x[-1,511]xtensor<512xf32>> -> !stencil.temp<[-1,2]x[-1,2]xtensor<512xf32>>
// CHECK-NEXT:       %28 = tensor.empty() : tensor<510xf32>
// CHECK-NEXT:       %29 = csl_stencil.apply(%27 : !stencil.temp<[-1,2]x[-1,2]xtensor<512xf32>>, %28 : tensor<510xf32>) <{"swaps" = [#csl_stencil.exchange<to [1, 0]>, #csl_stencil.exchange<to [-1, 0]>, #csl_stencil.exchange<to [0, 1]>, #csl_stencil.exchange<to [0, -1]>], "topo" = #dmp.topo<1022x510>, "num_chunks" = 2 : i64}> -> (!stencil.temp<[0,1]x[0,1]xtensor<510xf32>>) ({
// CHECK-NEXT:       ^2(%30 : memref<4xtensor<255xf32>>, %31 : index, %32 : tensor<510xf32>):
// CHECK-NEXT:         %33 = csl_stencil.access %30[1, 0] : memref<4xtensor<255xf32>>
// CHECK-NEXT:         %34 = csl_stencil.access %30[-1, 0] : memref<4xtensor<255xf32>>
// CHECK-NEXT:         %35 = csl_stencil.access %30[0, 1] : memref<4xtensor<255xf32>>
// CHECK-NEXT:         %36 = csl_stencil.access %30[0, -1] : memref<4xtensor<255xf32>>
// CHECK-NEXT:         %37 = arith.addf %36, %35 : tensor<255xf32>
// CHECK-NEXT:         %38 = arith.addf %37, %34 : tensor<255xf32>
// CHECK-NEXT:         %39 = arith.addf %38, %33 : tensor<255xf32>
// CHECK-NEXT:         %40 = "tensor.insert_slice"(%39, %32, %31) <{"static_offsets" = array<i64: 0>, "static_sizes" = array<i64: 255>, "static_strides" = array<i64: 1>, "operandSegmentSizes" = array<i32: 1, 1, 1, 0, 0>}> : (tensor<255xf32>, tensor<510xf32>, index) -> tensor<510xf32>
// CHECK-NEXT:         csl_stencil.yield %40 : tensor<510xf32>
// CHECK-NEXT:       }, {
// CHECK-NEXT:       ^3(%41 : !stencil.temp<[-1,2]x[-1,2]xtensor<512xf32>>, %42 : tensor<510xf32>):
// CHECK-NEXT:         %43 = csl_stencil.access %41[0, 0] : !stencil.temp<[-1,2]x[-1,2]xtensor<512xf32>>
// CHECK-NEXT:         %44 = csl_stencil.access %41[0, 0] : !stencil.temp<[-1,2]x[-1,2]xtensor<512xf32>>
// CHECK-NEXT:         %45 = arith.constant 1.666600e-01 : f32
// CHECK-NEXT:         %46 = "tensor.extract_slice"(%43) <{"static_offsets" = array<i64: 1>, "static_sizes" = array<i64: 510>, "static_strides" = array<i64: 1>, "operandSegmentSizes" = array<i32: 1, 0, 0, 0>}> : (tensor<512xf32>) -> tensor<510xf32>
// CHECK-NEXT:         %47 = "tensor.extract_slice"(%44) <{"static_offsets" = array<i64: -1>, "static_sizes" = array<i64: 510>, "static_strides" = array<i64: 1>, "operandSegmentSizes" = array<i32: 1, 0, 0, 0>}> : (tensor<512xf32>) -> tensor<510xf32>
// CHECK-NEXT:         %48 = arith.addf %42, %47 : tensor<510xf32>
// CHECK-NEXT:         %49 = arith.addf %48, %46 : tensor<510xf32>
// CHECK-NEXT:         %50 = tensor.empty() : tensor<510xf32>
// CHECK-NEXT:         %51 = linalg.fill ins(%45 : f32) outs(%50 : tensor<510xf32>) -> tensor<510xf32>
// CHECK-NEXT:         %52 = arith.mulf %49, %51 : tensor<510xf32>
// CHECK-NEXT:         csl_stencil.yield %52 : tensor<510xf32>
// CHECK-NEXT:       })
// CHECK-NEXT:       stencil.store %29 to %b ([0, 0] : [1, 1]) : !stencil.temp<[0,1]x[0,1]xtensor<510xf32>> to !stencil.field<[-1,1023]x[-1,511]xtensor<512xf32>>
>>>>>>> 2d67e7c2
// CHECK-NEXT:       csl.return
// CHECK-NEXT:     }
// CHECK-NEXT:     "csl_wrapper.yield"() <{"fields" = []}> : () -> ()
// CHECK-NEXT:   }) : () -> ()
// CHECK-NEXT: }<|MERGE_RESOLUTION|>--- conflicted
+++ resolved
@@ -60,66 +60,34 @@
 // CHECK-NEXT:     %33 = "csl_wrapper.import"(%memcpy_params) <{"module" = "<memcpy/memcpy>", "fields" = [""]}> : (!csl.comptime_struct) -> !csl.imported_module
 // CHECK-NEXT:     %34 = "csl_wrapper.import"(%29, %31, %stencil_comms_params) <{"module" = "stencil_comms.csl", "fields" = ["pattern", "chunkSize", ""]}> : (i16, i16, !csl.comptime_struct) -> !csl.imported_module
 // CHECK-NEXT:     csl.func @gauss_seidel() {
-<<<<<<< HEAD
 // CHECK-NEXT:       %35 = stencil.load %a : !stencil.field<[-1,1023]x[-1,511]xtensor<512xf32>> -> !stencil.temp<[-1,2]x[-1,2]xtensor<512xf32>>
-// CHECK-NEXT:       %36 = "csl_stencil.prefetch"(%35) <{"topo" = #dmp.topo<1022x510>, "swaps" = [#csl_stencil.exchange<to [1, 0]>, #csl_stencil.exchange<to [-1, 0]>, #csl_stencil.exchange<to [0, 1]>, #csl_stencil.exchange<to [0, -1]>]}> : (!stencil.temp<[-1,2]x[-1,2]xtensor<512xf32>>) -> memref<4xtensor<510xf32>>
-// CHECK-NEXT:       %37 = tensor.empty() : tensor<510xf32>
-// CHECK-NEXT:       %38 = csl_stencil.apply(%35 : !stencil.temp<[-1,2]x[-1,2]xtensor<512xf32>>, %37 : tensor<510xf32>) <{"swaps" = [#csl_stencil.exchange<to [1, 0]>, #csl_stencil.exchange<to [-1, 0]>, #csl_stencil.exchange<to [0, 1]>, #csl_stencil.exchange<to [0, -1]>], "topo" = #dmp.topo<1022x510>, "num_chunks" = 2 : i64}> -> (!stencil.temp<[0,1]x[0,1]xtensor<510xf32>>) ({
-// CHECK-NEXT:       ^2(%39 : memref<4xtensor<255xf32>>, %40 : index, %41 : tensor<510xf32>):
-// CHECK-NEXT:         %42 = csl_stencil.access %39[1, 0] : memref<4xtensor<255xf32>>
-// CHECK-NEXT:         %43 = csl_stencil.access %39[-1, 0] : memref<4xtensor<255xf32>>
-// CHECK-NEXT:         %44 = csl_stencil.access %39[0, 1] : memref<4xtensor<255xf32>>
-// CHECK-NEXT:         %45 = csl_stencil.access %39[0, -1] : memref<4xtensor<255xf32>>
-// CHECK-NEXT:         %46 = arith.addf %43, %42 : tensor<255xf32>
-// CHECK-NEXT:         %47 = arith.addf %45, %44 : tensor<255xf32>
-// CHECK-NEXT:         %48 = arith.addf %47, %46 : tensor<255xf32>
-// CHECK-NEXT:         %49 = "tensor.insert_slice"(%48, %41, %40) <{"static_offsets" = array<i64: 0>, "static_sizes" = array<i64: 255>, "static_strides" = array<i64: 1>, "operandSegmentSizes" = array<i32: 1, 1, 1, 0, 0>}> : (tensor<255xf32>, tensor<510xf32>, index) -> tensor<510xf32>
-// CHECK-NEXT:         csl_stencil.yield %49 : tensor<510xf32>
+// CHECK-NEXT:       %36 = tensor.empty() : tensor<510xf32>
+// CHECK-NEXT:       %37 = csl_stencil.apply(%35 : !stencil.temp<[-1,2]x[-1,2]xtensor<512xf32>>, %36 : tensor<510xf32>) <{"swaps" = [#csl_stencil.exchange<to [1, 0]>, #csl_stencil.exchange<to [-1, 0]>, #csl_stencil.exchange<to [0, 1]>, #csl_stencil.exchange<to [0, -1]>], "topo" = #dmp.topo<1022x510>, "num_chunks" = 2 : i64}> -> (!stencil.temp<[0,1]x[0,1]xtensor<510xf32>>) ({
+// CHECK-NEXT:       ^2(%38 : memref<4xtensor<255xf32>>, %39 : index, %40 : tensor<510xf32>):
+// CHECK-NEXT:         %41 = csl_stencil.access %38[1, 0] : memref<4xtensor<255xf32>>
+// CHECK-NEXT:         %42 = csl_stencil.access %38[-1, 0] : memref<4xtensor<255xf32>>
+// CHECK-NEXT:         %43 = csl_stencil.access %38[0, 1] : memref<4xtensor<255xf32>>
+// CHECK-NEXT:         %44 = csl_stencil.access %38[0, -1] : memref<4xtensor<255xf32>>
+// CHECK-NEXT:         %45 = arith.addf %44, %43 : tensor<255xf32>
+// CHECK-NEXT:         %46 = arith.addf %45, %42 : tensor<255xf32>
+// CHECK-NEXT:         %47 = arith.addf %46, %41 : tensor<255xf32>
+// CHECK-NEXT:         %48 = "tensor.insert_slice"(%47, %40, %39) <{"static_offsets" = array<i64: 0>, "static_sizes" = array<i64: 255>, "static_strides" = array<i64: 1>, "operandSegmentSizes" = array<i32: 1, 1, 1, 0, 0>}> : (tensor<255xf32>, tensor<510xf32>, index) -> tensor<510xf32>
+// CHECK-NEXT:         csl_stencil.yield %48 : tensor<510xf32>
 // CHECK-NEXT:       }, {
-// CHECK-NEXT:       ^3(%50 : !stencil.temp<[-1,2]x[-1,2]xtensor<512xf32>>, %51 : tensor<510xf32>):
-// CHECK-NEXT:         %52 = csl_stencil.access %50[0, 0] : !stencil.temp<[-1,2]x[-1,2]xtensor<512xf32>>
-// CHECK-NEXT:         %53 = csl_stencil.access %50[0, 0] : !stencil.temp<[-1,2]x[-1,2]xtensor<512xf32>>
-// CHECK-NEXT:         %54 = arith.constant 1.666600e-01 : f32
-// CHECK-NEXT:         %55 = "tensor.extract_slice"(%52) <{"static_offsets" = array<i64: 1>, "static_sizes" = array<i64: 510>, "static_strides" = array<i64: 1>, "operandSegmentSizes" = array<i32: 1, 0, 0, 0>}> : (tensor<512xf32>) -> tensor<510xf32>
-// CHECK-NEXT:         %56 = "tensor.extract_slice"(%53) <{"static_offsets" = array<i64: -1>, "static_sizes" = array<i64: 510>, "static_strides" = array<i64: 1>, "operandSegmentSizes" = array<i32: 1, 0, 0, 0>}> : (tensor<512xf32>) -> tensor<510xf32>
-// CHECK-NEXT:         %57 = arith.addf %51, %56 : tensor<510xf32>
-// CHECK-NEXT:         %58 = arith.addf %57, %55 : tensor<510xf32>
-// CHECK-NEXT:         %59 = tensor.empty() : tensor<510xf32>
-// CHECK-NEXT:         %60 = linalg.fill ins(%54 : f32) outs(%59 : tensor<510xf32>) -> tensor<510xf32>
-// CHECK-NEXT:         %61 = arith.mulf %58, %60 : tensor<510xf32>
-// CHECK-NEXT:         csl_stencil.yield %61 : tensor<510xf32>
+// CHECK-NEXT:       ^3(%49 : !stencil.temp<[-1,2]x[-1,2]xtensor<512xf32>>, %50 : tensor<510xf32>):
+// CHECK-NEXT:         %51 = csl_stencil.access %49[0, 0] : !stencil.temp<[-1,2]x[-1,2]xtensor<512xf32>>
+// CHECK-NEXT:         %52 = csl_stencil.access %49[0, 0] : !stencil.temp<[-1,2]x[-1,2]xtensor<512xf32>>
+// CHECK-NEXT:         %53 = arith.constant 1.666600e-01 : f32
+// CHECK-NEXT:         %54 = "tensor.extract_slice"(%51) <{"static_offsets" = array<i64: 1>, "static_sizes" = array<i64: 510>, "static_strides" = array<i64: 1>, "operandSegmentSizes" = array<i32: 1, 0, 0, 0>}> : (tensor<512xf32>) -> tensor<510xf32>
+// CHECK-NEXT:         %55 = "tensor.extract_slice"(%52) <{"static_offsets" = array<i64: -1>, "static_sizes" = array<i64: 510>, "static_strides" = array<i64: 1>, "operandSegmentSizes" = array<i32: 1, 0, 0, 0>}> : (tensor<512xf32>) -> tensor<510xf32>
+// CHECK-NEXT:         %56 = arith.addf %50, %55 : tensor<510xf32>
+// CHECK-NEXT:         %57 = arith.addf %56, %54 : tensor<510xf32>
+// CHECK-NEXT:         %58 = tensor.empty() : tensor<510xf32>
+// CHECK-NEXT:         %59 = linalg.fill ins(%53 : f32) outs(%58 : tensor<510xf32>) -> tensor<510xf32>
+// CHECK-NEXT:         %60 = arith.mulf %57, %59 : tensor<510xf32>
+// CHECK-NEXT:         csl_stencil.yield %60 : tensor<510xf32>
 // CHECK-NEXT:       })
-// CHECK-NEXT:       stencil.store %38 to %b ([0, 0] : [1, 1]) : !stencil.temp<[0,1]x[0,1]xtensor<510xf32>> to !stencil.field<[-1,1023]x[-1,511]xtensor<512xf32>>
-=======
-// CHECK-NEXT:       %27 = stencil.load %a : !stencil.field<[-1,1023]x[-1,511]xtensor<512xf32>> -> !stencil.temp<[-1,2]x[-1,2]xtensor<512xf32>>
-// CHECK-NEXT:       %28 = tensor.empty() : tensor<510xf32>
-// CHECK-NEXT:       %29 = csl_stencil.apply(%27 : !stencil.temp<[-1,2]x[-1,2]xtensor<512xf32>>, %28 : tensor<510xf32>) <{"swaps" = [#csl_stencil.exchange<to [1, 0]>, #csl_stencil.exchange<to [-1, 0]>, #csl_stencil.exchange<to [0, 1]>, #csl_stencil.exchange<to [0, -1]>], "topo" = #dmp.topo<1022x510>, "num_chunks" = 2 : i64}> -> (!stencil.temp<[0,1]x[0,1]xtensor<510xf32>>) ({
-// CHECK-NEXT:       ^2(%30 : memref<4xtensor<255xf32>>, %31 : index, %32 : tensor<510xf32>):
-// CHECK-NEXT:         %33 = csl_stencil.access %30[1, 0] : memref<4xtensor<255xf32>>
-// CHECK-NEXT:         %34 = csl_stencil.access %30[-1, 0] : memref<4xtensor<255xf32>>
-// CHECK-NEXT:         %35 = csl_stencil.access %30[0, 1] : memref<4xtensor<255xf32>>
-// CHECK-NEXT:         %36 = csl_stencil.access %30[0, -1] : memref<4xtensor<255xf32>>
-// CHECK-NEXT:         %37 = arith.addf %36, %35 : tensor<255xf32>
-// CHECK-NEXT:         %38 = arith.addf %37, %34 : tensor<255xf32>
-// CHECK-NEXT:         %39 = arith.addf %38, %33 : tensor<255xf32>
-// CHECK-NEXT:         %40 = "tensor.insert_slice"(%39, %32, %31) <{"static_offsets" = array<i64: 0>, "static_sizes" = array<i64: 255>, "static_strides" = array<i64: 1>, "operandSegmentSizes" = array<i32: 1, 1, 1, 0, 0>}> : (tensor<255xf32>, tensor<510xf32>, index) -> tensor<510xf32>
-// CHECK-NEXT:         csl_stencil.yield %40 : tensor<510xf32>
-// CHECK-NEXT:       }, {
-// CHECK-NEXT:       ^3(%41 : !stencil.temp<[-1,2]x[-1,2]xtensor<512xf32>>, %42 : tensor<510xf32>):
-// CHECK-NEXT:         %43 = csl_stencil.access %41[0, 0] : !stencil.temp<[-1,2]x[-1,2]xtensor<512xf32>>
-// CHECK-NEXT:         %44 = csl_stencil.access %41[0, 0] : !stencil.temp<[-1,2]x[-1,2]xtensor<512xf32>>
-// CHECK-NEXT:         %45 = arith.constant 1.666600e-01 : f32
-// CHECK-NEXT:         %46 = "tensor.extract_slice"(%43) <{"static_offsets" = array<i64: 1>, "static_sizes" = array<i64: 510>, "static_strides" = array<i64: 1>, "operandSegmentSizes" = array<i32: 1, 0, 0, 0>}> : (tensor<512xf32>) -> tensor<510xf32>
-// CHECK-NEXT:         %47 = "tensor.extract_slice"(%44) <{"static_offsets" = array<i64: -1>, "static_sizes" = array<i64: 510>, "static_strides" = array<i64: 1>, "operandSegmentSizes" = array<i32: 1, 0, 0, 0>}> : (tensor<512xf32>) -> tensor<510xf32>
-// CHECK-NEXT:         %48 = arith.addf %42, %47 : tensor<510xf32>
-// CHECK-NEXT:         %49 = arith.addf %48, %46 : tensor<510xf32>
-// CHECK-NEXT:         %50 = tensor.empty() : tensor<510xf32>
-// CHECK-NEXT:         %51 = linalg.fill ins(%45 : f32) outs(%50 : tensor<510xf32>) -> tensor<510xf32>
-// CHECK-NEXT:         %52 = arith.mulf %49, %51 : tensor<510xf32>
-// CHECK-NEXT:         csl_stencil.yield %52 : tensor<510xf32>
-// CHECK-NEXT:       })
-// CHECK-NEXT:       stencil.store %29 to %b ([0, 0] : [1, 1]) : !stencil.temp<[0,1]x[0,1]xtensor<510xf32>> to !stencil.field<[-1,1023]x[-1,511]xtensor<512xf32>>
->>>>>>> 2d67e7c2
+// CHECK-NEXT:       stencil.store %37 to %b ([0, 0] : [1, 1]) : !stencil.temp<[0,1]x[0,1]xtensor<510xf32>> to !stencil.field<[-1,1023]x[-1,511]xtensor<512xf32>>
 // CHECK-NEXT:       csl.return
 // CHECK-NEXT:     }
 // CHECK-NEXT:     "csl_wrapper.yield"() <{"fields" = []}> : () -> ()
