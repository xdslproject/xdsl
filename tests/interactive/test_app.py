--- conflicted
+++ resolved
@@ -246,12 +246,9 @@
         assert isinstance(app.current_module, ModuleOp)
         assert app.current_module.is_structurally_equivalent(expected_module)
 
-<<<<<<< HEAD
         # assert initial state of condense_mode is False
         assert app.condense_mode is False
 
-=======
->>>>>>> fb57655a
         # press "Condense" button
         await pilot.click("#condense_button")
 
@@ -267,7 +264,6 @@
         )
 
         await pilot.pause()
-<<<<<<< HEAD
         # assert after "Condense Button" is clicked that the state and condensed_pass list change accordingly
         assert app.condense_mode is True
         assert app.available_pass_list == condensed_list
@@ -278,12 +274,7 @@
         await pilot.pause()
         # assert after "Condense Button" is clicked that the state changes accordingly
         assert app.condense_mode is False
-
-=======
-        assert app.condense_mode is True
-        assert app.available_pass_list == condensed_list
-
->>>>>>> fb57655a
+        
 
 @pytest.mark.asyncio()
 async def test_passes():
