version = 1
requires-python = ">=3.10"
resolution-markers = [
    "python_full_version < '3.11'",
    "python_full_version == '3.11.*'",
    "python_full_version == '3.12.*'",
    "python_full_version >= '3.13'",
]

[[package]]
name = "aiohappyeyeballs"
version = "2.4.3"
source = { registry = "https://pypi.org/simple" }
sdist = { url = "https://files.pythonhosted.org/packages/bc/69/2f6d5a019bd02e920a3417689a89887b39ad1e350b562f9955693d900c40/aiohappyeyeballs-2.4.3.tar.gz", hash = "sha256:75cf88a15106a5002a8eb1dab212525c00d1f4c0fa96e551c9fbe6f09a621586", size = 21809 }
wheels = [
    { url = "https://files.pythonhosted.org/packages/f7/d8/120cd0fe3e8530df0539e71ba9683eade12cae103dd7543e50d15f737917/aiohappyeyeballs-2.4.3-py3-none-any.whl", hash = "sha256:8a7a83727b2756f394ab2895ea0765a0a8c475e3c71e98d43d76f22b4b435572", size = 14742 },
]

[[package]]
name = "aiohttp"
version = "3.10.10"
source = { registry = "https://pypi.org/simple" }
dependencies = [
    { name = "aiohappyeyeballs" },
    { name = "aiosignal" },
    { name = "async-timeout", marker = "python_full_version < '3.11'" },
    { name = "attrs" },
    { name = "frozenlist" },
    { name = "multidict" },
    { name = "yarl" },
]
sdist = { url = "https://files.pythonhosted.org/packages/17/7e/16e57e6cf20eb62481a2f9ce8674328407187950ccc602ad07c685279141/aiohttp-3.10.10.tar.gz", hash = "sha256:0631dd7c9f0822cc61c88586ca76d5b5ada26538097d0f1df510b082bad3411a", size = 7542993 }
wheels = [
    { url = "https://files.pythonhosted.org/packages/3d/dd/3d40c0e67e79c5c42671e3e268742f1ff96c6573ca43823563d01abd9475/aiohttp-3.10.10-cp310-cp310-macosx_10_9_universal2.whl", hash = "sha256:be7443669ae9c016b71f402e43208e13ddf00912f47f623ee5994e12fc7d4b3f", size = 586969 },
    { url = "https://files.pythonhosted.org/packages/75/64/8de41b5555e5b43ef6d4ed1261891d33fe45ecc6cb62875bfafb90b9ab93/aiohttp-3.10.10-cp310-cp310-macosx_10_9_x86_64.whl", hash = "sha256:7b06b7843929e41a94ea09eb1ce3927865387e3e23ebe108e0d0d09b08d25be9", size = 399367 },
    { url = "https://files.pythonhosted.org/packages/96/36/27bd62ea7ce43906d1443a73691823fc82ffb8fa03276b0e2f7e1037c286/aiohttp-3.10.10-cp310-cp310-macosx_11_0_arm64.whl", hash = "sha256:333cf6cf8e65f6a1e06e9eb3e643a0c515bb850d470902274239fea02033e9a8", size = 390720 },
    { url = "https://files.pythonhosted.org/packages/e8/4d/d516b050d811ce0dd26325c383013c104ffa8b58bd361b82e52833f68e78/aiohttp-3.10.10-cp310-cp310-manylinux_2_17_aarch64.manylinux2014_aarch64.whl", hash = "sha256:274cfa632350225ce3fdeb318c23b4a10ec25c0e2c880eff951a3842cf358ac1", size = 1228820 },
    { url = "https://files.pythonhosted.org/packages/53/94/964d9327a3e336d89aad52260836e4ec87fdfa1207176550fdf384eaffe7/aiohttp-3.10.10-cp310-cp310-manylinux_2_17_ppc64le.manylinux2014_ppc64le.whl", hash = "sha256:d9e5e4a85bdb56d224f412d9c98ae4cbd032cc4f3161818f692cd81766eee65a", size = 1264616 },
    { url = "https://files.pythonhosted.org/packages/0c/20/70ce17764b685ca8f5bf4d568881b4e1f1f4ea5e8170f512fdb1a33859d2/aiohttp-3.10.10-cp310-cp310-manylinux_2_17_s390x.manylinux2014_s390x.whl", hash = "sha256:2b606353da03edcc71130b52388d25f9a30a126e04caef1fd637e31683033abd", size = 1298402 },
    { url = "https://files.pythonhosted.org/packages/d1/d1/5248225ccc687f498d06c3bca5af2647a361c3687a85eb3aedcc247ee1aa/aiohttp-3.10.10-cp310-cp310-manylinux_2_17_x86_64.manylinux2014_x86_64.whl", hash = "sha256:ab5a5a0c7a7991d90446a198689c0535be89bbd6b410a1f9a66688f0880ec026", size = 1222205 },
    { url = "https://files.pythonhosted.org/packages/f2/a3/9296b27cc5d4feadf970a14d0694902a49a985f3fae71b8322a5f77b0baa/aiohttp-3.10.10-cp310-cp310-manylinux_2_5_i686.manylinux1_i686.manylinux_2_17_i686.manylinux2014_i686.whl", hash = "sha256:578a4b875af3e0daaf1ac6fa983d93e0bbfec3ead753b6d6f33d467100cdc67b", size = 1193804 },
    { url = "https://files.pythonhosted.org/packages/d9/07/f3760160feb12ac51a6168a6da251a4a8f2a70733d49e6ceb9b3e6ee2f03/aiohttp-3.10.10-cp310-cp310-musllinux_1_2_aarch64.whl", hash = "sha256:8105fd8a890df77b76dd3054cddf01a879fc13e8af576805d667e0fa0224c35d", size = 1193544 },
    { url = "https://files.pythonhosted.org/packages/7e/4c/93a70f9a4ba1c30183a6dd68bfa79cddbf9a674f162f9c62e823a74a5515/aiohttp-3.10.10-cp310-cp310-musllinux_1_2_i686.whl", hash = "sha256:3bcd391d083f636c06a68715e69467963d1f9600f85ef556ea82e9ef25f043f7", size = 1193047 },
    { url = "https://files.pythonhosted.org/packages/ff/a3/36a1e23ff00c7a0cd696c5a28db05db25dc42bfc78c508bd78623ff62a4a/aiohttp-3.10.10-cp310-cp310-musllinux_1_2_ppc64le.whl", hash = "sha256:fbc6264158392bad9df19537e872d476f7c57adf718944cc1e4495cbabf38e2a", size = 1247201 },
    { url = "https://files.pythonhosted.org/packages/55/ae/95399848557b98bb2c402d640b2276ce3a542b94dba202de5a5a1fe29abe/aiohttp-3.10.10-cp310-cp310-musllinux_1_2_s390x.whl", hash = "sha256:e48d5021a84d341bcaf95c8460b152cfbad770d28e5fe14a768988c461b821bc", size = 1264102 },
    { url = "https://files.pythonhosted.org/packages/38/f5/02e5c72c1b60d7cceb30b982679a26167e84ac029fd35a93dd4da52c50a3/aiohttp-3.10.10-cp310-cp310-musllinux_1_2_x86_64.whl", hash = "sha256:2609e9ab08474702cc67b7702dbb8a80e392c54613ebe80db7e8dbdb79837c68", size = 1215760 },
    { url = "https://files.pythonhosted.org/packages/30/17/1463840bad10d02d0439068f37ce5af0b383884b0d5838f46fb027e233bf/aiohttp-3.10.10-cp310-cp310-win32.whl", hash = "sha256:84afcdea18eda514c25bc68b9af2a2b1adea7c08899175a51fe7c4fb6d551257", size = 362678 },
    { url = "https://files.pythonhosted.org/packages/dd/01/a0ef707d93e867a43abbffee3a2cdf30559910750b9176b891628c7ad074/aiohttp-3.10.10-cp310-cp310-win_amd64.whl", hash = "sha256:9c72109213eb9d3874f7ac8c0c5fa90e072d678e117d9061c06e30c85b4cf0e6", size = 381097 },
    { url = "https://files.pythonhosted.org/packages/72/31/3c351d17596194e5a38ef169a4da76458952b2497b4b54645b9d483cbbb0/aiohttp-3.10.10-cp311-cp311-macosx_10_9_universal2.whl", hash = "sha256:c30a0eafc89d28e7f959281b58198a9fa5e99405f716c0289b7892ca345fe45f", size = 586501 },
    { url = "https://files.pythonhosted.org/packages/a4/a8/a559d09eb08478cdead6b7ce05b0c4a133ba27fcdfa91e05d2e62867300d/aiohttp-3.10.10-cp311-cp311-macosx_10_9_x86_64.whl", hash = "sha256:258c5dd01afc10015866114e210fb7365f0d02d9d059c3c3415382ab633fcbcb", size = 398993 },
    { url = "https://files.pythonhosted.org/packages/c5/47/7736d4174613feef61d25332c3bd1a4f8ff5591fbd7331988238a7299485/aiohttp-3.10.10-cp311-cp311-macosx_11_0_arm64.whl", hash = "sha256:15ecd889a709b0080f02721255b3f80bb261c2293d3c748151274dfea93ac871", size = 390647 },
    { url = "https://files.pythonhosted.org/packages/27/21/e9ba192a04b7160f5a8952c98a1de7cf8072ad150fa3abd454ead1ab1d7f/aiohttp-3.10.10-cp311-cp311-manylinux_2_17_aarch64.manylinux2014_aarch64.whl", hash = "sha256:f3935f82f6f4a3820270842e90456ebad3af15810cf65932bd24da4463bc0a4c", size = 1306481 },
    { url = "https://files.pythonhosted.org/packages/cf/50/f364c01c8d0def1dc34747b2470969e216f5a37c7ece00fe558810f37013/aiohttp-3.10.10-cp311-cp311-manylinux_2_17_ppc64le.manylinux2014_ppc64le.whl", hash = "sha256:413251f6fcf552a33c981c4709a6bba37b12710982fec8e558ae944bfb2abd38", size = 1344652 },
    { url = "https://files.pythonhosted.org/packages/1d/c2/74f608e984e9b585649e2e83883facad6fa3fc1d021de87b20cc67e8e5ae/aiohttp-3.10.10-cp311-cp311-manylinux_2_17_s390x.manylinux2014_s390x.whl", hash = "sha256:d1720b4f14c78a3089562b8875b53e36b51c97c51adc53325a69b79b4b48ebcb", size = 1378498 },
    { url = "https://files.pythonhosted.org/packages/9f/a7/05a48c7c0a7a80a5591b1203bf1b64ca2ed6a2050af918d09c05852dc42b/aiohttp-3.10.10-cp311-cp311-manylinux_2_17_x86_64.manylinux2014_x86_64.whl", hash = "sha256:679abe5d3858b33c2cf74faec299fda60ea9de62916e8b67e625d65bf069a3b7", size = 1292718 },
    { url = "https://files.pythonhosted.org/packages/7d/78/a925655018747e9790350180330032e27d6e0d7ed30bde545fae42f8c49c/aiohttp-3.10.10-cp311-cp311-manylinux_2_5_i686.manylinux1_i686.manylinux_2_17_i686.manylinux2014_i686.whl", hash = "sha256:79019094f87c9fb44f8d769e41dbb664d6e8fcfd62f665ccce36762deaa0e911", size = 1251776 },
    { url = "https://files.pythonhosted.org/packages/47/9d/85c6b69f702351d1236594745a4fdc042fc43f494c247a98dac17e004026/aiohttp-3.10.10-cp311-cp311-musllinux_1_2_aarch64.whl", hash = "sha256:fe2fb38c2ed905a2582948e2de560675e9dfbee94c6d5ccdb1301c6d0a5bf092", size = 1271716 },
    { url = "https://files.pythonhosted.org/packages/7f/a7/55fc805ff9b14af818903882ece08e2235b12b73b867b521b92994c52b14/aiohttp-3.10.10-cp311-cp311-musllinux_1_2_i686.whl", hash = "sha256:a3f00003de6eba42d6e94fabb4125600d6e484846dbf90ea8e48a800430cc142", size = 1266263 },
    { url = "https://files.pythonhosted.org/packages/1f/ec/d2be2ca7b063e4f91519d550dbc9c1cb43040174a322470deed90b3d3333/aiohttp-3.10.10-cp311-cp311-musllinux_1_2_ppc64le.whl", hash = "sha256:1bbb122c557a16fafc10354b9d99ebf2f2808a660d78202f10ba9d50786384b9", size = 1321617 },
    { url = "https://files.pythonhosted.org/packages/c9/a3/b29f7920e1cd0a9a68a45dd3eb16140074d2efb1518d2e1f3e140357dc37/aiohttp-3.10.10-cp311-cp311-musllinux_1_2_s390x.whl", hash = "sha256:30ca7c3b94708a9d7ae76ff281b2f47d8eaf2579cd05971b5dc681db8caac6e1", size = 1339227 },
    { url = "https://files.pythonhosted.org/packages/8a/81/34b67235c47e232d807b4bbc42ba9b927c7ce9476872372fddcfd1e41b3d/aiohttp-3.10.10-cp311-cp311-musllinux_1_2_x86_64.whl", hash = "sha256:df9270660711670e68803107d55c2b5949c2e0f2e4896da176e1ecfc068b974a", size = 1299068 },
    { url = "https://files.pythonhosted.org/packages/04/1f/26a7fe11b6ad3184f214733428353c89ae9fe3e4f605a657f5245c5e720c/aiohttp-3.10.10-cp311-cp311-win32.whl", hash = "sha256:aafc8ee9b742ce75044ae9a4d3e60e3d918d15a4c2e08a6c3c3e38fa59b92d94", size = 362223 },
    { url = "https://files.pythonhosted.org/packages/10/91/85dcd93f64011434359ce2666bece981f08d31bc49df33261e625b28595d/aiohttp-3.10.10-cp311-cp311-win_amd64.whl", hash = "sha256:362f641f9071e5f3ee6f8e7d37d5ed0d95aae656adf4ef578313ee585b585959", size = 381576 },
    { url = "https://files.pythonhosted.org/packages/ae/99/4c5aefe5ad06a1baf206aed6598c7cdcbc7c044c46801cd0d1ecb758cae3/aiohttp-3.10.10-cp312-cp312-macosx_10_9_universal2.whl", hash = "sha256:9294bbb581f92770e6ed5c19559e1e99255e4ca604a22c5c6397b2f9dd3ee42c", size = 583536 },
    { url = "https://files.pythonhosted.org/packages/a9/36/8b3bc49b49cb6d2da40ee61ff15dbcc44fd345a3e6ab5bb20844df929821/aiohttp-3.10.10-cp312-cp312-macosx_10_9_x86_64.whl", hash = "sha256:a8fa23fe62c436ccf23ff930149c047f060c7126eae3ccea005f0483f27b2e28", size = 395693 },
    { url = "https://files.pythonhosted.org/packages/e1/77/0aa8660dcf11fa65d61712dbb458c4989de220a844bd69778dff25f2d50b/aiohttp-3.10.10-cp312-cp312-macosx_11_0_arm64.whl", hash = "sha256:5c6a5b8c7926ba5d8545c7dd22961a107526562da31a7a32fa2456baf040939f", size = 390898 },
    { url = "https://files.pythonhosted.org/packages/38/d2/b833d95deb48c75db85bf6646de0a697e7fb5d87bd27cbade4f9746b48b1/aiohttp-3.10.10-cp312-cp312-manylinux_2_17_aarch64.manylinux2014_aarch64.whl", hash = "sha256:007ec22fbc573e5eb2fb7dec4198ef8f6bf2fe4ce20020798b2eb5d0abda6138", size = 1312060 },
    { url = "https://files.pythonhosted.org/packages/aa/5f/29fd5113165a0893de8efedf9b4737e0ba92dfcd791415a528f947d10299/aiohttp-3.10.10-cp312-cp312-manylinux_2_17_ppc64le.manylinux2014_ppc64le.whl", hash = "sha256:9627cc1a10c8c409b5822a92d57a77f383b554463d1884008e051c32ab1b3742", size = 1350553 },
    { url = "https://files.pythonhosted.org/packages/ad/cc/f835f74b7d344428469200105236d44606cfa448be1e7c95ca52880d9bac/aiohttp-3.10.10-cp312-cp312-manylinux_2_17_s390x.manylinux2014_s390x.whl", hash = "sha256:50edbcad60d8f0e3eccc68da67f37268b5144ecc34d59f27a02f9611c1d4eec7", size = 1392646 },
    { url = "https://files.pythonhosted.org/packages/bf/fe/1332409d845ca601893bbf2d76935e0b93d41686e5f333841c7d7a4a770d/aiohttp-3.10.10-cp312-cp312-manylinux_2_17_x86_64.manylinux2014_x86_64.whl", hash = "sha256:a45d85cf20b5e0d0aa5a8dca27cce8eddef3292bc29d72dcad1641f4ed50aa16", size = 1306310 },
    { url = "https://files.pythonhosted.org/packages/e4/a1/25a7633a5a513278a9892e333501e2e69c83e50be4b57a62285fb7a008c3/aiohttp-3.10.10-cp312-cp312-manylinux_2_5_i686.manylinux1_i686.manylinux_2_17_i686.manylinux2014_i686.whl", hash = "sha256:0b00807e2605f16e1e198f33a53ce3c4523114059b0c09c337209ae55e3823a8", size = 1260255 },
    { url = "https://files.pythonhosted.org/packages/f2/39/30eafe89e0e2a06c25e4762844c8214c0c0cd0fd9ffc3471694a7986f421/aiohttp-3.10.10-cp312-cp312-musllinux_1_2_aarch64.whl", hash = "sha256:f2d4324a98062be0525d16f768a03e0bbb3b9fe301ceee99611dc9a7953124e6", size = 1271141 },
    { url = "https://files.pythonhosted.org/packages/5b/fc/33125df728b48391ef1fcb512dfb02072158cc10d041414fb79803463020/aiohttp-3.10.10-cp312-cp312-musllinux_1_2_i686.whl", hash = "sha256:438cd072f75bb6612f2aca29f8bd7cdf6e35e8f160bc312e49fbecab77c99e3a", size = 1280244 },
    { url = "https://files.pythonhosted.org/packages/3b/61/e42bf2c2934b5caa4e2ec0b5e5fd86989adb022b5ee60c2572a9d77cf6fe/aiohttp-3.10.10-cp312-cp312-musllinux_1_2_ppc64le.whl", hash = "sha256:baa42524a82f75303f714108fea528ccacf0386af429b69fff141ffef1c534f9", size = 1316805 },
    { url = "https://files.pythonhosted.org/packages/18/32/f52a5e2ae9ad3bba10e026a63a7a23abfa37c7d97aeeb9004eaa98df3ce3/aiohttp-3.10.10-cp312-cp312-musllinux_1_2_s390x.whl", hash = "sha256:a7d8d14fe962153fc681f6366bdec33d4356f98a3e3567782aac1b6e0e40109a", size = 1343930 },
    { url = "https://files.pythonhosted.org/packages/05/be/6a403b464dcab3631fe8e27b0f1d906d9e45c5e92aca97ee007e5a895560/aiohttp-3.10.10-cp312-cp312-musllinux_1_2_x86_64.whl", hash = "sha256:c1277cd707c465cd09572a774559a3cc7c7a28802eb3a2a9472588f062097205", size = 1306186 },
    { url = "https://files.pythonhosted.org/packages/8e/fd/bb50fe781068a736a02bf5c7ad5f3ab53e39f1d1e63110da6d30f7605edc/aiohttp-3.10.10-cp312-cp312-win32.whl", hash = "sha256:59bb3c54aa420521dc4ce3cc2c3fe2ad82adf7b09403fa1f48ae45c0cbde6628", size = 359289 },
    { url = "https://files.pythonhosted.org/packages/70/9e/5add7e240f77ef67c275c82cc1d08afbca57b77593118c1f6e920ae8ad3f/aiohttp-3.10.10-cp312-cp312-win_amd64.whl", hash = "sha256:0e1b370d8007c4ae31ee6db7f9a2fe801a42b146cec80a86766e7ad5c4a259cf", size = 379313 },
    { url = "https://files.pythonhosted.org/packages/b1/eb/618b1b76c7fe8082a71c9d62e3fe84c5b9af6703078caa9ec57850a12080/aiohttp-3.10.10-cp313-cp313-macosx_10_13_universal2.whl", hash = "sha256:ad7593bb24b2ab09e65e8a1d385606f0f47c65b5a2ae6c551db67d6653e78c28", size = 576114 },
    { url = "https://files.pythonhosted.org/packages/aa/37/3126995d7869f8b30d05381b81a2d4fb4ec6ad313db788e009bc6d39c211/aiohttp-3.10.10-cp313-cp313-macosx_10_13_x86_64.whl", hash = "sha256:1eb89d3d29adaf533588f209768a9c02e44e4baf832b08118749c5fad191781d", size = 391901 },
    { url = "https://files.pythonhosted.org/packages/3e/f2/8fdfc845be1f811c31ceb797968523813f8e1263ee3e9120d61253f6848f/aiohttp-3.10.10-cp313-cp313-macosx_11_0_arm64.whl", hash = "sha256:3fe407bf93533a6fa82dece0e74dbcaaf5d684e5a51862887f9eaebe6372cd79", size = 387418 },
    { url = "https://files.pythonhosted.org/packages/60/d5/33d2061d36bf07e80286e04b7e0a4de37ce04b5ebfed72dba67659a05250/aiohttp-3.10.10-cp313-cp313-manylinux_2_17_aarch64.manylinux2014_aarch64.whl", hash = "sha256:50aed5155f819873d23520919e16703fc8925e509abbb1a1491b0087d1cd969e", size = 1287073 },
    { url = "https://files.pythonhosted.org/packages/00/52/affb55be16a4747740bd630b4c002dac6c5eac42f9bb64202fc3cf3f1930/aiohttp-3.10.10-cp313-cp313-manylinux_2_17_ppc64le.manylinux2014_ppc64le.whl", hash = "sha256:4f05e9727ce409358baa615dbeb9b969db94324a79b5a5cea45d39bdb01d82e6", size = 1323612 },
    { url = "https://files.pythonhosted.org/packages/94/f2/cddb69b975387daa2182a8442566971d6410b8a0179bb4540d81c97b1611/aiohttp-3.10.10-cp313-cp313-manylinux_2_17_s390x.manylinux2014_s390x.whl", hash = "sha256:3dffb610a30d643983aeb185ce134f97f290f8935f0abccdd32c77bed9388b42", size = 1368406 },
    { url = "https://files.pythonhosted.org/packages/c1/e4/afba7327da4d932da8c6e29aecaf855f9d52dace53ac15bfc8030a246f1b/aiohttp-3.10.10-cp313-cp313-manylinux_2_17_x86_64.manylinux2014_x86_64.whl", hash = "sha256:aa6658732517ddabe22c9036479eabce6036655ba87a0224c612e1ae6af2087e", size = 1282761 },
    { url = "https://files.pythonhosted.org/packages/9f/6b/364856faa0c9031ea76e24ef0f7fef79cddd9fa8e7dba9a1771c6acc56b5/aiohttp-3.10.10-cp313-cp313-manylinux_2_5_i686.manylinux1_i686.manylinux_2_17_i686.manylinux2014_i686.whl", hash = "sha256:741a46d58677d8c733175d7e5aa618d277cd9d880301a380fd296975a9cdd7bc", size = 1236518 },
    { url = "https://files.pythonhosted.org/packages/46/af/c382846f8356fe64a7b5908bb9b477457aa23b71be7ed551013b7b7d4d87/aiohttp-3.10.10-cp313-cp313-musllinux_1_2_aarch64.whl", hash = "sha256:e00e3505cd80440f6c98c6d69269dcc2a119f86ad0a9fd70bccc59504bebd68a", size = 1250344 },
    { url = "https://files.pythonhosted.org/packages/87/53/294f87fc086fd0772d0ab82497beb9df67f0f27a8b3dd5742a2656db2bc6/aiohttp-3.10.10-cp313-cp313-musllinux_1_2_i686.whl", hash = "sha256:ffe595f10566f8276b76dc3a11ae4bb7eba1aac8ddd75811736a15b0d5311414", size = 1248956 },
    { url = "https://files.pythonhosted.org/packages/86/30/7d746717fe11bdfefb88bb6c09c5fc985d85c4632da8bb6018e273899254/aiohttp-3.10.10-cp313-cp313-musllinux_1_2_ppc64le.whl", hash = "sha256:bdfcf6443637c148c4e1a20c48c566aa694fa5e288d34b20fcdc58507882fed3", size = 1293379 },
    { url = "https://files.pythonhosted.org/packages/48/b9/45d670a834458db67a24258e9139ba61fa3bd7d69b98ecf3650c22806f8f/aiohttp-3.10.10-cp313-cp313-musllinux_1_2_s390x.whl", hash = "sha256:d183cf9c797a5291e8301790ed6d053480ed94070637bfaad914dd38b0981f67", size = 1320108 },
    { url = "https://files.pythonhosted.org/packages/72/8c/804bb2e837a175635d2000a0659eafc15b2e9d92d3d81c8f69e141ecd0b0/aiohttp-3.10.10-cp313-cp313-musllinux_1_2_x86_64.whl", hash = "sha256:77abf6665ae54000b98b3c742bc6ea1d1fb31c394bcabf8b5d2c1ac3ebfe7f3b", size = 1281546 },
    { url = "https://files.pythonhosted.org/packages/89/c0/862e6a9de3d6eeb126cd9d9ea388243b70df9b871ce1a42b193b7a4a77fc/aiohttp-3.10.10-cp313-cp313-win32.whl", hash = "sha256:4470c73c12cd9109db8277287d11f9dd98f77fc54155fc71a7738a83ffcc8ea8", size = 357516 },
    { url = "https://files.pythonhosted.org/packages/ae/63/3e1aee3e554263f3f1011cca50d78a4894ae16ce99bf78101ac3a2f0ef74/aiohttp-3.10.10-cp313-cp313-win_amd64.whl", hash = "sha256:486f7aabfa292719a2753c016cc3a8f8172965cabb3ea2e7f7436c7f5a22a151", size = 376785 },
]

[[package]]
name = "aiohttp-jinja2"
version = "1.6"
source = { registry = "https://pypi.org/simple" }
dependencies = [
    { name = "aiohttp" },
    { name = "jinja2" },
]
sdist = { url = "https://files.pythonhosted.org/packages/e6/39/da5a94dd89b1af7241fb7fc99ae4e73505b5f898b540b6aba6dc7afe600e/aiohttp-jinja2-1.6.tar.gz", hash = "sha256:a3a7ff5264e5bca52e8ae547bbfd0761b72495230d438d05b6c0915be619b0e2", size = 53057 }
wheels = [
    { url = "https://files.pythonhosted.org/packages/eb/90/65238d4246307195411b87a07d03539049819b022c01bcc773826f600138/aiohttp_jinja2-1.6-py3-none-any.whl", hash = "sha256:0df405ee6ad1b58e5a068a105407dc7dcc1704544c559f1938babde954f945c7", size = 11736 },
]

[[package]]
name = "aiosignal"
version = "1.3.1"
source = { registry = "https://pypi.org/simple" }
dependencies = [
    { name = "frozenlist" },
]
sdist = { url = "https://files.pythonhosted.org/packages/ae/67/0952ed97a9793b4958e5736f6d2b346b414a2cd63e82d05940032f45b32f/aiosignal-1.3.1.tar.gz", hash = "sha256:54cd96e15e1649b75d6c87526a6ff0b6c1b0dd3459f43d9ca11d48c339b68cfc", size = 19422 }
wheels = [
    { url = "https://files.pythonhosted.org/packages/76/ac/a7305707cb852b7e16ff80eaf5692309bde30e2b1100a1fcacdc8f731d97/aiosignal-1.3.1-py3-none-any.whl", hash = "sha256:f8376fb07dd1e86a584e4fcdec80b36b7f81aac666ebc724e2c090300dd83b17", size = 7617 },
]

[[package]]
name = "anyio"
version = "4.6.0"
source = { registry = "https://pypi.org/simple" }
dependencies = [
    { name = "exceptiongroup", marker = "python_full_version < '3.11'" },
    { name = "idna" },
    { name = "sniffio" },
    { name = "typing-extensions", marker = "python_full_version < '3.11'" },
]
sdist = { url = "https://files.pythonhosted.org/packages/78/49/f3f17ec11c4a91fe79275c426658e509b07547f874b14c1a526d86a83fc8/anyio-4.6.0.tar.gz", hash = "sha256:137b4559cbb034c477165047febb6ff83f390fc3b20bf181c1fc0a728cb8beeb", size = 170983 }
wheels = [
    { url = "https://files.pythonhosted.org/packages/9e/ef/7a4f225581a0d7886ea28359179cb861d7fbcdefad29663fc1167b86f69f/anyio-4.6.0-py3-none-any.whl", hash = "sha256:c7d2e9d63e31599eeb636c8c5c03a7e108d73b345f064f1c19fdc87b79036a9a", size = 89631 },
]

[[package]]
name = "appnope"
version = "0.1.4"
source = { registry = "https://pypi.org/simple" }
sdist = { url = "https://files.pythonhosted.org/packages/35/5d/752690df9ef5b76e169e68d6a129fa6d08a7100ca7f754c89495db3c6019/appnope-0.1.4.tar.gz", hash = "sha256:1de3860566df9caf38f01f86f65e0e13e379af54f9e4bee1e66b48f2efffd1ee", size = 4170 }
wheels = [
    { url = "https://files.pythonhosted.org/packages/81/29/5ecc3a15d5a33e31b26c11426c45c501e439cb865d0bff96315d86443b78/appnope-0.1.4-py2.py3-none-any.whl", hash = "sha256:502575ee11cd7a28c0205f379b525beefebab9d161b7c964670864014ed7213c", size = 4321 },
]

[[package]]
name = "asttokens"
version = "2.4.1"
source = { registry = "https://pypi.org/simple" }
dependencies = [
    { name = "six" },
]
sdist = { url = "https://files.pythonhosted.org/packages/45/1d/f03bcb60c4a3212e15f99a56085d93093a497718adf828d050b9d675da81/asttokens-2.4.1.tar.gz", hash = "sha256:b03869718ba9a6eb027e134bfdf69f38a236d681c83c160d510768af11254ba0", size = 62284 }
wheels = [
    { url = "https://files.pythonhosted.org/packages/45/86/4736ac618d82a20d87d2f92ae19441ebc7ac9e7a581d7e58bbe79233b24a/asttokens-2.4.1-py2.py3-none-any.whl", hash = "sha256:051ed49c3dcae8913ea7cd08e46a606dba30b79993209636c4875bc1d637bc24", size = 27764 },
]

[[package]]
name = "asv"
version = "0.6.4"
source = { registry = "https://pypi.org/simple" }
dependencies = [
    { name = "asv-runner" },
    { name = "build" },
    { name = "colorama", marker = "platform_system == 'Windows'" },
    { name = "json5" },
    { name = "pympler", marker = "platform_python_implementation != 'PyPy'" },
    { name = "pyyaml", marker = "platform_python_implementation != 'PyPy'" },
    { name = "tabulate" },
    { name = "tomli", marker = "python_full_version < '3.11'" },
    { name = "virtualenv" },
]
sdist = { url = "https://files.pythonhosted.org/packages/75/0c/31fe4135b378ee17131a804b11380a1ec1406c3925cb24ecdff5b86e673c/asv-0.6.4.tar.gz", hash = "sha256:1d124184171cfe106e3e57ac04e3221b8d4571c9bd6ca2c6498a8c7407339df1", size = 389611 }
wheels = [
    { url = "https://files.pythonhosted.org/packages/85/54/de33292ea7ce15613bdd9a6e51fac47878ce80f293157c9116c23387a1e5/asv-0.6.4-cp310-cp310-macosx_10_9_x86_64.whl", hash = "sha256:e32b4cc435bdb6f2ef83d8092e977962f6fa20471542d6341e596324d350cbea", size = 185448 },
    { url = "https://files.pythonhosted.org/packages/a9/14/fc30a590333a1021b28f9f2aaab009d3bb7c277cc1decadfcc86b74108de/asv-0.6.4-cp310-cp310-macosx_11_0_arm64.whl", hash = "sha256:fdfb9090623fc45cbeb77ab40b394779794083c155128e3d320fa06af2e0fdf5", size = 185245 },
    { url = "https://files.pythonhosted.org/packages/c3/72/87296f54fbf876fd8e0ad744e0c9322dee6f6f631a8d9f14b9b48008b51c/asv-0.6.4-cp310-cp310-manylinux_2_17_x86_64.manylinux2014_x86_64.whl", hash = "sha256:5dfee8a415f4b5da0be4bedf4c9cb3b041c2148d28d2327cf3b54f9cb565cefd", size = 259330 },
    { url = "https://files.pythonhosted.org/packages/bf/77/26cb95b1f1751706352e9924388732dc9fe4cc9e60153098407974d72b89/asv-0.6.4-cp310-cp310-manylinux_2_5_i686.manylinux1_i686.manylinux_2_17_i686.manylinux2014_i686.whl", hash = "sha256:abc13331bb8bb1880dbc33e75175ae90bca439038a1f7e246528481ecebd15dd", size = 261036 },
    { url = "https://files.pythonhosted.org/packages/ca/c6/c6f40902933b87f41e1ded3065eae526d29a40fbb84a69e2e61e151b217e/asv-0.6.4-cp310-cp310-musllinux_1_1_i686.whl", hash = "sha256:b67eec004f8218bba25dcdbdda2e6676dd6c4ac3e97a80b691b27dcfbfbda38d", size = 866515 },
    { url = "https://files.pythonhosted.org/packages/ae/00/7fa5a7c695ee49e11765956123407f868cefbf481b7c4177feba6e0646e9/asv-0.6.4-cp310-cp310-musllinux_1_1_x86_64.whl", hash = "sha256:aef14496a34552308d054db71181bfb1ca45d7ef29028747d388be9f00a5b45c", size = 812157 },
    { url = "https://files.pythonhosted.org/packages/4f/97/f09925683128f9bce9a7bfbcecb22334cec988fdb139a9959c2d22f39f19/asv-0.6.4-cp310-cp310-win_amd64.whl", hash = "sha256:0c8931e7a8aeda75f90b3ac422cbb7c46a5ce50d8c0a8e821cdf3e4d0705dd76", size = 188022 },
    { url = "https://files.pythonhosted.org/packages/b0/39/8532a88cde13dca8d9dcfeb2ba48d92beaef8919fbfc2d428cbfa5a1bbb9/asv-0.6.4-cp311-cp311-macosx_10_9_x86_64.whl", hash = "sha256:74666c5896b4aec92b4a12cf9aa7494dec3398bb9ea602a9f8dc1656b53e8e10", size = 185462 },
    { url = "https://files.pythonhosted.org/packages/9b/a6/b0133d083ac4c979f16e9bd887427c141306e3779505941ccf25341c0384/asv-0.6.4-cp311-cp311-macosx_11_0_arm64.whl", hash = "sha256:26166a7bd7fe05b5a8507247d1a7ab1dfc4256414b0505d124a7b9d46a618a1c", size = 185242 },
    { url = "https://files.pythonhosted.org/packages/ba/5c/0726b4925163c12e842e306267c0e702fb694b85f34b62240f687208091c/asv-0.6.4-cp311-cp311-manylinux_2_17_x86_64.manylinux2014_x86_64.whl", hash = "sha256:fe6161c5616f5aed936947866b6376e09c937d628aa81115b3c72e90a151c1f9", size = 259959 },
    { url = "https://files.pythonhosted.org/packages/e0/6d/944b4fc935b6c6874a17413159aa19701b80052d29c80efe6a9afbcec3b5/asv-0.6.4-cp311-cp311-manylinux_2_5_i686.manylinux1_i686.manylinux_2_17_i686.manylinux2014_i686.whl", hash = "sha256:4d6122b5e86bf9071b9ff7136672d50da0d460dfc958f43429843f7a3cd3e86a", size = 261620 },
    { url = "https://files.pythonhosted.org/packages/eb/24/b6169229108e1a1d6506fbd2bfad5ecede34df5e03020b16c627e44411b8/asv-0.6.4-cp311-cp311-musllinux_1_1_i686.whl", hash = "sha256:79554f125033ecbcb599cd704b4b5b525d254e5e05b1dd24bab3bbd83ae5502e", size = 867864 },
    { url = "https://files.pythonhosted.org/packages/4a/a2/b9e5be144fd0c7072637f50c98bdf615d83165244849473e2b9f262ea24b/asv-0.6.4-cp311-cp311-musllinux_1_1_x86_64.whl", hash = "sha256:2e80f39501628fd4cac972f08fa4c9b8e211a86fc43dd6e58c95d106cbaf54e7", size = 813539 },
    { url = "https://files.pythonhosted.org/packages/2a/d7/ea92fc7155a5cd7aa1903dd74096a91a8851355423bf8f09d6e3a96ccc21/asv-0.6.4-cp311-cp311-win_amd64.whl", hash = "sha256:363dfdee98cc072e6a1468137eed640985e48ccbb11c175d04ee420f05459872", size = 188025 },
    { url = "https://files.pythonhosted.org/packages/42/5f/f6ac7c787cde901d694b9355d9cd9227b907b313b3f1ed2b006668104e5f/asv-0.6.4-cp312-cp312-macosx_10_9_x86_64.whl", hash = "sha256:244b71778f91aa6672e1f16feb9eecac78ef7cee95228ef8f0315a2e2deecfed", size = 185442 },
    { url = "https://files.pythonhosted.org/packages/b2/c0/339bf20ad132b85376aa4ddc6d17e0ee704846a856a84eb59609df6ca4ef/asv-0.6.4-cp312-cp312-macosx_11_0_arm64.whl", hash = "sha256:3e798b275de2889748d43d42305bfce68c015a3e38ae935d231835cb836fef73", size = 185225 },
    { url = "https://files.pythonhosted.org/packages/3d/3e/1019cb8cb54bc6cf28799c49b86a67b4713082d1e857eac8ec9e34d8ed83/asv-0.6.4-cp312-cp312-manylinux_2_17_x86_64.manylinux2014_x86_64.whl", hash = "sha256:d064c5ac1ab18efc62467f65ed4989a2e2ac1a4d21886119fa0ef0f91d548438", size = 260431 },
    { url = "https://files.pythonhosted.org/packages/a5/80/fd70dba7f524a95a2d9e8f976cfc891d570f3ccdd9201c1f0c3bc2dfea74/asv-0.6.4-cp312-cp312-manylinux_2_5_i686.manylinux1_i686.manylinux_2_17_i686.manylinux2014_i686.whl", hash = "sha256:c51e5862bdac0f1fe11886bdd40b30a9691a65cb7feac40f0676fe9206d5bb43", size = 261970 },
    { url = "https://files.pythonhosted.org/packages/6a/bf/5af517bef47eb92eca0016b33334f77760a4f4f7acd3022b1d00dfe576fa/asv-0.6.4-cp312-cp312-musllinux_1_1_i686.whl", hash = "sha256:46a7ca838e8c49109c43b1cda0eb64abc5e0a045538da718abe981d115ed47aa", size = 867717 },
    { url = "https://files.pythonhosted.org/packages/98/71/f205a3122f8aa7889a4691384c6b01bea4805b5982d47ccdaa189296d53a/asv-0.6.4-cp312-cp312-musllinux_1_1_x86_64.whl", hash = "sha256:f5f722178c7e36b797f764c837fc03c462f68c8f2cba5145b2e64119e46231ff", size = 813322 },
    { url = "https://files.pythonhosted.org/packages/1f/7b/a2001b35bc1fbaa7cbf763f8cff4ad64af849fd59ef26a3f4e32ee211e63/asv-0.6.4-cp312-cp312-win_amd64.whl", hash = "sha256:f972ca71316d46a0242eb69e53dadfeab1e4d0546773b0f722462f97b3e5fbd9", size = 188022 },
    { url = "https://files.pythonhosted.org/packages/67/c2/0808a237f90189f8fcfd6be4b77a8e1f19d0b8813d947a816f2bf9514809/asv-0.6.4-pp310-pypy310_pp73-macosx_10_9_x86_64.whl", hash = "sha256:0305e9eee21f71c3d3f8b046beb35e571f6dd7ed2fcd0e8405f8a208bcd3228a", size = 184577 },
    { url = "https://files.pythonhosted.org/packages/7b/c7/171341cc046f570b32fc4da70e80f800470301df3d67301e71b9c6f68a43/asv-0.6.4-pp310-pypy310_pp73-manylinux_2_17_x86_64.manylinux2014_x86_64.whl", hash = "sha256:e6cd23fa20edf8cb30354fda3388a8835a15158e21559c86f0d997e5d30dbf91", size = 185004 },
    { url = "https://files.pythonhosted.org/packages/8f/c6/df037423144a902cd2cbcdb9cbcdee567f7ba35be4f470f2a09ffba1e2fd/asv-0.6.4-pp310-pypy310_pp73-manylinux_2_5_i686.manylinux1_i686.manylinux_2_17_i686.manylinux2014_i686.whl", hash = "sha256:b7424d2dbfcb98aa3c099311100ceb9aabfd83fed0b41420f70f142852ed392a", size = 185767 },
    { url = "https://files.pythonhosted.org/packages/36/09/8ec4eb06432ccd13a346fb4db1e9ee67589c65731bc7a5c59c347eab5581/asv-0.6.4-pp310-pypy310_pp73-win_amd64.whl", hash = "sha256:e7f4b95583cf379015d35b747a1bb4df99c05dd4107d6081b2cf4a577f4caeca", size = 188103 },
]

[[package]]
name = "asv-runner"
version = "0.2.1"
source = { registry = "https://pypi.org/simple" }
dependencies = [
    { name = "importlib-metadata" },
]
sdist = { url = "https://files.pythonhosted.org/packages/32/4b/da5ae9c35e0b9f793d07d4939ad99e1d2ba7c9c502fd6074af5ff4554b03/asv_runner-0.2.1.tar.gz", hash = "sha256:945dd301a06fa9102f221b1e9ddd048f5ecd863796d4c8cd487f5577fe0db66d", size = 39518 }
wheels = [
    { url = "https://files.pythonhosted.org/packages/54/9a/6872af94fc8e8072723946651e65f66e16a0ca0efec7806bce8c2e2483d1/asv_runner-0.2.1-py3-none-any.whl", hash = "sha256:655d466208ce311768071f5003a61611481b24b3ad5ac41fb8a6374197e647e9", size = 47660 },
]

[[package]]
name = "async-timeout"
version = "4.0.3"
source = { registry = "https://pypi.org/simple" }
sdist = { url = "https://files.pythonhosted.org/packages/87/d6/21b30a550dafea84b1b8eee21b5e23fa16d010ae006011221f33dcd8d7f8/async-timeout-4.0.3.tar.gz", hash = "sha256:4640d96be84d82d02ed59ea2b7105a0f7b33abe8703703cd0ab0bf87c427522f", size = 8345 }
wheels = [
    { url = "https://files.pythonhosted.org/packages/a7/fa/e01228c2938de91d47b307831c62ab9e4001e747789d0b05baf779a6488c/async_timeout-4.0.3-py3-none-any.whl", hash = "sha256:7405140ff1230c310e51dc27b3145b9092d659ce68ff733fb0cefe3ee42be028", size = 5721 },
]

[[package]]
name = "attrs"
version = "24.2.0"
source = { registry = "https://pypi.org/simple" }
sdist = { url = "https://files.pythonhosted.org/packages/fc/0f/aafca9af9315aee06a89ffde799a10a582fe8de76c563ee80bbcdc08b3fb/attrs-24.2.0.tar.gz", hash = "sha256:5cfb1b9148b5b086569baec03f20d7b6bf3bcacc9a42bebf87ffaaca362f6346", size = 792678 }
wheels = [
    { url = "https://files.pythonhosted.org/packages/6a/21/5b6702a7f963e95456c0de2d495f67bf5fd62840ac655dc451586d23d39a/attrs-24.2.0-py3-none-any.whl", hash = "sha256:81921eb96de3191c8258c199618104dd27ac608d9366f5e35d011eae1867ede2", size = 63001 },
]

[[package]]
name = "beautifulsoup4"
version = "4.12.3"
source = { registry = "https://pypi.org/simple" }
dependencies = [
    { name = "soupsieve" },
]
sdist = { url = "https://files.pythonhosted.org/packages/b3/ca/824b1195773ce6166d388573fc106ce56d4a805bd7427b624e063596ec58/beautifulsoup4-4.12.3.tar.gz", hash = "sha256:74e3d1928edc070d21748185c46e3fb33490f22f52a3addee9aee0f4f7781051", size = 581181 }
wheels = [
    { url = "https://files.pythonhosted.org/packages/b1/fe/e8c672695b37eecc5cbf43e1d0638d88d66ba3a44c4d321c796f4e59167f/beautifulsoup4-4.12.3-py3-none-any.whl", hash = "sha256:b80878c9f40111313e55da8ba20bdba06d8fa3969fc68304167741bbf9e082ed", size = 147925 },
]

[[package]]
name = "bleach"
version = "6.1.0"
source = { registry = "https://pypi.org/simple" }
dependencies = [
    { name = "six" },
    { name = "webencodings" },
]
sdist = { url = "https://files.pythonhosted.org/packages/6d/10/77f32b088738f40d4f5be801daa5f327879eadd4562f36a2b5ab975ae571/bleach-6.1.0.tar.gz", hash = "sha256:0a31f1837963c41d46bbf1331b8778e1308ea0791db03cc4e7357b97cf42a8fe", size = 202119 }
wheels = [
    { url = "https://files.pythonhosted.org/packages/ea/63/da7237f805089ecc28a3f36bca6a21c31fcbc2eb380f3b8f1be3312abd14/bleach-6.1.0-py3-none-any.whl", hash = "sha256:3225f354cfc436b9789c66c4ee030194bee0568fbf9cbdad3bc8b5c26c5f12b6", size = 162750 },
]

[[package]]
name = "build"
version = "1.2.2.post1"
source = { registry = "https://pypi.org/simple" }
dependencies = [
    { name = "colorama", marker = "os_name == 'nt'" },
    { name = "importlib-metadata", marker = "python_full_version < '3.10.2'" },
    { name = "packaging" },
    { name = "pyproject-hooks" },
    { name = "tomli", marker = "python_full_version < '3.11'" },
]
sdist = { url = "https://files.pythonhosted.org/packages/7d/46/aeab111f8e06793e4f0e421fcad593d547fb8313b50990f31681ee2fb1ad/build-1.2.2.post1.tar.gz", hash = "sha256:b36993e92ca9375a219c99e606a122ff365a760a2d4bba0caa09bd5278b608b7", size = 46701 }
wheels = [
    { url = "https://files.pythonhosted.org/packages/84/c2/80633736cd183ee4a62107413def345f7e6e3c01563dbca1417363cf957e/build-1.2.2.post1-py3-none-any.whl", hash = "sha256:1d61c0887fa860c01971625baae8bdd338e517b836a2f70dd1f7aa3a6b2fc5b5", size = 22950 },
]

[[package]]
name = "cffi"
version = "1.17.1"
source = { registry = "https://pypi.org/simple" }
dependencies = [
    { name = "pycparser" },
]
sdist = { url = "https://files.pythonhosted.org/packages/fc/97/c783634659c2920c3fc70419e3af40972dbaf758daa229a7d6ea6135c90d/cffi-1.17.1.tar.gz", hash = "sha256:1c39c6016c32bc48dd54561950ebd6836e1670f2ae46128f67cf49e789c52824", size = 516621 }
wheels = [
    { url = "https://files.pythonhosted.org/packages/90/07/f44ca684db4e4f08a3fdc6eeb9a0d15dc6883efc7b8c90357fdbf74e186c/cffi-1.17.1-cp310-cp310-macosx_10_9_x86_64.whl", hash = "sha256:df8b1c11f177bc2313ec4b2d46baec87a5f3e71fc8b45dab2ee7cae86d9aba14", size = 182191 },
    { url = "https://files.pythonhosted.org/packages/08/fd/cc2fedbd887223f9f5d170c96e57cbf655df9831a6546c1727ae13fa977a/cffi-1.17.1-cp310-cp310-macosx_11_0_arm64.whl", hash = "sha256:8f2cdc858323644ab277e9bb925ad72ae0e67f69e804f4898c070998d50b1a67", size = 178592 },
    { url = "https://files.pythonhosted.org/packages/de/cc/4635c320081c78d6ffc2cab0a76025b691a91204f4aa317d568ff9280a2d/cffi-1.17.1-cp310-cp310-manylinux_2_12_i686.manylinux2010_i686.manylinux_2_17_i686.manylinux2014_i686.whl", hash = "sha256:edae79245293e15384b51f88b00613ba9f7198016a5948b5dddf4917d4d26382", size = 426024 },
    { url = "https://files.pythonhosted.org/packages/b6/7b/3b2b250f3aab91abe5f8a51ada1b717935fdaec53f790ad4100fe2ec64d1/cffi-1.17.1-cp310-cp310-manylinux_2_17_aarch64.manylinux2014_aarch64.whl", hash = "sha256:45398b671ac6d70e67da8e4224a065cec6a93541bb7aebe1b198a61b58c7b702", size = 448188 },
    { url = "https://files.pythonhosted.org/packages/d3/48/1b9283ebbf0ec065148d8de05d647a986c5f22586b18120020452fff8f5d/cffi-1.17.1-cp310-cp310-manylinux_2_17_ppc64le.manylinux2014_ppc64le.whl", hash = "sha256:ad9413ccdeda48c5afdae7e4fa2192157e991ff761e7ab8fdd8926f40b160cc3", size = 455571 },
    { url = "https://files.pythonhosted.org/packages/40/87/3b8452525437b40f39ca7ff70276679772ee7e8b394934ff60e63b7b090c/cffi-1.17.1-cp310-cp310-manylinux_2_17_s390x.manylinux2014_s390x.whl", hash = "sha256:5da5719280082ac6bd9aa7becb3938dc9f9cbd57fac7d2871717b1feb0902ab6", size = 436687 },
    { url = "https://files.pythonhosted.org/packages/8d/fb/4da72871d177d63649ac449aec2e8a29efe0274035880c7af59101ca2232/cffi-1.17.1-cp310-cp310-manylinux_2_17_x86_64.manylinux2014_x86_64.whl", hash = "sha256:2bb1a08b8008b281856e5971307cc386a8e9c5b625ac297e853d36da6efe9c17", size = 446211 },
    { url = "https://files.pythonhosted.org/packages/ab/a0/62f00bcb411332106c02b663b26f3545a9ef136f80d5df746c05878f8c4b/cffi-1.17.1-cp310-cp310-musllinux_1_1_aarch64.whl", hash = "sha256:045d61c734659cc045141be4bae381a41d89b741f795af1dd018bfb532fd0df8", size = 461325 },
    { url = "https://files.pythonhosted.org/packages/36/83/76127035ed2e7e27b0787604d99da630ac3123bfb02d8e80c633f218a11d/cffi-1.17.1-cp310-cp310-musllinux_1_1_i686.whl", hash = "sha256:6883e737d7d9e4899a8a695e00ec36bd4e5e4f18fabe0aca0efe0a4b44cdb13e", size = 438784 },
    { url = "https://files.pythonhosted.org/packages/21/81/a6cd025db2f08ac88b901b745c163d884641909641f9b826e8cb87645942/cffi-1.17.1-cp310-cp310-musllinux_1_1_x86_64.whl", hash = "sha256:6b8b4a92e1c65048ff98cfe1f735ef8f1ceb72e3d5f0c25fdb12087a23da22be", size = 461564 },
    { url = "https://files.pythonhosted.org/packages/f8/fe/4d41c2f200c4a457933dbd98d3cf4e911870877bd94d9656cc0fcb390681/cffi-1.17.1-cp310-cp310-win32.whl", hash = "sha256:c9c3d058ebabb74db66e431095118094d06abf53284d9c81f27300d0e0d8bc7c", size = 171804 },
    { url = "https://files.pythonhosted.org/packages/d1/b6/0b0f5ab93b0df4acc49cae758c81fe4e5ef26c3ae2e10cc69249dfd8b3ab/cffi-1.17.1-cp310-cp310-win_amd64.whl", hash = "sha256:0f048dcf80db46f0098ccac01132761580d28e28bc0f78ae0d58048063317e15", size = 181299 },
    { url = "https://files.pythonhosted.org/packages/6b/f4/927e3a8899e52a27fa57a48607ff7dc91a9ebe97399b357b85a0c7892e00/cffi-1.17.1-cp311-cp311-macosx_10_9_x86_64.whl", hash = "sha256:a45e3c6913c5b87b3ff120dcdc03f6131fa0065027d0ed7ee6190736a74cd401", size = 182264 },
    { url = "https://files.pythonhosted.org/packages/6c/f5/6c3a8efe5f503175aaddcbea6ad0d2c96dad6f5abb205750d1b3df44ef29/cffi-1.17.1-cp311-cp311-macosx_11_0_arm64.whl", hash = "sha256:30c5e0cb5ae493c04c8b42916e52ca38079f1b235c2f8ae5f4527b963c401caf", size = 178651 },
    { url = "https://files.pythonhosted.org/packages/94/dd/a3f0118e688d1b1a57553da23b16bdade96d2f9bcda4d32e7d2838047ff7/cffi-1.17.1-cp311-cp311-manylinux_2_12_i686.manylinux2010_i686.manylinux_2_17_i686.manylinux2014_i686.whl", hash = "sha256:f75c7ab1f9e4aca5414ed4d8e5c0e303a34f4421f8a0d47a4d019ceff0ab6af4", size = 445259 },
    { url = "https://files.pythonhosted.org/packages/2e/ea/70ce63780f096e16ce8588efe039d3c4f91deb1dc01e9c73a287939c79a6/cffi-1.17.1-cp311-cp311-manylinux_2_17_aarch64.manylinux2014_aarch64.whl", hash = "sha256:a1ed2dd2972641495a3ec98445e09766f077aee98a1c896dcb4ad0d303628e41", size = 469200 },
    { url = "https://files.pythonhosted.org/packages/1c/a0/a4fa9f4f781bda074c3ddd57a572b060fa0df7655d2a4247bbe277200146/cffi-1.17.1-cp311-cp311-manylinux_2_17_ppc64le.manylinux2014_ppc64le.whl", hash = "sha256:46bf43160c1a35f7ec506d254e5c890f3c03648a4dbac12d624e4490a7046cd1", size = 477235 },
    { url = "https://files.pythonhosted.org/packages/62/12/ce8710b5b8affbcdd5c6e367217c242524ad17a02fe5beec3ee339f69f85/cffi-1.17.1-cp311-cp311-manylinux_2_17_s390x.manylinux2014_s390x.whl", hash = "sha256:a24ed04c8ffd54b0729c07cee15a81d964e6fee0e3d4d342a27b020d22959dc6", size = 459721 },
    { url = "https://files.pythonhosted.org/packages/ff/6b/d45873c5e0242196f042d555526f92aa9e0c32355a1be1ff8c27f077fd37/cffi-1.17.1-cp311-cp311-manylinux_2_17_x86_64.manylinux2014_x86_64.whl", hash = "sha256:610faea79c43e44c71e1ec53a554553fa22321b65fae24889706c0a84d4ad86d", size = 467242 },
    { url = "https://files.pythonhosted.org/packages/1a/52/d9a0e523a572fbccf2955f5abe883cfa8bcc570d7faeee06336fbd50c9fc/cffi-1.17.1-cp311-cp311-musllinux_1_1_aarch64.whl", hash = "sha256:a9b15d491f3ad5d692e11f6b71f7857e7835eb677955c00cc0aefcd0669adaf6", size = 477999 },
    { url = "https://files.pythonhosted.org/packages/44/74/f2a2460684a1a2d00ca799ad880d54652841a780c4c97b87754f660c7603/cffi-1.17.1-cp311-cp311-musllinux_1_1_i686.whl", hash = "sha256:de2ea4b5833625383e464549fec1bc395c1bdeeb5f25c4a3a82b5a8c756ec22f", size = 454242 },
    { url = "https://files.pythonhosted.org/packages/f8/4a/34599cac7dfcd888ff54e801afe06a19c17787dfd94495ab0c8d35fe99fb/cffi-1.17.1-cp311-cp311-musllinux_1_1_x86_64.whl", hash = "sha256:fc48c783f9c87e60831201f2cce7f3b2e4846bf4d8728eabe54d60700b318a0b", size = 478604 },
    { url = "https://files.pythonhosted.org/packages/34/33/e1b8a1ba29025adbdcda5fb3a36f94c03d771c1b7b12f726ff7fef2ebe36/cffi-1.17.1-cp311-cp311-win32.whl", hash = "sha256:85a950a4ac9c359340d5963966e3e0a94a676bd6245a4b55bc43949eee26a655", size = 171727 },
    { url = "https://files.pythonhosted.org/packages/3d/97/50228be003bb2802627d28ec0627837ac0bf35c90cf769812056f235b2d1/cffi-1.17.1-cp311-cp311-win_amd64.whl", hash = "sha256:caaf0640ef5f5517f49bc275eca1406b0ffa6aa184892812030f04c2abf589a0", size = 181400 },
    { url = "https://files.pythonhosted.org/packages/5a/84/e94227139ee5fb4d600a7a4927f322e1d4aea6fdc50bd3fca8493caba23f/cffi-1.17.1-cp312-cp312-macosx_10_9_x86_64.whl", hash = "sha256:805b4371bf7197c329fcb3ead37e710d1bca9da5d583f5073b799d5c5bd1eee4", size = 183178 },
    { url = "https://files.pythonhosted.org/packages/da/ee/fb72c2b48656111c4ef27f0f91da355e130a923473bf5ee75c5643d00cca/cffi-1.17.1-cp312-cp312-macosx_11_0_arm64.whl", hash = "sha256:733e99bc2df47476e3848417c5a4540522f234dfd4ef3ab7fafdf555b082ec0c", size = 178840 },
    { url = "https://files.pythonhosted.org/packages/cc/b6/db007700f67d151abadf508cbfd6a1884f57eab90b1bb985c4c8c02b0f28/cffi-1.17.1-cp312-cp312-manylinux_2_12_i686.manylinux2010_i686.manylinux_2_17_i686.manylinux2014_i686.whl", hash = "sha256:1257bdabf294dceb59f5e70c64a3e2f462c30c7ad68092d01bbbfb1c16b1ba36", size = 454803 },
    { url = "https://files.pythonhosted.org/packages/1a/df/f8d151540d8c200eb1c6fba8cd0dfd40904f1b0682ea705c36e6c2e97ab3/cffi-1.17.1-cp312-cp312-manylinux_2_17_aarch64.manylinux2014_aarch64.whl", hash = "sha256:da95af8214998d77a98cc14e3a3bd00aa191526343078b530ceb0bd710fb48a5", size = 478850 },
    { url = "https://files.pythonhosted.org/packages/28/c0/b31116332a547fd2677ae5b78a2ef662dfc8023d67f41b2a83f7c2aa78b1/cffi-1.17.1-cp312-cp312-manylinux_2_17_ppc64le.manylinux2014_ppc64le.whl", hash = "sha256:d63afe322132c194cf832bfec0dc69a99fb9bb6bbd550f161a49e9e855cc78ff", size = 485729 },
    { url = "https://files.pythonhosted.org/packages/91/2b/9a1ddfa5c7f13cab007a2c9cc295b70fbbda7cb10a286aa6810338e60ea1/cffi-1.17.1-cp312-cp312-manylinux_2_17_s390x.manylinux2014_s390x.whl", hash = "sha256:f79fc4fc25f1c8698ff97788206bb3c2598949bfe0fef03d299eb1b5356ada99", size = 471256 },
    { url = "https://files.pythonhosted.org/packages/b2/d5/da47df7004cb17e4955df6a43d14b3b4ae77737dff8bf7f8f333196717bf/cffi-1.17.1-cp312-cp312-manylinux_2_17_x86_64.manylinux2014_x86_64.whl", hash = "sha256:b62ce867176a75d03a665bad002af8e6d54644fad99a3c70905c543130e39d93", size = 479424 },
    { url = "https://files.pythonhosted.org/packages/0b/ac/2a28bcf513e93a219c8a4e8e125534f4f6db03e3179ba1c45e949b76212c/cffi-1.17.1-cp312-cp312-musllinux_1_1_aarch64.whl", hash = "sha256:386c8bf53c502fff58903061338ce4f4950cbdcb23e2902d86c0f722b786bbe3", size = 484568 },
    { url = "https://files.pythonhosted.org/packages/d4/38/ca8a4f639065f14ae0f1d9751e70447a261f1a30fa7547a828ae08142465/cffi-1.17.1-cp312-cp312-musllinux_1_1_x86_64.whl", hash = "sha256:4ceb10419a9adf4460ea14cfd6bc43d08701f0835e979bf821052f1805850fe8", size = 488736 },
    { url = "https://files.pythonhosted.org/packages/86/c5/28b2d6f799ec0bdecf44dced2ec5ed43e0eb63097b0f58c293583b406582/cffi-1.17.1-cp312-cp312-win32.whl", hash = "sha256:a08d7e755f8ed21095a310a693525137cfe756ce62d066e53f502a83dc550f65", size = 172448 },
    { url = "https://files.pythonhosted.org/packages/50/b9/db34c4755a7bd1cb2d1603ac3863f22bcecbd1ba29e5ee841a4bc510b294/cffi-1.17.1-cp312-cp312-win_amd64.whl", hash = "sha256:51392eae71afec0d0c8fb1a53b204dbb3bcabcb3c9b807eedf3e1e6ccf2de903", size = 181976 },
    { url = "https://files.pythonhosted.org/packages/8d/f8/dd6c246b148639254dad4d6803eb6a54e8c85c6e11ec9df2cffa87571dbe/cffi-1.17.1-cp313-cp313-macosx_10_13_x86_64.whl", hash = "sha256:f3a2b4222ce6b60e2e8b337bb9596923045681d71e5a082783484d845390938e", size = 182989 },
    { url = "https://files.pythonhosted.org/packages/8b/f1/672d303ddf17c24fc83afd712316fda78dc6fce1cd53011b839483e1ecc8/cffi-1.17.1-cp313-cp313-macosx_11_0_arm64.whl", hash = "sha256:0984a4925a435b1da406122d4d7968dd861c1385afe3b45ba82b750f229811e2", size = 178802 },
    { url = "https://files.pythonhosted.org/packages/0e/2d/eab2e858a91fdff70533cab61dcff4a1f55ec60425832ddfdc9cd36bc8af/cffi-1.17.1-cp313-cp313-manylinux_2_12_i686.manylinux2010_i686.manylinux_2_17_i686.manylinux2014_i686.whl", hash = "sha256:d01b12eeeb4427d3110de311e1774046ad344f5b1a7403101878976ecd7a10f3", size = 454792 },
    { url = "https://files.pythonhosted.org/packages/75/b2/fbaec7c4455c604e29388d55599b99ebcc250a60050610fadde58932b7ee/cffi-1.17.1-cp313-cp313-manylinux_2_17_aarch64.manylinux2014_aarch64.whl", hash = "sha256:706510fe141c86a69c8ddc029c7910003a17353970cff3b904ff0686a5927683", size = 478893 },
    { url = "https://files.pythonhosted.org/packages/4f/b7/6e4a2162178bf1935c336d4da8a9352cccab4d3a5d7914065490f08c0690/cffi-1.17.1-cp313-cp313-manylinux_2_17_ppc64le.manylinux2014_ppc64le.whl", hash = "sha256:de55b766c7aa2e2a3092c51e0483d700341182f08e67c63630d5b6f200bb28e5", size = 485810 },
    { url = "https://files.pythonhosted.org/packages/c7/8a/1d0e4a9c26e54746dc08c2c6c037889124d4f59dffd853a659fa545f1b40/cffi-1.17.1-cp313-cp313-manylinux_2_17_s390x.manylinux2014_s390x.whl", hash = "sha256:c59d6e989d07460165cc5ad3c61f9fd8f1b4796eacbd81cee78957842b834af4", size = 471200 },
    { url = "https://files.pythonhosted.org/packages/26/9f/1aab65a6c0db35f43c4d1b4f580e8df53914310afc10ae0397d29d697af4/cffi-1.17.1-cp313-cp313-manylinux_2_17_x86_64.manylinux2014_x86_64.whl", hash = "sha256:dd398dbc6773384a17fe0d3e7eeb8d1a21c2200473ee6806bb5e6a8e62bb73dd", size = 479447 },
    { url = "https://files.pythonhosted.org/packages/5f/e4/fb8b3dd8dc0e98edf1135ff067ae070bb32ef9d509d6cb0f538cd6f7483f/cffi-1.17.1-cp313-cp313-musllinux_1_1_aarch64.whl", hash = "sha256:3edc8d958eb099c634dace3c7e16560ae474aa3803a5df240542b305d14e14ed", size = 484358 },
    { url = "https://files.pythonhosted.org/packages/f1/47/d7145bf2dc04684935d57d67dff9d6d795b2ba2796806bb109864be3a151/cffi-1.17.1-cp313-cp313-musllinux_1_1_x86_64.whl", hash = "sha256:72e72408cad3d5419375fc87d289076ee319835bdfa2caad331e377589aebba9", size = 488469 },
    { url = "https://files.pythonhosted.org/packages/bf/ee/f94057fa6426481d663b88637a9a10e859e492c73d0384514a17d78ee205/cffi-1.17.1-cp313-cp313-win32.whl", hash = "sha256:e03eab0a8677fa80d646b5ddece1cbeaf556c313dcfac435ba11f107ba117b5d", size = 172475 },
    { url = "https://files.pythonhosted.org/packages/7c/fc/6a8cb64e5f0324877d503c854da15d76c1e50eb722e320b15345c4d0c6de/cffi-1.17.1-cp313-cp313-win_amd64.whl", hash = "sha256:f6a16c31041f09ead72d69f583767292f750d24913dadacf5756b966aacb3f1a", size = 182009 },
]

[[package]]
name = "cfgv"
version = "3.4.0"
source = { registry = "https://pypi.org/simple" }
sdist = { url = "https://files.pythonhosted.org/packages/11/74/539e56497d9bd1d484fd863dd69cbbfa653cd2aa27abfe35653494d85e94/cfgv-3.4.0.tar.gz", hash = "sha256:e52591d4c5f5dead8e0f673fb16db7949d2cfb3f7da4582893288f0ded8fe560", size = 7114 }
wheels = [
    { url = "https://files.pythonhosted.org/packages/c5/55/51844dd50c4fc7a33b653bfaba4c2456f06955289ca770a5dbd5fd267374/cfgv-3.4.0-py2.py3-none-any.whl", hash = "sha256:b7265b1f29fd3316bfcd2b330d63d024f2bfd8bcb8b0272f8e19a504856c48f9", size = 7249 },
]

[[package]]
name = "click"
version = "8.1.7"
source = { registry = "https://pypi.org/simple" }
dependencies = [
    { name = "colorama", marker = "platform_system == 'Windows'" },
]
sdist = { url = "https://files.pythonhosted.org/packages/96/d3/f04c7bfcf5c1862a2a5b845c6b2b360488cf47af55dfa79c98f6a6bf98b5/click-8.1.7.tar.gz", hash = "sha256:ca9853ad459e787e2192211578cc907e7594e294c7ccc834310722b41b9ca6de", size = 336121 }
wheels = [
    { url = "https://files.pythonhosted.org/packages/00/2e/d53fa4befbf2cfa713304affc7ca780ce4fc1fd8710527771b58311a3229/click-8.1.7-py3-none-any.whl", hash = "sha256:ae74fb96c20a0277a1d615f1e4d73c8414f5a98db8b799a7931d1582f3390c28", size = 97941 },
]

[[package]]
name = "colorama"
version = "0.4.6"
source = { registry = "https://pypi.org/simple" }
sdist = { url = "https://files.pythonhosted.org/packages/d8/53/6f443c9a4a8358a93a6792e2acffb9d9d5cb0a5cfd8802644b7b1c9a02e4/colorama-0.4.6.tar.gz", hash = "sha256:08695f5cb7ed6e0531a20572697297273c47b8cae5a63ffc6d6ed5c201be6e44", size = 27697 }
wheels = [
    { url = "https://files.pythonhosted.org/packages/d1/d6/3965ed04c63042e047cb6a3e6ed1a63a35087b6a609aa3a15ed8ac56c221/colorama-0.4.6-py2.py3-none-any.whl", hash = "sha256:4f1d9991f5acc0ca119f9d443620b77f9d6b33703e51011c16baf57afb285fc6", size = 25335 },
]

[[package]]
name = "comm"
version = "0.2.2"
source = { registry = "https://pypi.org/simple" }
dependencies = [
    { name = "traitlets" },
]
sdist = { url = "https://files.pythonhosted.org/packages/e9/a8/fb783cb0abe2b5fded9f55e5703015cdf1c9c85b3669087c538dd15a6a86/comm-0.2.2.tar.gz", hash = "sha256:3fd7a84065306e07bea1773df6eb8282de51ba82f77c72f9c85716ab11fe980e", size = 6210 }
wheels = [
    { url = "https://files.pythonhosted.org/packages/e6/75/49e5bfe642f71f272236b5b2d2691cf915a7283cc0ceda56357b61daa538/comm-0.2.2-py3-none-any.whl", hash = "sha256:e6fb86cb70ff661ee8c9c14e7d36d6de3b4066f1441be4063df9c5009f0a64d3", size = 7180 },
]

[[package]]
name = "coverage"
version = "7.6.2"
source = { registry = "https://pypi.org/simple" }
sdist = { url = "https://files.pythonhosted.org/packages/9a/60/e781e8302e7b28f21ce06e30af077f856aa2cb4cf2253287dae9a593d509/coverage-7.6.2.tar.gz", hash = "sha256:a5f81e68aa62bc0cfca04f7b19eaa8f9c826b53fc82ab9e2121976dc74f131f3", size = 797872 }
wheels = [
    { url = "https://files.pythonhosted.org/packages/16/14/fb75c01b8427fb567c90ce920c90ed2bd314ad6960d54e8b377928607fd1/coverage-7.6.2-cp310-cp310-macosx_10_9_x86_64.whl", hash = "sha256:c9df1950fb92d49970cce38100d7e7293c84ed3606eaa16ea0b6bc27175bb667", size = 206561 },
    { url = "https://files.pythonhosted.org/packages/93/b4/dcbf15f5583507415d0a78ce206e19d76699f1161e8b1ff6e1a21e9f9743/coverage-7.6.2-cp310-cp310-macosx_11_0_arm64.whl", hash = "sha256:24500f4b0e03aab60ce575c85365beab64b44d4db837021e08339f61d1fbfe52", size = 206994 },
    { url = "https://files.pythonhosted.org/packages/47/ee/57d607e14479fb760721ea1784608ade532665934bd75f260b250dc6c877/coverage-7.6.2-cp310-cp310-manylinux_2_17_aarch64.manylinux2014_aarch64.whl", hash = "sha256:a663b180b6669c400b4630a24cc776f23a992d38ce7ae72ede2a397ce6b0f170", size = 235429 },
    { url = "https://files.pythonhosted.org/packages/76/e1/cd263fd750fdb115aab11a086e3584d99d46fca1f201b5493cc3972aea28/coverage-7.6.2-cp310-cp310-manylinux_2_5_i686.manylinux1_i686.manylinux_2_17_i686.manylinux2014_i686.whl", hash = "sha256:bfde025e2793a22efe8c21f807d276bd1d6a4bcc5ba6f19dbdfc4e7a12160909", size = 233329 },
    { url = "https://files.pythonhosted.org/packages/30/3b/a1623d50fcd6ba532cef0c3c1059eec2a08a311676ffa84dbe4beb2b8a33/coverage-7.6.2-cp310-cp310-manylinux_2_5_x86_64.manylinux1_x86_64.manylinux_2_17_x86_64.manylinux2014_x86_64.whl", hash = "sha256:087932079c065d7b8ebadd3a0160656c55954144af6439886c8bcf78bbbcde7f", size = 234491 },
    { url = "https://files.pythonhosted.org/packages/b1/a6/8f3b3fd1f9b9400f3df38a7159362622546e2d951cc4984cf4617d0fd4d7/coverage-7.6.2-cp310-cp310-musllinux_1_2_aarch64.whl", hash = "sha256:9c6b0c1cafd96213a0327cf680acb39f70e452caf8e9a25aeb05316db9c07f89", size = 233589 },
    { url = "https://files.pythonhosted.org/packages/e3/40/37d64093f57b372435d87679956607ecab066d2aede76c6d215815a35fa3/coverage-7.6.2-cp310-cp310-musllinux_1_2_i686.whl", hash = "sha256:6e85830eed5b5263ffa0c62428e43cb844296f3b4461f09e4bdb0d44ec190bc2", size = 232050 },
    { url = "https://files.pythonhosted.org/packages/80/63/cbb76298b4f42bffe0030f1bc129a26a26255857c6beaa20419259ac07cc/coverage-7.6.2-cp310-cp310-musllinux_1_2_x86_64.whl", hash = "sha256:62ab4231c01e156ece1b3a187c87173f31cbeee83a5e1f6dff17f288dca93345", size = 233180 },
    { url = "https://files.pythonhosted.org/packages/7a/6a/eafa81503e905d473b799920927b06aa6ffba12db035fc98735b55bc1741/coverage-7.6.2-cp310-cp310-win32.whl", hash = "sha256:7b80fbb0da3aebde102a37ef0138aeedff45997e22f8962e5f16ae1742852676", size = 209281 },
    { url = "https://files.pythonhosted.org/packages/19/d1/6b354c2cd52e0244944c097aaa71896869878df999f5f8e75fcd37eaf0f3/coverage-7.6.2-cp310-cp310-win_amd64.whl", hash = "sha256:d20c3d1f31f14d6962a4e2f549c21d31e670b90f777ef4171be540fb7fb70f02", size = 210092 },
    { url = "https://files.pythonhosted.org/packages/a5/29/72da824da4182f518b054c21552b7ed2473a4e4c6ac616298209808a1a5c/coverage-7.6.2-cp311-cp311-macosx_10_9_x86_64.whl", hash = "sha256:bb21bac7783c1bf6f4bbe68b1e0ff0d20e7e7732cfb7995bc8d96e23aa90fc7b", size = 206667 },
    { url = "https://files.pythonhosted.org/packages/23/52/c15dcf3cf575256c7c0992e441cd41092a6c519d65abe1eb5567aab3d8e8/coverage-7.6.2-cp311-cp311-macosx_11_0_arm64.whl", hash = "sha256:a7b2e437fbd8fae5bc7716b9c7ff97aecc95f0b4d56e4ca08b3c8d8adcaadb84", size = 207111 },
    { url = "https://files.pythonhosted.org/packages/92/61/0d46dc26cf9f711b7b6078a54680665a5c2d62ec15991adb51e79236c699/coverage-7.6.2-cp311-cp311-manylinux_2_17_aarch64.manylinux2014_aarch64.whl", hash = "sha256:536f77f2bf5797983652d1d55f1a7272a29afcc89e3ae51caa99b2db4e89d658", size = 239050 },
    { url = "https://files.pythonhosted.org/packages/3b/cb/9de71bade0343a0793f645f78a0e409248d85a2e5b4c4a9a1697c3b2e3d2/coverage-7.6.2-cp311-cp311-manylinux_2_5_i686.manylinux1_i686.manylinux_2_17_i686.manylinux2014_i686.whl", hash = "sha256:f361296ca7054f0936b02525646b2731b32c8074ba6defab524b79b2b7eeac72", size = 236454 },
    { url = "https://files.pythonhosted.org/packages/f2/81/b0dc02487447c4a56cf2eed5c57735097f77aeff582277a35f1f70713a8d/coverage-7.6.2-cp311-cp311-manylinux_2_5_x86_64.manylinux1_x86_64.manylinux_2_17_x86_64.manylinux2014_x86_64.whl", hash = "sha256:7926d8d034e06b479797c199747dd774d5e86179f2ce44294423327a88d66ca7", size = 238320 },
    { url = "https://files.pythonhosted.org/packages/60/90/76815a76234050a87d0d1438a34820c1b857dd17353855c02bddabbedea8/coverage-7.6.2-cp311-cp311-musllinux_1_2_aarch64.whl", hash = "sha256:0bbae11c138585c89fb4e991faefb174a80112e1a7557d507aaa07675c62e66b", size = 237250 },
    { url = "https://files.pythonhosted.org/packages/f6/bd/760a599c08c882d97382855264586bba2604901029c3f6bec5710477ae81/coverage-7.6.2-cp311-cp311-musllinux_1_2_i686.whl", hash = "sha256:fcad7d5d2bbfeae1026b395036a8aa5abf67e8038ae7e6a25c7d0f88b10a8e6a", size = 235880 },
    { url = "https://files.pythonhosted.org/packages/83/de/41c3b90a779e473ae1ca325542aa5fa5464b7d2061288e9c22ba5f1deaa3/coverage-7.6.2-cp311-cp311-musllinux_1_2_x86_64.whl", hash = "sha256:f01e53575f27097d75d42de33b1b289c74b16891ce576d767ad8c48d17aeb5e0", size = 236653 },
    { url = "https://files.pythonhosted.org/packages/f4/90/61fe2721b9a9d9446e6c3ca33b6569e81d2a9a795ddfe786a66bf54035b7/coverage-7.6.2-cp311-cp311-win32.whl", hash = "sha256:7781f4f70c9b0b39e1b129b10c7d43a4e0c91f90c60435e6da8288efc2b73438", size = 209251 },
    { url = "https://files.pythonhosted.org/packages/96/87/d586f2b12b98288fc874d366cd8d5601f5a374cb75853647a3e4d02e4eb0/coverage-7.6.2-cp311-cp311-win_amd64.whl", hash = "sha256:9bcd51eeca35a80e76dc5794a9dd7cb04b97f0e8af620d54711793bfc1fbba4b", size = 210083 },
    { url = "https://files.pythonhosted.org/packages/3f/ac/1cca5ed5cf512a71cdd6e3afb75a5ef196f7ef9772be9192dadaaa5cfc1c/coverage-7.6.2-cp312-cp312-macosx_10_13_x86_64.whl", hash = "sha256:ebc94fadbd4a3f4215993326a6a00e47d79889391f5659bf310f55fe5d9f581c", size = 206856 },
    { url = "https://files.pythonhosted.org/packages/e4/58/030354d250f107a95e7aca24c7fd238709a3c7df3083cb206368798e637a/coverage-7.6.2-cp312-cp312-macosx_11_0_arm64.whl", hash = "sha256:9681516288e3dcf0aa7c26231178cc0be6cac9705cac06709f2353c5b406cfea", size = 207098 },
    { url = "https://files.pythonhosted.org/packages/03/df/5f2cd6048d44a54bb5f58f8ece4efbc5b686ed49f8bd8dbf41eb2a6a687f/coverage-7.6.2-cp312-cp312-manylinux_2_17_aarch64.manylinux2014_aarch64.whl", hash = "sha256:8d9c5d13927d77af4fbe453953810db766f75401e764727e73a6ee4f82527b3e", size = 240109 },
    { url = "https://files.pythonhosted.org/packages/d3/18/7c53887643d921faa95529643b1b33e60ebba30ab835c8b5abd4e54d946b/coverage-7.6.2-cp312-cp312-manylinux_2_5_i686.manylinux1_i686.manylinux_2_17_i686.manylinux2014_i686.whl", hash = "sha256:b92f9ca04b3e719d69b02dc4a69debb795af84cb7afd09c5eb5d54b4a1ae2191", size = 237141 },
    { url = "https://files.pythonhosted.org/packages/d2/79/339bdf597d128374e6150c089b37436ba694585d769cabf6d5abd73a1365/coverage-7.6.2-cp312-cp312-manylinux_2_5_x86_64.manylinux1_x86_64.manylinux_2_17_x86_64.manylinux2014_x86_64.whl", hash = "sha256:0ff2ef83d6d0b527b5c9dad73819b24a2f76fdddcfd6c4e7a4d7e73ecb0656b4", size = 239210 },
    { url = "https://files.pythonhosted.org/packages/a9/62/7310c6de2bcb8a42f91094d41f0d4793ccda5a54621be3db76a156556cf2/coverage-7.6.2-cp312-cp312-musllinux_1_2_aarch64.whl", hash = "sha256:47ccb6e99a3031ffbbd6e7cc041e70770b4fe405370c66a54dbf26a500ded80b", size = 238698 },
    { url = "https://files.pythonhosted.org/packages/f2/cb/ccb23c084d7f581f770dc7ed547dc5b50763334ad6ce26087a9ad0b5b26d/coverage-7.6.2-cp312-cp312-musllinux_1_2_i686.whl", hash = "sha256:a867d26f06bcd047ef716175b2696b315cb7571ccb951006d61ca80bbc356e9e", size = 237000 },
    { url = "https://files.pythonhosted.org/packages/e7/ab/58de9e2f94e4dc91b84d6e2705aa1e9d5447a2669fe113b4bbce6d2224a1/coverage-7.6.2-cp312-cp312-musllinux_1_2_x86_64.whl", hash = "sha256:cdfcf2e914e2ba653101157458afd0ad92a16731eeba9a611b5cbb3e7124e74b", size = 238666 },
    { url = "https://files.pythonhosted.org/packages/6c/dc/8be87b9ed5dbd4892b603f41088b41982768e928734e5bdce67d2ddd460a/coverage-7.6.2-cp312-cp312-win32.whl", hash = "sha256:f9035695dadfb397bee9eeaf1dc7fbeda483bf7664a7397a629846800ce6e276", size = 209489 },
    { url = "https://files.pythonhosted.org/packages/64/3a/3f44e55273a58bfb39b87ad76541bbb81d14de916b034fdb39971cc99ffe/coverage-7.6.2-cp312-cp312-win_amd64.whl", hash = "sha256:5ed69befa9a9fc796fe015a7040c9398722d6b97df73a6b608e9e275fa0932b0", size = 210270 },
    { url = "https://files.pythonhosted.org/packages/ae/99/c9676a75b57438a19c5174dfcf39798b42728ad56650497286379dc0c2c3/coverage-7.6.2-cp313-cp313-macosx_10_13_x86_64.whl", hash = "sha256:4eea60c79d36a8f39475b1af887663bc3ae4f31289cd216f514ce18d5938df40", size = 206888 },
    { url = "https://files.pythonhosted.org/packages/e0/de/820ecb42e892049c5f384430e98b35b899da3451dd0cdb2f867baf26abfa/coverage-7.6.2-cp313-cp313-macosx_11_0_arm64.whl", hash = "sha256:aa68a6cdbe1bc6793a9dbfc38302c11599bbe1837392ae9b1d238b9ef3dafcf1", size = 207142 },
    { url = "https://files.pythonhosted.org/packages/dd/59/81fc7ad855d65eeb68fe9e7809cbb339946adb07be7ac32d3fc24dc17bd7/coverage-7.6.2-cp313-cp313-manylinux_2_17_aarch64.manylinux2014_aarch64.whl", hash = "sha256:3ec528ae69f0a139690fad6deac8a7d33629fa61ccce693fdd07ddf7e9931fba", size = 239658 },
    { url = "https://files.pythonhosted.org/packages/cd/a7/865de3eb9e78ffbf7afd92f86d2580b18edfb6f0481bd3c39b205e05a762/coverage-7.6.2-cp313-cp313-manylinux_2_5_i686.manylinux1_i686.manylinux_2_17_i686.manylinux2014_i686.whl", hash = "sha256:ed5ac02126f74d190fa2cc14a9eb2a5d9837d5863920fa472b02eb1595cdc925", size = 236802 },
    { url = "https://files.pythonhosted.org/packages/36/94/3b8f3abf88b7c451f97fd14c98f536bcee364e74250d928d57cc97c38ddd/coverage-7.6.2-cp313-cp313-manylinux_2_5_x86_64.manylinux1_x86_64.manylinux_2_17_x86_64.manylinux2014_x86_64.whl", hash = "sha256:21c0ea0d4db8a36b275cb6fb2437a3715697a4ba3cb7b918d3525cc75f726304", size = 238793 },
    { url = "https://files.pythonhosted.org/packages/d5/4b/57f95e41a10525002f524f3dbd577a3a9871d67998f8a8eb192fe697dc7b/coverage-7.6.2-cp313-cp313-musllinux_1_2_aarch64.whl", hash = "sha256:35a51598f29b2a19e26d0908bd196f771a9b1c5d9a07bf20be0adf28f1ad4f77", size = 238455 },
    { url = "https://files.pythonhosted.org/packages/99/c9/9fbe5b841628e1d9030c8044844afef4f4735586289eb9237eeb5b97f0d7/coverage-7.6.2-cp313-cp313-musllinux_1_2_i686.whl", hash = "sha256:c9192925acc33e146864b8cf037e2ed32a91fdf7644ae875f5d46cd2ef086a5f", size = 236538 },
    { url = "https://files.pythonhosted.org/packages/43/0d/2200a0d447e30de94d48e4851c04d8dce37340815e7eda27457a7043c037/coverage-7.6.2-cp313-cp313-musllinux_1_2_x86_64.whl", hash = "sha256:bf4eeecc9e10f5403ec06138978235af79c9a79af494eb6b1d60a50b49ed2869", size = 238383 },
    { url = "https://files.pythonhosted.org/packages/ec/8a/106c66faafb4a87002b698769d6de3c4db0b6c29a7aeb72de13b893c333e/coverage-7.6.2-cp313-cp313-win32.whl", hash = "sha256:e4ee15b267d2dad3e8759ca441ad450c334f3733304c55210c2a44516e8d5530", size = 209551 },
    { url = "https://files.pythonhosted.org/packages/c4/f5/1b39e2faaf5b9cc7eed568c444df5991ce7ff7138e2e735a6801be1bdadb/coverage-7.6.2-cp313-cp313-win_amd64.whl", hash = "sha256:c71965d1ced48bf97aab79fad56df82c566b4c498ffc09c2094605727c4b7e36", size = 210282 },
    { url = "https://files.pythonhosted.org/packages/79/a3/8dd4e6c09f5286094cd6c7edb115b3fbf06ad8304d45431722a4e3bc2508/coverage-7.6.2-cp313-cp313t-macosx_10_13_x86_64.whl", hash = "sha256:7571e8bbecc6ac066256f9de40365ff833553e2e0c0c004f4482facb131820ef", size = 207629 },
    { url = "https://files.pythonhosted.org/packages/8e/db/a9aa7009bbdc570a235e1ac781c0a83aa323cac6db8f8f13c2127b110978/coverage-7.6.2-cp313-cp313t-macosx_11_0_arm64.whl", hash = "sha256:078a87519057dacb5d77e333f740708ec2a8f768655f1db07f8dfd28d7a005f0", size = 207902 },
    { url = "https://files.pythonhosted.org/packages/54/08/d0962be62d4335599ca2ff3a48bb68c9bfb80df74e28ca689ff5f392087b/coverage-7.6.2-cp313-cp313t-manylinux_2_17_aarch64.manylinux2014_aarch64.whl", hash = "sha256:1e5e92e3e84a8718d2de36cd8387459cba9a4508337b8c5f450ce42b87a9e760", size = 250617 },
    { url = "https://files.pythonhosted.org/packages/a5/a2/158570aff1dd88b661a6c11281cbb190e8696e77798b4b2e47c74bfb2f39/coverage-7.6.2-cp313-cp313t-manylinux_2_5_i686.manylinux1_i686.manylinux_2_17_i686.manylinux2014_i686.whl", hash = "sha256:ebabdf1c76593a09ee18c1a06cd3022919861365219ea3aca0247ededf6facd6", size = 246334 },
    { url = "https://files.pythonhosted.org/packages/aa/fe/b00428cca325b6585ca77422e4f64d7d86a225b14664b98682ea501efb57/coverage-7.6.2-cp313-cp313t-manylinux_2_5_x86_64.manylinux1_x86_64.manylinux_2_17_x86_64.manylinux2014_x86_64.whl", hash = "sha256:12179eb0575b8900912711688e45474f04ab3934aaa7b624dea7b3c511ecc90f", size = 248692 },
    { url = "https://files.pythonhosted.org/packages/30/21/0a15fefc13039450bc45e7159f3add92489f004555eb7dab9c7ad4365dd0/coverage-7.6.2-cp313-cp313t-musllinux_1_2_aarch64.whl", hash = "sha256:39d3b964abfe1519b9d313ab28abf1d02faea26cd14b27f5283849bf59479ff5", size = 248188 },
    { url = "https://files.pythonhosted.org/packages/de/b8/5c093526046a8450a7a3d62ad09517cf38e638f6b3ee9433dd6a73360501/coverage-7.6.2-cp313-cp313t-musllinux_1_2_i686.whl", hash = "sha256:84c4315577f7cd511d6250ffd0f695c825efe729f4205c0340f7004eda51191f", size = 246072 },
    { url = "https://files.pythonhosted.org/packages/1e/8b/542b607d2cff56e5a90a6948f5a9040b693761d2be2d3c3bf88957b02361/coverage-7.6.2-cp313-cp313t-musllinux_1_2_x86_64.whl", hash = "sha256:ff797320dcbff57caa6b2301c3913784a010e13b1f6cf4ab3f563f3c5e7919db", size = 247354 },
    { url = "https://files.pythonhosted.org/packages/95/82/2e9111aa5e59f42b332d387f64e3205c2263518d1e660154d0c9fc54390e/coverage-7.6.2-cp313-cp313t-win32.whl", hash = "sha256:2b636a301e53964550e2f3094484fa5a96e699db318d65398cfba438c5c92171", size = 210194 },
    { url = "https://files.pythonhosted.org/packages/9d/46/aabe4305cfc57cab4865f788ceceef746c422469720c32ed7a5b44e20f5e/coverage-7.6.2-cp313-cp313t-win_amd64.whl", hash = "sha256:d03a060ac1a08e10589c27d509bbdb35b65f2d7f3f8d81cf2fa199877c7bc58a", size = 211346 },
    { url = "https://files.pythonhosted.org/packages/9d/5c/88f15b7614ba9ed1dbb1c0bd2c9073184b96c2bead0b93199487b44d04b3/coverage-7.6.2-pp39.pp310-none-any.whl", hash = "sha256:667952739daafe9616db19fbedbdb87917eee253ac4f31d70c7587f7ab531b4e", size = 198799 },
]

[package.optional-dependencies]
toml = [
    { name = "tomli", marker = "python_full_version <= '3.11'" },
]

[[package]]
name = "debugpy"
version = "1.8.7"
source = { registry = "https://pypi.org/simple" }
sdist = { url = "https://files.pythonhosted.org/packages/6d/00/5a8b5dc8f52617c5e41845e26290ebea1ba06377cc08155b6d245c27b386/debugpy-1.8.7.zip", hash = "sha256:18b8f731ed3e2e1df8e9cdaa23fb1fc9c24e570cd0081625308ec51c82efe42e", size = 4957835 }
wheels = [
    { url = "https://files.pythonhosted.org/packages/46/50/1850a5a0cab6f65a21e452166ec60bac5f8a995184d17e18bb9dc3789c72/debugpy-1.8.7-cp310-cp310-macosx_14_0_x86_64.whl", hash = "sha256:95fe04a573b8b22896c404365e03f4eda0ce0ba135b7667a1e57bd079793b96b", size = 2090182 },
    { url = "https://files.pythonhosted.org/packages/87/51/ef4d5c55c06689b377678bdee870e3df8eb2a3d9cf0e618b4d7255413c8a/debugpy-1.8.7-cp310-cp310-manylinux_2_5_x86_64.manylinux1_x86_64.manylinux_2_17_x86_64.manylinux2014_x86_64.whl", hash = "sha256:628a11f4b295ffb4141d8242a9bb52b77ad4a63a2ad19217a93be0f77f2c28c9", size = 3547569 },
    { url = "https://files.pythonhosted.org/packages/eb/df/a4ea1f95022f93522b59b71ec42d6703abe3e0bee753070118816555fee9/debugpy-1.8.7-cp310-cp310-win32.whl", hash = "sha256:85ce9c1d0eebf622f86cc68618ad64bf66c4fc3197d88f74bb695a416837dd55", size = 5153144 },
    { url = "https://files.pythonhosted.org/packages/47/f7/912408b69e83659bd62fa29ebb7984efe81aed4f5e08bfe10e31a1dc3c3a/debugpy-1.8.7-cp310-cp310-win_amd64.whl", hash = "sha256:29e1571c276d643757ea126d014abda081eb5ea4c851628b33de0c2b6245b037", size = 5185605 },
    { url = "https://files.pythonhosted.org/packages/f6/0a/4a4516ef4c07891542cb25620085507cab3c6b23a42b5630c17788fff83e/debugpy-1.8.7-cp311-cp311-macosx_14_0_universal2.whl", hash = "sha256:caf528ff9e7308b74a1749c183d6808ffbedbb9fb6af78b033c28974d9b8831f", size = 2204794 },
    { url = "https://files.pythonhosted.org/packages/46/6f/2bb0bba20b8b74b7c341379dd99275cf6aa7722c1948fa99728716aad1b9/debugpy-1.8.7-cp311-cp311-manylinux_2_5_x86_64.manylinux1_x86_64.manylinux_2_17_x86_64.manylinux2014_x86_64.whl", hash = "sha256:cba1d078cf2e1e0b8402e6bda528bf8fda7ccd158c3dba6c012b7897747c41a0", size = 3122160 },
    { url = "https://files.pythonhosted.org/packages/c0/ce/833351375cef971f0caa63fa82adf3f6949ad85410813026a4a436083a71/debugpy-1.8.7-cp311-cp311-win32.whl", hash = "sha256:171899588bcd412151e593bd40d9907133a7622cd6ecdbdb75f89d1551df13c2", size = 5078675 },
    { url = "https://files.pythonhosted.org/packages/7d/e1/e9ac2d546143a4defbaa2e609e173c912fb989cdfb5385c9771770a6bf5c/debugpy-1.8.7-cp311-cp311-win_amd64.whl", hash = "sha256:6e1c4ffb0c79f66e89dfd97944f335880f0d50ad29525dc792785384923e2211", size = 5102927 },
    { url = "https://files.pythonhosted.org/packages/59/4b/9f52ca1a799601a10cd2673503658bd8c8ecc4a7a43302ee29cf062474ec/debugpy-1.8.7-cp312-cp312-macosx_14_0_universal2.whl", hash = "sha256:4d27d842311353ede0ad572600c62e4bcd74f458ee01ab0dd3a1a4457e7e3706", size = 2529803 },
    { url = "https://files.pythonhosted.org/packages/80/79/8bba39190d2ea17840925d287f1c6c3a7c60b58f5090444e9ecf176c540f/debugpy-1.8.7-cp312-cp312-manylinux_2_5_x86_64.manylinux1_x86_64.manylinux_2_17_x86_64.manylinux2014_x86_64.whl", hash = "sha256:703c1fd62ae0356e194f3e7b7a92acd931f71fe81c4b3be2c17a7b8a4b546ec2", size = 4170911 },
    { url = "https://files.pythonhosted.org/packages/3b/19/5b3d312936db8eb281310fa27903459328ed722d845d594ba5feaeb2f0b3/debugpy-1.8.7-cp312-cp312-win32.whl", hash = "sha256:2f729228430ef191c1e4df72a75ac94e9bf77413ce5f3f900018712c9da0aaca", size = 5195476 },
    { url = "https://files.pythonhosted.org/packages/9f/49/ad20b29f8c921fd5124530d3d39b8f2077efd51b71339a2eff02bba693e9/debugpy-1.8.7-cp312-cp312-win_amd64.whl", hash = "sha256:45c30aaefb3e1975e8a0258f5bbd26cd40cde9bfe71e9e5a7ac82e79bad64e39", size = 5235031 },
    { url = "https://files.pythonhosted.org/packages/41/95/29b247518d0a6afdb5249f5d05743c9c5bfaf4bd13a85b81cb5e1dc65837/debugpy-1.8.7-cp313-cp313-macosx_14_0_universal2.whl", hash = "sha256:d050a1ec7e925f514f0f6594a1e522580317da31fbda1af71d1530d6ea1f2b40", size = 2517557 },
    { url = "https://files.pythonhosted.org/packages/4d/93/026e2000a0740e2f54b198f8dc317accf3a70b6524b2b15fa8e6eca74414/debugpy-1.8.7-cp313-cp313-manylinux_2_5_x86_64.manylinux1_x86_64.manylinux_2_17_x86_64.manylinux2014_x86_64.whl", hash = "sha256:f2f4349a28e3228a42958f8ddaa6333d6f8282d5edaea456070e48609c5983b7", size = 4162703 },
    { url = "https://files.pythonhosted.org/packages/c3/92/a48e653b19a171434290ecdc5935b7a292a65488139c5271d6d0eceeb0f1/debugpy-1.8.7-cp313-cp313-win32.whl", hash = "sha256:11ad72eb9ddb436afb8337891a986302e14944f0f755fd94e90d0d71e9100bba", size = 5195220 },
    { url = "https://files.pythonhosted.org/packages/4e/b3/dc3c5527edafcd1a6d0f8c4ecc6c5c9bc431f77340cf4193328e98f0ac38/debugpy-1.8.7-cp313-cp313-win_amd64.whl", hash = "sha256:2efb84d6789352d7950b03d7f866e6d180284bc02c7e12cb37b489b7083d81aa", size = 5235333 },
    { url = "https://files.pythonhosted.org/packages/51/b1/a0866521c71a6ae3d3ca320e74835163a4671b1367ba360a55a0a51e5a91/debugpy-1.8.7-py2.py3-none-any.whl", hash = "sha256:57b00de1c8d2c84a61b90880f7e5b6deaf4c312ecbde3a0e8912f2a56c4ac9ae", size = 5210683 },
]

[[package]]
name = "decorator"
version = "5.1.1"
source = { registry = "https://pypi.org/simple" }
sdist = { url = "https://files.pythonhosted.org/packages/66/0c/8d907af351aa16b42caae42f9d6aa37b900c67308052d10fdce809f8d952/decorator-5.1.1.tar.gz", hash = "sha256:637996211036b6385ef91435e4fae22989472f9d571faba8927ba8253acbc330", size = 35016 }
wheels = [
    { url = "https://files.pythonhosted.org/packages/d5/50/83c593b07763e1161326b3b8c6686f0f4b0f24d5526546bee538c89837d6/decorator-5.1.1-py3-none-any.whl", hash = "sha256:b8c3f85900b9dc423225913c5aace94729fe1fa9763b38939a95226f02d37186", size = 9073 },
]

[[package]]
name = "defusedxml"
version = "0.7.1"
source = { registry = "https://pypi.org/simple" }
sdist = { url = "https://files.pythonhosted.org/packages/0f/d5/c66da9b79e5bdb124974bfe172b4daf3c984ebd9c2a06e2b8a4dc7331c72/defusedxml-0.7.1.tar.gz", hash = "sha256:1bb3032db185915b62d7c6209c5a8792be6a32ab2fedacc84e01b52c51aa3e69", size = 75520 }
wheels = [
    { url = "https://files.pythonhosted.org/packages/07/6c/aa3f2f849e01cb6a001cd8554a88d4c77c5c1a31c95bdf1cf9301e6d9ef4/defusedxml-0.7.1-py2.py3-none-any.whl", hash = "sha256:a352e7e428770286cc899e2542b6cdaedb2b4953ff269a210103ec58f6198a61", size = 25604 },
]

[[package]]
name = "distlib"
version = "0.3.9"
source = { registry = "https://pypi.org/simple" }
sdist = { url = "https://files.pythonhosted.org/packages/0d/dd/1bec4c5ddb504ca60fc29472f3d27e8d4da1257a854e1d96742f15c1d02d/distlib-0.3.9.tar.gz", hash = "sha256:a60f20dea646b8a33f3e7772f74dc0b2d0772d2837ee1342a00645c81edf9403", size = 613923 }
wheels = [
    { url = "https://files.pythonhosted.org/packages/91/a1/cf2472db20f7ce4a6be1253a81cfdf85ad9c7885ffbed7047fb72c24cf87/distlib-0.3.9-py2.py3-none-any.whl", hash = "sha256:47f8c22fd27c27e25a65601af709b38e4f0a45ea4fc2e710f65755fa8caaaf87", size = 468973 },
]

[[package]]
name = "docutils"
version = "0.21.2"
source = { registry = "https://pypi.org/simple" }
sdist = { url = "https://files.pythonhosted.org/packages/ae/ed/aefcc8cd0ba62a0560c3c18c33925362d46c6075480bfa4df87b28e169a9/docutils-0.21.2.tar.gz", hash = "sha256:3a6b18732edf182daa3cd12775bbb338cf5691468f91eeeb109deff6ebfa986f", size = 2204444 }
wheels = [
    { url = "https://files.pythonhosted.org/packages/8f/d7/9322c609343d929e75e7e5e6255e614fcc67572cfd083959cdef3b7aad79/docutils-0.21.2-py3-none-any.whl", hash = "sha256:dafca5b9e384f0e419294eb4d2ff9fa826435bf15f15b7bd45723e8ad76811b2", size = 587408 },
]

[[package]]
name = "exceptiongroup"
version = "1.2.2"
source = { registry = "https://pypi.org/simple" }
sdist = { url = "https://files.pythonhosted.org/packages/09/35/2495c4ac46b980e4ca1f6ad6db102322ef3ad2410b79fdde159a4b0f3b92/exceptiongroup-1.2.2.tar.gz", hash = "sha256:47c2edf7c6738fafb49fd34290706d1a1a2f4d1c6df275526b62cbb4aa5393cc", size = 28883 }
wheels = [
    { url = "https://files.pythonhosted.org/packages/02/cc/b7e31358aac6ed1ef2bb790a9746ac2c69bcb3c8588b41616914eb106eaf/exceptiongroup-1.2.2-py3-none-any.whl", hash = "sha256:3111b9d131c238bec2f8f516e123e14ba243563fb135d3fe885990585aa7795b", size = 16453 },
]

[[package]]
name = "executing"
version = "2.1.0"
source = { registry = "https://pypi.org/simple" }
sdist = { url = "https://files.pythonhosted.org/packages/8c/e3/7d45f492c2c4a0e8e0fad57d081a7c8a0286cdd86372b070cca1ec0caa1e/executing-2.1.0.tar.gz", hash = "sha256:8ea27ddd260da8150fa5a708269c4a10e76161e2496ec3e587da9e3c0fe4b9ab", size = 977485 }
wheels = [
    { url = "https://files.pythonhosted.org/packages/b5/fd/afcd0496feca3276f509df3dbd5dae726fcc756f1a08d9e25abe1733f962/executing-2.1.0-py2.py3-none-any.whl", hash = "sha256:8d63781349375b5ebccc3142f4b30350c0cd9c79f921cde38be2be4637e98eaf", size = 25805 },
]

[[package]]
name = "fastjsonschema"
version = "2.20.0"
source = { registry = "https://pypi.org/simple" }
sdist = { url = "https://files.pythonhosted.org/packages/03/3f/3ad5e7be13b4b8b55f4477141885ab2364f65d5f6ad5f7a9daffd634d066/fastjsonschema-2.20.0.tar.gz", hash = "sha256:3d48fc5300ee96f5d116f10fe6f28d938e6008f59a6a025c2649475b87f76a23", size = 373056 }
wheels = [
    { url = "https://files.pythonhosted.org/packages/6d/ca/086311cdfc017ec964b2436fe0c98c1f4efcb7e4c328956a22456e497655/fastjsonschema-2.20.0-py3-none-any.whl", hash = "sha256:5875f0b0fa7a0043a91e93a9b8f793bcbbba9691e7fd83dca95c28ba26d21f0a", size = 23543 },
]

[[package]]
name = "filecheck"
version = "1.0.1"
source = { registry = "https://pypi.org/simple" }
sdist = { url = "https://files.pythonhosted.org/packages/93/d2/7e8bf9acf2ccb522fef4845d940b7db14782e6a36929da0ca5a4791bc2b6/filecheck-1.0.1.tar.gz", hash = "sha256:bbc3c49c190bd3af2445426a193ff0b54e1fad5a81ea7c2116c4dc36f36614f2", size = 20480 }
wheels = [
    { url = "https://files.pythonhosted.org/packages/c7/29/827b9f240e03c2cc6a2fd534ac980a12b3c7e8d8aa71c2f1039a5f91e932/filecheck-1.0.1-py3-none-any.whl", hash = "sha256:2d1a0e8784b723a4b04a655cff3af09dd159a31f4e39d477186f5547553124ab", size = 23702 },
]

[[package]]
name = "filelock"
version = "3.16.1"
source = { registry = "https://pypi.org/simple" }
sdist = { url = "https://files.pythonhosted.org/packages/9d/db/3ef5bb276dae18d6ec2124224403d1d67bccdbefc17af4cc8f553e341ab1/filelock-3.16.1.tar.gz", hash = "sha256:c249fbfcd5db47e5e2d6d62198e565475ee65e4831e2561c8e313fa7eb961435", size = 18037 }
wheels = [
    { url = "https://files.pythonhosted.org/packages/b9/f8/feced7779d755758a52d1f6635d990b8d98dc0a29fa568bbe0625f18fdf3/filelock-3.16.1-py3-none-any.whl", hash = "sha256:2082e5703d51fbf98ea75855d9d5527e33d8ff23099bec374a134febee6946b0", size = 16163 },
]

[[package]]
name = "frozenlist"
version = "1.4.1"
source = { registry = "https://pypi.org/simple" }
sdist = { url = "https://files.pythonhosted.org/packages/cf/3d/2102257e7acad73efc4a0c306ad3953f68c504c16982bbdfee3ad75d8085/frozenlist-1.4.1.tar.gz", hash = "sha256:c037a86e8513059a2613aaba4d817bb90b9d9b6b69aace3ce9c877e8c8ed402b", size = 37820 }
wheels = [
    { url = "https://files.pythonhosted.org/packages/7a/35/1328c7b0f780d34f8afc1d87ebdc2bb065a123b24766a0b475f0d67da637/frozenlist-1.4.1-cp310-cp310-macosx_10_9_universal2.whl", hash = "sha256:f9aa1878d1083b276b0196f2dfbe00c9b7e752475ed3b682025ff20c1c1f51ac", size = 94315 },
    { url = "https://files.pythonhosted.org/packages/f4/d6/ca016b0adcf8327714ccef969740688808c86e0287bf3a639ff582f24e82/frozenlist-1.4.1-cp310-cp310-macosx_10_9_x86_64.whl", hash = "sha256:29acab3f66f0f24674b7dc4736477bcd4bc3ad4b896f5f45379a67bce8b96868", size = 53805 },
    { url = "https://files.pythonhosted.org/packages/ae/83/bcdaa437a9bd693ba658a0310f8cdccff26bd78e45fccf8e49897904a5cd/frozenlist-1.4.1-cp310-cp310-macosx_11_0_arm64.whl", hash = "sha256:74fb4bee6880b529a0c6560885fce4dc95936920f9f20f53d99a213f7bf66776", size = 52163 },
    { url = "https://files.pythonhosted.org/packages/d4/e9/759043ab7d169b74fe05ebfbfa9ee5c881c303ebc838e308346204309cd0/frozenlist-1.4.1-cp310-cp310-manylinux_2_17_aarch64.manylinux2014_aarch64.whl", hash = "sha256:590344787a90ae57d62511dd7c736ed56b428f04cd8c161fcc5e7232c130c69a", size = 238595 },
    { url = "https://files.pythonhosted.org/packages/f8/ce/b9de7dc61e753dc318cf0de862181b484178210c5361eae6eaf06792264d/frozenlist-1.4.1-cp310-cp310-manylinux_2_17_ppc64le.manylinux2014_ppc64le.whl", hash = "sha256:068b63f23b17df8569b7fdca5517edef76171cf3897eb68beb01341131fbd2ad", size = 262428 },
    { url = "https://files.pythonhosted.org/packages/36/ce/dc6f29e0352fa34ebe45421960c8e7352ca63b31630a576e8ffb381e9c08/frozenlist-1.4.1-cp310-cp310-manylinux_2_17_s390x.manylinux2014_s390x.whl", hash = "sha256:5c849d495bf5154cd8da18a9eb15db127d4dba2968d88831aff6f0331ea9bd4c", size = 258867 },
    { url = "https://files.pythonhosted.org/packages/51/47/159ac53faf8a11ae5ee8bb9db10327575557504e549cfd76f447b969aa91/frozenlist-1.4.1-cp310-cp310-manylinux_2_5_i686.manylinux1_i686.manylinux_2_17_i686.manylinux2014_i686.whl", hash = "sha256:9750cc7fe1ae3b1611bb8cfc3f9ec11d532244235d75901fb6b8e42ce9229dfe", size = 229412 },
    { url = "https://files.pythonhosted.org/packages/ec/25/0c87df2e53c0c5d90f7517ca0ff7aca78d050a8ec4d32c4278e8c0e52e51/frozenlist-1.4.1-cp310-cp310-manylinux_2_5_x86_64.manylinux1_x86_64.manylinux_2_17_x86_64.manylinux2014_x86_64.whl", hash = "sha256:a9b2de4cf0cdd5bd2dee4c4f63a653c61d2408055ab77b151c1957f221cabf2a", size = 239539 },
    { url = "https://files.pythonhosted.org/packages/97/94/a1305fa4716726ae0abf3b1069c2d922fcfd442538cb850f1be543f58766/frozenlist-1.4.1-cp310-cp310-musllinux_1_1_aarch64.whl", hash = "sha256:0633c8d5337cb5c77acbccc6357ac49a1770b8c487e5b3505c57b949b4b82e98", size = 253379 },
    { url = "https://files.pythonhosted.org/packages/53/82/274e19f122e124aee6d113188615f63b0736b4242a875f482a81f91e07e2/frozenlist-1.4.1-cp310-cp310-musllinux_1_1_i686.whl", hash = "sha256:27657df69e8801be6c3638054e202a135c7f299267f1a55ed3a598934f6c0d75", size = 245901 },
    { url = "https://files.pythonhosted.org/packages/b8/28/899931015b8cffbe155392fe9ca663f981a17e1adc69589ee0e1e7cdc9a2/frozenlist-1.4.1-cp310-cp310-musllinux_1_1_ppc64le.whl", hash = "sha256:f9a3ea26252bd92f570600098783d1371354d89d5f6b7dfd87359d669f2109b5", size = 263797 },
    { url = "https://files.pythonhosted.org/packages/6e/4f/b8a5a2f10c4a58c52a52a40cf6cf1ffcdbf3a3b64f276f41dab989bf3ab5/frozenlist-1.4.1-cp310-cp310-musllinux_1_1_s390x.whl", hash = "sha256:4f57dab5fe3407b6c0c1cc907ac98e8a189f9e418f3b6e54d65a718aaafe3950", size = 264415 },
    { url = "https://files.pythonhosted.org/packages/b0/2c/7be3bdc59dbae444864dbd9cde82790314390ec54636baf6b9ce212627ad/frozenlist-1.4.1-cp310-cp310-musllinux_1_1_x86_64.whl", hash = "sha256:e02a0e11cf6597299b9f3bbd3f93d79217cb90cfd1411aec33848b13f5c656cc", size = 253964 },
    { url = "https://files.pythonhosted.org/packages/2e/ec/4fb5a88f6b9a352aed45ab824dd7ce4801b7bcd379adcb927c17a8f0a1a8/frozenlist-1.4.1-cp310-cp310-win32.whl", hash = "sha256:a828c57f00f729620a442881cc60e57cfcec6842ba38e1b19fd3e47ac0ff8dc1", size = 44559 },
    { url = "https://files.pythonhosted.org/packages/61/15/2b5d644d81282f00b61e54f7b00a96f9c40224107282efe4cd9d2bf1433a/frozenlist-1.4.1-cp310-cp310-win_amd64.whl", hash = "sha256:f56e2333dda1fe0f909e7cc59f021eba0d2307bc6f012a1ccf2beca6ba362439", size = 50434 },
    { url = "https://files.pythonhosted.org/packages/01/bc/8d33f2d84b9368da83e69e42720cff01c5e199b5a868ba4486189a4d8fa9/frozenlist-1.4.1-cp311-cp311-macosx_10_9_universal2.whl", hash = "sha256:a0cb6f11204443f27a1628b0e460f37fb30f624be6051d490fa7d7e26d4af3d0", size = 97060 },
    { url = "https://files.pythonhosted.org/packages/af/b2/904500d6a162b98a70e510e743e7ea992241b4f9add2c8063bf666ca21df/frozenlist-1.4.1-cp311-cp311-macosx_10_9_x86_64.whl", hash = "sha256:b46c8ae3a8f1f41a0d2ef350c0b6e65822d80772fe46b653ab6b6274f61d4a49", size = 55347 },
    { url = "https://files.pythonhosted.org/packages/5b/9c/f12b69997d3891ddc0d7895999a00b0c6a67f66f79498c0e30f27876435d/frozenlist-1.4.1-cp311-cp311-macosx_11_0_arm64.whl", hash = "sha256:fde5bd59ab5357e3853313127f4d3565fc7dad314a74d7b5d43c22c6a5ed2ced", size = 53374 },
    { url = "https://files.pythonhosted.org/packages/ac/6e/e0322317b7c600ba21dec224498c0c5959b2bce3865277a7c0badae340a9/frozenlist-1.4.1-cp311-cp311-manylinux_2_17_aarch64.manylinux2014_aarch64.whl", hash = "sha256:722e1124aec435320ae01ee3ac7bec11a5d47f25d0ed6328f2273d287bc3abb0", size = 273288 },
    { url = "https://files.pythonhosted.org/packages/a7/76/180ee1b021568dad5b35b7678616c24519af130ed3fa1e0f1ed4014e0f93/frozenlist-1.4.1-cp311-cp311-manylinux_2_17_ppc64le.manylinux2014_ppc64le.whl", hash = "sha256:2471c201b70d58a0f0c1f91261542a03d9a5e088ed3dc6c160d614c01649c106", size = 284737 },
    { url = "https://files.pythonhosted.org/packages/05/08/40159d706a6ed983c8aca51922a93fc69f3c27909e82c537dd4054032674/frozenlist-1.4.1-cp311-cp311-manylinux_2_17_s390x.manylinux2014_s390x.whl", hash = "sha256:c757a9dd70d72b076d6f68efdbb9bc943665ae954dad2801b874c8c69e185068", size = 280267 },
    { url = "https://files.pythonhosted.org/packages/e0/18/9f09f84934c2b2aa37d539a322267939770362d5495f37783440ca9c1b74/frozenlist-1.4.1-cp311-cp311-manylinux_2_5_i686.manylinux1_i686.manylinux_2_17_i686.manylinux2014_i686.whl", hash = "sha256:f146e0911cb2f1da549fc58fc7bcd2b836a44b79ef871980d605ec392ff6b0d2", size = 258778 },
    { url = "https://files.pythonhosted.org/packages/b3/c9/0bc5ee7e1f5cc7358ab67da0b7dfe60fbd05c254cea5c6108e7d1ae28c63/frozenlist-1.4.1-cp311-cp311-manylinux_2_5_x86_64.manylinux1_x86_64.manylinux_2_17_x86_64.manylinux2014_x86_64.whl", hash = "sha256:4f9c515e7914626b2a2e1e311794b4c35720a0be87af52b79ff8e1429fc25f19", size = 272276 },
    { url = "https://files.pythonhosted.org/packages/12/5d/147556b73a53ad4df6da8bbb50715a66ac75c491fdedac3eca8b0b915345/frozenlist-1.4.1-cp311-cp311-musllinux_1_1_aarch64.whl", hash = "sha256:c302220494f5c1ebeb0912ea782bcd5e2f8308037b3c7553fad0e48ebad6ad82", size = 272424 },
    { url = "https://files.pythonhosted.org/packages/83/61/2087bbf24070b66090c0af922685f1d0596c24bb3f3b5223625bdeaf03ca/frozenlist-1.4.1-cp311-cp311-musllinux_1_1_i686.whl", hash = "sha256:442acde1e068288a4ba7acfe05f5f343e19fac87bfc96d89eb886b0363e977ec", size = 260881 },
    { url = "https://files.pythonhosted.org/packages/a8/be/a235bc937dd803258a370fe21b5aa2dd3e7bfe0287a186a4bec30c6cccd6/frozenlist-1.4.1-cp311-cp311-musllinux_1_1_ppc64le.whl", hash = "sha256:1b280e6507ea8a4fa0c0a7150b4e526a8d113989e28eaaef946cc77ffd7efc0a", size = 282327 },
    { url = "https://files.pythonhosted.org/packages/5d/e7/b2469e71f082948066b9382c7b908c22552cc705b960363c390d2e23f587/frozenlist-1.4.1-cp311-cp311-musllinux_1_1_s390x.whl", hash = "sha256:fe1a06da377e3a1062ae5fe0926e12b84eceb8a50b350ddca72dc85015873f74", size = 281502 },
    { url = "https://files.pythonhosted.org/packages/db/1b/6a5b970e55dffc1a7d0bb54f57b184b2a2a2ad0b7bca16a97ca26d73c5b5/frozenlist-1.4.1-cp311-cp311-musllinux_1_1_x86_64.whl", hash = "sha256:db9e724bebd621d9beca794f2a4ff1d26eed5965b004a97f1f1685a173b869c2", size = 272292 },
    { url = "https://files.pythonhosted.org/packages/1a/05/ebad68130e6b6eb9b287dacad08ea357c33849c74550c015b355b75cc714/frozenlist-1.4.1-cp311-cp311-win32.whl", hash = "sha256:e774d53b1a477a67838a904131c4b0eef6b3d8a651f8b138b04f748fccfefe17", size = 44446 },
    { url = "https://files.pythonhosted.org/packages/b3/21/c5aaffac47fd305d69df46cfbf118768cdf049a92ee6b0b5cb029d449dcf/frozenlist-1.4.1-cp311-cp311-win_amd64.whl", hash = "sha256:fb3c2db03683b5767dedb5769b8a40ebb47d6f7f45b1b3e3b4b51ec8ad9d9825", size = 50459 },
    { url = "https://files.pythonhosted.org/packages/b4/db/4cf37556a735bcdb2582f2c3fa286aefde2322f92d3141e087b8aeb27177/frozenlist-1.4.1-cp312-cp312-macosx_10_9_universal2.whl", hash = "sha256:1979bc0aeb89b33b588c51c54ab0161791149f2461ea7c7c946d95d5f93b56ae", size = 93937 },
    { url = "https://files.pythonhosted.org/packages/46/03/69eb64642ca8c05f30aa5931d6c55e50b43d0cd13256fdd01510a1f85221/frozenlist-1.4.1-cp312-cp312-macosx_10_9_x86_64.whl", hash = "sha256:cc7b01b3754ea68a62bd77ce6020afaffb44a590c2289089289363472d13aedb", size = 53656 },
    { url = "https://files.pythonhosted.org/packages/3f/ab/c543c13824a615955f57e082c8a5ee122d2d5368e80084f2834e6f4feced/frozenlist-1.4.1-cp312-cp312-macosx_11_0_arm64.whl", hash = "sha256:c9c92be9fd329ac801cc420e08452b70e7aeab94ea4233a4804f0915c14eba9b", size = 51868 },
    { url = "https://files.pythonhosted.org/packages/a9/b8/438cfd92be2a124da8259b13409224d9b19ef8f5a5b2507174fc7e7ea18f/frozenlist-1.4.1-cp312-cp312-manylinux_2_17_aarch64.manylinux2014_aarch64.whl", hash = "sha256:5c3894db91f5a489fc8fa6a9991820f368f0b3cbdb9cd8849547ccfab3392d86", size = 280652 },
    { url = "https://files.pythonhosted.org/packages/54/72/716a955521b97a25d48315c6c3653f981041ce7a17ff79f701298195bca3/frozenlist-1.4.1-cp312-cp312-manylinux_2_17_ppc64le.manylinux2014_ppc64le.whl", hash = "sha256:ba60bb19387e13597fb059f32cd4d59445d7b18b69a745b8f8e5db0346f33480", size = 286739 },
    { url = "https://files.pythonhosted.org/packages/65/d8/934c08103637567084568e4d5b4219c1016c60b4d29353b1a5b3587827d6/frozenlist-1.4.1-cp312-cp312-manylinux_2_17_s390x.manylinux2014_s390x.whl", hash = "sha256:8aefbba5f69d42246543407ed2461db31006b0f76c4e32dfd6f42215a2c41d09", size = 289447 },
    { url = "https://files.pythonhosted.org/packages/70/bb/d3b98d83ec6ef88f9bd63d77104a305d68a146fd63a683569ea44c3085f6/frozenlist-1.4.1-cp312-cp312-manylinux_2_5_i686.manylinux1_i686.manylinux_2_17_i686.manylinux2014_i686.whl", hash = "sha256:780d3a35680ced9ce682fbcf4cb9c2bad3136eeff760ab33707b71db84664e3a", size = 265466 },
    { url = "https://files.pythonhosted.org/packages/0b/f2/b8158a0f06faefec33f4dff6345a575c18095a44e52d4f10c678c137d0e0/frozenlist-1.4.1-cp312-cp312-manylinux_2_5_x86_64.manylinux1_x86_64.manylinux_2_17_x86_64.manylinux2014_x86_64.whl", hash = "sha256:9acbb16f06fe7f52f441bb6f413ebae6c37baa6ef9edd49cdd567216da8600cd", size = 281530 },
    { url = "https://files.pythonhosted.org/packages/ea/a2/20882c251e61be653764038ece62029bfb34bd5b842724fff32a5b7a2894/frozenlist-1.4.1-cp312-cp312-musllinux_1_1_aarch64.whl", hash = "sha256:23b701e65c7b36e4bf15546a89279bd4d8675faabc287d06bbcfac7d3c33e1e6", size = 281295 },
    { url = "https://files.pythonhosted.org/packages/4c/f9/8894c05dc927af2a09663bdf31914d4fb5501653f240a5bbaf1e88cab1d3/frozenlist-1.4.1-cp312-cp312-musllinux_1_1_i686.whl", hash = "sha256:3e0153a805a98f5ada7e09826255ba99fb4f7524bb81bf6b47fb702666484ae1", size = 268054 },
    { url = "https://files.pythonhosted.org/packages/37/ff/a613e58452b60166507d731812f3be253eb1229808e59980f0405d1eafbf/frozenlist-1.4.1-cp312-cp312-musllinux_1_1_ppc64le.whl", hash = "sha256:dd9b1baec094d91bf36ec729445f7769d0d0cf6b64d04d86e45baf89e2b9059b", size = 286904 },
    { url = "https://files.pythonhosted.org/packages/cc/6e/0091d785187f4c2020d5245796d04213f2261ad097e0c1cf35c44317d517/frozenlist-1.4.1-cp312-cp312-musllinux_1_1_s390x.whl", hash = "sha256:1a4471094e146b6790f61b98616ab8e44f72661879cc63fa1049d13ef711e71e", size = 290754 },
    { url = "https://files.pythonhosted.org/packages/a5/c2/e42ad54bae8bcffee22d1e12a8ee6c7717f7d5b5019261a8c861854f4776/frozenlist-1.4.1-cp312-cp312-musllinux_1_1_x86_64.whl", hash = "sha256:5667ed53d68d91920defdf4035d1cdaa3c3121dc0b113255124bcfada1cfa1b8", size = 282602 },
    { url = "https://files.pythonhosted.org/packages/b6/61/56bad8cb94f0357c4bc134acc30822e90e203b5cb8ff82179947de90c17f/frozenlist-1.4.1-cp312-cp312-win32.whl", hash = "sha256:beee944ae828747fd7cb216a70f120767fc9f4f00bacae8543c14a6831673f89", size = 44063 },
    { url = "https://files.pythonhosted.org/packages/3e/dc/96647994a013bc72f3d453abab18340b7f5e222b7b7291e3697ca1fcfbd5/frozenlist-1.4.1-cp312-cp312-win_amd64.whl", hash = "sha256:64536573d0a2cb6e625cf309984e2d873979709f2cf22839bf2d61790b448ad5", size = 50452 },
    { url = "https://files.pythonhosted.org/packages/83/10/466fe96dae1bff622021ee687f68e5524d6392b0a2f80d05001cd3a451ba/frozenlist-1.4.1-py3-none-any.whl", hash = "sha256:04ced3e6a46b4cfffe20f9ae482818e34eba9b5fb0ce4056e4cc9b6e212d09b7", size = 11552 },
]

[[package]]
name = "h11"
version = "0.14.0"
source = { registry = "https://pypi.org/simple" }
sdist = { url = "https://files.pythonhosted.org/packages/f5/38/3af3d3633a34a3316095b39c8e8fb4853a28a536e55d347bd8d8e9a14b03/h11-0.14.0.tar.gz", hash = "sha256:8f19fbbe99e72420ff35c00b27a34cb9937e902a8b810e2c88300c6f0a3b699d", size = 100418 }
wheels = [
    { url = "https://files.pythonhosted.org/packages/95/04/ff642e65ad6b90db43e668d70ffb6736436c7ce41fcc549f4e9472234127/h11-0.14.0-py3-none-any.whl", hash = "sha256:e3fe4ac4b851c468cc8363d500db52c2ead036020723024a109d37346efaa761", size = 58259 },
]

[[package]]
name = "identify"
version = "2.6.1"
source = { registry = "https://pypi.org/simple" }
sdist = { url = "https://files.pythonhosted.org/packages/29/bb/25024dbcc93516c492b75919e76f389bac754a3e4248682fba32b250c880/identify-2.6.1.tar.gz", hash = "sha256:91478c5fb7c3aac5ff7bf9b4344f803843dc586832d5f110d672b19aa1984c98", size = 99097 }
wheels = [
    { url = "https://files.pythonhosted.org/packages/7d/0c/4ef72754c050979fdcc06c744715ae70ea37e734816bb6514f79df77a42f/identify-2.6.1-py2.py3-none-any.whl", hash = "sha256:53863bcac7caf8d2ed85bd20312ea5dcfc22226800f6d6881f232d861db5a8f0", size = 98972 },
]

[[package]]
name = "idna"
version = "3.10"
source = { registry = "https://pypi.org/simple" }
sdist = { url = "https://files.pythonhosted.org/packages/f1/70/7703c29685631f5a7590aa73f1f1d3fa9a380e654b86af429e0934a32f7d/idna-3.10.tar.gz", hash = "sha256:12f65c9b470abda6dc35cf8e63cc574b1c52b11df2c86030af0ac09b01b13ea9", size = 190490 }
wheels = [
    { url = "https://files.pythonhosted.org/packages/76/c6/c88e154df9c4e1a2a66ccf0005a88dfb2650c1dffb6f5ce603dfbd452ce3/idna-3.10-py3-none-any.whl", hash = "sha256:946d195a0d259cbba61165e88e65941f16e9b36ea6ddb97f00452bae8b1287d3", size = 70442 },
]

[[package]]
name = "immutabledict"
version = "4.2.0"
source = { registry = "https://pypi.org/simple" }
sdist = { url = "https://files.pythonhosted.org/packages/55/f4/710c84db4d77767176342913ac6b25f43aaed6d0a0bdb9168a8d2936d9c7/immutabledict-4.2.0.tar.gz", hash = "sha256:e003fd81aad2377a5a758bf7e1086cf3b70b63e9a5cc2f46bce8d0a2b4727c5f", size = 6165 }
wheels = [
    { url = "https://files.pythonhosted.org/packages/e2/13/3cf4ac5b3403f3456e645c4533883ef67b1bb0c72e56b79c707715f57a74/immutabledict-4.2.0-py3-none-any.whl", hash = "sha256:d728b2c2410d698d95e6200237feb50a695584d20289ad3379a439aa3d90baba", size = 4702 },
]

[[package]]
name = "importlib-metadata"
version = "8.5.0"
source = { registry = "https://pypi.org/simple" }
dependencies = [
    { name = "zipp" },
]
sdist = { url = "https://files.pythonhosted.org/packages/cd/12/33e59336dca5be0c398a7482335911a33aa0e20776128f038019f1a95f1b/importlib_metadata-8.5.0.tar.gz", hash = "sha256:71522656f0abace1d072b9e5481a48f07c138e00f079c38c8f883823f9c26bd7", size = 55304 }
wheels = [
    { url = "https://files.pythonhosted.org/packages/a0/d9/a1e041c5e7caa9a05c925f4bdbdfb7f006d1f74996af53467bc394c97be7/importlib_metadata-8.5.0-py3-none-any.whl", hash = "sha256:45e54197d28b7a7f1559e60b95e7c567032b602131fbd588f1497f47880aa68b", size = 26514 },
]

[[package]]
name = "importlib-resources"
version = "6.4.5"
source = { registry = "https://pypi.org/simple" }
sdist = { url = "https://files.pythonhosted.org/packages/98/be/f3e8c6081b684f176b761e6a2fef02a0be939740ed6f54109a2951d806f3/importlib_resources-6.4.5.tar.gz", hash = "sha256:980862a1d16c9e147a59603677fa2aa5fd82b87f223b6cb870695bcfce830065", size = 43372 }
wheels = [
    { url = "https://files.pythonhosted.org/packages/e1/6a/4604f9ae2fa62ef47b9de2fa5ad599589d28c9fd1d335f32759813dfa91e/importlib_resources-6.4.5-py3-none-any.whl", hash = "sha256:ac29d5f956f01d5e4bb63102a5a19957f1b9175e45649977264a1416783bb717", size = 36115 },
]

[[package]]
name = "iniconfig"
version = "2.0.0"
source = { registry = "https://pypi.org/simple" }
sdist = { url = "https://files.pythonhosted.org/packages/d7/4b/cbd8e699e64a6f16ca3a8220661b5f83792b3017d0f79807cb8708d33913/iniconfig-2.0.0.tar.gz", hash = "sha256:2d91e135bf72d31a410b17c16da610a82cb55f6b0477d1a902134b24a455b8b3", size = 4646 }
wheels = [
    { url = "https://files.pythonhosted.org/packages/ef/a6/62565a6e1cf69e10f5727360368e451d4b7f58beeac6173dc9db836a5b46/iniconfig-2.0.0-py3-none-any.whl", hash = "sha256:b6a85871a79d2e3b22d2d1b94ac2824226a63c6b741c88f7ae975f18b6778374", size = 5892 },
]

[[package]]
name = "ipykernel"
version = "6.29.5"
source = { registry = "https://pypi.org/simple" }
dependencies = [
    { name = "appnope", marker = "platform_system == 'Darwin'" },
    { name = "comm" },
    { name = "debugpy" },
    { name = "ipython" },
    { name = "jupyter-client" },
    { name = "jupyter-core" },
    { name = "matplotlib-inline" },
    { name = "nest-asyncio" },
    { name = "packaging" },
    { name = "psutil" },
    { name = "pyzmq" },
    { name = "tornado" },
    { name = "traitlets" },
]
sdist = { url = "https://files.pythonhosted.org/packages/e9/5c/67594cb0c7055dc50814b21731c22a601101ea3b1b50a9a1b090e11f5d0f/ipykernel-6.29.5.tar.gz", hash = "sha256:f093a22c4a40f8828f8e330a9c297cb93dcab13bd9678ded6de8e5cf81c56215", size = 163367 }
wheels = [
    { url = "https://files.pythonhosted.org/packages/94/5c/368ae6c01c7628438358e6d337c19b05425727fbb221d2a3c4303c372f42/ipykernel-6.29.5-py3-none-any.whl", hash = "sha256:afdb66ba5aa354b09b91379bac28ae4afebbb30e8b39510c9690afb7a10421b5", size = 117173 },
]

[[package]]
name = "ipython"
version = "8.28.0"
source = { registry = "https://pypi.org/simple" }
dependencies = [
    { name = "colorama", marker = "sys_platform == 'win32'" },
    { name = "decorator" },
    { name = "exceptiongroup", marker = "python_full_version < '3.11'" },
    { name = "jedi" },
    { name = "matplotlib-inline" },
    { name = "pexpect", marker = "sys_platform != 'emscripten' and sys_platform != 'win32'" },
    { name = "prompt-toolkit" },
    { name = "pygments" },
    { name = "stack-data" },
    { name = "traitlets" },
    { name = "typing-extensions", marker = "python_full_version < '3.12'" },
]
sdist = { url = "https://files.pythonhosted.org/packages/f7/21/48db7d9dd622b9692575004c7c98f85f5629428f58596c59606d36c51b58/ipython-8.28.0.tar.gz", hash = "sha256:0d0d15ca1e01faeb868ef56bc7ee5a0de5bd66885735682e8a322ae289a13d1a", size = 5495762 }
wheels = [
    { url = "https://files.pythonhosted.org/packages/f4/3a/5d8680279ada9571de8469220069d27024ee47624af534e537c9ff49a450/ipython-8.28.0-py3-none-any.whl", hash = "sha256:530ef1e7bb693724d3cdc37287c80b07ad9b25986c007a53aa1857272dac3f35", size = 819456 },
]

[[package]]
name = "itsdangerous"
version = "2.2.0"
source = { registry = "https://pypi.org/simple" }
sdist = { url = "https://files.pythonhosted.org/packages/9c/cb/8ac0172223afbccb63986cc25049b154ecfb5e85932587206f42317be31d/itsdangerous-2.2.0.tar.gz", hash = "sha256:e0050c0b7da1eea53ffaf149c0cfbb5c6e2e2b69c4bef22c81fa6eb73e5f6173", size = 54410 }
wheels = [
    { url = "https://files.pythonhosted.org/packages/04/96/92447566d16df59b2a776c0fb82dbc4d9e07cd95062562af01e408583fc4/itsdangerous-2.2.0-py3-none-any.whl", hash = "sha256:c6242fc49e35958c8b15141343aa660db5fc54d4f13a1db01a3f5891b98700ef", size = 16234 },
]

[[package]]
name = "jax"
version = "0.4.37"
source = { registry = "https://pypi.org/simple" }
dependencies = [
    { name = "jaxlib" },
    { name = "ml-dtypes" },
    { name = "numpy" },
    { name = "opt-einsum" },
    { name = "scipy" },
]
sdist = { url = "https://files.pythonhosted.org/packages/50/30/ad7617a960c86782587540a179cef676962322d1e5411415b1aa24f02ce0/jax-0.4.37.tar.gz", hash = "sha256:7774f3d9e23fe199c65589c680c5a5be87a183b89598421a632d8245222b637b", size = 1915966 }
wheels = [
    { url = "https://files.pythonhosted.org/packages/5f/3f/6c5553baaa7faa3fa8bae8279b1e46cb54c7ce52360139eae53498786ea5/jax-0.4.37-py3-none-any.whl", hash = "sha256:bdc0686d7e5a944e2d38026eae632214d98dd2d91869cbcedbf1c11298ae3e3e", size = 2221192 },
]

[[package]]
name = "jaxlib"
version = "0.4.36"
source = { registry = "https://pypi.org/simple" }
dependencies = [
    { name = "ml-dtypes" },
    { name = "numpy" },
    { name = "scipy" },
]
wheels = [
    { url = "https://files.pythonhosted.org/packages/23/8d/8a44618f3493f29d769b2b40778d24075689cc8697b98e2c43bafbe50edf/jaxlib-0.4.36-cp310-cp310-macosx_10_14_x86_64.whl", hash = "sha256:d69f991833b6dca794767049843462805936c89553b136a8ebb8485334204457", size = 98648230 },
    { url = "https://files.pythonhosted.org/packages/78/b8/207485eab566dcfbc29bb833714ac1ca47a1665ca605b1ff7d3d5dd2afbe/jaxlib-0.4.36-cp310-cp310-macosx_11_0_arm64.whl", hash = "sha256:807814c1ba3ec69cffaa93d3f90651c694a9b8a750b43832cc167ed590c821dd", size = 78553787 },
    { url = "https://files.pythonhosted.org/packages/26/42/3c2b0dc86a17aafd8f46ba0e4388f39f55706ee25f6c463c3dadea7a71e2/jaxlib-0.4.36-cp310-cp310-manylinux2014_aarch64.whl", hash = "sha256:1bc27d9ae09549d7652eafe1fdb10c21546cd2fd02bb24a49a7e6208b69163b0", size = 84008742 },
    { url = "https://files.pythonhosted.org/packages/b9/b2/29be712098342df10075fe085c0b39d783a579bd3325fb0d69c22712cf27/jaxlib-0.4.36-cp310-cp310-manylinux2014_x86_64.whl", hash = "sha256:3379f03a794d6a30b75765d2786f6e31052f364196fcd49aaae292a3c16f12ec", size = 100263041 },
    { url = "https://files.pythonhosted.org/packages/63/a9/93404a2f1d59647749d4d6dbab7bee9f5a7bfaeb9ade25b7e66c0ca0949a/jaxlib-0.4.36-cp310-cp310-win_amd64.whl", hash = "sha256:63e575ac8a515dee8171dd4a88c460d538bbcc9d959cabc9781e961763678f84", size = 63270658 },
    { url = "https://files.pythonhosted.org/packages/e4/7d/9394ff39af5c23bb98a241c33742a328df5a43c21d569855ea7e096aaf5e/jaxlib-0.4.36-cp311-cp311-macosx_10_14_x86_64.whl", hash = "sha256:213792db3b876206b45f6a9fbea15e4dd22a9e80be25b03136f20c94784fecfa", size = 98669744 },
    { url = "https://files.pythonhosted.org/packages/34/5a/9f3c9e5cec23e60f78bb3c3da108a5ef664601862dbc4e84fc4be3654f5d/jaxlib-0.4.36-cp311-cp311-macosx_11_0_arm64.whl", hash = "sha256:6d7a89adf4c9d3cddd20482931dedc7a9e2669e904196a9599d9a605b3d9e552", size = 78574312 },
    { url = "https://files.pythonhosted.org/packages/ff/5c/bf78ed9b8d0f174a562f6496049a4872e14a3bb3a80de09c4292d04be5f0/jaxlib-0.4.36-cp311-cp311-manylinux2014_aarch64.whl", hash = "sha256:c395fe8cc5bd6558dd2fbce78e24172b6f27762e17628720ae03d693001283f3", size = 84038323 },
    { url = "https://files.pythonhosted.org/packages/67/af/6a9dd26e8a6bedd4c9fe702059767256b0d9ed18c29a180a4598d5795bb4/jaxlib-0.4.36-cp311-cp311-manylinux2014_x86_64.whl", hash = "sha256:bc324c6b1c64fe68400934c653e4e622f12576120dcdb451c3b4ea4dcaba2ae9", size = 100285487 },
    { url = "https://files.pythonhosted.org/packages/b7/46/31c3a519a94e84c672ca264c4151998e3e3fd11c481d8fa5af5885b91a1e/jaxlib-0.4.36-cp311-cp311-win_amd64.whl", hash = "sha256:c9e0c45a79e63aea65447f82bd0fa21c17b9afe884aa18dd5362b9965abe9d72", size = 63308064 },
    { url = "https://files.pythonhosted.org/packages/e3/0e/3b4a99c09431ee5820624d4dcf4efa7becd3c83b56ff0f09a078f4c421a2/jaxlib-0.4.36-cp312-cp312-macosx_10_14_x86_64.whl", hash = "sha256:5972aa85f6d771ecc8cc72148c1fa64250ca33cbdf2bf24407cdee8a5299d25d", size = 98718357 },
    { url = "https://files.pythonhosted.org/packages/d3/46/05e70a1236ec3782333b3e9469f971c9d45af2aa0aebf602acd9d76292eb/jaxlib-0.4.36-cp312-cp312-macosx_11_0_arm64.whl", hash = "sha256:5597908cd10418c0b42e9af807fc8112036703533cf501a5255a8fbf4011867e", size = 78596060 },
    { url = "https://files.pythonhosted.org/packages/8e/76/6b969cbf197b8c53c84c2642069722e84a3a260af084a8acbbf90ca444ea/jaxlib-0.4.36-cp312-cp312-manylinux2014_aarch64.whl", hash = "sha256:fbbabaa287378a78a3cf9cbe4de30a1f6f19a99116feb4bd687ff256415cd442", size = 84053202 },
    { url = "https://files.pythonhosted.org/packages/fe/f2/7624a304426daa7b135b85caf1b8eccf879e7cb10bc074656ce628309cb0/jaxlib-0.4.36-cp312-cp312-manylinux2014_x86_64.whl", hash = "sha256:be295abc209c980817db0488f21f1fbc0644f87326522895e2b9b64729106357", size = 100325610 },
    { url = "https://files.pythonhosted.org/packages/bb/8b/ded8420cd9198eb677869ffd557d9880af5833c7bf39e604e80b56550e09/jaxlib-0.4.36-cp312-cp312-win_amd64.whl", hash = "sha256:d4bbb5d2970628dcd3dabc28a5b97a1125ad3e06a1be822d340fd9f06f7449b3", size = 63338518 },
    { url = "https://files.pythonhosted.org/packages/5d/22/b72811c61e8b594951d3ee03245cb0932c723ac35e75569005c3c976eec2/jaxlib-0.4.36-cp313-cp313-macosx_10_14_x86_64.whl", hash = "sha256:02df9c0e1323dde01e966c22eb12432905d2d4de8aac7b603cad2083101b0e6b", size = 98719384 },
    { url = "https://files.pythonhosted.org/packages/f1/66/3f4a97097983914899100db9e5312493fe1d6adc924e47a0e47e15c553f5/jaxlib-0.4.36-cp313-cp313-macosx_11_0_arm64.whl", hash = "sha256:16ec980e85983f41999c4dc84137dec70507d958e23d7eefa104da93053d135f", size = 78596150 },
    { url = "https://files.pythonhosted.org/packages/3a/6f/cf02f56d1532962d8ca77a6548acab8204294b96b5a153ca4a2caf4971fc/jaxlib-0.4.36-cp313-cp313-manylinux2014_aarch64.whl", hash = "sha256:7ce9368515348d869d6c59d9904c3cb3c81f22ff3e9e969eae0e3563fe472080", size = 84055851 },
    { url = "https://files.pythonhosted.org/packages/28/10/4fc4e9719c065c6455491730011e87fe4b5120a9a008161cc32663feb9ce/jaxlib-0.4.36-cp313-cp313-manylinux2014_x86_64.whl", hash = "sha256:93f1c502d08e517f842fe7b18428bb086cfd077db0ea9a2418fb21e5b4e06d3d", size = 100325986 },
    { url = "https://files.pythonhosted.org/packages/ba/28/fece5385e736ef2f1b5bed133f8001f0fc66dd0104707381343e047b341a/jaxlib-0.4.36-cp313-cp313-win_amd64.whl", hash = "sha256:bddf436a243e83ec6bc16bcbb74d15b1960a69318c9ea796fb2109492bc52575", size = 63338694 },
]

[[package]]
name = "jedi"
version = "0.19.1"
source = { registry = "https://pypi.org/simple" }
dependencies = [
    { name = "parso" },
]
sdist = { url = "https://files.pythonhosted.org/packages/d6/99/99b493cec4bf43176b678de30f81ed003fd6a647a301b9c927280c600f0a/jedi-0.19.1.tar.gz", hash = "sha256:cf0496f3651bc65d7174ac1b7d043eff454892c708a87d1b683e57b569927ffd", size = 1227821 }
wheels = [
    { url = "https://files.pythonhosted.org/packages/20/9f/bc63f0f0737ad7a60800bfd472a4836661adae21f9c2535f3957b1e54ceb/jedi-0.19.1-py2.py3-none-any.whl", hash = "sha256:e983c654fe5c02867aef4cdfce5a2fbb4a50adc0af145f70504238f18ef5e7e0", size = 1569361 },
]

[[package]]
name = "jinja2"
version = "3.1.4"
source = { registry = "https://pypi.org/simple" }
dependencies = [
    { name = "markupsafe" },
]
sdist = { url = "https://files.pythonhosted.org/packages/ed/55/39036716d19cab0747a5020fc7e907f362fbf48c984b14e62127f7e68e5d/jinja2-3.1.4.tar.gz", hash = "sha256:4a3aee7acbbe7303aede8e9648d13b8bf88a429282aa6122a993f0ac800cb369", size = 240245 }
wheels = [
    { url = "https://files.pythonhosted.org/packages/31/80/3a54838c3fb461f6fec263ebf3a3a41771bd05190238de3486aae8540c36/jinja2-3.1.4-py3-none-any.whl", hash = "sha256:bc5dd2abb727a5319567b7a813e6a2e7318c39f4f487cfe6c89c6f9c7d25197d", size = 133271 },
]

[[package]]
name = "json5"
version = "0.9.25"
source = { registry = "https://pypi.org/simple" }
sdist = { url = "https://files.pythonhosted.org/packages/91/59/51b032d53212a51f17ebbcc01bd4217faab6d6c09ed0d856a987a5f42bbc/json5-0.9.25.tar.gz", hash = "sha256:548e41b9be043f9426776f05df8635a00fe06104ea51ed24b67f908856e151ae", size = 40332 }
wheels = [
    { url = "https://files.pythonhosted.org/packages/8a/3c/4f8791ee53ab9eeb0b022205aa79387119a74cc9429582ce04098e6fc540/json5-0.9.25-py3-none-any.whl", hash = "sha256:34ed7d834b1341a86987ed52f3f76cd8ee184394906b6e22a1e0deb9ab294e8f", size = 30109 },
]

[[package]]
name = "jsonschema"
version = "4.23.0"
source = { registry = "https://pypi.org/simple" }
dependencies = [
    { name = "attrs" },
    { name = "jsonschema-specifications" },
    { name = "referencing" },
    { name = "rpds-py" },
]
sdist = { url = "https://files.pythonhosted.org/packages/38/2e/03362ee4034a4c917f697890ccd4aec0800ccf9ded7f511971c75451deec/jsonschema-4.23.0.tar.gz", hash = "sha256:d71497fef26351a33265337fa77ffeb82423f3ea21283cd9467bb03999266bc4", size = 325778 }
wheels = [
    { url = "https://files.pythonhosted.org/packages/69/4a/4f9dbeb84e8850557c02365a0eee0649abe5eb1d84af92a25731c6c0f922/jsonschema-4.23.0-py3-none-any.whl", hash = "sha256:fbadb6f8b144a8f8cf9f0b89ba94501d143e50411a1278633f56a7acf7fd5566", size = 88462 },
]

[[package]]
name = "jsonschema-specifications"
version = "2024.10.1"
source = { registry = "https://pypi.org/simple" }
dependencies = [
    { name = "referencing" },
]
sdist = { url = "https://files.pythonhosted.org/packages/10/db/58f950c996c793472e336ff3655b13fbcf1e3b359dcf52dcf3ed3b52c352/jsonschema_specifications-2024.10.1.tar.gz", hash = "sha256:0f38b83639958ce1152d02a7f062902c41c8fd20d558b0c34344292d417ae272", size = 15561 }
wheels = [
    { url = "https://files.pythonhosted.org/packages/d1/0f/8910b19ac0670a0f80ce1008e5e751c4a57e14d2c4c13a482aa6079fa9d6/jsonschema_specifications-2024.10.1-py3-none-any.whl", hash = "sha256:a09a0680616357d9a0ecf05c12ad234479f549239d0f5b55f3deea67475da9bf", size = 18459 },
]

[[package]]
name = "jupyter-client"
version = "8.6.3"
source = { registry = "https://pypi.org/simple" }
dependencies = [
    { name = "jupyter-core" },
    { name = "python-dateutil" },
    { name = "pyzmq" },
    { name = "tornado" },
    { name = "traitlets" },
]
sdist = { url = "https://files.pythonhosted.org/packages/71/22/bf9f12fdaeae18019a468b68952a60fe6dbab5d67cd2a103cac7659b41ca/jupyter_client-8.6.3.tar.gz", hash = "sha256:35b3a0947c4a6e9d589eb97d7d4cd5e90f910ee73101611f01283732bd6d9419", size = 342019 }
wheels = [
    { url = "https://files.pythonhosted.org/packages/11/85/b0394e0b6fcccd2c1eeefc230978a6f8cb0c5df1e4cd3e7625735a0d7d1e/jupyter_client-8.6.3-py3-none-any.whl", hash = "sha256:e8a19cc986cc45905ac3362915f410f3af85424b4c0905e94fa5f2cb08e8f23f", size = 106105 },
]

[[package]]
name = "jupyter-core"
version = "5.7.2"
source = { registry = "https://pypi.org/simple" }
dependencies = [
    { name = "platformdirs" },
    { name = "pywin32", marker = "platform_python_implementation != 'PyPy' and sys_platform == 'win32'" },
    { name = "traitlets" },
]
sdist = { url = "https://files.pythonhosted.org/packages/00/11/b56381fa6c3f4cc5d2cf54a7dbf98ad9aa0b339ef7a601d6053538b079a7/jupyter_core-5.7.2.tar.gz", hash = "sha256:aa5f8d32bbf6b431ac830496da7392035d6f61b4f54872f15c4bd2a9c3f536d9", size = 87629 }
wheels = [
    { url = "https://files.pythonhosted.org/packages/c9/fb/108ecd1fe961941959ad0ee4e12ee7b8b1477247f30b1fdfd83ceaf017f0/jupyter_core-5.7.2-py3-none-any.whl", hash = "sha256:4f7315d2f6b4bcf2e3e7cb6e46772eba760ae459cd1f59d29eb57b0a01bd7409", size = 28965 },
]

[[package]]
name = "jupyterlab-pygments"
version = "0.3.0"
source = { registry = "https://pypi.org/simple" }
sdist = { url = "https://files.pythonhosted.org/packages/90/51/9187be60d989df97f5f0aba133fa54e7300f17616e065d1ada7d7646b6d6/jupyterlab_pygments-0.3.0.tar.gz", hash = "sha256:721aca4d9029252b11cfa9d185e5b5af4d54772bb8072f9b7036f4170054d35d", size = 512900 }
wheels = [
    { url = "https://files.pythonhosted.org/packages/b1/dd/ead9d8ea85bf202d90cc513b533f9c363121c7792674f78e0d8a854b63b4/jupyterlab_pygments-0.3.0-py3-none-any.whl", hash = "sha256:841a89020971da1d8693f1a99997aefc5dc424bb1b251fd6322462a1b8842780", size = 15884 },
]

[[package]]
name = "linkify-it-py"
version = "2.0.3"
source = { registry = "https://pypi.org/simple" }
dependencies = [
    { name = "uc-micro-py" },
]
sdist = { url = "https://files.pythonhosted.org/packages/2a/ae/bb56c6828e4797ba5a4821eec7c43b8bf40f69cda4d4f5f8c8a2810ec96a/linkify-it-py-2.0.3.tar.gz", hash = "sha256:68cda27e162e9215c17d786649d1da0021a451bdc436ef9e0fa0ba5234b9b048", size = 27946 }
wheels = [
    { url = "https://files.pythonhosted.org/packages/04/1e/b832de447dee8b582cac175871d2f6c3d5077cc56d5575cadba1fd1cccfa/linkify_it_py-2.0.3-py3-none-any.whl", hash = "sha256:6bcbc417b0ac14323382aef5c5192c0075bf8a9d6b41820a2b66371eac6b6d79", size = 19820 },
]

[[package]]
name = "lit"
version = "18.1.8"
source = { registry = "https://pypi.org/simple" }
sdist = { url = "https://files.pythonhosted.org/packages/47/b4/d7e210971494db7b9a9ac48ff37dfa59a8b14c773f9cf47e6bda58411c0d/lit-18.1.8.tar.gz", hash = "sha256:47c174a186941ae830f04ded76a3444600be67d5e5fb8282c3783fba671c4edb", size = 161127 }
wheels = [
    { url = "https://files.pythonhosted.org/packages/96/06/b36f150fa7c5bcc96a31a4d19a20fddbd1d965b6f02510b57a3bb8d4b930/lit-18.1.8-py3-none-any.whl", hash = "sha256:a873ff7acd76e746368da32eb7355625e2e55a2baaab884c9cc130f2ee0300f7", size = 96365 },
]

[[package]]
name = "marimo"
version = "0.9.34"
source = { registry = "https://pypi.org/simple" }
dependencies = [
    { name = "click" },
    { name = "docutils" },
    { name = "itsdangerous" },
    { name = "jedi" },
    { name = "markdown" },
    { name = "narwhals" },
    { name = "packaging" },
    { name = "psutil" },
    { name = "pygments" },
    { name = "pymdown-extensions" },
    { name = "pyyaml" },
    { name = "ruff" },
    { name = "starlette" },
    { name = "tomlkit" },
    { name = "typing-extensions", marker = "python_full_version < '3.11'" },
    { name = "uvicorn" },
    { name = "websockets" },
]
sdist = { url = "https://files.pythonhosted.org/packages/e4/3e/a0c40078c426a435a40f12286202ce21c7940780b923381435b7bfecd837/marimo-0.9.34.tar.gz", hash = "sha256:50968e0906335be54e17873f4ad5893fdf73c970df112e147768ee8fd956084c", size = 11780947 }
wheels = [
    { url = "https://files.pythonhosted.org/packages/f0/58/97a950c7f36c4e46c26b268fa6f8010f262f382d779256c4b61f94c4ce2a/marimo-0.9.34-py3-none-any.whl", hash = "sha256:f36b8bcb787f354d4708dd5cf38ee8febc96a3cd63498c234b7e4ce7c97807e9", size = 12075947 },
]

[[package]]
name = "markdown"
version = "3.7"
source = { registry = "https://pypi.org/simple" }
sdist = { url = "https://files.pythonhosted.org/packages/54/28/3af612670f82f4c056911fbbbb42760255801b3068c48de792d354ff4472/markdown-3.7.tar.gz", hash = "sha256:2ae2471477cfd02dbbf038d5d9bc226d40def84b4fe2986e49b59b6b472bbed2", size = 357086 }
wheels = [
    { url = "https://files.pythonhosted.org/packages/3f/08/83871f3c50fc983b88547c196d11cf8c3340e37c32d2e9d6152abe2c61f7/Markdown-3.7-py3-none-any.whl", hash = "sha256:7eb6df5690b81a1d7942992c97fad2938e956e79df20cbc6186e9c3a77b1c803", size = 106349 },
]

[[package]]
name = "markdown-it-py"
version = "3.0.0"
source = { registry = "https://pypi.org/simple" }
dependencies = [
    { name = "mdurl" },
]
sdist = { url = "https://files.pythonhosted.org/packages/38/71/3b932df36c1a044d397a1f92d1cf91ee0a503d91e470cbd670aa66b07ed0/markdown-it-py-3.0.0.tar.gz", hash = "sha256:e3f60a94fa066dc52ec76661e37c851cb232d92f9886b15cb560aaada2df8feb", size = 74596 }
wheels = [
    { url = "https://files.pythonhosted.org/packages/42/d7/1ec15b46af6af88f19b8e5ffea08fa375d433c998b8a7639e76935c14f1f/markdown_it_py-3.0.0-py3-none-any.whl", hash = "sha256:355216845c60bd96232cd8d8c40e8f9765cc86f46880e43a8fd22dc1a1a8cab1", size = 87528 },
]

[package.optional-dependencies]
linkify = [
    { name = "linkify-it-py" },
]
plugins = [
    { name = "mdit-py-plugins" },
]

[[package]]
name = "markupsafe"
version = "3.0.1"
source = { registry = "https://pypi.org/simple" }
sdist = { url = "https://files.pythonhosted.org/packages/b4/d2/38ff920762f2247c3af5cbbbbc40756f575d9692d381d7c520f45deb9b8f/markupsafe-3.0.1.tar.gz", hash = "sha256:3e683ee4f5d0fa2dde4db77ed8dd8a876686e3fc417655c2ece9a90576905344", size = 20249 }
wheels = [
    { url = "https://files.pythonhosted.org/packages/43/a2/0482d1a157f5f10f72fc4fe8c3be9ffa3651c1f7a12b60a3ab71b2635e13/MarkupSafe-3.0.1-cp310-cp310-macosx_10_9_universal2.whl", hash = "sha256:db842712984e91707437461930e6011e60b39136c7331e971952bb30465bc1a1", size = 14391 },
    { url = "https://files.pythonhosted.org/packages/3b/25/5ea6500d200fd2dc3ea25c765f69dea0a1a8d42ec80a38cd896ad47cb85d/MarkupSafe-3.0.1-cp310-cp310-macosx_11_0_arm64.whl", hash = "sha256:3ffb4a8e7d46ed96ae48805746755fadd0909fea2306f93d5d8233ba23dda12a", size = 12414 },
    { url = "https://files.pythonhosted.org/packages/92/41/cf5397dd6bb18895d148aa402cafa71018f2ffc5f6e9d6e90d85b523c741/MarkupSafe-3.0.1-cp310-cp310-manylinux_2_17_aarch64.manylinux2014_aarch64.whl", hash = "sha256:67c519635a4f64e495c50e3107d9b4075aec33634272b5db1cde839e07367589", size = 21787 },
    { url = "https://files.pythonhosted.org/packages/2e/0d/5d91ef2b4f30afa87483a3a7c108c777d144b1c42d7113459296a8a2bfa0/MarkupSafe-3.0.1-cp310-cp310-manylinux_2_17_x86_64.manylinux2014_x86_64.whl", hash = "sha256:48488d999ed50ba8d38c581d67e496f955821dc183883550a6fbc7f1aefdc170", size = 20954 },
    { url = "https://files.pythonhosted.org/packages/f6/de/12a4110c2c7c7b502fe0e6f911367726dbb7a37e03e207495135d064bb48/MarkupSafe-3.0.1-cp310-cp310-manylinux_2_5_i686.manylinux1_i686.manylinux_2_17_i686.manylinux2014_i686.whl", hash = "sha256:f31ae06f1328595d762c9a2bf29dafd8621c7d3adc130cbb46278079758779ca", size = 21086 },
    { url = "https://files.pythonhosted.org/packages/96/55/59389babc6e8ed206849a9958de9da7c23f3a75d294f46e99624fa38fb79/MarkupSafe-3.0.1-cp310-cp310-musllinux_1_2_aarch64.whl", hash = "sha256:80fcbf3add8790caddfab6764bde258b5d09aefbe9169c183f88a7410f0f6dea", size = 21685 },
    { url = "https://files.pythonhosted.org/packages/3d/cb/cbad5f093e12cd79ceea3e2957ba5bd4c2706810f333d0a3422ab2aef358/MarkupSafe-3.0.1-cp310-cp310-musllinux_1_2_i686.whl", hash = "sha256:3341c043c37d78cc5ae6e3e305e988532b072329639007fd408a476642a89fd6", size = 21348 },
    { url = "https://files.pythonhosted.org/packages/8e/70/e19c4f39d68a52406012ee118667b57efb0bbe6e950be21187cd7a1b4b80/MarkupSafe-3.0.1-cp310-cp310-musllinux_1_2_x86_64.whl", hash = "sha256:cb53e2a99df28eee3b5f4fea166020d3ef9116fdc5764bc5117486e6d1211b25", size = 21098 },
    { url = "https://files.pythonhosted.org/packages/30/95/ca809c01624428d427e9b3a4500f9068eca941e0c520328954ce84ad966a/MarkupSafe-3.0.1-cp310-cp310-win32.whl", hash = "sha256:db15ce28e1e127a0013dfb8ac243a8e392db8c61eae113337536edb28bdc1f97", size = 15075 },
    { url = "https://files.pythonhosted.org/packages/23/41/decb99ab07793656821a86f827a394700ce28402ebb02dc6d003210d9859/MarkupSafe-3.0.1-cp310-cp310-win_amd64.whl", hash = "sha256:4ffaaac913c3f7345579db4f33b0020db693f302ca5137f106060316761beea9", size = 15535 },
    { url = "https://files.pythonhosted.org/packages/ce/af/2f5d88a7fc7226bd34c6e15f6061246ad8cff979da9f19d11bdd0addd8e2/MarkupSafe-3.0.1-cp311-cp311-macosx_10_9_universal2.whl", hash = "sha256:26627785a54a947f6d7336ce5963569b5d75614619e75193bdb4e06e21d447ad", size = 14387 },
    { url = "https://files.pythonhosted.org/packages/8d/43/fd588ef5d192308c5e05974bac659bf6ae29c202b7ea2c4194bcf01eacee/MarkupSafe-3.0.1-cp311-cp311-macosx_11_0_arm64.whl", hash = "sha256:b954093679d5750495725ea6f88409946d69cfb25ea7b4c846eef5044194f583", size = 12410 },
    { url = "https://files.pythonhosted.org/packages/58/26/78f161d602fb03804118905e5faacafc0ec592bbad71aaee62537529813a/MarkupSafe-3.0.1-cp311-cp311-manylinux_2_17_aarch64.manylinux2014_aarch64.whl", hash = "sha256:973a371a55ce9ed333a3a0f8e0bcfae9e0d637711534bcb11e130af2ab9334e7", size = 24006 },
    { url = "https://files.pythonhosted.org/packages/ae/1d/7d5ec8bcfd9c2db235d720fa51d818b7e2abc45250ce5f53dd6cb60409ca/MarkupSafe-3.0.1-cp311-cp311-manylinux_2_17_x86_64.manylinux2014_x86_64.whl", hash = "sha256:244dbe463d5fb6d7ce161301a03a6fe744dac9072328ba9fc82289238582697b", size = 23303 },
    { url = "https://files.pythonhosted.org/packages/26/ce/703ca3b03a709e3bd1fbffa407789e56b9fa664456538092617dd665fc1d/MarkupSafe-3.0.1-cp311-cp311-manylinux_2_5_i686.manylinux1_i686.manylinux_2_17_i686.manylinux2014_i686.whl", hash = "sha256:d98e66a24497637dd31ccab090b34392dddb1f2f811c4b4cd80c230205c074a3", size = 23205 },
    { url = "https://files.pythonhosted.org/packages/88/60/40be0493decabc2344b12d3a709fd6ccdd15a5ebaee1e8d878315d107ad3/MarkupSafe-3.0.1-cp311-cp311-musllinux_1_2_aarch64.whl", hash = "sha256:ad91738f14eb8da0ff82f2acd0098b6257621410dcbd4df20aaa5b4233d75a50", size = 23684 },
    { url = "https://files.pythonhosted.org/packages/6d/f8/8fd52a66e8f62a9add62b4a0b5a3ab4092027437f2ef027f812d94ae91cf/MarkupSafe-3.0.1-cp311-cp311-musllinux_1_2_i686.whl", hash = "sha256:7044312a928a66a4c2a22644147bc61a199c1709712069a344a3fb5cfcf16915", size = 23472 },
    { url = "https://files.pythonhosted.org/packages/d4/0b/998b17b9e06ea45ad1646fea586f1b83d02dfdb14d47dd2fd81fba5a08c9/MarkupSafe-3.0.1-cp311-cp311-musllinux_1_2_x86_64.whl", hash = "sha256:a4792d3b3a6dfafefdf8e937f14906a51bd27025a36f4b188728a73382231d91", size = 23388 },
    { url = "https://files.pythonhosted.org/packages/5a/57/b6b7aa23b2e26d68d601718f8ce3161fbdaf967b31752c7dec52bef828c9/MarkupSafe-3.0.1-cp311-cp311-win32.whl", hash = "sha256:fa7d686ed9883f3d664d39d5a8e74d3c5f63e603c2e3ff0abcba23eac6542635", size = 15106 },
    { url = "https://files.pythonhosted.org/packages/fc/b5/20cb1d714596acb553c810009c8004c809823947da63e13c19a7decfcb6c/MarkupSafe-3.0.1-cp311-cp311-win_amd64.whl", hash = "sha256:9ba25a71ebf05b9bb0e2ae99f8bc08a07ee8e98c612175087112656ca0f5c8bf", size = 15542 },
    { url = "https://files.pythonhosted.org/packages/45/6d/72ed58d42a12bd9fc288dbff6dd8d03ea973a232ac0538d7f88d105b5251/MarkupSafe-3.0.1-cp312-cp312-macosx_10_13_universal2.whl", hash = "sha256:8ae369e84466aa70f3154ee23c1451fda10a8ee1b63923ce76667e3077f2b0c4", size = 14322 },
    { url = "https://files.pythonhosted.org/packages/86/f5/241238f89cdd6461ac9f521af8389f9a48fab97e4f315c69e9e0d52bc919/MarkupSafe-3.0.1-cp312-cp312-macosx_11_0_arm64.whl", hash = "sha256:40f1e10d51c92859765522cbd79c5c8989f40f0419614bcdc5015e7b6bf97fc5", size = 12380 },
    { url = "https://files.pythonhosted.org/packages/27/94/79751928bca5841416d8ca02e22198672e021d5c7120338e2a6e3771f8fc/MarkupSafe-3.0.1-cp312-cp312-manylinux_2_17_aarch64.manylinux2014_aarch64.whl", hash = "sha256:5a4cb365cb49b750bdb60b846b0c0bc49ed62e59a76635095a179d440540c346", size = 24099 },
    { url = "https://files.pythonhosted.org/packages/10/6e/1b8070bbfc467429c7983cd5ffd4ec57e1d501763d974c7caaa0a9a79f4c/MarkupSafe-3.0.1-cp312-cp312-manylinux_2_17_x86_64.manylinux2014_x86_64.whl", hash = "sha256:ee3941769bd2522fe39222206f6dd97ae83c442a94c90f2b7a25d847d40f4729", size = 23249 },
    { url = "https://files.pythonhosted.org/packages/66/50/9389ae6cdff78d7481a2a2641830b5eb1d1f62177550e73355a810a889c9/MarkupSafe-3.0.1-cp312-cp312-manylinux_2_5_i686.manylinux1_i686.manylinux_2_17_i686.manylinux2014_i686.whl", hash = "sha256:62fada2c942702ef8952754abfc1a9f7658a4d5460fabe95ac7ec2cbe0d02abc", size = 23149 },
    { url = "https://files.pythonhosted.org/packages/16/02/5dddff5366fde47133186efb847fa88bddef85914bbe623e25cfeccb3517/MarkupSafe-3.0.1-cp312-cp312-musllinux_1_2_aarch64.whl", hash = "sha256:4c2d64fdba74ad16138300815cfdc6ab2f4647e23ced81f59e940d7d4a1469d9", size = 23864 },
    { url = "https://files.pythonhosted.org/packages/f3/f1/700ee6655561cfda986e03f7afc309e3738918551afa7dedd99225586227/MarkupSafe-3.0.1-cp312-cp312-musllinux_1_2_i686.whl", hash = "sha256:fb532dd9900381d2e8f48172ddc5a59db4c445a11b9fab40b3b786da40d3b56b", size = 23440 },
    { url = "https://files.pythonhosted.org/packages/fb/3e/d26623ac7f16709823b4c80e0b4a1c9196eeb46182a6c1d47b5e0c8434f4/MarkupSafe-3.0.1-cp312-cp312-musllinux_1_2_x86_64.whl", hash = "sha256:0f84af7e813784feb4d5e4ff7db633aba6c8ca64a833f61d8e4eade234ef0c38", size = 23610 },
    { url = "https://files.pythonhosted.org/packages/51/04/1f8da0810c39cb9fcff96b6baed62272c97065e9cf11471965a161439e20/MarkupSafe-3.0.1-cp312-cp312-win32.whl", hash = "sha256:cbf445eb5628981a80f54087f9acdbf84f9b7d862756110d172993b9a5ae81aa", size = 15113 },
    { url = "https://files.pythonhosted.org/packages/eb/24/a36dc37365bdd358b1e583cc40475593e36ab02cb7da6b3d0b9c05b0da7a/MarkupSafe-3.0.1-cp312-cp312-win_amd64.whl", hash = "sha256:a10860e00ded1dd0a65b83e717af28845bb7bd16d8ace40fe5531491de76b79f", size = 15611 },
    { url = "https://files.pythonhosted.org/packages/b1/60/4572a8aa1beccbc24b133aa0670781a5d2697f4fa3fecf0a87b46383174b/MarkupSafe-3.0.1-cp313-cp313-macosx_10_13_universal2.whl", hash = "sha256:e81c52638315ff4ac1b533d427f50bc0afc746deb949210bc85f05d4f15fd772", size = 14325 },
    { url = "https://files.pythonhosted.org/packages/38/42/849915b99a765ec104bfd07ee933de5fc9c58fa9570efa7db81717f495d8/MarkupSafe-3.0.1-cp313-cp313-macosx_11_0_arm64.whl", hash = "sha256:312387403cd40699ab91d50735ea7a507b788091c416dd007eac54434aee51da", size = 12373 },
    { url = "https://files.pythonhosted.org/packages/ef/82/4caaebd963c6d60b28e4445f38841d24f8b49bc10594a09956c9d73bfc08/MarkupSafe-3.0.1-cp313-cp313-manylinux_2_17_aarch64.manylinux2014_aarch64.whl", hash = "sha256:2ae99f31f47d849758a687102afdd05bd3d3ff7dbab0a8f1587981b58a76152a", size = 24059 },
    { url = "https://files.pythonhosted.org/packages/20/15/6b319be2f79fcfa3173f479d69f4e950b5c9b642db4f22cf73ae5ade745f/MarkupSafe-3.0.1-cp313-cp313-manylinux_2_17_x86_64.manylinux2014_x86_64.whl", hash = "sha256:c97ff7fedf56d86bae92fa0a646ce1a0ec7509a7578e1ed238731ba13aabcd1c", size = 23211 },
    { url = "https://files.pythonhosted.org/packages/9d/3f/8963bdf4962feb2154475acb7dc350f04217b5e0be7763a39b432291e229/MarkupSafe-3.0.1-cp313-cp313-manylinux_2_5_i686.manylinux1_i686.manylinux_2_17_i686.manylinux2014_i686.whl", hash = "sha256:a7420ceda262dbb4b8d839a4ec63d61c261e4e77677ed7c66c99f4e7cb5030dd", size = 23095 },
    { url = "https://files.pythonhosted.org/packages/af/93/f770bc70953d32de0c6ce4bcb76271512123a1ead91aaef625a020c5bfaf/MarkupSafe-3.0.1-cp313-cp313-musllinux_1_2_aarch64.whl", hash = "sha256:45d42d132cff577c92bfba536aefcfea7e26efb975bd455db4e6602f5c9f45e7", size = 23901 },
    { url = "https://files.pythonhosted.org/packages/11/92/1e5a33aa0a1190161238628fb68eb1bc5e67b56a5c89f0636328704b463a/MarkupSafe-3.0.1-cp313-cp313-musllinux_1_2_i686.whl", hash = "sha256:4c8817557d0de9349109acb38b9dd570b03cc5014e8aabf1cbddc6e81005becd", size = 23463 },
    { url = "https://files.pythonhosted.org/packages/0d/fe/657efdfe385d2a3a701f2c4fcc9577c63c438aeefdd642d0d956c4ecd225/MarkupSafe-3.0.1-cp313-cp313-musllinux_1_2_x86_64.whl", hash = "sha256:6a54c43d3ec4cf2a39f4387ad044221c66a376e58c0d0e971d47c475ba79c6b5", size = 23569 },
    { url = "https://files.pythonhosted.org/packages/cf/24/587dea40304046ace60f846cedaebc0d33d967a3ce46c11395a10e7a78ba/MarkupSafe-3.0.1-cp313-cp313-win32.whl", hash = "sha256:c91b394f7601438ff79a4b93d16be92f216adb57d813a78be4446fe0f6bc2d8c", size = 15117 },
    { url = "https://files.pythonhosted.org/packages/32/8f/d8961d633f26a011b4fe054f3bfff52f673423b8c431553268741dfb089e/MarkupSafe-3.0.1-cp313-cp313-win_amd64.whl", hash = "sha256:fe32482b37b4b00c7a52a07211b479653b7fe4f22b2e481b9a9b099d8a430f2f", size = 15613 },
    { url = "https://files.pythonhosted.org/packages/9e/93/d6367ffbcd0c5c371370767f768eaa32af60bc411245b8517e383c6a2b12/MarkupSafe-3.0.1-cp313-cp313t-macosx_10_13_universal2.whl", hash = "sha256:17b2aea42a7280db02ac644db1d634ad47dcc96faf38ab304fe26ba2680d359a", size = 14563 },
    { url = "https://files.pythonhosted.org/packages/4a/37/f813c3835747dec08fe19ac9b9eced01fdf93a4b3e626521675dc7f423a9/MarkupSafe-3.0.1-cp313-cp313t-macosx_11_0_arm64.whl", hash = "sha256:852dc840f6d7c985603e60b5deaae1d89c56cb038b577f6b5b8c808c97580f1d", size = 12505 },
    { url = "https://files.pythonhosted.org/packages/72/bf/800b4d1580298ca91ccd6c95915bbd147142dad1b8cf91d57b93b28670dd/MarkupSafe-3.0.1-cp313-cp313t-manylinux_2_17_aarch64.manylinux2014_aarch64.whl", hash = "sha256:0778de17cff1acaeccc3ff30cd99a3fd5c50fc58ad3d6c0e0c4c58092b859396", size = 25358 },
    { url = "https://files.pythonhosted.org/packages/fd/78/26e209abc8f0a379f031f0acc151231974e5b153d7eda5759d17d8f329f2/MarkupSafe-3.0.1-cp313-cp313t-manylinux_2_17_x86_64.manylinux2014_x86_64.whl", hash = "sha256:800100d45176652ded796134277ecb13640c1a537cad3b8b53da45aa96330453", size = 23797 },
    { url = "https://files.pythonhosted.org/packages/09/e1/918496a9390891756efee818880e71c1bbaf587f4dc8ede3f3852357310a/MarkupSafe-3.0.1-cp313-cp313t-manylinux_2_5_i686.manylinux1_i686.manylinux_2_17_i686.manylinux2014_i686.whl", hash = "sha256:d06b24c686a34c86c8c1fba923181eae6b10565e4d80bdd7bc1c8e2f11247aa4", size = 23743 },
    { url = "https://files.pythonhosted.org/packages/cd/c6/26f576cd58d6c2decd9045e4e3f3c5dbc01ea6cb710916e7bbb6ebd95b6b/MarkupSafe-3.0.1-cp313-cp313t-musllinux_1_2_aarch64.whl", hash = "sha256:33d1c36b90e570ba7785dacd1faaf091203d9942bc036118fab8110a401eb1a8", size = 25076 },
    { url = "https://files.pythonhosted.org/packages/b5/fa/10b24fb3b0e15fe5389dc88ecc6226ede08297e0ba7130610efbe0cdfb27/MarkupSafe-3.0.1-cp313-cp313t-musllinux_1_2_i686.whl", hash = "sha256:beeebf760a9c1f4c07ef6a53465e8cfa776ea6a2021eda0d0417ec41043fe984", size = 24037 },
    { url = "https://files.pythonhosted.org/packages/c8/81/4b3f5537d9f6cc4f5c80d6c4b78af9a5247fd37b5aba95807b2cbc336b9a/MarkupSafe-3.0.1-cp313-cp313t-musllinux_1_2_x86_64.whl", hash = "sha256:bbde71a705f8e9e4c3e9e33db69341d040c827c7afa6789b14c6e16776074f5a", size = 24015 },
    { url = "https://files.pythonhosted.org/packages/5f/07/8e8dcecd53216c5e01a51e84c32a2bce166690ed19c184774b38cd41921d/MarkupSafe-3.0.1-cp313-cp313t-win32.whl", hash = "sha256:82b5dba6eb1bcc29cc305a18a3c5365d2af06ee71b123216416f7e20d2a84e5b", size = 15213 },
    { url = "https://files.pythonhosted.org/packages/0d/87/4c364e0f109eea2402079abecbe33fef4f347b551a11423d1f4e187ea497/MarkupSafe-3.0.1-cp313-cp313t-win_amd64.whl", hash = "sha256:730d86af59e0e43ce277bb83970530dd223bf7f2a838e086b50affa6ec5f9295", size = 15741 },
]

[[package]]
name = "matplotlib-inline"
version = "0.1.7"
source = { registry = "https://pypi.org/simple" }
dependencies = [
    { name = "traitlets" },
]
sdist = { url = "https://files.pythonhosted.org/packages/99/5b/a36a337438a14116b16480db471ad061c36c3694df7c2084a0da7ba538b7/matplotlib_inline-0.1.7.tar.gz", hash = "sha256:8423b23ec666be3d16e16b60bdd8ac4e86e840ebd1dd11a30b9f117f2fa0ab90", size = 8159 }
wheels = [
    { url = "https://files.pythonhosted.org/packages/8f/8e/9ad090d3553c280a8060fbf6e24dc1c0c29704ee7d1c372f0c174aa59285/matplotlib_inline-0.1.7-py3-none-any.whl", hash = "sha256:df192d39a4ff8f21b1895d72e6a13f5fcc5099f00fa84384e0ea28c2cc0653ca", size = 9899 },
]

[[package]]
name = "mdit-py-plugins"
version = "0.4.2"
source = { registry = "https://pypi.org/simple" }
dependencies = [
    { name = "markdown-it-py" },
]
sdist = { url = "https://files.pythonhosted.org/packages/19/03/a2ecab526543b152300717cf232bb4bb8605b6edb946c845016fa9c9c9fd/mdit_py_plugins-0.4.2.tar.gz", hash = "sha256:5f2cd1fdb606ddf152d37ec30e46101a60512bc0e5fa1a7002c36647b09e26b5", size = 43542 }
wheels = [
    { url = "https://files.pythonhosted.org/packages/a7/f7/7782a043553ee469c1ff49cfa1cdace2d6bf99a1f333cf38676b3ddf30da/mdit_py_plugins-0.4.2-py3-none-any.whl", hash = "sha256:0c673c3f889399a33b95e88d2f0d111b4447bdfea7f237dab2d488f459835636", size = 55316 },
]

[[package]]
name = "mdurl"
version = "0.1.2"
source = { registry = "https://pypi.org/simple" }
sdist = { url = "https://files.pythonhosted.org/packages/d6/54/cfe61301667036ec958cb99bd3efefba235e65cdeb9c84d24a8293ba1d90/mdurl-0.1.2.tar.gz", hash = "sha256:bb413d29f5eea38f31dd4754dd7377d4465116fb207585f97bf925588687c1ba", size = 8729 }
wheels = [
    { url = "https://files.pythonhosted.org/packages/b3/38/89ba8ad64ae25be8de66a6d463314cf1eb366222074cfda9ee839c56a4b4/mdurl-0.1.2-py3-none-any.whl", hash = "sha256:84008a41e51615a49fc9966191ff91509e3c40b939176e643fd50a5c2196b8f8", size = 9979 },
]

[[package]]
name = "mistune"
version = "3.0.2"
source = { registry = "https://pypi.org/simple" }
sdist = { url = "https://files.pythonhosted.org/packages/ef/c8/f0173fe3bf85fd891aee2e7bcd8207dfe26c2c683d727c5a6cc3aec7b628/mistune-3.0.2.tar.gz", hash = "sha256:fc7f93ded930c92394ef2cb6f04a8aabab4117a91449e72dcc8dfa646a508be8", size = 90840 }
wheels = [
    { url = "https://files.pythonhosted.org/packages/f0/74/c95adcdf032956d9ef6c89a9b8a5152bf73915f8c633f3e3d88d06bd699c/mistune-3.0.2-py3-none-any.whl", hash = "sha256:71481854c30fdbc938963d3605b72501f5c10a9320ecd412c121c163a1c7d205", size = 47958 },
]

[[package]]
name = "ml-dtypes"
version = "0.5.0"
source = { registry = "https://pypi.org/simple" }
dependencies = [
    { name = "numpy" },
]
sdist = { url = "https://files.pythonhosted.org/packages/ab/79/717c5e22ad25d63ce3acdfe8ff8d64bdedec18914256c59b838218708b16/ml_dtypes-0.5.0.tar.gz", hash = "sha256:3e7d3a380fe73a63c884f06136f8baa7a5249cc8e9fdec677997dd78549f8128", size = 699367 }
wheels = [
    { url = "https://files.pythonhosted.org/packages/83/50/0a2048895a764b138638b5e7a62436545eb206948a5e6f77d9d5a4b02479/ml_dtypes-0.5.0-cp310-cp310-macosx_10_9_universal2.whl", hash = "sha256:8c32138975797e681eb175996d64356bcfa124bdbb6a70460b9768c2b35a6fa4", size = 736793 },
    { url = "https://files.pythonhosted.org/packages/0b/b1/95e7995f031bb3890884ddb22e331f24c49b0a4a8f6c448ff5984c86012e/ml_dtypes-0.5.0-cp310-cp310-manylinux_2_17_aarch64.manylinux2014_aarch64.whl", hash = "sha256:ab046f2ff789b1f11b2491909682c5d089934835f9a760fafc180e47dcb676b8", size = 4387416 },
    { url = "https://files.pythonhosted.org/packages/9a/5b/d47361f882ff2ae27d764f314d18706c69859da60a6c78e6c9e81714c792/ml_dtypes-0.5.0-cp310-cp310-manylinux_2_17_x86_64.manylinux2014_x86_64.whl", hash = "sha256:c7a9152f5876fef565516aa5dd1dccd6fc298a5891b2467973905103eb5c7856", size = 4496271 },
    { url = "https://files.pythonhosted.org/packages/e6/0c/a89f5c0fe9e48ed6e7e27d53e045711ee3d5b850bece5ee22fb0fb24b281/ml_dtypes-0.5.0-cp310-cp310-win_amd64.whl", hash = "sha256:968fede07d1f9b926a63df97d25ac656cac1a57ebd33701734eaf704bc55d8d8", size = 211915 },
    { url = "https://files.pythonhosted.org/packages/fe/29/8968fd7ee026c0d04c553fb1ce1cd67f9da668cd567d62c0cdc995ce989e/ml_dtypes-0.5.0-cp311-cp311-macosx_10_9_universal2.whl", hash = "sha256:60275f2b51b56834e840c4809fca840565f9bf8e9a73f6d8c94f5b5935701215", size = 736792 },
    { url = "https://files.pythonhosted.org/packages/19/93/14896596644dad2e041ac5ca7237e6233c484f7defa186ff88b18ee6110b/ml_dtypes-0.5.0-cp311-cp311-manylinux_2_17_aarch64.manylinux2014_aarch64.whl", hash = "sha256:76942f6aeb5c40766d5ea62386daa4148e6a54322aaf5b53eae9e7553240222f", size = 4392038 },
    { url = "https://files.pythonhosted.org/packages/89/65/ffdbf3489b0ba2213674ea347fad3a11747be64d2d23d888f9e5abe80a18/ml_dtypes-0.5.0-cp311-cp311-manylinux_2_17_x86_64.manylinux2014_x86_64.whl", hash = "sha256:2e7534392682c3098bc7341648c650864207169c654aed83143d7a19c67ae06f", size = 4499448 },
    { url = "https://files.pythonhosted.org/packages/bf/31/058b9bcf9a81abd51623985add78711a915e4b0f6045baa5f9a0b41eb039/ml_dtypes-0.5.0-cp311-cp311-win_amd64.whl", hash = "sha256:dc74fd9995513d33eac63d64e436240f5494ec74d522a9f0920194942fc3d2d7", size = 211916 },
    { url = "https://files.pythonhosted.org/packages/1c/b7/a067839f6e435785f34b09d96938dccb3a5d9502037de243cb84a2eb3f23/ml_dtypes-0.5.0-cp312-cp312-macosx_10_9_universal2.whl", hash = "sha256:d4b1a70a3e5219790d6b55b9507606fc4e02911d1497d16c18dd721eb7efe7d0", size = 750226 },
    { url = "https://files.pythonhosted.org/packages/31/75/bf571247bb3dbea73aa33ccae57ce322b9688003cfee2f68d303ab7b987b/ml_dtypes-0.5.0-cp312-cp312-manylinux_2_17_aarch64.manylinux2014_aarch64.whl", hash = "sha256:a988bac6572630e1e9c2edd9b1277b4eefd1c86209e52b0d061b775ac33902ff", size = 4420139 },
    { url = "https://files.pythonhosted.org/packages/6f/d3/1321715a95e856d4ef4fba24e4351cf5e4c89d459ad132a8cba5fe257d72/ml_dtypes-0.5.0-cp312-cp312-manylinux_2_17_x86_64.manylinux2014_x86_64.whl", hash = "sha256:a38df8df61194aeaae1ab7579075779b4ad32cd1cffd012c28be227fa7f2a70a", size = 4471130 },
    { url = "https://files.pythonhosted.org/packages/00/3a/40c40b78a7eb456837817bfa2c5bc442db59aefdf21c5ecb94700037813d/ml_dtypes-0.5.0-cp312-cp312-win_amd64.whl", hash = "sha256:afa08343069874a30812871d639f9c02b4158ace065601406a493a8511180c02", size = 213187 },
    { url = "https://files.pythonhosted.org/packages/b3/4a/18f670a2703e771a6775fbc354208e597ff062a88efb0cecc220a282210b/ml_dtypes-0.5.0-cp313-cp313-macosx_10_13_universal2.whl", hash = "sha256:d3b3db9990c3840986a0e70524e122cfa32b91139c3653df76121ba7776e015f", size = 753345 },
    { url = "https://files.pythonhosted.org/packages/ed/c6/358d85e274e22d53def0c85f3cbe0933475fa3cf6922e9dca66eb25cb22f/ml_dtypes-0.5.0-cp313-cp313-manylinux_2_17_aarch64.manylinux2014_aarch64.whl", hash = "sha256:e04fde367b2fe901b1d47234426fe8819909bd1dd862a5adb630f27789c20599", size = 4424962 },
    { url = "https://files.pythonhosted.org/packages/4c/b4/d766586e24e7a073333c8eb8bd9275f3c6fe0569b509ae7b1699d4f00c74/ml_dtypes-0.5.0-cp313-cp313-manylinux_2_17_x86_64.manylinux2014_x86_64.whl", hash = "sha256:54415257f00eb44fbcc807454efac3356f75644f1cbfc2d4e5522a72ae1dacab", size = 4475201 },
    { url = "https://files.pythonhosted.org/packages/14/87/30323ad2e52f56262019a4493fe5f5e71067c5561ce7e2f9c75de520f5e8/ml_dtypes-0.5.0-cp313-cp313-win_amd64.whl", hash = "sha256:cb5cc7b25acabd384f75bbd78892d0c724943f3e2e1986254665a1aa10982e07", size = 213195 },
]

[[package]]
name = "msgpack"
version = "1.1.0"
source = { registry = "https://pypi.org/simple" }
sdist = { url = "https://files.pythonhosted.org/packages/cb/d0/7555686ae7ff5731205df1012ede15dd9d927f6227ea151e901c7406af4f/msgpack-1.1.0.tar.gz", hash = "sha256:dd432ccc2c72b914e4cb77afce64aab761c1137cc698be3984eee260bcb2896e", size = 167260 }
wheels = [
    { url = "https://files.pythonhosted.org/packages/4b/f9/a892a6038c861fa849b11a2bb0502c07bc698ab6ea53359e5771397d883b/msgpack-1.1.0-cp310-cp310-macosx_10_9_universal2.whl", hash = "sha256:7ad442d527a7e358a469faf43fda45aaf4ac3249c8310a82f0ccff9164e5dccd", size = 150428 },
    { url = "https://files.pythonhosted.org/packages/df/7a/d174cc6a3b6bb85556e6a046d3193294a92f9a8e583cdbd46dc8a1d7e7f4/msgpack-1.1.0-cp310-cp310-macosx_10_9_x86_64.whl", hash = "sha256:74bed8f63f8f14d75eec75cf3d04ad581da6b914001b474a5d3cd3372c8cc27d", size = 84131 },
    { url = "https://files.pythonhosted.org/packages/08/52/bf4fbf72f897a23a56b822997a72c16de07d8d56d7bf273242f884055682/msgpack-1.1.0-cp310-cp310-macosx_11_0_arm64.whl", hash = "sha256:914571a2a5b4e7606997e169f64ce53a8b1e06f2cf2c3a7273aa106236d43dd5", size = 81215 },
    { url = "https://files.pythonhosted.org/packages/02/95/dc0044b439b518236aaf012da4677c1b8183ce388411ad1b1e63c32d8979/msgpack-1.1.0-cp310-cp310-manylinux_2_17_aarch64.manylinux2014_aarch64.whl", hash = "sha256:c921af52214dcbb75e6bdf6a661b23c3e6417f00c603dd2070bccb5c3ef499f5", size = 371229 },
    { url = "https://files.pythonhosted.org/packages/ff/75/09081792db60470bef19d9c2be89f024d366b1e1973c197bb59e6aabc647/msgpack-1.1.0-cp310-cp310-manylinux_2_17_x86_64.manylinux2014_x86_64.whl", hash = "sha256:d8ce0b22b890be5d252de90d0e0d119f363012027cf256185fc3d474c44b1b9e", size = 378034 },
    { url = "https://files.pythonhosted.org/packages/32/d3/c152e0c55fead87dd948d4b29879b0f14feeeec92ef1fd2ec21b107c3f49/msgpack-1.1.0-cp310-cp310-manylinux_2_5_i686.manylinux1_i686.manylinux_2_17_i686.manylinux2014_i686.whl", hash = "sha256:73322a6cc57fcee3c0c57c4463d828e9428275fb85a27aa2aa1a92fdc42afd7b", size = 363070 },
    { url = "https://files.pythonhosted.org/packages/d9/2c/82e73506dd55f9e43ac8aa007c9dd088c6f0de2aa19e8f7330e6a65879fc/msgpack-1.1.0-cp310-cp310-musllinux_1_2_aarch64.whl", hash = "sha256:e1f3c3d21f7cf67bcf2da8e494d30a75e4cf60041d98b3f79875afb5b96f3a3f", size = 359863 },
    { url = "https://files.pythonhosted.org/packages/cb/a0/3d093b248837094220e1edc9ec4337de3443b1cfeeb6e0896af8ccc4cc7a/msgpack-1.1.0-cp310-cp310-musllinux_1_2_i686.whl", hash = "sha256:64fc9068d701233effd61b19efb1485587560b66fe57b3e50d29c5d78e7fef68", size = 368166 },
    { url = "https://files.pythonhosted.org/packages/e4/13/7646f14f06838b406cf5a6ddbb7e8dc78b4996d891ab3b93c33d1ccc8678/msgpack-1.1.0-cp310-cp310-musllinux_1_2_x86_64.whl", hash = "sha256:42f754515e0f683f9c79210a5d1cad631ec3d06cea5172214d2176a42e67e19b", size = 370105 },
    { url = "https://files.pythonhosted.org/packages/67/fa/dbbd2443e4578e165192dabbc6a22c0812cda2649261b1264ff515f19f15/msgpack-1.1.0-cp310-cp310-win32.whl", hash = "sha256:3df7e6b05571b3814361e8464f9304c42d2196808e0119f55d0d3e62cd5ea044", size = 68513 },
    { url = "https://files.pythonhosted.org/packages/24/ce/c2c8fbf0ded750cb63cbcbb61bc1f2dfd69e16dca30a8af8ba80ec182dcd/msgpack-1.1.0-cp310-cp310-win_amd64.whl", hash = "sha256:685ec345eefc757a7c8af44a3032734a739f8c45d1b0ac45efc5d8977aa4720f", size = 74687 },
    { url = "https://files.pythonhosted.org/packages/b7/5e/a4c7154ba65d93be91f2f1e55f90e76c5f91ccadc7efc4341e6f04c8647f/msgpack-1.1.0-cp311-cp311-macosx_10_9_universal2.whl", hash = "sha256:3d364a55082fb2a7416f6c63ae383fbd903adb5a6cf78c5b96cc6316dc1cedc7", size = 150803 },
    { url = "https://files.pythonhosted.org/packages/60/c2/687684164698f1d51c41778c838d854965dd284a4b9d3a44beba9265c931/msgpack-1.1.0-cp311-cp311-macosx_10_9_x86_64.whl", hash = "sha256:79ec007767b9b56860e0372085f8504db5d06bd6a327a335449508bbee9648fa", size = 84343 },
    { url = "https://files.pythonhosted.org/packages/42/ae/d3adea9bb4a1342763556078b5765e666f8fdf242e00f3f6657380920972/msgpack-1.1.0-cp311-cp311-macosx_11_0_arm64.whl", hash = "sha256:6ad622bf7756d5a497d5b6836e7fc3752e2dd6f4c648e24b1803f6048596f701", size = 81408 },
    { url = "https://files.pythonhosted.org/packages/dc/17/6313325a6ff40ce9c3207293aee3ba50104aed6c2c1559d20d09e5c1ff54/msgpack-1.1.0-cp311-cp311-manylinux_2_17_aarch64.manylinux2014_aarch64.whl", hash = "sha256:8e59bca908d9ca0de3dc8684f21ebf9a690fe47b6be93236eb40b99af28b6ea6", size = 396096 },
    { url = "https://files.pythonhosted.org/packages/a8/a1/ad7b84b91ab5a324e707f4c9761633e357820b011a01e34ce658c1dda7cc/msgpack-1.1.0-cp311-cp311-manylinux_2_17_x86_64.manylinux2014_x86_64.whl", hash = "sha256:5e1da8f11a3dd397f0a32c76165cf0c4eb95b31013a94f6ecc0b280c05c91b59", size = 403671 },
    { url = "https://files.pythonhosted.org/packages/bb/0b/fd5b7c0b308bbf1831df0ca04ec76fe2f5bf6319833646b0a4bd5e9dc76d/msgpack-1.1.0-cp311-cp311-manylinux_2_5_i686.manylinux1_i686.manylinux_2_17_i686.manylinux2014_i686.whl", hash = "sha256:452aff037287acb1d70a804ffd022b21fa2bb7c46bee884dbc864cc9024128a0", size = 387414 },
    { url = "https://files.pythonhosted.org/packages/f0/03/ff8233b7c6e9929a1f5da3c7860eccd847e2523ca2de0d8ef4878d354cfa/msgpack-1.1.0-cp311-cp311-musllinux_1_2_aarch64.whl", hash = "sha256:8da4bf6d54ceed70e8861f833f83ce0814a2b72102e890cbdfe4b34764cdd66e", size = 383759 },
    { url = "https://files.pythonhosted.org/packages/1f/1b/eb82e1fed5a16dddd9bc75f0854b6e2fe86c0259c4353666d7fab37d39f4/msgpack-1.1.0-cp311-cp311-musllinux_1_2_i686.whl", hash = "sha256:41c991beebf175faf352fb940bf2af9ad1fb77fd25f38d9142053914947cdbf6", size = 394405 },
    { url = "https://files.pythonhosted.org/packages/90/2e/962c6004e373d54ecf33d695fb1402f99b51832631e37c49273cc564ffc5/msgpack-1.1.0-cp311-cp311-musllinux_1_2_x86_64.whl", hash = "sha256:a52a1f3a5af7ba1c9ace055b659189f6c669cf3657095b50f9602af3a3ba0fe5", size = 396041 },
    { url = "https://files.pythonhosted.org/packages/f8/20/6e03342f629474414860c48aeffcc2f7f50ddaf351d95f20c3f1c67399a8/msgpack-1.1.0-cp311-cp311-win32.whl", hash = "sha256:58638690ebd0a06427c5fe1a227bb6b8b9fdc2bd07701bec13c2335c82131a88", size = 68538 },
    { url = "https://files.pythonhosted.org/packages/aa/c4/5a582fc9a87991a3e6f6800e9bb2f3c82972912235eb9539954f3e9997c7/msgpack-1.1.0-cp311-cp311-win_amd64.whl", hash = "sha256:fd2906780f25c8ed5d7b323379f6138524ba793428db5d0e9d226d3fa6aa1788", size = 74871 },
    { url = "https://files.pythonhosted.org/packages/e1/d6/716b7ca1dbde63290d2973d22bbef1b5032ca634c3ff4384a958ec3f093a/msgpack-1.1.0-cp312-cp312-macosx_10_9_universal2.whl", hash = "sha256:d46cf9e3705ea9485687aa4001a76e44748b609d260af21c4ceea7f2212a501d", size = 152421 },
    { url = "https://files.pythonhosted.org/packages/70/da/5312b067f6773429cec2f8f08b021c06af416bba340c912c2ec778539ed6/msgpack-1.1.0-cp312-cp312-macosx_10_9_x86_64.whl", hash = "sha256:5dbad74103df937e1325cc4bfeaf57713be0b4f15e1c2da43ccdd836393e2ea2", size = 85277 },
    { url = "https://files.pythonhosted.org/packages/28/51/da7f3ae4462e8bb98af0d5bdf2707f1b8c65a0d4f496e46b6afb06cbc286/msgpack-1.1.0-cp312-cp312-macosx_11_0_arm64.whl", hash = "sha256:58dfc47f8b102da61e8949708b3eafc3504509a5728f8b4ddef84bd9e16ad420", size = 82222 },
    { url = "https://files.pythonhosted.org/packages/33/af/dc95c4b2a49cff17ce47611ca9ba218198806cad7796c0b01d1e332c86bb/msgpack-1.1.0-cp312-cp312-manylinux_2_17_aarch64.manylinux2014_aarch64.whl", hash = "sha256:4676e5be1b472909b2ee6356ff425ebedf5142427842aa06b4dfd5117d1ca8a2", size = 392971 },
    { url = "https://files.pythonhosted.org/packages/f1/54/65af8de681fa8255402c80eda2a501ba467921d5a7a028c9c22a2c2eedb5/msgpack-1.1.0-cp312-cp312-manylinux_2_17_x86_64.manylinux2014_x86_64.whl", hash = "sha256:17fb65dd0bec285907f68b15734a993ad3fc94332b5bb21b0435846228de1f39", size = 401403 },
    { url = "https://files.pythonhosted.org/packages/97/8c/e333690777bd33919ab7024269dc3c41c76ef5137b211d776fbb404bfead/msgpack-1.1.0-cp312-cp312-manylinux_2_5_i686.manylinux1_i686.manylinux_2_17_i686.manylinux2014_i686.whl", hash = "sha256:a51abd48c6d8ac89e0cfd4fe177c61481aca2d5e7ba42044fd218cfd8ea9899f", size = 385356 },
    { url = "https://files.pythonhosted.org/packages/57/52/406795ba478dc1c890559dd4e89280fa86506608a28ccf3a72fbf45df9f5/msgpack-1.1.0-cp312-cp312-musllinux_1_2_aarch64.whl", hash = "sha256:2137773500afa5494a61b1208619e3871f75f27b03bcfca7b3a7023284140247", size = 383028 },
    { url = "https://files.pythonhosted.org/packages/e7/69/053b6549bf90a3acadcd8232eae03e2fefc87f066a5b9fbb37e2e608859f/msgpack-1.1.0-cp312-cp312-musllinux_1_2_i686.whl", hash = "sha256:398b713459fea610861c8a7b62a6fec1882759f308ae0795b5413ff6a160cf3c", size = 391100 },
    { url = "https://files.pythonhosted.org/packages/23/f0/d4101d4da054f04274995ddc4086c2715d9b93111eb9ed49686c0f7ccc8a/msgpack-1.1.0-cp312-cp312-musllinux_1_2_x86_64.whl", hash = "sha256:06f5fd2f6bb2a7914922d935d3b8bb4a7fff3a9a91cfce6d06c13bc42bec975b", size = 394254 },
    { url = "https://files.pythonhosted.org/packages/1c/12/cf07458f35d0d775ff3a2dc5559fa2e1fcd06c46f1ef510e594ebefdca01/msgpack-1.1.0-cp312-cp312-win32.whl", hash = "sha256:ad33e8400e4ec17ba782f7b9cf868977d867ed784a1f5f2ab46e7ba53b6e1e1b", size = 69085 },
    { url = "https://files.pythonhosted.org/packages/73/80/2708a4641f7d553a63bc934a3eb7214806b5b39d200133ca7f7afb0a53e8/msgpack-1.1.0-cp312-cp312-win_amd64.whl", hash = "sha256:115a7af8ee9e8cddc10f87636767857e7e3717b7a2e97379dc2054712693e90f", size = 75347 },
    { url = "https://files.pythonhosted.org/packages/c8/b0/380f5f639543a4ac413e969109978feb1f3c66e931068f91ab6ab0f8be00/msgpack-1.1.0-cp313-cp313-macosx_10_13_universal2.whl", hash = "sha256:071603e2f0771c45ad9bc65719291c568d4edf120b44eb36324dcb02a13bfddf", size = 151142 },
    { url = "https://files.pythonhosted.org/packages/c8/ee/be57e9702400a6cb2606883d55b05784fada898dfc7fd12608ab1fdb054e/msgpack-1.1.0-cp313-cp313-macosx_10_13_x86_64.whl", hash = "sha256:0f92a83b84e7c0749e3f12821949d79485971f087604178026085f60ce109330", size = 84523 },
    { url = "https://files.pythonhosted.org/packages/7e/3a/2919f63acca3c119565449681ad08a2f84b2171ddfcff1dba6959db2cceb/msgpack-1.1.0-cp313-cp313-macosx_11_0_arm64.whl", hash = "sha256:4a1964df7b81285d00a84da4e70cb1383f2e665e0f1f2a7027e683956d04b734", size = 81556 },
    { url = "https://files.pythonhosted.org/packages/7c/43/a11113d9e5c1498c145a8925768ea2d5fce7cbab15c99cda655aa09947ed/msgpack-1.1.0-cp313-cp313-manylinux_2_17_aarch64.manylinux2014_aarch64.whl", hash = "sha256:59caf6a4ed0d164055ccff8fe31eddc0ebc07cf7326a2aaa0dbf7a4001cd823e", size = 392105 },
    { url = "https://files.pythonhosted.org/packages/2d/7b/2c1d74ca6c94f70a1add74a8393a0138172207dc5de6fc6269483519d048/msgpack-1.1.0-cp313-cp313-manylinux_2_17_x86_64.manylinux2014_x86_64.whl", hash = "sha256:0907e1a7119b337971a689153665764adc34e89175f9a34793307d9def08e6ca", size = 399979 },
    { url = "https://files.pythonhosted.org/packages/82/8c/cf64ae518c7b8efc763ca1f1348a96f0e37150061e777a8ea5430b413a74/msgpack-1.1.0-cp313-cp313-manylinux_2_5_i686.manylinux1_i686.manylinux_2_17_i686.manylinux2014_i686.whl", hash = "sha256:65553c9b6da8166e819a6aa90ad15288599b340f91d18f60b2061f402b9a4915", size = 383816 },
    { url = "https://files.pythonhosted.org/packages/69/86/a847ef7a0f5ef3fa94ae20f52a4cacf596a4e4a010197fbcc27744eb9a83/msgpack-1.1.0-cp313-cp313-musllinux_1_2_aarch64.whl", hash = "sha256:7a946a8992941fea80ed4beae6bff74ffd7ee129a90b4dd5cf9c476a30e9708d", size = 380973 },
    { url = "https://files.pythonhosted.org/packages/aa/90/c74cf6e1126faa93185d3b830ee97246ecc4fe12cf9d2d31318ee4246994/msgpack-1.1.0-cp313-cp313-musllinux_1_2_i686.whl", hash = "sha256:4b51405e36e075193bc051315dbf29168d6141ae2500ba8cd80a522964e31434", size = 387435 },
    { url = "https://files.pythonhosted.org/packages/7a/40/631c238f1f338eb09f4acb0f34ab5862c4e9d7eda11c1b685471a4c5ea37/msgpack-1.1.0-cp313-cp313-musllinux_1_2_x86_64.whl", hash = "sha256:b4c01941fd2ff87c2a934ee6055bda4ed353a7846b8d4f341c428109e9fcde8c", size = 399082 },
    { url = "https://files.pythonhosted.org/packages/e9/1b/fa8a952be252a1555ed39f97c06778e3aeb9123aa4cccc0fd2acd0b4e315/msgpack-1.1.0-cp313-cp313-win32.whl", hash = "sha256:7c9a35ce2c2573bada929e0b7b3576de647b0defbd25f5139dcdaba0ae35a4cc", size = 69037 },
    { url = "https://files.pythonhosted.org/packages/b6/bc/8bd826dd03e022153bfa1766dcdec4976d6c818865ed54223d71f07862b3/msgpack-1.1.0-cp313-cp313-win_amd64.whl", hash = "sha256:bce7d9e614a04d0883af0b3d4d501171fbfca038f12c77fa838d9f198147a23f", size = 75140 },
]

[[package]]
name = "multidict"
version = "6.1.0"
source = { registry = "https://pypi.org/simple" }
dependencies = [
    { name = "typing-extensions", marker = "python_full_version < '3.11'" },
]
sdist = { url = "https://files.pythonhosted.org/packages/d6/be/504b89a5e9ca731cd47487e91c469064f8ae5af93b7259758dcfc2b9c848/multidict-6.1.0.tar.gz", hash = "sha256:22ae2ebf9b0c69d206c003e2f6a914ea33f0a932d4aa16f236afc049d9958f4a", size = 64002 }
wheels = [
    { url = "https://files.pythonhosted.org/packages/29/68/259dee7fd14cf56a17c554125e534f6274c2860159692a414d0b402b9a6d/multidict-6.1.0-cp310-cp310-macosx_10_9_universal2.whl", hash = "sha256:3380252550e372e8511d49481bd836264c009adb826b23fefcc5dd3c69692f60", size = 48628 },
    { url = "https://files.pythonhosted.org/packages/50/79/53ba256069fe5386a4a9e80d4e12857ced9de295baf3e20c68cdda746e04/multidict-6.1.0-cp310-cp310-macosx_10_9_x86_64.whl", hash = "sha256:99f826cbf970077383d7de805c0681799491cb939c25450b9b5b3ced03ca99f1", size = 29327 },
    { url = "https://files.pythonhosted.org/packages/ff/10/71f1379b05b196dae749b5ac062e87273e3f11634f447ebac12a571d90ae/multidict-6.1.0-cp310-cp310-macosx_11_0_arm64.whl", hash = "sha256:a114d03b938376557927ab23f1e950827c3b893ccb94b62fd95d430fd0e5cf53", size = 29689 },
    { url = "https://files.pythonhosted.org/packages/71/45/70bac4f87438ded36ad4793793c0095de6572d433d98575a5752629ef549/multidict-6.1.0-cp310-cp310-manylinux_2_17_aarch64.manylinux2014_aarch64.whl", hash = "sha256:b1c416351ee6271b2f49b56ad7f308072f6f44b37118d69c2cad94f3fa8a40d5", size = 126639 },
    { url = "https://files.pythonhosted.org/packages/80/cf/17f35b3b9509b4959303c05379c4bfb0d7dd05c3306039fc79cf035bbac0/multidict-6.1.0-cp310-cp310-manylinux_2_17_ppc64le.manylinux2014_ppc64le.whl", hash = "sha256:6b5d83030255983181005e6cfbac1617ce9746b219bc2aad52201ad121226581", size = 134315 },
    { url = "https://files.pythonhosted.org/packages/ef/1f/652d70ab5effb33c031510a3503d4d6efc5ec93153562f1ee0acdc895a57/multidict-6.1.0-cp310-cp310-manylinux_2_17_s390x.manylinux2014_s390x.whl", hash = "sha256:3e97b5e938051226dc025ec80980c285b053ffb1e25a3db2a3aa3bc046bf7f56", size = 129471 },
    { url = "https://files.pythonhosted.org/packages/a6/64/2dd6c4c681688c0165dea3975a6a4eab4944ea30f35000f8b8af1df3148c/multidict-6.1.0-cp310-cp310-manylinux_2_17_x86_64.manylinux2014_x86_64.whl", hash = "sha256:d618649d4e70ac6efcbba75be98b26ef5078faad23592f9b51ca492953012429", size = 124585 },
    { url = "https://files.pythonhosted.org/packages/87/56/e6ee5459894c7e554b57ba88f7257dc3c3d2d379cb15baaa1e265b8c6165/multidict-6.1.0-cp310-cp310-manylinux_2_5_i686.manylinux1_i686.manylinux_2_17_i686.manylinux2014_i686.whl", hash = "sha256:10524ebd769727ac77ef2278390fb0068d83f3acb7773792a5080f2b0abf7748", size = 116957 },
    { url = "https://files.pythonhosted.org/packages/36/9e/616ce5e8d375c24b84f14fc263c7ef1d8d5e8ef529dbc0f1df8ce71bb5b8/multidict-6.1.0-cp310-cp310-musllinux_1_2_aarch64.whl", hash = "sha256:ff3827aef427c89a25cc96ded1759271a93603aba9fb977a6d264648ebf989db", size = 128609 },
    { url = "https://files.pythonhosted.org/packages/8c/4f/4783e48a38495d000f2124020dc96bacc806a4340345211b1ab6175a6cb4/multidict-6.1.0-cp310-cp310-musllinux_1_2_i686.whl", hash = "sha256:06809f4f0f7ab7ea2cabf9caca7d79c22c0758b58a71f9d32943ae13c7ace056", size = 123016 },
    { url = "https://files.pythonhosted.org/packages/3e/b3/4950551ab8fc39862ba5e9907dc821f896aa829b4524b4deefd3e12945ab/multidict-6.1.0-cp310-cp310-musllinux_1_2_ppc64le.whl", hash = "sha256:f179dee3b863ab1c59580ff60f9d99f632f34ccb38bf67a33ec6b3ecadd0fd76", size = 133542 },
    { url = "https://files.pythonhosted.org/packages/96/4d/f0ce6ac9914168a2a71df117935bb1f1781916acdecbb43285e225b484b8/multidict-6.1.0-cp310-cp310-musllinux_1_2_s390x.whl", hash = "sha256:aaed8b0562be4a0876ee3b6946f6869b7bcdb571a5d1496683505944e268b160", size = 130163 },
    { url = "https://files.pythonhosted.org/packages/be/72/17c9f67e7542a49dd252c5ae50248607dfb780bcc03035907dafefb067e3/multidict-6.1.0-cp310-cp310-musllinux_1_2_x86_64.whl", hash = "sha256:3c8b88a2ccf5493b6c8da9076fb151ba106960a2df90c2633f342f120751a9e7", size = 126832 },
    { url = "https://files.pythonhosted.org/packages/71/9f/72d719e248cbd755c8736c6d14780533a1606ffb3fbb0fbd77da9f0372da/multidict-6.1.0-cp310-cp310-win32.whl", hash = "sha256:4a9cb68166a34117d6646c0023c7b759bf197bee5ad4272f420a0141d7eb03a0", size = 26402 },
    { url = "https://files.pythonhosted.org/packages/04/5a/d88cd5d00a184e1ddffc82aa2e6e915164a6d2641ed3606e766b5d2f275a/multidict-6.1.0-cp310-cp310-win_amd64.whl", hash = "sha256:20b9b5fbe0b88d0bdef2012ef7dee867f874b72528cf1d08f1d59b0e3850129d", size = 28800 },
    { url = "https://files.pythonhosted.org/packages/93/13/df3505a46d0cd08428e4c8169a196131d1b0c4b515c3649829258843dde6/multidict-6.1.0-cp311-cp311-macosx_10_9_universal2.whl", hash = "sha256:3efe2c2cb5763f2f1b275ad2bf7a287d3f7ebbef35648a9726e3b69284a4f3d6", size = 48570 },
    { url = "https://files.pythonhosted.org/packages/f0/e1/a215908bfae1343cdb72f805366592bdd60487b4232d039c437fe8f5013d/multidict-6.1.0-cp311-cp311-macosx_10_9_x86_64.whl", hash = "sha256:c7053d3b0353a8b9de430a4f4b4268ac9a4fb3481af37dfe49825bf45ca24156", size = 29316 },
    { url = "https://files.pythonhosted.org/packages/70/0f/6dc70ddf5d442702ed74f298d69977f904960b82368532c88e854b79f72b/multidict-6.1.0-cp311-cp311-macosx_11_0_arm64.whl", hash = "sha256:27e5fc84ccef8dfaabb09d82b7d179c7cf1a3fbc8a966f8274fcb4ab2eb4cadb", size = 29640 },
    { url = "https://files.pythonhosted.org/packages/d8/6d/9c87b73a13d1cdea30b321ef4b3824449866bd7f7127eceed066ccb9b9ff/multidict-6.1.0-cp311-cp311-manylinux_2_17_aarch64.manylinux2014_aarch64.whl", hash = "sha256:0e2b90b43e696f25c62656389d32236e049568b39320e2735d51f08fd362761b", size = 131067 },
    { url = "https://files.pythonhosted.org/packages/cc/1e/1b34154fef373371fd6c65125b3d42ff5f56c7ccc6bfff91b9b3c60ae9e0/multidict-6.1.0-cp311-cp311-manylinux_2_17_ppc64le.manylinux2014_ppc64le.whl", hash = "sha256:d83a047959d38a7ff552ff94be767b7fd79b831ad1cd9920662db05fec24fe72", size = 138507 },
    { url = "https://files.pythonhosted.org/packages/fb/e0/0bc6b2bac6e461822b5f575eae85da6aae76d0e2a79b6665d6206b8e2e48/multidict-6.1.0-cp311-cp311-manylinux_2_17_s390x.manylinux2014_s390x.whl", hash = "sha256:d1a9dd711d0877a1ece3d2e4fea11a8e75741ca21954c919406b44e7cf971304", size = 133905 },
    { url = "https://files.pythonhosted.org/packages/ba/af/73d13b918071ff9b2205fcf773d316e0f8fefb4ec65354bbcf0b10908cc6/multidict-6.1.0-cp311-cp311-manylinux_2_17_x86_64.manylinux2014_x86_64.whl", hash = "sha256:ec2abea24d98246b94913b76a125e855eb5c434f7c46546046372fe60f666351", size = 129004 },
    { url = "https://files.pythonhosted.org/packages/74/21/23960627b00ed39643302d81bcda44c9444ebcdc04ee5bedd0757513f259/multidict-6.1.0-cp311-cp311-manylinux_2_5_i686.manylinux1_i686.manylinux_2_17_i686.manylinux2014_i686.whl", hash = "sha256:4867cafcbc6585e4b678876c489b9273b13e9fff9f6d6d66add5e15d11d926cb", size = 121308 },
    { url = "https://files.pythonhosted.org/packages/8b/5c/cf282263ffce4a596ed0bb2aa1a1dddfe1996d6a62d08842a8d4b33dca13/multidict-6.1.0-cp311-cp311-musllinux_1_2_aarch64.whl", hash = "sha256:5b48204e8d955c47c55b72779802b219a39acc3ee3d0116d5080c388970b76e3", size = 132608 },
    { url = "https://files.pythonhosted.org/packages/d7/3e/97e778c041c72063f42b290888daff008d3ab1427f5b09b714f5a8eff294/multidict-6.1.0-cp311-cp311-musllinux_1_2_i686.whl", hash = "sha256:d8fff389528cad1618fb4b26b95550327495462cd745d879a8c7c2115248e399", size = 127029 },
    { url = "https://files.pythonhosted.org/packages/47/ac/3efb7bfe2f3aefcf8d103e9a7162572f01936155ab2f7ebcc7c255a23212/multidict-6.1.0-cp311-cp311-musllinux_1_2_ppc64le.whl", hash = "sha256:a7a9541cd308eed5e30318430a9c74d2132e9a8cb46b901326272d780bf2d423", size = 137594 },
    { url = "https://files.pythonhosted.org/packages/42/9b/6c6e9e8dc4f915fc90a9b7798c44a30773dea2995fdcb619870e705afe2b/multidict-6.1.0-cp311-cp311-musllinux_1_2_s390x.whl", hash = "sha256:da1758c76f50c39a2efd5e9859ce7d776317eb1dd34317c8152ac9251fc574a3", size = 134556 },
    { url = "https://files.pythonhosted.org/packages/1d/10/8e881743b26aaf718379a14ac58572a240e8293a1c9d68e1418fb11c0f90/multidict-6.1.0-cp311-cp311-musllinux_1_2_x86_64.whl", hash = "sha256:c943a53e9186688b45b323602298ab727d8865d8c9ee0b17f8d62d14b56f0753", size = 130993 },
    { url = "https://files.pythonhosted.org/packages/45/84/3eb91b4b557442802d058a7579e864b329968c8d0ea57d907e7023c677f2/multidict-6.1.0-cp311-cp311-win32.whl", hash = "sha256:90f8717cb649eea3504091e640a1b8568faad18bd4b9fcd692853a04475a4b80", size = 26405 },
    { url = "https://files.pythonhosted.org/packages/9f/0b/ad879847ecbf6d27e90a6eabb7eff6b62c129eefe617ea45eae7c1f0aead/multidict-6.1.0-cp311-cp311-win_amd64.whl", hash = "sha256:82176036e65644a6cc5bd619f65f6f19781e8ec2e5330f51aa9ada7504cc1926", size = 28795 },
    { url = "https://files.pythonhosted.org/packages/fd/16/92057c74ba3b96d5e211b553895cd6dc7cc4d1e43d9ab8fafc727681ef71/multidict-6.1.0-cp312-cp312-macosx_10_9_universal2.whl", hash = "sha256:b04772ed465fa3cc947db808fa306d79b43e896beb677a56fb2347ca1a49c1fa", size = 48713 },
    { url = "https://files.pythonhosted.org/packages/94/3d/37d1b8893ae79716179540b89fc6a0ee56b4a65fcc0d63535c6f5d96f217/multidict-6.1.0-cp312-cp312-macosx_10_9_x86_64.whl", hash = "sha256:6180c0ae073bddeb5a97a38c03f30c233e0a4d39cd86166251617d1bbd0af436", size = 29516 },
    { url = "https://files.pythonhosted.org/packages/a2/12/adb6b3200c363062f805275b4c1e656be2b3681aada66c80129932ff0bae/multidict-6.1.0-cp312-cp312-macosx_11_0_arm64.whl", hash = "sha256:071120490b47aa997cca00666923a83f02c7fbb44f71cf7f136df753f7fa8761", size = 29557 },
    { url = "https://files.pythonhosted.org/packages/47/e9/604bb05e6e5bce1e6a5cf80a474e0f072e80d8ac105f1b994a53e0b28c42/multidict-6.1.0-cp312-cp312-manylinux_2_17_aarch64.manylinux2014_aarch64.whl", hash = "sha256:50b3a2710631848991d0bf7de077502e8994c804bb805aeb2925a981de58ec2e", size = 130170 },
    { url = "https://files.pythonhosted.org/packages/7e/13/9efa50801785eccbf7086b3c83b71a4fb501a4d43549c2f2f80b8787d69f/multidict-6.1.0-cp312-cp312-manylinux_2_17_ppc64le.manylinux2014_ppc64le.whl", hash = "sha256:b58c621844d55e71c1b7f7c498ce5aa6985d743a1a59034c57a905b3f153c1ef", size = 134836 },
    { url = "https://files.pythonhosted.org/packages/bf/0f/93808b765192780d117814a6dfcc2e75de6dcc610009ad408b8814dca3ba/multidict-6.1.0-cp312-cp312-manylinux_2_17_s390x.manylinux2014_s390x.whl", hash = "sha256:55b6d90641869892caa9ca42ff913f7ff1c5ece06474fbd32fb2cf6834726c95", size = 133475 },
    { url = "https://files.pythonhosted.org/packages/d3/c8/529101d7176fe7dfe1d99604e48d69c5dfdcadb4f06561f465c8ef12b4df/multidict-6.1.0-cp312-cp312-manylinux_2_17_x86_64.manylinux2014_x86_64.whl", hash = "sha256:4b820514bfc0b98a30e3d85462084779900347e4d49267f747ff54060cc33925", size = 131049 },
    { url = "https://files.pythonhosted.org/packages/ca/0c/fc85b439014d5a58063e19c3a158a889deec399d47b5269a0f3b6a2e28bc/multidict-6.1.0-cp312-cp312-manylinux_2_5_i686.manylinux1_i686.manylinux_2_17_i686.manylinux2014_i686.whl", hash = "sha256:10a9b09aba0c5b48c53761b7c720aaaf7cf236d5fe394cd399c7ba662d5f9966", size = 120370 },
    { url = "https://files.pythonhosted.org/packages/db/46/d4416eb20176492d2258fbd47b4abe729ff3b6e9c829ea4236f93c865089/multidict-6.1.0-cp312-cp312-musllinux_1_2_aarch64.whl", hash = "sha256:1e16bf3e5fc9f44632affb159d30a437bfe286ce9e02754759be5536b169b305", size = 125178 },
    { url = "https://files.pythonhosted.org/packages/5b/46/73697ad7ec521df7de5531a32780bbfd908ded0643cbe457f981a701457c/multidict-6.1.0-cp312-cp312-musllinux_1_2_i686.whl", hash = "sha256:76f364861c3bfc98cbbcbd402d83454ed9e01a5224bb3a28bf70002a230f73e2", size = 119567 },
    { url = "https://files.pythonhosted.org/packages/cd/ed/51f060e2cb0e7635329fa6ff930aa5cffa17f4c7f5c6c3ddc3500708e2f2/multidict-6.1.0-cp312-cp312-musllinux_1_2_ppc64le.whl", hash = "sha256:820c661588bd01a0aa62a1283f20d2be4281b086f80dad9e955e690c75fb54a2", size = 129822 },
    { url = "https://files.pythonhosted.org/packages/df/9e/ee7d1954b1331da3eddea0c4e08d9142da5f14b1321c7301f5014f49d492/multidict-6.1.0-cp312-cp312-musllinux_1_2_s390x.whl", hash = "sha256:0e5f362e895bc5b9e67fe6e4ded2492d8124bdf817827f33c5b46c2fe3ffaca6", size = 128656 },
    { url = "https://files.pythonhosted.org/packages/77/00/8538f11e3356b5d95fa4b024aa566cde7a38aa7a5f08f4912b32a037c5dc/multidict-6.1.0-cp312-cp312-musllinux_1_2_x86_64.whl", hash = "sha256:3ec660d19bbc671e3a6443325f07263be452c453ac9e512f5eb935e7d4ac28b3", size = 125360 },
    { url = "https://files.pythonhosted.org/packages/be/05/5d334c1f2462d43fec2363cd00b1c44c93a78c3925d952e9a71caf662e96/multidict-6.1.0-cp312-cp312-win32.whl", hash = "sha256:58130ecf8f7b8112cdb841486404f1282b9c86ccb30d3519faf301b2e5659133", size = 26382 },
    { url = "https://files.pythonhosted.org/packages/a3/bf/f332a13486b1ed0496d624bcc7e8357bb8053823e8cd4b9a18edc1d97e73/multidict-6.1.0-cp312-cp312-win_amd64.whl", hash = "sha256:188215fc0aafb8e03341995e7c4797860181562380f81ed0a87ff455b70bf1f1", size = 28529 },
    { url = "https://files.pythonhosted.org/packages/22/67/1c7c0f39fe069aa4e5d794f323be24bf4d33d62d2a348acdb7991f8f30db/multidict-6.1.0-cp313-cp313-macosx_10_13_universal2.whl", hash = "sha256:d569388c381b24671589335a3be6e1d45546c2988c2ebe30fdcada8457a31008", size = 48771 },
    { url = "https://files.pythonhosted.org/packages/3c/25/c186ee7b212bdf0df2519eacfb1981a017bda34392c67542c274651daf23/multidict-6.1.0-cp313-cp313-macosx_10_13_x86_64.whl", hash = "sha256:052e10d2d37810b99cc170b785945421141bf7bb7d2f8799d431e7db229c385f", size = 29533 },
    { url = "https://files.pythonhosted.org/packages/67/5e/04575fd837e0958e324ca035b339cea174554f6f641d3fb2b4f2e7ff44a2/multidict-6.1.0-cp313-cp313-macosx_11_0_arm64.whl", hash = "sha256:f90c822a402cb865e396a504f9fc8173ef34212a342d92e362ca498cad308e28", size = 29595 },
    { url = "https://files.pythonhosted.org/packages/d3/b2/e56388f86663810c07cfe4a3c3d87227f3811eeb2d08450b9e5d19d78876/multidict-6.1.0-cp313-cp313-manylinux_2_17_aarch64.manylinux2014_aarch64.whl", hash = "sha256:b225d95519a5bf73860323e633a664b0d85ad3d5bede6d30d95b35d4dfe8805b", size = 130094 },
    { url = "https://files.pythonhosted.org/packages/6c/ee/30ae9b4186a644d284543d55d491fbd4239b015d36b23fea43b4c94f7052/multidict-6.1.0-cp313-cp313-manylinux_2_17_ppc64le.manylinux2014_ppc64le.whl", hash = "sha256:23bfd518810af7de1116313ebd9092cb9aa629beb12f6ed631ad53356ed6b86c", size = 134876 },
    { url = "https://files.pythonhosted.org/packages/84/c7/70461c13ba8ce3c779503c70ec9d0345ae84de04521c1f45a04d5f48943d/multidict-6.1.0-cp313-cp313-manylinux_2_17_s390x.manylinux2014_s390x.whl", hash = "sha256:5c09fcfdccdd0b57867577b719c69e347a436b86cd83747f179dbf0cc0d4c1f3", size = 133500 },
    { url = "https://files.pythonhosted.org/packages/4a/9f/002af221253f10f99959561123fae676148dd730e2daa2cd053846a58507/multidict-6.1.0-cp313-cp313-manylinux_2_17_x86_64.manylinux2014_x86_64.whl", hash = "sha256:bf6bea52ec97e95560af5ae576bdac3aa3aae0b6758c6efa115236d9e07dae44", size = 131099 },
    { url = "https://files.pythonhosted.org/packages/82/42/d1c7a7301d52af79d88548a97e297f9d99c961ad76bbe6f67442bb77f097/multidict-6.1.0-cp313-cp313-manylinux_2_5_i686.manylinux1_i686.manylinux_2_17_i686.manylinux2014_i686.whl", hash = "sha256:57feec87371dbb3520da6192213c7d6fc892d5589a93db548331954de8248fd2", size = 120403 },
    { url = "https://files.pythonhosted.org/packages/68/f3/471985c2c7ac707547553e8f37cff5158030d36bdec4414cb825fbaa5327/multidict-6.1.0-cp313-cp313-musllinux_1_2_aarch64.whl", hash = "sha256:0c3f390dc53279cbc8ba976e5f8035eab997829066756d811616b652b00a23a3", size = 125348 },
    { url = "https://files.pythonhosted.org/packages/67/2c/e6df05c77e0e433c214ec1d21ddd203d9a4770a1f2866a8ca40a545869a0/multidict-6.1.0-cp313-cp313-musllinux_1_2_i686.whl", hash = "sha256:59bfeae4b25ec05b34f1956eaa1cb38032282cd4dfabc5056d0a1ec4d696d3aa", size = 119673 },
    { url = "https://files.pythonhosted.org/packages/c5/cd/bc8608fff06239c9fb333f9db7743a1b2eafe98c2666c9a196e867a3a0a4/multidict-6.1.0-cp313-cp313-musllinux_1_2_ppc64le.whl", hash = "sha256:b2f59caeaf7632cc633b5cf6fc449372b83bbdf0da4ae04d5be36118e46cc0aa", size = 129927 },
    { url = "https://files.pythonhosted.org/packages/44/8e/281b69b7bc84fc963a44dc6e0bbcc7150e517b91df368a27834299a526ac/multidict-6.1.0-cp313-cp313-musllinux_1_2_s390x.whl", hash = "sha256:37bb93b2178e02b7b618893990941900fd25b6b9ac0fa49931a40aecdf083fe4", size = 128711 },
    { url = "https://files.pythonhosted.org/packages/12/a4/63e7cd38ed29dd9f1881d5119f272c898ca92536cdb53ffe0843197f6c85/multidict-6.1.0-cp313-cp313-musllinux_1_2_x86_64.whl", hash = "sha256:4e9f48f58c2c523d5a06faea47866cd35b32655c46b443f163d08c6d0ddb17d6", size = 125519 },
    { url = "https://files.pythonhosted.org/packages/38/e0/4f5855037a72cd8a7a2f60a3952d9aa45feedb37ae7831642102604e8a37/multidict-6.1.0-cp313-cp313-win32.whl", hash = "sha256:3a37ffb35399029b45c6cc33640a92bef403c9fd388acce75cdc88f58bd19a81", size = 26426 },
    { url = "https://files.pythonhosted.org/packages/7e/a5/17ee3a4db1e310b7405f5d25834460073a8ccd86198ce044dfaf69eac073/multidict-6.1.0-cp313-cp313-win_amd64.whl", hash = "sha256:e9aa71e15d9d9beaad2c6b9319edcdc0a49a43ef5c0a4c8265ca9ee7d6c67774", size = 28531 },
    { url = "https://files.pythonhosted.org/packages/99/b7/b9e70fde2c0f0c9af4cc5277782a89b66d35948ea3369ec9f598358c3ac5/multidict-6.1.0-py3-none-any.whl", hash = "sha256:48e171e52d1c4d33888e529b999e5900356b9ae588c2f09a52dcefb158b27506", size = 10051 },
]

[[package]]
name = "narwhals"
version = "1.16.0"
source = { registry = "https://pypi.org/simple" }
sdist = { url = "https://files.pythonhosted.org/packages/76/e5/04d82aec4a8c7397700eeb4e0edb5385ad7ef592c7bef11d12d70b290933/narwhals-1.16.0.tar.gz", hash = "sha256:1ea3ac269df8126f1f79c1ba7b8f78c73b032a86861b2cc2f08c48010ef9f6f8", size = 206717 }
wheels = [
    { url = "https://files.pythonhosted.org/packages/e4/77/6b2cf0be9b4a614702fe66ac6cfdc5805ed7b49bd648e6b78d658c8b3428/narwhals-1.16.0-py3-none-any.whl", hash = "sha256:e5b764b1b571e25b08bb87db6feb89ff824d76f5d7b7e12e6d837c1c503763ae", size = 244401 },
]

[[package]]
name = "nbclient"
version = "0.10.0"
source = { registry = "https://pypi.org/simple" }
dependencies = [
    { name = "jupyter-client" },
    { name = "jupyter-core" },
    { name = "nbformat" },
    { name = "traitlets" },
]
sdist = { url = "https://files.pythonhosted.org/packages/e2/d2/39bc36604f24bccd44d374ac34769bc58c53a1da5acd1e83f0165aa4940e/nbclient-0.10.0.tar.gz", hash = "sha256:4b3f1b7dba531e498449c4db4f53da339c91d449dc11e9af3a43b4eb5c5abb09", size = 62246 }
wheels = [
    { url = "https://files.pythonhosted.org/packages/66/e8/00517a23d3eeaed0513e718fbc94aab26eaa1758f5690fc8578839791c79/nbclient-0.10.0-py3-none-any.whl", hash = "sha256:f13e3529332a1f1f81d82a53210322476a168bb7090a0289c795fe9cc11c9d3f", size = 25318 },
]

[[package]]
name = "nbconvert"
version = "7.16.4"
source = { registry = "https://pypi.org/simple" }
dependencies = [
    { name = "beautifulsoup4" },
    { name = "bleach" },
    { name = "defusedxml" },
    { name = "jinja2" },
    { name = "jupyter-core" },
    { name = "jupyterlab-pygments" },
    { name = "markupsafe" },
    { name = "mistune" },
    { name = "nbclient" },
    { name = "nbformat" },
    { name = "packaging" },
    { name = "pandocfilters" },
    { name = "pygments" },
    { name = "tinycss2" },
    { name = "traitlets" },
]
sdist = { url = "https://files.pythonhosted.org/packages/af/e8/ba521a033b21132008e520c28ceb818f9f092da5f0261e94e509401b29f9/nbconvert-7.16.4.tar.gz", hash = "sha256:86ca91ba266b0a448dc96fa6c5b9d98affabde2867b363258703536807f9f7f4", size = 854422 }
wheels = [
    { url = "https://files.pythonhosted.org/packages/b8/bb/bb5b6a515d1584aa2fd89965b11db6632e4bdc69495a52374bcc36e56cfa/nbconvert-7.16.4-py3-none-any.whl", hash = "sha256:05873c620fe520b6322bf8a5ad562692343fe3452abda5765c7a34b7d1aa3eb3", size = 257388 },
]

[[package]]
name = "nbformat"
version = "5.10.4"
source = { registry = "https://pypi.org/simple" }
dependencies = [
    { name = "fastjsonschema" },
    { name = "jsonschema" },
    { name = "jupyter-core" },
    { name = "traitlets" },
]
sdist = { url = "https://files.pythonhosted.org/packages/6d/fd/91545e604bc3dad7dca9ed03284086039b294c6b3d75c0d2fa45f9e9caf3/nbformat-5.10.4.tar.gz", hash = "sha256:322168b14f937a5d11362988ecac2a4952d3d8e3a2cbeb2319584631226d5b3a", size = 142749 }
wheels = [
    { url = "https://files.pythonhosted.org/packages/a9/82/0340caa499416c78e5d8f5f05947ae4bc3cba53c9f038ab6e9ed964e22f1/nbformat-5.10.4-py3-none-any.whl", hash = "sha256:3b48d6c8fbca4b299bf3982ea7db1af21580e4fec269ad087b9e81588891200b", size = 78454 },
]

[[package]]
name = "nbval"
version = "0.11.0"
source = { registry = "https://pypi.org/simple" }
dependencies = [
    { name = "coverage" },
    { name = "ipykernel" },
    { name = "jupyter-client" },
    { name = "nbformat" },
    { name = "pytest" },
]
sdist = { url = "https://files.pythonhosted.org/packages/28/be/22bd64d09e0cb53258f83b6fc455f05f18a78e3e5c109ccb6af42f1f49a2/nbval-0.11.0.tar.gz", hash = "sha256:77c95797607b0a968babd2597ee3494102d25c3ad37435debbdac0e46e379094", size = 62718 }
wheels = [
    { url = "https://files.pythonhosted.org/packages/2c/5c/eb1e3ce54c4e94c7734b3831756c63f21badb3de91a98d77b9e23c0ca76a/nbval-0.11.0-py2.py3-none-any.whl", hash = "sha256:307aecc866c9a1e8a13bb5bbb008a702bacfda2394dff6fe504a3108a58042a0", size = 24013 },
]

[[package]]
name = "nest-asyncio"
version = "1.6.0"
source = { registry = "https://pypi.org/simple" }
sdist = { url = "https://files.pythonhosted.org/packages/83/f8/51569ac65d696c8ecbee95938f89d4abf00f47d58d48f6fbabfe8f0baefe/nest_asyncio-1.6.0.tar.gz", hash = "sha256:6f172d5449aca15afd6c646851f4e31e02c598d553a667e38cafa997cfec55fe", size = 7418 }
wheels = [
    { url = "https://files.pythonhosted.org/packages/a0/c4/c2971a3ba4c6103a3d10c4b0f24f461ddc027f0f09763220cf35ca1401b3/nest_asyncio-1.6.0-py3-none-any.whl", hash = "sha256:87af6efd6b5e897c81050477ef65c62e2b2f35d51703cae01aff2905b1852e1c", size = 5195 },
]

[[package]]
name = "nodeenv"
version = "1.9.1"
source = { registry = "https://pypi.org/simple" }
sdist = { url = "https://files.pythonhosted.org/packages/43/16/fc88b08840de0e0a72a2f9d8c6bae36be573e475a6326ae854bcc549fc45/nodeenv-1.9.1.tar.gz", hash = "sha256:6ec12890a2dab7946721edbfbcd91f3319c6ccc9aec47be7c7e6b7011ee6645f", size = 47437 }
wheels = [
    { url = "https://files.pythonhosted.org/packages/d2/1d/1b658dbd2b9fa9c4c9f32accbfc0205d532c8c6194dc0f2a4c0428e7128a/nodeenv-1.9.1-py2.py3-none-any.whl", hash = "sha256:ba11c9782d29c27c70ffbdda2d7415098754709be8a7056d79a737cd901155c9", size = 22314 },
]

[[package]]
name = "numpy"
version = "2.2.0"
source = { registry = "https://pypi.org/simple" }
sdist = { url = "https://files.pythonhosted.org/packages/47/1b/1d565e0f6e156e1522ab564176b8b29d71e13d8caf003a08768df3d5cec5/numpy-2.2.0.tar.gz", hash = "sha256:140dd80ff8981a583a60980be1a655068f8adebf7a45a06a6858c873fcdcd4a0", size = 20225497 }
wheels = [
    { url = "https://files.pythonhosted.org/packages/c7/81/3882353e097204fe4d7a5fe026b694b0104b78f930c969faadeed1538e00/numpy-2.2.0-cp310-cp310-macosx_10_9_x86_64.whl", hash = "sha256:1e25507d85da11ff5066269d0bd25d06e0a0f2e908415534f3e603d2a78e4ffa", size = 21212476 },
    { url = "https://files.pythonhosted.org/packages/2c/64/5577dc71240272749e07fcacb47c0f29e31ba4fbd1613fefbd1aa88efc29/numpy-2.2.0-cp310-cp310-macosx_11_0_arm64.whl", hash = "sha256:a62eb442011776e4036af5c8b1a00b706c5bc02dc15eb5344b0c750428c94219", size = 14351441 },
    { url = "https://files.pythonhosted.org/packages/c9/43/850c040481c19c1c2289203a606df1a202eeb3aa81440624bac891024f83/numpy-2.2.0-cp310-cp310-macosx_14_0_arm64.whl", hash = "sha256:b606b1aaf802e6468c2608c65ff7ece53eae1a6874b3765f69b8ceb20c5fa78e", size = 5390304 },
    { url = "https://files.pythonhosted.org/packages/73/96/a4c8a86300dbafc7e4f44d8986f8b64950b7f4640a2dc5c91e036afe28c6/numpy-2.2.0-cp310-cp310-macosx_14_0_x86_64.whl", hash = "sha256:36b2b43146f646642b425dd2027730f99bac962618ec2052932157e213a040e9", size = 6925476 },
    { url = "https://files.pythonhosted.org/packages/0c/0a/22129c3107c4fb237f97876df4399a5c3a83f3d95f86e0353ae6fbbd202f/numpy-2.2.0-cp310-cp310-manylinux_2_17_aarch64.manylinux2014_aarch64.whl", hash = "sha256:7fe8f3583e0607ad4e43a954e35c1748b553bfe9fdac8635c02058023277d1b3", size = 14329997 },
    { url = "https://files.pythonhosted.org/packages/4c/49/c2adeccc8a47bcd9335ec000dfcb4de34a7c34aeaa23af57cd504017e8c3/numpy-2.2.0-cp310-cp310-manylinux_2_17_x86_64.manylinux2014_x86_64.whl", hash = "sha256:122fd2fcfafdefc889c64ad99c228d5a1f9692c3a83f56c292618a59aa60ae83", size = 16378908 },
    { url = "https://files.pythonhosted.org/packages/8d/85/b65f4596748cc5468c0a978a16b3be45f6bcec78339b0fe7bce71d121d89/numpy-2.2.0-cp310-cp310-musllinux_1_2_aarch64.whl", hash = "sha256:3f2f5cddeaa4424a0a118924b988746db6ffa8565e5829b1841a8a3bd73eb59a", size = 15540949 },
    { url = "https://files.pythonhosted.org/packages/ff/b3/3b18321c94a6a6a1d972baf1b39a6de50e65c991002c014ffbcce7e09be8/numpy-2.2.0-cp310-cp310-musllinux_1_2_x86_64.whl", hash = "sha256:7fe4bb0695fe986a9e4deec3b6857003b4cfe5c5e4aac0b95f6a658c14635e31", size = 18167677 },
    { url = "https://files.pythonhosted.org/packages/41/f0/fa2a76e893a05764e4474f6011575c4e4ccf32af9c95bfcc8ef4b8a99f69/numpy-2.2.0-cp310-cp310-win32.whl", hash = "sha256:b30042fe92dbd79f1ba7f6898fada10bdaad1847c44f2dff9a16147e00a93661", size = 6570288 },
    { url = "https://files.pythonhosted.org/packages/97/4e/0b7debcd013214db224997b0d3e39bb7b3656d37d06dfc31bb57d42d143b/numpy-2.2.0-cp310-cp310-win_amd64.whl", hash = "sha256:54dc1d6d66f8d37843ed281773c7174f03bf7ad826523f73435deb88ba60d2d4", size = 12912730 },
    { url = "https://files.pythonhosted.org/packages/80/1b/736023977a96e787c4e7653a1ac2d31d4f6ab6b4048f83c8359f7c0af2e3/numpy-2.2.0-cp311-cp311-macosx_10_9_x86_64.whl", hash = "sha256:9874bc2ff574c40ab7a5cbb7464bf9b045d617e36754a7bc93f933d52bd9ffc6", size = 21216607 },
    { url = "https://files.pythonhosted.org/packages/85/4f/5f0be4c5c93525e663573bab9e29bd88a71f85de3a0d01413ee05bce0c2f/numpy-2.2.0-cp311-cp311-macosx_11_0_arm64.whl", hash = "sha256:0da8495970f6b101ddd0c38ace92edea30e7e12b9a926b57f5fabb1ecc25bb90", size = 14387756 },
    { url = "https://files.pythonhosted.org/packages/36/78/c38af7833c4f29999cdacdf12452b43b660cd25a1990ea9a7edf1fb01f17/numpy-2.2.0-cp311-cp311-macosx_14_0_arm64.whl", hash = "sha256:0557eebc699c1c34cccdd8c3778c9294e8196df27d713706895edc6f57d29608", size = 5388483 },
    { url = "https://files.pythonhosted.org/packages/e9/b5/306ac6ee3f8f0c51abd3664ee8a9b8e264cbf179a860674827151ecc0a9c/numpy-2.2.0-cp311-cp311-macosx_14_0_x86_64.whl", hash = "sha256:3579eaeb5e07f3ded59298ce22b65f877a86ba8e9fe701f5576c99bb17c283da", size = 6929721 },
    { url = "https://files.pythonhosted.org/packages/ea/15/e33a7d86d8ce91de82c34ce94a87f2b8df891e603675e83ec7039325ff10/numpy-2.2.0-cp311-cp311-manylinux_2_17_aarch64.manylinux2014_aarch64.whl", hash = "sha256:40deb10198bbaa531509aad0cd2f9fadb26c8b94070831e2208e7df543562b74", size = 14334667 },
    { url = "https://files.pythonhosted.org/packages/52/33/10825f580f42a353f744abc450dcd2a4b1e6f1931abb0ccbd1d63bd3993c/numpy-2.2.0-cp311-cp311-manylinux_2_17_x86_64.manylinux2014_x86_64.whl", hash = "sha256:c2aed8fcf8abc3020d6a9ccb31dbc9e7d7819c56a348cc88fd44be269b37427e", size = 16390204 },
    { url = "https://files.pythonhosted.org/packages/b4/24/36cce77559572bdc6c8bcdd2f3e0db03c7079d14b9a1cd342476d7f451e8/numpy-2.2.0-cp311-cp311-musllinux_1_2_aarch64.whl", hash = "sha256:a222d764352c773aa5ebde02dd84dba3279c81c6db2e482d62a3fa54e5ece69b", size = 15556123 },
    { url = "https://files.pythonhosted.org/packages/05/51/2d706d14adee8f5c70c5de3831673d4d57051fc9ac6f3f6bff8811d2f9bd/numpy-2.2.0-cp311-cp311-musllinux_1_2_x86_64.whl", hash = "sha256:4e58666988605e251d42c2818c7d3d8991555381be26399303053b58a5bbf30d", size = 18179898 },
    { url = "https://files.pythonhosted.org/packages/8a/e7/ea8b7652564113f218e75b296e3545a256d88b233021f792fd08591e8f33/numpy-2.2.0-cp311-cp311-win32.whl", hash = "sha256:4723a50e1523e1de4fccd1b9a6dcea750c2102461e9a02b2ac55ffeae09a4410", size = 6568146 },
    { url = "https://files.pythonhosted.org/packages/d0/06/3d1ff6ed377cb0340baf90487a35f15f9dc1db8e0a07de2bf2c54a8e490f/numpy-2.2.0-cp311-cp311-win_amd64.whl", hash = "sha256:16757cf28621e43e252c560d25b15f18a2f11da94fea344bf26c599b9cf54b73", size = 12916677 },
    { url = "https://files.pythonhosted.org/packages/7f/bc/a20dc4e1d051149052762e7647455311865d11c603170c476d1e910a353e/numpy-2.2.0-cp312-cp312-macosx_10_13_x86_64.whl", hash = "sha256:cff210198bb4cae3f3c100444c5eaa573a823f05c253e7188e1362a5555235b3", size = 20909153 },
    { url = "https://files.pythonhosted.org/packages/60/3d/ac4fb63f36db94f4c7db05b45e3ecb3f88f778ca71850664460c78cfde41/numpy-2.2.0-cp312-cp312-macosx_11_0_arm64.whl", hash = "sha256:58b92a5828bd4d9aa0952492b7de803135038de47343b2aa3cc23f3b71a3dc4e", size = 14095021 },
    { url = "https://files.pythonhosted.org/packages/41/6d/a654d519d24e4fcc7a83d4a51209cda086f26cf30722b3d8ffc1aa9b775e/numpy-2.2.0-cp312-cp312-macosx_14_0_arm64.whl", hash = "sha256:ebe5e59545401fbb1b24da76f006ab19734ae71e703cdb4a8b347e84a0cece67", size = 5125491 },
    { url = "https://files.pythonhosted.org/packages/e6/22/fab7e1510a62e5092f4e6507a279020052b89f11d9cfe52af7f52c243b04/numpy-2.2.0-cp312-cp312-macosx_14_0_x86_64.whl", hash = "sha256:e2b8cd48a9942ed3f85b95ca4105c45758438c7ed28fff1e4ce3e57c3b589d8e", size = 6658534 },
    { url = "https://files.pythonhosted.org/packages/fc/29/a3d938ddc5a534cd53df7ab79d20a68db8c67578de1df0ae0118230f5f54/numpy-2.2.0-cp312-cp312-manylinux_2_17_aarch64.manylinux2014_aarch64.whl", hash = "sha256:57fcc997ffc0bef234b8875a54d4058afa92b0b0c4223fc1f62f24b3b5e86038", size = 14046306 },
    { url = "https://files.pythonhosted.org/packages/90/24/d0bbb56abdd8934f30384632e3c2ca1ebfeb5d17e150c6e366ba291de36b/numpy-2.2.0-cp312-cp312-manylinux_2_17_x86_64.manylinux2014_x86_64.whl", hash = "sha256:85ad7d11b309bd132d74397fcf2920933c9d1dc865487128f5c03d580f2c3d03", size = 16095819 },
    { url = "https://files.pythonhosted.org/packages/99/9c/58a673faa9e8a0e77248e782f7a17410cf7259b326265646fd50ed49c4e1/numpy-2.2.0-cp312-cp312-musllinux_1_2_aarch64.whl", hash = "sha256:cb24cca1968b21355cc6f3da1a20cd1cebd8a023e3c5b09b432444617949085a", size = 15243215 },
    { url = "https://files.pythonhosted.org/packages/9c/61/f311693f78cbf635cfb69ce9e1e857ff83937a27d93c96ac5932fd33e330/numpy-2.2.0-cp312-cp312-musllinux_1_2_x86_64.whl", hash = "sha256:0798b138c291d792f8ea40fe3768610f3c7dd2574389e37c3f26573757c8f7ef", size = 17860175 },
    { url = "https://files.pythonhosted.org/packages/11/3e/491c34262cb1fc9dd13a00beb80d755ee0517b17db20e54cac7aa524533e/numpy-2.2.0-cp312-cp312-win32.whl", hash = "sha256:afe8fb968743d40435c3827632fd36c5fbde633b0423da7692e426529b1759b1", size = 6273281 },
    { url = "https://files.pythonhosted.org/packages/89/ea/00537f599eb230771157bc509f6ea5b2dddf05d4b09f9d2f1d7096a18781/numpy-2.2.0-cp312-cp312-win_amd64.whl", hash = "sha256:3a4199f519e57d517ebd48cb76b36c82da0360781c6a0353e64c0cac30ecaad3", size = 12613227 },
    { url = "https://files.pythonhosted.org/packages/bd/4c/0d1eef206545c994289e7a9de21b642880a11e0ed47a2b0c407c688c4f69/numpy-2.2.0-cp313-cp313-macosx_10_13_x86_64.whl", hash = "sha256:f8c8b141ef9699ae777c6278b52c706b653bf15d135d302754f6b2e90eb30367", size = 20895707 },
    { url = "https://files.pythonhosted.org/packages/16/cb/88f6c1e6df83002c421d5f854ccf134aa088aa997af786a5dac3f32ec99b/numpy-2.2.0-cp313-cp313-macosx_11_0_arm64.whl", hash = "sha256:0f0986e917aca18f7a567b812ef7ca9391288e2acb7a4308aa9d265bd724bdae", size = 14110592 },
    { url = "https://files.pythonhosted.org/packages/b4/54/817e6894168a43f33dca74199ba0dd0f1acd99aa6323ed6d323d63d640a2/numpy-2.2.0-cp313-cp313-macosx_14_0_arm64.whl", hash = "sha256:1c92113619f7b272838b8d6702a7f8ebe5edea0df48166c47929611d0b4dea69", size = 5110858 },
    { url = "https://files.pythonhosted.org/packages/c7/99/00d8a1a8eb70425bba7880257ed73fed08d3e8d05da4202fb6b9a81d5ee4/numpy-2.2.0-cp313-cp313-macosx_14_0_x86_64.whl", hash = "sha256:5a145e956b374e72ad1dff82779177d4a3c62bc8248f41b80cb5122e68f22d13", size = 6645143 },
    { url = "https://files.pythonhosted.org/packages/34/86/5b9c2b7c56e7a9d9297a0a4be0b8433f498eba52a8f5892d9132b0f64627/numpy-2.2.0-cp313-cp313-manylinux_2_17_aarch64.manylinux2014_aarch64.whl", hash = "sha256:18142b497d70a34b01642b9feabb70156311b326fdddd875a9981f34a369b671", size = 14042812 },
    { url = "https://files.pythonhosted.org/packages/df/54/13535f74391dbe5f479ceed96f1403267be302c840040700d4fd66688089/numpy-2.2.0-cp313-cp313-manylinux_2_17_x86_64.manylinux2014_x86_64.whl", hash = "sha256:a7d41d1612c1a82b64697e894b75db6758d4f21c3ec069d841e60ebe54b5b571", size = 16093419 },
    { url = "https://files.pythonhosted.org/packages/dd/37/dfb2056842ac61315f225aa56f455da369f5223e4c5a38b91d20da1b628b/numpy-2.2.0-cp313-cp313-musllinux_1_2_aarch64.whl", hash = "sha256:a98f6f20465e7618c83252c02041517bd2f7ea29be5378f09667a8f654a5918d", size = 15238969 },
    { url = "https://files.pythonhosted.org/packages/5a/3d/d20d24ee313992f0b7e7b9d9eef642d9b545d39d5b91c4a2cc8c98776328/numpy-2.2.0-cp313-cp313-musllinux_1_2_x86_64.whl", hash = "sha256:e09d40edfdb4e260cb1567d8ae770ccf3b8b7e9f0d9b5c2a9992696b30ce2742", size = 17855705 },
    { url = "https://files.pythonhosted.org/packages/5b/40/944c9ee264f875a2db6f79380944fd2b5bb9d712bb4a134d11f45ad5b693/numpy-2.2.0-cp313-cp313-win32.whl", hash = "sha256:3905a5fffcc23e597ee4d9fb3fcd209bd658c352657548db7316e810ca80458e", size = 6270078 },
    { url = "https://files.pythonhosted.org/packages/30/04/e1ee6f8b22034302d4c5c24e15782bdedf76d90b90f3874ed0b48525def0/numpy-2.2.0-cp313-cp313-win_amd64.whl", hash = "sha256:a184288538e6ad699cbe6b24859206e38ce5fba28f3bcfa51c90d0502c1582b2", size = 12605791 },
    { url = "https://files.pythonhosted.org/packages/ef/fb/51d458625cd6134d60ac15180ae50995d7d21b0f2f92a6286ae7b0792d19/numpy-2.2.0-cp313-cp313t-macosx_10_13_x86_64.whl", hash = "sha256:7832f9e8eb00be32f15fdfb9a981d6955ea9adc8574c521d48710171b6c55e95", size = 20920160 },
    { url = "https://files.pythonhosted.org/packages/b4/34/162ae0c5d2536ea4be98c813b5161c980f0443cd5765fde16ddfe3450140/numpy-2.2.0-cp313-cp313t-macosx_11_0_arm64.whl", hash = "sha256:f0dd071b95bbca244f4cb7f70b77d2ff3aaaba7fa16dc41f58d14854a6204e6c", size = 14119064 },
    { url = "https://files.pythonhosted.org/packages/17/6c/4195dd0e1c41c55f466d516e17e9e28510f32af76d23061ea3da67438e3c/numpy-2.2.0-cp313-cp313t-macosx_14_0_arm64.whl", hash = "sha256:b0b227dcff8cdc3efbce66d4e50891f04d0a387cce282fe1e66199146a6a8fca", size = 5152778 },
    { url = "https://files.pythonhosted.org/packages/2f/47/ea804ae525832c8d05ed85b560dfd242d34e4bb0962bc269ccaa720fb934/numpy-2.2.0-cp313-cp313t-macosx_14_0_x86_64.whl", hash = "sha256:6ab153263a7c5ccaf6dfe7e53447b74f77789f28ecb278c3b5d49db7ece10d6d", size = 6667605 },
    { url = "https://files.pythonhosted.org/packages/76/99/34d20e50b3d894bb16b5374bfbee399ab8ff3a33bf1e1f0b8acfe7bbd70d/numpy-2.2.0-cp313-cp313t-manylinux_2_17_aarch64.manylinux2014_aarch64.whl", hash = "sha256:e500aba968a48e9019e42c0c199b7ec0696a97fa69037bea163b55398e390529", size = 14013275 },
    { url = "https://files.pythonhosted.org/packages/69/8f/a1df7bd02d434ab82539517d1b98028985700cfc4300bc5496fb140ca648/numpy-2.2.0-cp313-cp313t-manylinux_2_17_x86_64.manylinux2014_x86_64.whl", hash = "sha256:440cfb3db4c5029775803794f8638fbdbf71ec702caf32735f53b008e1eaece3", size = 16074900 },
    { url = "https://files.pythonhosted.org/packages/04/94/b419e7a76bf21a00fcb03c613583f10e389fdc8dfe420412ff5710c8ad3d/numpy-2.2.0-cp313-cp313t-musllinux_1_2_aarch64.whl", hash = "sha256:a55dc7a7f0b6198b07ec0cd445fbb98b05234e8b00c5ac4874a63372ba98d4ab", size = 15219122 },
    { url = "https://files.pythonhosted.org/packages/65/d9/dddf398b2b6c5d750892a207a469c2854a8db0f033edaf72103af8cf05aa/numpy-2.2.0-cp313-cp313t-musllinux_1_2_x86_64.whl", hash = "sha256:4bddbaa30d78c86329b26bd6aaaea06b1e47444da99eddac7bf1e2fab717bd72", size = 17851668 },
    { url = "https://files.pythonhosted.org/packages/d4/dc/09a4e5819a9782a213c0eb4eecacdc1cd75ad8dac99279b04cfccb7eeb0a/numpy-2.2.0-cp313-cp313t-win32.whl", hash = "sha256:30bf971c12e4365153afb31fc73f441d4da157153f3400b82db32d04de1e4066", size = 6325288 },
    { url = "https://files.pythonhosted.org/packages/ce/e1/e0d06ec34036c92b43aef206efe99a5f5f04e12c776eab82a36e00c40afc/numpy-2.2.0-cp313-cp313t-win_amd64.whl", hash = "sha256:d35717333b39d1b6bb8433fa758a55f1081543de527171543a2b710551d40881", size = 12692303 },
    { url = "https://files.pythonhosted.org/packages/f3/18/6d4e1274f221073058b621f4df8050958b7564b24b4fa25be9f1b7639274/numpy-2.2.0-pp310-pypy310_pp73-macosx_10_15_x86_64.whl", hash = "sha256:e12c6c1ce84628c52d6367863773f7c8c8241be554e8b79686e91a43f1733773", size = 21043901 },
    { url = "https://files.pythonhosted.org/packages/19/3e/2b20599e7ead7ae1b89a77bb34f88c5ec12e43fbb320576ed646388d2cb7/numpy-2.2.0-pp310-pypy310_pp73-macosx_14_0_x86_64.whl", hash = "sha256:b6207dc8fb3c8cb5668e885cef9ec7f70189bec4e276f0ff70d5aa078d32c88e", size = 6789122 },
    { url = "https://files.pythonhosted.org/packages/c9/5a/378954132c192fafa6c3d5c160092a427c7562e5bda0cc6ad9cc37008a7a/numpy-2.2.0-pp310-pypy310_pp73-manylinux_2_17_x86_64.manylinux2014_x86_64.whl", hash = "sha256:a50aeff71d0f97b6450d33940c7181b08be1441c6c193e678211bff11aa725e7", size = 16194018 },
    { url = "https://files.pythonhosted.org/packages/67/17/209bda34fc83f3436834392f44643e66dcf3c77465f232102e7f1c7d8eae/numpy-2.2.0-pp310-pypy310_pp73-win_amd64.whl", hash = "sha256:df12a1f99b99f569a7c2ae59aa2d31724e8d835fc7f33e14f4792e3071d11221", size = 12819486 },
]

[[package]]
name = "onnx"
version = "1.17.0"
source = { registry = "https://pypi.org/simple" }
dependencies = [
    { name = "numpy" },
    { name = "protobuf" },
]
sdist = { url = "https://files.pythonhosted.org/packages/9a/54/0e385c26bf230d223810a9c7d06628d954008a5e5e4b73ee26ef02327282/onnx-1.17.0.tar.gz", hash = "sha256:48ca1a91ff73c1d5e3ea2eef20ae5d0e709bb8a2355ed798ffc2169753013fd3", size = 12165120 }
wheels = [
    { url = "https://files.pythonhosted.org/packages/2e/29/57053ba7787788ac75efb095cfc1ae290436b6d3a26754693cd7ed1b4fac/onnx-1.17.0-cp310-cp310-macosx_12_0_universal2.whl", hash = "sha256:38b5df0eb22012198cdcee527cc5f917f09cce1f88a69248aaca22bd78a7f023", size = 16645616 },
    { url = "https://files.pythonhosted.org/packages/75/0d/831807a18db2a5e8f7813848c59272b904a4ef3939fe4d1288cbce9ea735/onnx-1.17.0-cp310-cp310-manylinux_2_17_aarch64.manylinux2014_aarch64.whl", hash = "sha256:d545335cb49d4d8c47cc803d3a805deb7ad5d9094dc67657d66e568610a36d7d", size = 15908420 },
    { url = "https://files.pythonhosted.org/packages/dd/5b/c4f95dbe652d14aeba9afaceb177e9ffc48ac3c03048dd3f872f26f07e34/onnx-1.17.0-cp310-cp310-manylinux_2_17_x86_64.manylinux2014_x86_64.whl", hash = "sha256:3193a3672fc60f1a18c0f4c93ac81b761bc72fd8a6c2035fa79ff5969f07713e", size = 16046244 },
    { url = "https://files.pythonhosted.org/packages/08/a9/c1f218085043dccc6311460239e253fa6957cf12ee4b0a56b82014938d0b/onnx-1.17.0-cp310-cp310-win32.whl", hash = "sha256:0141c2ce806c474b667b7e4499164227ef594584da432fd5613ec17c1855e311", size = 14423516 },
    { url = "https://files.pythonhosted.org/packages/0e/d3/d26ebf590a65686dde6b27fef32493026c5be9e42083340d947395f93405/onnx-1.17.0-cp310-cp310-win_amd64.whl", hash = "sha256:dfd777d95c158437fda6b34758f0877d15b89cbe9ff45affbedc519b35345cf9", size = 14528496 },
    { url = "https://files.pythonhosted.org/packages/e5/a9/8d1b1d53aec70df53e0f57e9f9fcf47004276539e29230c3d5f1f50719ba/onnx-1.17.0-cp311-cp311-macosx_12_0_universal2.whl", hash = "sha256:d6fc3a03fc0129b8b6ac03f03bc894431ffd77c7d79ec023d0afd667b4d35869", size = 16647991 },
    { url = "https://files.pythonhosted.org/packages/7b/e3/cc80110e5996ca61878f7b4c73c7a286cd88918ff35eacb60dc75ab11ef5/onnx-1.17.0-cp311-cp311-manylinux_2_17_aarch64.manylinux2014_aarch64.whl", hash = "sha256:f01a4b63d4e1d8ec3e2f069e7b798b2955810aa434f7361f01bc8ca08d69cce4", size = 15908949 },
    { url = "https://files.pythonhosted.org/packages/b1/2f/91092557ed478e323a2b4471e2081fdf88d1dd52ae988ceaf7db4e4506ff/onnx-1.17.0-cp311-cp311-manylinux_2_17_x86_64.manylinux2014_x86_64.whl", hash = "sha256:4a183c6178be001bf398260e5ac2c927dc43e7746e8638d6c05c20e321f8c949", size = 16048190 },
    { url = "https://files.pythonhosted.org/packages/ac/59/9ea23fc22d0bb853133f363e6248e31bcbc6c1c90543a3938c00412ac02a/onnx-1.17.0-cp311-cp311-win32.whl", hash = "sha256:081ec43a8b950171767d99075b6b92553901fa429d4bc5eb3ad66b36ef5dbe3a", size = 14424299 },
    { url = "https://files.pythonhosted.org/packages/51/a5/19b0dfcb567b62e7adf1a21b08b23224f0c2d13842aee4d0abc6f07f9cf5/onnx-1.17.0-cp311-cp311-win_amd64.whl", hash = "sha256:95c03e38671785036bb704c30cd2e150825f6ab4763df3a4f1d249da48525957", size = 14529142 },
    { url = "https://files.pythonhosted.org/packages/b4/dd/c416a11a28847fafb0db1bf43381979a0f522eb9107b831058fde012dd56/onnx-1.17.0-cp312-cp312-macosx_12_0_universal2.whl", hash = "sha256:0e906e6a83437de05f8139ea7eaf366bf287f44ae5cc44b2850a30e296421f2f", size = 16651271 },
    { url = "https://files.pythonhosted.org/packages/f0/6c/f040652277f514ecd81b7251841f96caa5538365af7df07f86c6018cda2b/onnx-1.17.0-cp312-cp312-manylinux_2_17_aarch64.manylinux2014_aarch64.whl", hash = "sha256:3d955ba2939878a520a97614bcf2e79c1df71b29203e8ced478fa78c9a9c63c2", size = 15907522 },
    { url = "https://files.pythonhosted.org/packages/3d/7c/67f4952d1b56b3f74a154b97d0dd0630d525923b354db117d04823b8b49b/onnx-1.17.0-cp312-cp312-manylinux_2_17_x86_64.manylinux2014_x86_64.whl", hash = "sha256:4f3fb5cc4e2898ac5312a7dc03a65133dd2abf9a5e520e69afb880a7251ec97a", size = 16046307 },
    { url = "https://files.pythonhosted.org/packages/ae/20/6da11042d2ab870dfb4ce4a6b52354d7651b6b4112038b6d2229ab9904c4/onnx-1.17.0-cp312-cp312-win32.whl", hash = "sha256:317870fca3349d19325a4b7d1b5628f6de3811e9710b1e3665c68b073d0e68d7", size = 14424235 },
    { url = "https://files.pythonhosted.org/packages/35/55/c4d11bee1fdb0c4bd84b4e3562ff811a19b63266816870ae1f95567aa6e1/onnx-1.17.0-cp312-cp312-win_amd64.whl", hash = "sha256:659b8232d627a5460d74fd3c96947ae83db6d03f035ac633e20cd69cfa029227", size = 14530453 },
]

[[package]]
name = "opt-einsum"
version = "3.4.0"
source = { registry = "https://pypi.org/simple" }
sdist = { url = "https://files.pythonhosted.org/packages/8c/b9/2ac072041e899a52f20cf9510850ff58295003aa75525e58343591b0cbfb/opt_einsum-3.4.0.tar.gz", hash = "sha256:96ca72f1b886d148241348783498194c577fa30a8faac108586b14f1ba4473ac", size = 63004 }
wheels = [
    { url = "https://files.pythonhosted.org/packages/23/cd/066e86230ae37ed0be70aae89aabf03ca8d9f39c8aea0dec8029455b5540/opt_einsum-3.4.0-py3-none-any.whl", hash = "sha256:69bb92469f86a1565195ece4ac0323943e83477171b91d24c35afe028a90d7cd", size = 71932 },
]

[[package]]
name = "ordered-set"
version = "4.1.0"
source = { registry = "https://pypi.org/simple" }
sdist = { url = "https://files.pythonhosted.org/packages/4c/ca/bfac8bc689799bcca4157e0e0ced07e70ce125193fc2e166d2e685b7e2fe/ordered-set-4.1.0.tar.gz", hash = "sha256:694a8e44c87657c59292ede72891eb91d34131f6531463aab3009191c77364a8", size = 12826 }
wheels = [
    { url = "https://files.pythonhosted.org/packages/33/55/af02708f230eb77084a299d7b08175cff006dea4f2721074b92cdb0296c0/ordered_set-4.1.0-py3-none-any.whl", hash = "sha256:046e1132c71fcf3330438a539928932caf51ddbc582496833e23de611de14562", size = 7634 },
]

[[package]]
name = "packaging"
version = "24.1"
source = { registry = "https://pypi.org/simple" }
sdist = { url = "https://files.pythonhosted.org/packages/51/65/50db4dda066951078f0a96cf12f4b9ada6e4b811516bf0262c0f4f7064d4/packaging-24.1.tar.gz", hash = "sha256:026ed72c8ed3fcce5bf8950572258698927fd1dbda10a5e981cdf0ac37f4f002", size = 148788 }
wheels = [
    { url = "https://files.pythonhosted.org/packages/08/aa/cc0199a5f0ad350994d660967a8efb233fe0416e4639146c089643407ce6/packaging-24.1-py3-none-any.whl", hash = "sha256:5b8f2217dbdbd2f7f384c41c628544e6d52f2d0f53c6d0c3ea61aa5d1d7ff124", size = 53985 },
]

[[package]]
name = "pandocfilters"
version = "1.5.1"
source = { registry = "https://pypi.org/simple" }
sdist = { url = "https://files.pythonhosted.org/packages/70/6f/3dd4940bbe001c06a65f88e36bad298bc7a0de5036115639926b0c5c0458/pandocfilters-1.5.1.tar.gz", hash = "sha256:002b4a555ee4ebc03f8b66307e287fa492e4a77b4ea14d3f934328297bb4939e", size = 8454 }
wheels = [
    { url = "https://files.pythonhosted.org/packages/ef/af/4fbc8cab944db5d21b7e2a5b8e9211a03a79852b1157e2c102fcc61ac440/pandocfilters-1.5.1-py2.py3-none-any.whl", hash = "sha256:93be382804a9cdb0a7267585f157e5d1731bbe5545a85b268d6f5fe6232de2bc", size = 8663 },
]

[[package]]
name = "parso"
version = "0.8.4"
source = { registry = "https://pypi.org/simple" }
sdist = { url = "https://files.pythonhosted.org/packages/66/94/68e2e17afaa9169cf6412ab0f28623903be73d1b32e208d9e8e541bb086d/parso-0.8.4.tar.gz", hash = "sha256:eb3a7b58240fb99099a345571deecc0f9540ea5f4dd2fe14c2a99d6b281ab92d", size = 400609 }
wheels = [
    { url = "https://files.pythonhosted.org/packages/c6/ac/dac4a63f978e4dcb3c6d3a78c4d8e0192a113d288502a1216950c41b1027/parso-0.8.4-py2.py3-none-any.whl", hash = "sha256:a418670a20291dacd2dddc80c377c5c3791378ee1e8d12bffc35420643d43f18", size = 103650 },
]

[[package]]
name = "pasteboard"
version = "0.3.3"
source = { registry = "https://pypi.org/simple" }
sdist = { url = "https://files.pythonhosted.org/packages/06/43/adc39246de74e9c482c11fbe6a50e8bc7f9dc367fdc261f6f767de5b1419/pasteboard-0.3.3.tar.gz", hash = "sha256:d80275e76ff1eaaa5ca3d0e0fd8aecd5ea1298523dfd51f3774b5aaebdde02cf", size = 13540 }

[[package]]
name = "pexpect"
version = "4.9.0"
source = { registry = "https://pypi.org/simple" }
dependencies = [
    { name = "ptyprocess" },
]
sdist = { url = "https://files.pythonhosted.org/packages/42/92/cc564bf6381ff43ce1f4d06852fc19a2f11d180f23dc32d9588bee2f149d/pexpect-4.9.0.tar.gz", hash = "sha256:ee7d41123f3c9911050ea2c2dac107568dc43b2d3b0c7557a33212c398ead30f", size = 166450 }
wheels = [
    { url = "https://files.pythonhosted.org/packages/9e/c3/059298687310d527a58bb01f3b1965787ee3b40dce76752eda8b44e9a2c5/pexpect-4.9.0-py2.py3-none-any.whl", hash = "sha256:7236d1e080e4936be2dc3e326cec0af72acf9212a7e1d060210e70a47e253523", size = 63772 },
]

[[package]]
name = "pip"
version = "24.2"
source = { registry = "https://pypi.org/simple" }
sdist = { url = "https://files.pythonhosted.org/packages/4d/87/fb90046e096a03aeab235e139436b3fe804cdd447ed2093b0d70eba3f7f8/pip-24.2.tar.gz", hash = "sha256:5b5e490b5e9cb275c879595064adce9ebd31b854e3e803740b72f9ccf34a45b8", size = 1922041 }
wheels = [
    { url = "https://files.pythonhosted.org/packages/d4/55/90db48d85f7689ec6f81c0db0622d704306c5284850383c090e6c7195a5c/pip-24.2-py3-none-any.whl", hash = "sha256:2cd581cf58ab7fcfca4ce8efa6dcacd0de5bf8d0a3eb9ec927e07405f4d9e2a2", size = 1815170 },
]

[[package]]
name = "platformdirs"
version = "4.3.6"
source = { registry = "https://pypi.org/simple" }
sdist = { url = "https://files.pythonhosted.org/packages/13/fc/128cc9cb8f03208bdbf93d3aa862e16d376844a14f9a0ce5cf4507372de4/platformdirs-4.3.6.tar.gz", hash = "sha256:357fb2acbc885b0419afd3ce3ed34564c13c9b95c89360cd9563f73aa5e2b907", size = 21302 }
wheels = [
    { url = "https://files.pythonhosted.org/packages/3c/a6/bc1012356d8ece4d66dd75c4b9fc6c1f6650ddd5991e421177d9f8f671be/platformdirs-4.3.6-py3-none-any.whl", hash = "sha256:73e575e1408ab8103900836b97580d5307456908a03e92031bab39e4554cc3fb", size = 18439 },
]

[[package]]
name = "pluggy"
version = "1.5.0"
source = { registry = "https://pypi.org/simple" }
sdist = { url = "https://files.pythonhosted.org/packages/96/2d/02d4312c973c6050a18b314a5ad0b3210edb65a906f868e31c111dede4a6/pluggy-1.5.0.tar.gz", hash = "sha256:2cffa88e94fdc978c4c574f15f9e59b7f4201d439195c3715ca9e2486f1d0cf1", size = 67955 }
wheels = [
    { url = "https://files.pythonhosted.org/packages/88/5f/e351af9a41f866ac3f1fac4ca0613908d9a41741cfcf2228f4ad853b697d/pluggy-1.5.0-py3-none-any.whl", hash = "sha256:44e1ad92c8ca002de6377e165f3e0f1be63266ab4d554740532335b9d75ea669", size = 20556 },
]

[[package]]
name = "pre-commit"
version = "4.0.1"
source = { registry = "https://pypi.org/simple" }
dependencies = [
    { name = "cfgv" },
    { name = "identify" },
    { name = "nodeenv" },
    { name = "pyyaml" },
    { name = "virtualenv" },
]
sdist = { url = "https://files.pythonhosted.org/packages/2e/c8/e22c292035f1bac8b9f5237a2622305bc0304e776080b246f3df57c4ff9f/pre_commit-4.0.1.tar.gz", hash = "sha256:80905ac375958c0444c65e9cebebd948b3cdb518f335a091a670a89d652139d2", size = 191678 }
wheels = [
    { url = "https://files.pythonhosted.org/packages/16/8f/496e10d51edd6671ebe0432e33ff800aa86775d2d147ce7d43389324a525/pre_commit-4.0.1-py2.py3-none-any.whl", hash = "sha256:efde913840816312445dc98787724647c65473daefe420785f885e8ed9a06878", size = 218713 },
]

[[package]]
name = "prompt-toolkit"
version = "3.0.48"
source = { registry = "https://pypi.org/simple" }
dependencies = [
    { name = "wcwidth" },
]
sdist = { url = "https://files.pythonhosted.org/packages/2d/4f/feb5e137aff82f7c7f3248267b97451da3644f6cdc218edfe549fb354127/prompt_toolkit-3.0.48.tar.gz", hash = "sha256:d6623ab0477a80df74e646bdbc93621143f5caf104206aa29294d53de1a03d90", size = 424684 }
wheels = [
    { url = "https://files.pythonhosted.org/packages/a9/6a/fd08d94654f7e67c52ca30523a178b3f8ccc4237fce4be90d39c938a831a/prompt_toolkit-3.0.48-py3-none-any.whl", hash = "sha256:f49a827f90062e411f1ce1f854f2aedb3c23353244f8108b89283587397ac10e", size = 386595 },
]

[[package]]
name = "propcache"
version = "0.2.0"
source = { registry = "https://pypi.org/simple" }
sdist = { url = "https://files.pythonhosted.org/packages/a9/4d/5e5a60b78dbc1d464f8a7bbaeb30957257afdc8512cbb9dfd5659304f5cd/propcache-0.2.0.tar.gz", hash = "sha256:df81779732feb9d01e5d513fad0122efb3d53bbc75f61b2a4f29a020bc985e70", size = 40951 }
wheels = [
    { url = "https://files.pythonhosted.org/packages/3a/08/1963dfb932b8d74d5b09098507b37e9b96c835ba89ab8aad35aa330f4ff3/propcache-0.2.0-cp310-cp310-macosx_10_9_universal2.whl", hash = "sha256:c5869b8fd70b81835a6f187c5fdbe67917a04d7e52b6e7cc4e5fe39d55c39d58", size = 80712 },
    { url = "https://files.pythonhosted.org/packages/e6/59/49072aba9bf8a8ed958e576182d46f038e595b17ff7408bc7e8807e721e1/propcache-0.2.0-cp310-cp310-macosx_10_9_x86_64.whl", hash = "sha256:952e0d9d07609d9c5be361f33b0d6d650cd2bae393aabb11d9b719364521984b", size = 46301 },
    { url = "https://files.pythonhosted.org/packages/33/a2/6b1978c2e0d80a678e2c483f45e5443c15fe5d32c483902e92a073314ef1/propcache-0.2.0-cp310-cp310-macosx_11_0_arm64.whl", hash = "sha256:33ac8f098df0585c0b53009f039dfd913b38c1d2edafed0cedcc0c32a05aa110", size = 45581 },
    { url = "https://files.pythonhosted.org/packages/43/95/55acc9adff8f997c7572f23d41993042290dfb29e404cdadb07039a4386f/propcache-0.2.0-cp310-cp310-manylinux_2_17_aarch64.manylinux2014_aarch64.whl", hash = "sha256:97e48e8875e6c13909c800fa344cd54cc4b2b0db1d5f911f840458a500fde2c2", size = 208659 },
    { url = "https://files.pythonhosted.org/packages/bd/2c/ef7371ff715e6cd19ea03fdd5637ecefbaa0752fee5b0f2fe8ea8407ee01/propcache-0.2.0-cp310-cp310-manylinux_2_17_ppc64le.manylinux2014_ppc64le.whl", hash = "sha256:388f3217649d6d59292b722d940d4d2e1e6a7003259eb835724092a1cca0203a", size = 222613 },
    { url = "https://files.pythonhosted.org/packages/5e/1c/fef251f79fd4971a413fa4b1ae369ee07727b4cc2c71e2d90dfcde664fbb/propcache-0.2.0-cp310-cp310-manylinux_2_17_s390x.manylinux2014_s390x.whl", hash = "sha256:f571aea50ba5623c308aa146eb650eebf7dbe0fd8c5d946e28343cb3b5aad577", size = 221067 },
    { url = "https://files.pythonhosted.org/packages/8d/e7/22e76ae6fc5a1708bdce92bdb49de5ebe89a173db87e4ef597d6bbe9145a/propcache-0.2.0-cp310-cp310-manylinux_2_17_x86_64.manylinux2014_x86_64.whl", hash = "sha256:3dfafb44f7bb35c0c06eda6b2ab4bfd58f02729e7c4045e179f9a861b07c9850", size = 208920 },
    { url = "https://files.pythonhosted.org/packages/04/3e/f10aa562781bcd8a1e0b37683a23bef32bdbe501d9cc7e76969becaac30d/propcache-0.2.0-cp310-cp310-manylinux_2_5_i686.manylinux1_i686.manylinux_2_17_i686.manylinux2014_i686.whl", hash = "sha256:a3ebe9a75be7ab0b7da2464a77bb27febcb4fab46a34f9288f39d74833db7f61", size = 200050 },
    { url = "https://files.pythonhosted.org/packages/d0/98/8ac69f638358c5f2a0043809c917802f96f86026e86726b65006830f3dc6/propcache-0.2.0-cp310-cp310-musllinux_1_2_aarch64.whl", hash = "sha256:d2f0d0f976985f85dfb5f3d685697ef769faa6b71993b46b295cdbbd6be8cc37", size = 202346 },
    { url = "https://files.pythonhosted.org/packages/ee/78/4acfc5544a5075d8e660af4d4e468d60c418bba93203d1363848444511ad/propcache-0.2.0-cp310-cp310-musllinux_1_2_armv7l.whl", hash = "sha256:a3dc1a4b165283bd865e8f8cb5f0c64c05001e0718ed06250d8cac9bec115b48", size = 199750 },
    { url = "https://files.pythonhosted.org/packages/a2/8f/90ada38448ca2e9cf25adc2fe05d08358bda1b9446f54a606ea38f41798b/propcache-0.2.0-cp310-cp310-musllinux_1_2_i686.whl", hash = "sha256:9e0f07b42d2a50c7dd2d8675d50f7343d998c64008f1da5fef888396b7f84630", size = 201279 },
    { url = "https://files.pythonhosted.org/packages/08/31/0e299f650f73903da851f50f576ef09bfffc8e1519e6a2f1e5ed2d19c591/propcache-0.2.0-cp310-cp310-musllinux_1_2_ppc64le.whl", hash = "sha256:e63e3e1e0271f374ed489ff5ee73d4b6e7c60710e1f76af5f0e1a6117cd26394", size = 211035 },
    { url = "https://files.pythonhosted.org/packages/85/3e/e356cc6b09064bff1c06d0b2413593e7c925726f0139bc7acef8a21e87a8/propcache-0.2.0-cp310-cp310-musllinux_1_2_s390x.whl", hash = "sha256:56bb5c98f058a41bb58eead194b4db8c05b088c93d94d5161728515bd52b052b", size = 215565 },
    { url = "https://files.pythonhosted.org/packages/8b/54/4ef7236cd657e53098bd05aa59cbc3cbf7018fba37b40eaed112c3921e51/propcache-0.2.0-cp310-cp310-musllinux_1_2_x86_64.whl", hash = "sha256:7665f04d0c7f26ff8bb534e1c65068409bf4687aa2534faf7104d7182debb336", size = 207604 },
    { url = "https://files.pythonhosted.org/packages/1f/27/d01d7799c068443ee64002f0655d82fb067496897bf74b632e28ee6a32cf/propcache-0.2.0-cp310-cp310-win32.whl", hash = "sha256:7cf18abf9764746b9c8704774d8b06714bcb0a63641518a3a89c7f85cc02c2ad", size = 40526 },
    { url = "https://files.pythonhosted.org/packages/bb/44/6c2add5eeafb7f31ff0d25fbc005d930bea040a1364cf0f5768750ddf4d1/propcache-0.2.0-cp310-cp310-win_amd64.whl", hash = "sha256:cfac69017ef97db2438efb854edf24f5a29fd09a536ff3a992b75990720cdc99", size = 44958 },
    { url = "https://files.pythonhosted.org/packages/e0/1c/71eec730e12aec6511e702ad0cd73c2872eccb7cad39de8ba3ba9de693ef/propcache-0.2.0-cp311-cp311-macosx_10_9_universal2.whl", hash = "sha256:63f13bf09cc3336eb04a837490b8f332e0db41da66995c9fd1ba04552e516354", size = 80811 },
    { url = "https://files.pythonhosted.org/packages/89/c3/7e94009f9a4934c48a371632197406a8860b9f08e3f7f7d922ab69e57a41/propcache-0.2.0-cp311-cp311-macosx_10_9_x86_64.whl", hash = "sha256:608cce1da6f2672a56b24a015b42db4ac612ee709f3d29f27a00c943d9e851de", size = 46365 },
    { url = "https://files.pythonhosted.org/packages/c0/1d/c700d16d1d6903aeab28372fe9999762f074b80b96a0ccc953175b858743/propcache-0.2.0-cp311-cp311-macosx_11_0_arm64.whl", hash = "sha256:466c219deee4536fbc83c08d09115249db301550625c7fef1c5563a584c9bc87", size = 45602 },
    { url = "https://files.pythonhosted.org/packages/2e/5e/4a3e96380805bf742712e39a4534689f4cddf5fa2d3a93f22e9fd8001b23/propcache-0.2.0-cp311-cp311-manylinux_2_17_aarch64.manylinux2014_aarch64.whl", hash = "sha256:fc2db02409338bf36590aa985a461b2c96fce91f8e7e0f14c50c5fcc4f229016", size = 236161 },
    { url = "https://files.pythonhosted.org/packages/a5/85/90132481183d1436dff6e29f4fa81b891afb6cb89a7306f32ac500a25932/propcache-0.2.0-cp311-cp311-manylinux_2_17_ppc64le.manylinux2014_ppc64le.whl", hash = "sha256:a6ed8db0a556343d566a5c124ee483ae113acc9a557a807d439bcecc44e7dfbb", size = 244938 },
    { url = "https://files.pythonhosted.org/packages/4a/89/c893533cb45c79c970834274e2d0f6d64383ec740be631b6a0a1d2b4ddc0/propcache-0.2.0-cp311-cp311-manylinux_2_17_s390x.manylinux2014_s390x.whl", hash = "sha256:91997d9cb4a325b60d4e3f20967f8eb08dfcb32b22554d5ef78e6fd1dda743a2", size = 243576 },
    { url = "https://files.pythonhosted.org/packages/8c/56/98c2054c8526331a05f205bf45cbb2cda4e58e56df70e76d6a509e5d6ec6/propcache-0.2.0-cp311-cp311-manylinux_2_17_x86_64.manylinux2014_x86_64.whl", hash = "sha256:4c7dde9e533c0a49d802b4f3f218fa9ad0a1ce21f2c2eb80d5216565202acab4", size = 236011 },
    { url = "https://files.pythonhosted.org/packages/2d/0c/8b8b9f8a6e1abd869c0fa79b907228e7abb966919047d294ef5df0d136cf/propcache-0.2.0-cp311-cp311-manylinux_2_5_i686.manylinux1_i686.manylinux_2_17_i686.manylinux2014_i686.whl", hash = "sha256:ffcad6c564fe6b9b8916c1aefbb37a362deebf9394bd2974e9d84232e3e08504", size = 224834 },
    { url = "https://files.pythonhosted.org/packages/18/bb/397d05a7298b7711b90e13108db697732325cafdcd8484c894885c1bf109/propcache-0.2.0-cp311-cp311-musllinux_1_2_aarch64.whl", hash = "sha256:97a58a28bcf63284e8b4d7b460cbee1edaab24634e82059c7b8c09e65284f178", size = 224946 },
    { url = "https://files.pythonhosted.org/packages/25/19/4fc08dac19297ac58135c03770b42377be211622fd0147f015f78d47cd31/propcache-0.2.0-cp311-cp311-musllinux_1_2_armv7l.whl", hash = "sha256:945db8ee295d3af9dbdbb698cce9bbc5c59b5c3fe328bbc4387f59a8a35f998d", size = 217280 },
    { url = "https://files.pythonhosted.org/packages/7e/76/c79276a43df2096ce2aba07ce47576832b1174c0c480fe6b04bd70120e59/propcache-0.2.0-cp311-cp311-musllinux_1_2_i686.whl", hash = "sha256:39e104da444a34830751715f45ef9fc537475ba21b7f1f5b0f4d71a3b60d7fe2", size = 220088 },
    { url = "https://files.pythonhosted.org/packages/c3/9a/8a8cf428a91b1336b883f09c8b884e1734c87f724d74b917129a24fe2093/propcache-0.2.0-cp311-cp311-musllinux_1_2_ppc64le.whl", hash = "sha256:c5ecca8f9bab618340c8e848d340baf68bcd8ad90a8ecd7a4524a81c1764b3db", size = 233008 },
    { url = "https://files.pythonhosted.org/packages/25/7b/768a8969abd447d5f0f3333df85c6a5d94982a1bc9a89c53c154bf7a8b11/propcache-0.2.0-cp311-cp311-musllinux_1_2_s390x.whl", hash = "sha256:c436130cc779806bdf5d5fae0d848713105472b8566b75ff70048c47d3961c5b", size = 237719 },
    { url = "https://files.pythonhosted.org/packages/ed/0d/e5d68ccc7976ef8b57d80613ac07bbaf0614d43f4750cf953f0168ef114f/propcache-0.2.0-cp311-cp311-musllinux_1_2_x86_64.whl", hash = "sha256:191db28dc6dcd29d1a3e063c3be0b40688ed76434622c53a284e5427565bbd9b", size = 227729 },
    { url = "https://files.pythonhosted.org/packages/05/64/17eb2796e2d1c3d0c431dc5f40078d7282f4645af0bb4da9097fbb628c6c/propcache-0.2.0-cp311-cp311-win32.whl", hash = "sha256:5f2564ec89058ee7c7989a7b719115bdfe2a2fb8e7a4543b8d1c0cc4cf6478c1", size = 40473 },
    { url = "https://files.pythonhosted.org/packages/83/c5/e89fc428ccdc897ade08cd7605f174c69390147526627a7650fb883e0cd0/propcache-0.2.0-cp311-cp311-win_amd64.whl", hash = "sha256:6e2e54267980349b723cff366d1e29b138b9a60fa376664a157a342689553f71", size = 44921 },
    { url = "https://files.pythonhosted.org/packages/7c/46/a41ca1097769fc548fc9216ec4c1471b772cc39720eb47ed7e38ef0006a9/propcache-0.2.0-cp312-cp312-macosx_10_13_universal2.whl", hash = "sha256:2ee7606193fb267be4b2e3b32714f2d58cad27217638db98a60f9efb5efeccc2", size = 80800 },
    { url = "https://files.pythonhosted.org/packages/75/4f/93df46aab9cc473498ff56be39b5f6ee1e33529223d7a4d8c0a6101a9ba2/propcache-0.2.0-cp312-cp312-macosx_10_13_x86_64.whl", hash = "sha256:91ee8fc02ca52e24bcb77b234f22afc03288e1dafbb1f88fe24db308910c4ac7", size = 46443 },
    { url = "https://files.pythonhosted.org/packages/0b/17/308acc6aee65d0f9a8375e36c4807ac6605d1f38074b1581bd4042b9fb37/propcache-0.2.0-cp312-cp312-macosx_11_0_arm64.whl", hash = "sha256:2e900bad2a8456d00a113cad8c13343f3b1f327534e3589acc2219729237a2e8", size = 45676 },
    { url = "https://files.pythonhosted.org/packages/65/44/626599d2854d6c1d4530b9a05e7ff2ee22b790358334b475ed7c89f7d625/propcache-0.2.0-cp312-cp312-manylinux_2_17_aarch64.manylinux2014_aarch64.whl", hash = "sha256:f52a68c21363c45297aca15561812d542f8fc683c85201df0bebe209e349f793", size = 246191 },
    { url = "https://files.pythonhosted.org/packages/f2/df/5d996d7cb18df076debae7d76ac3da085c0575a9f2be6b1f707fe227b54c/propcache-0.2.0-cp312-cp312-manylinux_2_17_ppc64le.manylinux2014_ppc64le.whl", hash = "sha256:1e41d67757ff4fbc8ef2af99b338bfb955010444b92929e9e55a6d4dcc3c4f09", size = 251791 },
    { url = "https://files.pythonhosted.org/packages/2e/6d/9f91e5dde8b1f662f6dd4dff36098ed22a1ef4e08e1316f05f4758f1576c/propcache-0.2.0-cp312-cp312-manylinux_2_17_s390x.manylinux2014_s390x.whl", hash = "sha256:a64e32f8bd94c105cc27f42d3b658902b5bcc947ece3c8fe7bc1b05982f60e89", size = 253434 },
    { url = "https://files.pythonhosted.org/packages/3c/e9/1b54b7e26f50b3e0497cd13d3483d781d284452c2c50dd2a615a92a087a3/propcache-0.2.0-cp312-cp312-manylinux_2_17_x86_64.manylinux2014_x86_64.whl", hash = "sha256:55346705687dbd7ef0d77883ab4f6fabc48232f587925bdaf95219bae072491e", size = 248150 },
    { url = "https://files.pythonhosted.org/packages/a7/ef/a35bf191c8038fe3ce9a414b907371c81d102384eda5dbafe6f4dce0cf9b/propcache-0.2.0-cp312-cp312-manylinux_2_5_i686.manylinux1_i686.manylinux_2_17_i686.manylinux2014_i686.whl", hash = "sha256:00181262b17e517df2cd85656fcd6b4e70946fe62cd625b9d74ac9977b64d8d9", size = 233568 },
    { url = "https://files.pythonhosted.org/packages/97/d9/d00bb9277a9165a5e6d60f2142cd1a38a750045c9c12e47ae087f686d781/propcache-0.2.0-cp312-cp312-musllinux_1_2_aarch64.whl", hash = "sha256:6994984550eaf25dd7fc7bd1b700ff45c894149341725bb4edc67f0ffa94efa4", size = 229874 },
    { url = "https://files.pythonhosted.org/packages/8e/78/c123cf22469bdc4b18efb78893e69c70a8b16de88e6160b69ca6bdd88b5d/propcache-0.2.0-cp312-cp312-musllinux_1_2_armv7l.whl", hash = "sha256:56295eb1e5f3aecd516d91b00cfd8bf3a13991de5a479df9e27dd569ea23959c", size = 225857 },
    { url = "https://files.pythonhosted.org/packages/31/1b/fd6b2f1f36d028820d35475be78859d8c89c8f091ad30e377ac49fd66359/propcache-0.2.0-cp312-cp312-musllinux_1_2_i686.whl", hash = "sha256:439e76255daa0f8151d3cb325f6dd4a3e93043e6403e6491813bcaaaa8733887", size = 227604 },
    { url = "https://files.pythonhosted.org/packages/99/36/b07be976edf77a07233ba712e53262937625af02154353171716894a86a6/propcache-0.2.0-cp312-cp312-musllinux_1_2_ppc64le.whl", hash = "sha256:f6475a1b2ecb310c98c28d271a30df74f9dd436ee46d09236a6b750a7599ce57", size = 238430 },
    { url = "https://files.pythonhosted.org/packages/0d/64/5822f496c9010e3966e934a011ac08cac8734561842bc7c1f65586e0683c/propcache-0.2.0-cp312-cp312-musllinux_1_2_s390x.whl", hash = "sha256:3444cdba6628accf384e349014084b1cacd866fbb88433cd9d279d90a54e0b23", size = 244814 },
    { url = "https://files.pythonhosted.org/packages/fd/bd/8657918a35d50b18a9e4d78a5df7b6c82a637a311ab20851eef4326305c1/propcache-0.2.0-cp312-cp312-musllinux_1_2_x86_64.whl", hash = "sha256:4a9d9b4d0a9b38d1c391bb4ad24aa65f306c6f01b512e10a8a34a2dc5675d348", size = 235922 },
    { url = "https://files.pythonhosted.org/packages/a8/6f/ec0095e1647b4727db945213a9f395b1103c442ef65e54c62e92a72a3f75/propcache-0.2.0-cp312-cp312-win32.whl", hash = "sha256:69d3a98eebae99a420d4b28756c8ce6ea5a29291baf2dc9ff9414b42676f61d5", size = 40177 },
    { url = "https://files.pythonhosted.org/packages/20/a2/bd0896fdc4f4c1db46d9bc361c8c79a9bf08ccc08ba054a98e38e7ba1557/propcache-0.2.0-cp312-cp312-win_amd64.whl", hash = "sha256:ad9c9b99b05f163109466638bd30ada1722abb01bbb85c739c50b6dc11f92dc3", size = 44446 },
    { url = "https://files.pythonhosted.org/packages/a8/a7/5f37b69197d4f558bfef5b4bceaff7c43cc9b51adf5bd75e9081d7ea80e4/propcache-0.2.0-cp313-cp313-macosx_10_13_universal2.whl", hash = "sha256:ecddc221a077a8132cf7c747d5352a15ed763b674c0448d811f408bf803d9ad7", size = 78120 },
    { url = "https://files.pythonhosted.org/packages/c8/cd/48ab2b30a6b353ecb95a244915f85756d74f815862eb2ecc7a518d565b48/propcache-0.2.0-cp313-cp313-macosx_10_13_x86_64.whl", hash = "sha256:0e53cb83fdd61cbd67202735e6a6687a7b491c8742dfc39c9e01e80354956763", size = 45127 },
    { url = "https://files.pythonhosted.org/packages/a5/ba/0a1ef94a3412aab057bd996ed5f0ac7458be5bf469e85c70fa9ceb43290b/propcache-0.2.0-cp313-cp313-macosx_11_0_arm64.whl", hash = "sha256:92fe151145a990c22cbccf9ae15cae8ae9eddabfc949a219c9f667877e40853d", size = 44419 },
    { url = "https://files.pythonhosted.org/packages/b4/6c/ca70bee4f22fa99eacd04f4d2f1699be9d13538ccf22b3169a61c60a27fa/propcache-0.2.0-cp313-cp313-manylinux_2_17_aarch64.manylinux2014_aarch64.whl", hash = "sha256:d6a21ef516d36909931a2967621eecb256018aeb11fc48656e3257e73e2e247a", size = 229611 },
    { url = "https://files.pythonhosted.org/packages/19/70/47b872a263e8511ca33718d96a10c17d3c853aefadeb86dc26e8421184b9/propcache-0.2.0-cp313-cp313-manylinux_2_17_ppc64le.manylinux2014_ppc64le.whl", hash = "sha256:3f88a4095e913f98988f5b338c1d4d5d07dbb0b6bad19892fd447484e483ba6b", size = 234005 },
    { url = "https://files.pythonhosted.org/packages/4f/be/3b0ab8c84a22e4a3224719099c1229ddfdd8a6a1558cf75cb55ee1e35c25/propcache-0.2.0-cp313-cp313-manylinux_2_17_s390x.manylinux2014_s390x.whl", hash = "sha256:5a5b3bb545ead161be780ee85a2b54fdf7092815995661947812dde94a40f6fb", size = 237270 },
    { url = "https://files.pythonhosted.org/packages/04/d8/f071bb000d4b8f851d312c3c75701e586b3f643fe14a2e3409b1b9ab3936/propcache-0.2.0-cp313-cp313-manylinux_2_17_x86_64.manylinux2014_x86_64.whl", hash = "sha256:67aeb72e0f482709991aa91345a831d0b707d16b0257e8ef88a2ad246a7280bf", size = 231877 },
    { url = "https://files.pythonhosted.org/packages/93/e7/57a035a1359e542bbb0a7df95aad6b9871ebee6dce2840cb157a415bd1f3/propcache-0.2.0-cp313-cp313-manylinux_2_5_i686.manylinux1_i686.manylinux_2_17_i686.manylinux2014_i686.whl", hash = "sha256:3c997f8c44ec9b9b0bcbf2d422cc00a1d9b9c681f56efa6ca149a941e5560da2", size = 217848 },
    { url = "https://files.pythonhosted.org/packages/f0/93/d1dea40f112ec183398fb6c42fde340edd7bab202411c4aa1a8289f461b6/propcache-0.2.0-cp313-cp313-musllinux_1_2_aarch64.whl", hash = "sha256:2a66df3d4992bc1d725b9aa803e8c5a66c010c65c741ad901e260ece77f58d2f", size = 216987 },
    { url = "https://files.pythonhosted.org/packages/62/4c/877340871251145d3522c2b5d25c16a1690ad655fbab7bb9ece6b117e39f/propcache-0.2.0-cp313-cp313-musllinux_1_2_armv7l.whl", hash = "sha256:3ebbcf2a07621f29638799828b8d8668c421bfb94c6cb04269130d8de4fb7136", size = 212451 },
    { url = "https://files.pythonhosted.org/packages/7c/bb/a91b72efeeb42906ef58ccf0cdb87947b54d7475fee3c93425d732f16a61/propcache-0.2.0-cp313-cp313-musllinux_1_2_i686.whl", hash = "sha256:1235c01ddaa80da8235741e80815ce381c5267f96cc49b1477fdcf8c047ef325", size = 212879 },
    { url = "https://files.pythonhosted.org/packages/9b/7f/ee7fea8faac57b3ec5d91ff47470c6c5d40d7f15d0b1fccac806348fa59e/propcache-0.2.0-cp313-cp313-musllinux_1_2_ppc64le.whl", hash = "sha256:3947483a381259c06921612550867b37d22e1df6d6d7e8361264b6d037595f44", size = 222288 },
    { url = "https://files.pythonhosted.org/packages/ff/d7/acd67901c43d2e6b20a7a973d9d5fd543c6e277af29b1eb0e1f7bd7ca7d2/propcache-0.2.0-cp313-cp313-musllinux_1_2_s390x.whl", hash = "sha256:d5bed7f9805cc29c780f3aee05de3262ee7ce1f47083cfe9f77471e9d6777e83", size = 228257 },
    { url = "https://files.pythonhosted.org/packages/8d/6f/6272ecc7a8daad1d0754cfc6c8846076a8cb13f810005c79b15ce0ef0cf2/propcache-0.2.0-cp313-cp313-musllinux_1_2_x86_64.whl", hash = "sha256:e4a91d44379f45f5e540971d41e4626dacd7f01004826a18cb048e7da7e96544", size = 221075 },
    { url = "https://files.pythonhosted.org/packages/7c/bd/c7a6a719a6b3dd8b3aeadb3675b5783983529e4a3185946aa444d3e078f6/propcache-0.2.0-cp313-cp313-win32.whl", hash = "sha256:f902804113e032e2cdf8c71015651c97af6418363bea8d78dc0911d56c335032", size = 39654 },
    { url = "https://files.pythonhosted.org/packages/88/e7/0eef39eff84fa3e001b44de0bd41c7c0e3432e7648ffd3d64955910f002d/propcache-0.2.0-cp313-cp313-win_amd64.whl", hash = "sha256:8f188cfcc64fb1266f4684206c9de0e80f54622c3f22a910cbd200478aeae61e", size = 43705 },
    { url = "https://files.pythonhosted.org/packages/3d/b6/e6d98278f2d49b22b4d033c9f792eda783b9ab2094b041f013fc69bcde87/propcache-0.2.0-py3-none-any.whl", hash = "sha256:2ccc28197af5313706511fab3a8b66dcd6da067a1331372c82ea1cb74285e036", size = 11603 },
]

[[package]]
name = "protobuf"
version = "5.28.2"
source = { registry = "https://pypi.org/simple" }
sdist = { url = "https://files.pythonhosted.org/packages/b1/a4/4579a61de526e19005ceeb93e478b61d77aa38c8a85ad958ff16a9906549/protobuf-5.28.2.tar.gz", hash = "sha256:59379674ff119717404f7454647913787034f03fe7049cbef1d74a97bb4593f0", size = 422494 }
wheels = [
    { url = "https://files.pythonhosted.org/packages/e9/30/231764750e0987755b7b8d66771f161e5f002e165d27b72154c776dbabf7/protobuf-5.28.2-cp310-abi3-win32.whl", hash = "sha256:eeea10f3dc0ac7e6b4933d32db20662902b4ab81bf28df12218aa389e9c2102d", size = 419662 },
    { url = "https://files.pythonhosted.org/packages/7d/46/3fdf7462160135aee6a530f1ec66665b5b4132fa2e1002ab971bc6ec2589/protobuf-5.28.2-cp310-abi3-win_amd64.whl", hash = "sha256:2c69461a7fcc8e24be697624c09a839976d82ae75062b11a0972e41fd2cd9132", size = 431479 },
    { url = "https://files.pythonhosted.org/packages/37/45/d2a760580f8f2ed2825ba44cb370e0a4011ddef85e728f46ea3dd565a8a5/protobuf-5.28.2-cp38-abi3-macosx_10_9_universal2.whl", hash = "sha256:a8b9403fc70764b08d2f593ce44f1d2920c5077bf7d311fefec999f8c40f78b7", size = 414736 },
    { url = "https://files.pythonhosted.org/packages/e6/23/ed718dc18e6a561445ece1e7a17d2dda0c634ad9cf663102b47f10005d8f/protobuf-5.28.2-cp38-abi3-manylinux2014_aarch64.whl", hash = "sha256:35cfcb15f213449af7ff6198d6eb5f739c37d7e4f1c09b5d0641babf2cc0c68f", size = 316518 },
    { url = "https://files.pythonhosted.org/packages/23/08/a1ce0415a115c2b703bfa798f06f0e43ca91dbe29d6180bf86a9287b15e2/protobuf-5.28.2-cp38-abi3-manylinux2014_x86_64.whl", hash = "sha256:5e8a95246d581eef20471b5d5ba010d55f66740942b95ba9b872d918c459452f", size = 316605 },
    { url = "https://files.pythonhosted.org/packages/9b/55/f24e3b801d2e108c48aa2b1b59bb791b5cffba89465cbbf66fc98de89270/protobuf-5.28.2-py3-none-any.whl", hash = "sha256:52235802093bd8a2811abbe8bf0ab9c5f54cca0a751fdd3f6ac2a21438bffece", size = 169566 },
]

[[package]]
name = "psutil"
version = "6.0.0"
source = { registry = "https://pypi.org/simple" }
sdist = { url = "https://files.pythonhosted.org/packages/18/c7/8c6872f7372eb6a6b2e4708b88419fb46b857f7a2e1892966b851cc79fc9/psutil-6.0.0.tar.gz", hash = "sha256:8faae4f310b6d969fa26ca0545338b21f73c6b15db7c4a8d934a5482faa818f2", size = 508067 }
wheels = [
    { url = "https://files.pythonhosted.org/packages/0b/37/f8da2fbd29690b3557cca414c1949f92162981920699cd62095a984983bf/psutil-6.0.0-cp36-abi3-macosx_10_9_x86_64.whl", hash = "sha256:c588a7e9b1173b6e866756dde596fd4cad94f9399daf99ad8c3258b3cb2b47a0", size = 250961 },
    { url = "https://files.pythonhosted.org/packages/35/56/72f86175e81c656a01c4401cd3b1c923f891b31fbcebe98985894176d7c9/psutil-6.0.0-cp36-abi3-manylinux_2_12_i686.manylinux2010_i686.manylinux_2_17_i686.manylinux2014_i686.whl", hash = "sha256:6ed2440ada7ef7d0d608f20ad89a04ec47d2d3ab7190896cd62ca5fc4fe08bf0", size = 287478 },
    { url = "https://files.pythonhosted.org/packages/19/74/f59e7e0d392bc1070e9a70e2f9190d652487ac115bb16e2eff6b22ad1d24/psutil-6.0.0-cp36-abi3-manylinux_2_12_x86_64.manylinux2010_x86_64.manylinux_2_17_x86_64.manylinux2014_x86_64.whl", hash = "sha256:5fd9a97c8e94059b0ef54a7d4baf13b405011176c3b6ff257c247cae0d560ecd", size = 290455 },
    { url = "https://files.pythonhosted.org/packages/cd/5f/60038e277ff0a9cc8f0c9ea3d0c5eb6ee1d2470ea3f9389d776432888e47/psutil-6.0.0-cp36-abi3-manylinux_2_17_aarch64.manylinux2014_aarch64.whl", hash = "sha256:e2e8d0054fc88153ca0544f5c4d554d42e33df2e009c4ff42284ac9ebdef4132", size = 292046 },
    { url = "https://files.pythonhosted.org/packages/8b/20/2ff69ad9c35c3df1858ac4e094f20bd2374d33c8643cf41da8fd7cdcb78b/psutil-6.0.0-cp37-abi3-win32.whl", hash = "sha256:a495580d6bae27291324fe60cea0b5a7c23fa36a7cd35035a16d93bdcf076b9d", size = 253560 },
    { url = "https://files.pythonhosted.org/packages/73/44/561092313ae925f3acfaace6f9ddc4f6a9c748704317bad9c8c8f8a36a79/psutil-6.0.0-cp37-abi3-win_amd64.whl", hash = "sha256:33ea5e1c975250a720b3a6609c490db40dae5d83a4eb315170c4fe0d8b1f34b3", size = 257399 },
    { url = "https://files.pythonhosted.org/packages/7c/06/63872a64c312a24fb9b4af123ee7007a306617da63ff13bcc1432386ead7/psutil-6.0.0-cp38-abi3-macosx_11_0_arm64.whl", hash = "sha256:ffe7fc9b6b36beadc8c322f84e1caff51e8703b88eee1da46d1e3a6ae11b4fd0", size = 251988 },
]

[[package]]
name = "ptyprocess"
version = "0.7.0"
source = { registry = "https://pypi.org/simple" }
sdist = { url = "https://files.pythonhosted.org/packages/20/e5/16ff212c1e452235a90aeb09066144d0c5a6a8c0834397e03f5224495c4e/ptyprocess-0.7.0.tar.gz", hash = "sha256:5c5d0a3b48ceee0b48485e0c26037c0acd7d29765ca3fbb5cb3831d347423220", size = 70762 }
wheels = [
    { url = "https://files.pythonhosted.org/packages/22/a6/858897256d0deac81a172289110f31629fc4cee19b6f01283303e18c8db3/ptyprocess-0.7.0-py2.py3-none-any.whl", hash = "sha256:4b41f3967fce3af57cc7e94b888626c18bf37a083e3651ca8feeb66d492fef35", size = 13993 },
]

[[package]]
name = "pure-eval"
version = "0.2.3"
source = { registry = "https://pypi.org/simple" }
sdist = { url = "https://files.pythonhosted.org/packages/cd/05/0a34433a064256a578f1783a10da6df098ceaa4a57bbeaa96a6c0352786b/pure_eval-0.2.3.tar.gz", hash = "sha256:5f4e983f40564c576c7c8635ae88db5956bb2229d7e9237d03b3c0b0190eaf42", size = 19752 }
wheels = [
    { url = "https://files.pythonhosted.org/packages/8e/37/efad0257dc6e593a18957422533ff0f87ede7c9c6ea010a2177d738fb82f/pure_eval-0.2.3-py3-none-any.whl", hash = "sha256:1db8e35b67b3d218d818ae653e27f06c3aa420901fa7b081ca98cbedc874e0d0", size = 11842 },
]

[[package]]
name = "pyclip"
version = "0.7.0"
source = { registry = "https://pypi.org/simple" }
dependencies = [
    { name = "pasteboard", marker = "platform_system == 'Darwin'" },
    { name = "pywin32", marker = "platform_system == 'Windows'" },
]
sdist = { url = "https://files.pythonhosted.org/packages/65/8a/98ed02d81dea4b2211a4746724d7a271264b701c991fed503c246de52864/pyclip-0.7.0.tar.gz", hash = "sha256:57602047a4ceab709bdcd42f3dde6449a3349b95c16154cfdce27376a2072491", size = 13639 }
wheels = [
    { url = "https://files.pythonhosted.org/packages/7d/4f/4b02e2c232ddf694bca0baea3049b886eeb80ee3d89c415067f5191596c1/pyclip-0.7.0-py3-none-any.whl", hash = "sha256:a7b7ea2cfad2dd61e86a529af588d006070d3eb0bd32981afaee5215f4604fec", size = 18864 },
]

[[package]]
name = "pycparser"
version = "2.22"
source = { registry = "https://pypi.org/simple" }
sdist = { url = "https://files.pythonhosted.org/packages/1d/b2/31537cf4b1ca988837256c910a668b553fceb8f069bedc4b1c826024b52c/pycparser-2.22.tar.gz", hash = "sha256:491c8be9c040f5390f5bf44a5b07752bd07f56edf992381b05c701439eec10f6", size = 172736 }
wheels = [
    { url = "https://files.pythonhosted.org/packages/13/a3/a812df4e2dd5696d1f351d58b8fe16a405b234ad2886a0dab9183fb78109/pycparser-2.22-py3-none-any.whl", hash = "sha256:c3702b6d3dd8c7abc1afa565d7e63d53a1d0bd86cdc24edd75470f4de499cfcc", size = 117552 },
]

[[package]]
name = "pyelftools"
version = "0.30"
source = { registry = "https://pypi.org/simple" }
sdist = { url = "https://files.pythonhosted.org/packages/84/05/fd41cd647de044d1ffec90ce5aaae935126ac217f8ecb302186655284fc8/pyelftools-0.30.tar.gz", hash = "sha256:2fc92b0d534f8b081f58c7c370967379123d8e00984deb53c209364efd575b40", size = 14018469 }
wheels = [
    { url = "https://files.pythonhosted.org/packages/33/f9/281a411a5281b674b10830a2f312c64464b49916d097b8919f009de579e0/pyelftools-0.30-py2.py3-none-any.whl", hash = "sha256:544c3440eddb9a0dce70b6611de0b28163d71def759d2ed57a0d00118fc5da86", size = 177577 },
]

[[package]]
name = "pygments"
version = "2.18.0"
source = { registry = "https://pypi.org/simple" }
sdist = { url = "https://files.pythonhosted.org/packages/8e/62/8336eff65bcbc8e4cb5d05b55faf041285951b6e80f33e2bff2024788f31/pygments-2.18.0.tar.gz", hash = "sha256:786ff802f32e91311bff3889f6e9a86e81505fe99f2735bb6d60ae0c5004f199", size = 4891905 }
wheels = [
    { url = "https://files.pythonhosted.org/packages/f7/3f/01c8b82017c199075f8f788d0d906b9ffbbc5a47dc9918a945e13d5a2bda/pygments-2.18.0-py3-none-any.whl", hash = "sha256:b8e6aca0523f3ab76fee51799c488e38782ac06eafcf95e7ba832985c8e7b13a", size = 1205513 },
]

[[package]]
name = "pymdown-extensions"
version = "10.11.2"
source = { registry = "https://pypi.org/simple" }
dependencies = [
    { name = "markdown" },
    { name = "pyyaml" },
]
sdist = { url = "https://files.pythonhosted.org/packages/f4/71/2730a20e9e3752393d78998347f8b1085ef9c417646ea9befbeef221e3c4/pymdown_extensions-10.11.2.tar.gz", hash = "sha256:bc8847ecc9e784a098efd35e20cba772bc5a1b529dfcef9dc1972db9021a1049", size = 830241 }
wheels = [
    { url = "https://files.pythonhosted.org/packages/c2/35/c0edf199257ef0a7d407d29cd51c4e70d1dad4370a5f44deb65a7a5475e2/pymdown_extensions-10.11.2-py3-none-any.whl", hash = "sha256:41cdde0a77290e480cf53892f5c5e50921a7ee3e5cd60ba91bf19837b33badcf", size = 259044 },
]

[[package]]
name = "pympler"
version = "1.1"
source = { registry = "https://pypi.org/simple" }
dependencies = [
    { name = "pywin32", marker = "platform_system == 'Windows'" },
]
sdist = { url = "https://files.pythonhosted.org/packages/dd/37/c384631908029676d8e7213dd956bb686af303a80db7afbc9be36bc49495/pympler-1.1.tar.gz", hash = "sha256:1eaa867cb8992c218430f1708fdaccda53df064144d1c5656b1e6f1ee6000424", size = 179954 }
wheels = [
    { url = "https://files.pythonhosted.org/packages/79/4f/a6a2e2b202d7fd97eadfe90979845b8706676b41cbd3b42ba75adf329d1f/Pympler-1.1-py3-none-any.whl", hash = "sha256:5b223d6027d0619584116a0cbc28e8d2e378f7a79c1e5e024f9ff3b673c58506", size = 165766 },
]

[[package]]
name = "pyproject-hooks"
version = "1.2.0"
source = { registry = "https://pypi.org/simple" }
sdist = { url = "https://files.pythonhosted.org/packages/e7/82/28175b2414effca1cdac8dc99f76d660e7a4fb0ceefa4b4ab8f5f6742925/pyproject_hooks-1.2.0.tar.gz", hash = "sha256:1e859bd5c40fae9448642dd871adf459e5e2084186e8d2c2a79a824c970da1f8", size = 19228 }
wheels = [
    { url = "https://files.pythonhosted.org/packages/bd/24/12818598c362d7f300f18e74db45963dbcb85150324092410c8b49405e42/pyproject_hooks-1.2.0-py3-none-any.whl", hash = "sha256:9e5c6bfa8dcc30091c74b0cf803c81fdd29d94f01992a7707bc97babb1141913", size = 10216 },
]

[[package]]
name = "pyright"
version = "1.1.390"
source = { registry = "https://pypi.org/simple" }
dependencies = [
    { name = "nodeenv" },
    { name = "typing-extensions" },
]
sdist = { url = "https://files.pythonhosted.org/packages/ba/42/1e0392f35dd275f9f775baf7c86407cef7f6a0d9b8e099a93e5422a7e571/pyright-1.1.390.tar.gz", hash = "sha256:aad7f160c49e0fbf8209507a15e17b781f63a86a1facb69ca877c71ef2e9538d", size = 21950 }
wheels = [
    { url = "https://files.pythonhosted.org/packages/43/20/3f492ca789fb17962ad23619959c7fa642082621751514296c58de3bb801/pyright-1.1.390-py3-none-any.whl", hash = "sha256:ecebfba5b6b50af7c1a44c2ba144ba2ab542c227eb49bc1f16984ff714e0e110", size = 18579 },
]

[[package]]
name = "pytest"
version = "8.3.3"
source = { registry = "https://pypi.org/simple" }
dependencies = [
    { name = "colorama", marker = "sys_platform == 'win32'" },
    { name = "exceptiongroup", marker = "python_full_version < '3.11'" },
    { name = "iniconfig" },
    { name = "packaging" },
    { name = "pluggy" },
    { name = "tomli", marker = "python_full_version < '3.11'" },
]
sdist = { url = "https://files.pythonhosted.org/packages/8b/6c/62bbd536103af674e227c41a8f3dcd022d591f6eed5facb5a0f31ee33bbc/pytest-8.3.3.tar.gz", hash = "sha256:70b98107bd648308a7952b06e6ca9a50bc660be218d53c257cc1fc94fda10181", size = 1442487 }
wheels = [
    { url = "https://files.pythonhosted.org/packages/6b/77/7440a06a8ead44c7757a64362dd22df5760f9b12dc5f11b6188cd2fc27a0/pytest-8.3.3-py3-none-any.whl", hash = "sha256:a6853c7375b2663155079443d2e45de913a911a11d669df02a50814944db57b2", size = 342341 },
]

[[package]]
name = "pytest-asyncio"
version = "0.24.0"
source = { registry = "https://pypi.org/simple" }
dependencies = [
    { name = "pytest" },
]
sdist = { url = "https://files.pythonhosted.org/packages/52/6d/c6cf50ce320cf8611df7a1254d86233b3df7cc07f9b5f5cbcb82e08aa534/pytest_asyncio-0.24.0.tar.gz", hash = "sha256:d081d828e576d85f875399194281e92bf8a68d60d72d1a2faf2feddb6c46b276", size = 49855 }
wheels = [
    { url = "https://files.pythonhosted.org/packages/96/31/6607dab48616902f76885dfcf62c08d929796fc3b2d2318faf9fd54dbed9/pytest_asyncio-0.24.0-py3-none-any.whl", hash = "sha256:a811296ed596b69bf0b6f3dc40f83bcaf341b155a269052d82efa2b25ac7037b", size = 18024 },
]

[[package]]
name = "pytest-cov"
version = "5.0.0"
source = { registry = "https://pypi.org/simple" }
dependencies = [
    { name = "coverage", extra = ["toml"] },
    { name = "pytest" },
]
sdist = { url = "https://files.pythonhosted.org/packages/74/67/00efc8d11b630c56f15f4ad9c7f9223f1e5ec275aaae3fa9118c6a223ad2/pytest-cov-5.0.0.tar.gz", hash = "sha256:5837b58e9f6ebd335b0f8060eecce69b662415b16dc503883a02f45dfeb14857", size = 63042 }
wheels = [
    { url = "https://files.pythonhosted.org/packages/78/3a/af5b4fa5961d9a1e6237b530eb87dd04aea6eb83da09d2a4073d81b54ccf/pytest_cov-5.0.0-py3-none-any.whl", hash = "sha256:4f0764a1219df53214206bf1feea4633c3b558a2925c8b59f144f682861ce652", size = 21990 },
]

[[package]]
name = "python-dateutil"
version = "2.9.0.post0"
source = { registry = "https://pypi.org/simple" }
dependencies = [
    { name = "six" },
]
sdist = { url = "https://files.pythonhosted.org/packages/66/c0/0c8b6ad9f17a802ee498c46e004a0eb49bc148f2fd230864601a86dcf6db/python-dateutil-2.9.0.post0.tar.gz", hash = "sha256:37dd54208da7e1cd875388217d5e00ebd4179249f90fb72437e91a35459a0ad3", size = 342432 }
wheels = [
    { url = "https://files.pythonhosted.org/packages/ec/57/56b9bcc3c9c6a792fcbaf139543cee77261f3651ca9da0c93f5c1221264b/python_dateutil-2.9.0.post0-py2.py3-none-any.whl", hash = "sha256:a8b2bc7bffae282281c8140a97d3aa9c14da0b136dfe83f850eea9a5f7470427", size = 229892 },
]

[[package]]
name = "pywin32"
version = "307"
source = { registry = "https://pypi.org/simple" }
wheels = [
    { url = "https://files.pythonhosted.org/packages/12/3d/91d710c40cc61fd241025351fd61fb674859973c5a0b3111e532d7229012/pywin32-307-cp310-cp310-win32.whl", hash = "sha256:f8f25d893c1e1ce2d685ef6d0a481e87c6f510d0f3f117932781f412e0eba31b", size = 5904291 },
    { url = "https://files.pythonhosted.org/packages/94/b4/20804bb7528419d503c71cfcb8988f0eb9f3596501a9d86eb528c9998055/pywin32-307-cp310-cp310-win_amd64.whl", hash = "sha256:36e650c5e5e6b29b5d317385b02d20803ddbac5d1031e1f88d20d76676dd103d", size = 6535115 },
    { url = "https://files.pythonhosted.org/packages/65/55/f1c84fcccbd5b75c09aa2a948551ad4569f9c14994a39959d3fee3267911/pywin32-307-cp310-cp310-win_arm64.whl", hash = "sha256:0c12d61e0274e0c62acee79e3e503c312426ddd0e8d4899c626cddc1cafe0ff4", size = 7948521 },
    { url = "https://files.pythonhosted.org/packages/f9/29/5f50cb02aef57711bf941e1d93bfe602625f89faf33abb737441ab698496/pywin32-307-cp311-cp311-win32.whl", hash = "sha256:fec5d27cc893178fab299de911b8e4d12c5954e1baf83e8a664311e56a272b75", size = 5905392 },
    { url = "https://files.pythonhosted.org/packages/5e/8d/dd2bf7e5dbfed3ea17b07763bc13d007583ef48914ed446be1c329c8e601/pywin32-307-cp311-cp311-win_amd64.whl", hash = "sha256:987a86971753ed7fdd52a7fb5747aba955b2c7fbbc3d8b76ec850358c1cc28c3", size = 6536159 },
    { url = "https://files.pythonhosted.org/packages/63/72/dce6d08a2adeaf9e7e0462173610900d01d16a449aa74c9e035b7c2ec8f8/pywin32-307-cp311-cp311-win_arm64.whl", hash = "sha256:fd436897c186a2e693cd0437386ed79f989f4d13d6f353f8787ecbb0ae719398", size = 7949586 },
    { url = "https://files.pythonhosted.org/packages/90/4e/9c660fa6c34db3c9542c9682b0ccd9edd63a6a4cb6ac4d22014b2c3355c9/pywin32-307-cp312-cp312-win32.whl", hash = "sha256:07649ec6b01712f36debf39fc94f3d696a46579e852f60157a729ac039df0815", size = 5916997 },
    { url = "https://files.pythonhosted.org/packages/9c/11/c56e771d2cdbd2dac8e656edb2c814e4b2239da2c9028aa7265cdfff8aed/pywin32-307-cp312-cp312-win_amd64.whl", hash = "sha256:00d047992bb5dcf79f8b9b7c81f72e0130f9fe4b22df613f755ab1cc021d8347", size = 6519708 },
    { url = "https://files.pythonhosted.org/packages/cd/64/53b1112cb05f85a6c87339a9f90a3b82d67ecb46f16b45abaac3bf4dee2b/pywin32-307-cp312-cp312-win_arm64.whl", hash = "sha256:b53658acbfc6a8241d72cc09e9d1d666be4e6c99376bc59e26cdb6223c4554d2", size = 7952978 },
    { url = "https://files.pythonhosted.org/packages/61/c2/bdff07ee75b9c0a0f87cd52bfb45152e40d4c6f99e7256336e243cf4da2d/pywin32-307-cp313-cp313-win32.whl", hash = "sha256:ea4d56e48dc1ab2aa0a5e3c0741ad6e926529510516db7a3b6981a1ae74405e5", size = 5915947 },
    { url = "https://files.pythonhosted.org/packages/fd/59/b891cf47d5893ee87e09686e736a84b80a8c5112a1a80e37363ab8801f54/pywin32-307-cp313-cp313-win_amd64.whl", hash = "sha256:576d09813eaf4c8168d0bfd66fb7cb3b15a61041cf41598c2db4a4583bf832d2", size = 6518782 },
    { url = "https://files.pythonhosted.org/packages/08/9b/3c797468a96f68ce86f84917c198f60fc4189ab2ddc5841bcd71ead7680f/pywin32-307-cp313-cp313-win_arm64.whl", hash = "sha256:b30c9bdbffda6a260beb2919f918daced23d32c79109412c2085cbc513338a0a", size = 7952027 },
]

[[package]]
name = "pyyaml"
version = "6.0.2"
source = { registry = "https://pypi.org/simple" }
sdist = { url = "https://files.pythonhosted.org/packages/54/ed/79a089b6be93607fa5cdaedf301d7dfb23af5f25c398d5ead2525b063e17/pyyaml-6.0.2.tar.gz", hash = "sha256:d584d9ec91ad65861cc08d42e834324ef890a082e591037abe114850ff7bbc3e", size = 130631 }
wheels = [
    { url = "https://files.pythonhosted.org/packages/9b/95/a3fac87cb7158e231b5a6012e438c647e1a87f09f8e0d123acec8ab8bf71/PyYAML-6.0.2-cp310-cp310-macosx_10_9_x86_64.whl", hash = "sha256:0a9a2848a5b7feac301353437eb7d5957887edbf81d56e903999a75a3d743086", size = 184199 },
    { url = "https://files.pythonhosted.org/packages/c7/7a/68bd47624dab8fd4afbfd3c48e3b79efe09098ae941de5b58abcbadff5cb/PyYAML-6.0.2-cp310-cp310-macosx_11_0_arm64.whl", hash = "sha256:29717114e51c84ddfba879543fb232a6ed60086602313ca38cce623c1d62cfbf", size = 171758 },
    { url = "https://files.pythonhosted.org/packages/49/ee/14c54df452143b9ee9f0f29074d7ca5516a36edb0b4cc40c3f280131656f/PyYAML-6.0.2-cp310-cp310-manylinux_2_17_aarch64.manylinux2014_aarch64.whl", hash = "sha256:8824b5a04a04a047e72eea5cec3bc266db09e35de6bdfe34c9436ac5ee27d237", size = 718463 },
    { url = "https://files.pythonhosted.org/packages/4d/61/de363a97476e766574650d742205be468921a7b532aa2499fcd886b62530/PyYAML-6.0.2-cp310-cp310-manylinux_2_17_s390x.manylinux2014_s390x.whl", hash = "sha256:7c36280e6fb8385e520936c3cb3b8042851904eba0e58d277dca80a5cfed590b", size = 719280 },
    { url = "https://files.pythonhosted.org/packages/6b/4e/1523cb902fd98355e2e9ea5e5eb237cbc5f3ad5f3075fa65087aa0ecb669/PyYAML-6.0.2-cp310-cp310-manylinux_2_17_x86_64.manylinux2014_x86_64.whl", hash = "sha256:ec031d5d2feb36d1d1a24380e4db6d43695f3748343d99434e6f5f9156aaa2ed", size = 751239 },
    { url = "https://files.pythonhosted.org/packages/b7/33/5504b3a9a4464893c32f118a9cc045190a91637b119a9c881da1cf6b7a72/PyYAML-6.0.2-cp310-cp310-musllinux_1_1_aarch64.whl", hash = "sha256:936d68689298c36b53b29f23c6dbb74de12b4ac12ca6cfe0e047bedceea56180", size = 695802 },
    { url = "https://files.pythonhosted.org/packages/5c/20/8347dcabd41ef3a3cdc4f7b7a2aff3d06598c8779faa189cdbf878b626a4/PyYAML-6.0.2-cp310-cp310-musllinux_1_1_x86_64.whl", hash = "sha256:23502f431948090f597378482b4812b0caae32c22213aecf3b55325e049a6c68", size = 720527 },
    { url = "https://files.pythonhosted.org/packages/be/aa/5afe99233fb360d0ff37377145a949ae258aaab831bde4792b32650a4378/PyYAML-6.0.2-cp310-cp310-win32.whl", hash = "sha256:2e99c6826ffa974fe6e27cdb5ed0021786b03fc98e5ee3c5bfe1fd5015f42b99", size = 144052 },
    { url = "https://files.pythonhosted.org/packages/b5/84/0fa4b06f6d6c958d207620fc60005e241ecedceee58931bb20138e1e5776/PyYAML-6.0.2-cp310-cp310-win_amd64.whl", hash = "sha256:a4d3091415f010369ae4ed1fc6b79def9416358877534caf6a0fdd2146c87a3e", size = 161774 },
    { url = "https://files.pythonhosted.org/packages/f8/aa/7af4e81f7acba21a4c6be026da38fd2b872ca46226673c89a758ebdc4fd2/PyYAML-6.0.2-cp311-cp311-macosx_10_9_x86_64.whl", hash = "sha256:cc1c1159b3d456576af7a3e4d1ba7e6924cb39de8f67111c735f6fc832082774", size = 184612 },
    { url = "https://files.pythonhosted.org/packages/8b/62/b9faa998fd185f65c1371643678e4d58254add437edb764a08c5a98fb986/PyYAML-6.0.2-cp311-cp311-macosx_11_0_arm64.whl", hash = "sha256:1e2120ef853f59c7419231f3bf4e7021f1b936f6ebd222406c3b60212205d2ee", size = 172040 },
    { url = "https://files.pythonhosted.org/packages/ad/0c/c804f5f922a9a6563bab712d8dcc70251e8af811fce4524d57c2c0fd49a4/PyYAML-6.0.2-cp311-cp311-manylinux_2_17_aarch64.manylinux2014_aarch64.whl", hash = "sha256:5d225db5a45f21e78dd9358e58a98702a0302f2659a3c6cd320564b75b86f47c", size = 736829 },
    { url = "https://files.pythonhosted.org/packages/51/16/6af8d6a6b210c8e54f1406a6b9481febf9c64a3109c541567e35a49aa2e7/PyYAML-6.0.2-cp311-cp311-manylinux_2_17_s390x.manylinux2014_s390x.whl", hash = "sha256:5ac9328ec4831237bec75defaf839f7d4564be1e6b25ac710bd1a96321cc8317", size = 764167 },
    { url = "https://files.pythonhosted.org/packages/75/e4/2c27590dfc9992f73aabbeb9241ae20220bd9452df27483b6e56d3975cc5/PyYAML-6.0.2-cp311-cp311-manylinux_2_17_x86_64.manylinux2014_x86_64.whl", hash = "sha256:3ad2a3decf9aaba3d29c8f537ac4b243e36bef957511b4766cb0057d32b0be85", size = 762952 },
    { url = "https://files.pythonhosted.org/packages/9b/97/ecc1abf4a823f5ac61941a9c00fe501b02ac3ab0e373c3857f7d4b83e2b6/PyYAML-6.0.2-cp311-cp311-musllinux_1_1_aarch64.whl", hash = "sha256:ff3824dc5261f50c9b0dfb3be22b4567a6f938ccce4587b38952d85fd9e9afe4", size = 735301 },
    { url = "https://files.pythonhosted.org/packages/45/73/0f49dacd6e82c9430e46f4a027baa4ca205e8b0a9dce1397f44edc23559d/PyYAML-6.0.2-cp311-cp311-musllinux_1_1_x86_64.whl", hash = "sha256:797b4f722ffa07cc8d62053e4cff1486fa6dc094105d13fea7b1de7d8bf71c9e", size = 756638 },
    { url = "https://files.pythonhosted.org/packages/22/5f/956f0f9fc65223a58fbc14459bf34b4cc48dec52e00535c79b8db361aabd/PyYAML-6.0.2-cp311-cp311-win32.whl", hash = "sha256:11d8f3dd2b9c1207dcaf2ee0bbbfd5991f571186ec9cc78427ba5bd32afae4b5", size = 143850 },
    { url = "https://files.pythonhosted.org/packages/ed/23/8da0bbe2ab9dcdd11f4f4557ccaf95c10b9811b13ecced089d43ce59c3c8/PyYAML-6.0.2-cp311-cp311-win_amd64.whl", hash = "sha256:e10ce637b18caea04431ce14fabcf5c64a1c61ec9c56b071a4b7ca131ca52d44", size = 161980 },
    { url = "https://files.pythonhosted.org/packages/86/0c/c581167fc46d6d6d7ddcfb8c843a4de25bdd27e4466938109ca68492292c/PyYAML-6.0.2-cp312-cp312-macosx_10_9_x86_64.whl", hash = "sha256:c70c95198c015b85feafc136515252a261a84561b7b1d51e3384e0655ddf25ab", size = 183873 },
    { url = "https://files.pythonhosted.org/packages/a8/0c/38374f5bb272c051e2a69281d71cba6fdb983413e6758b84482905e29a5d/PyYAML-6.0.2-cp312-cp312-macosx_11_0_arm64.whl", hash = "sha256:ce826d6ef20b1bc864f0a68340c8b3287705cae2f8b4b1d932177dcc76721725", size = 173302 },
    { url = "https://files.pythonhosted.org/packages/c3/93/9916574aa8c00aa06bbac729972eb1071d002b8e158bd0e83a3b9a20a1f7/PyYAML-6.0.2-cp312-cp312-manylinux_2_17_aarch64.manylinux2014_aarch64.whl", hash = "sha256:1f71ea527786de97d1a0cc0eacd1defc0985dcf6b3f17bb77dcfc8c34bec4dc5", size = 739154 },
    { url = "https://files.pythonhosted.org/packages/95/0f/b8938f1cbd09739c6da569d172531567dbcc9789e0029aa070856f123984/PyYAML-6.0.2-cp312-cp312-manylinux_2_17_s390x.manylinux2014_s390x.whl", hash = "sha256:9b22676e8097e9e22e36d6b7bda33190d0d400f345f23d4065d48f4ca7ae0425", size = 766223 },
    { url = "https://files.pythonhosted.org/packages/b9/2b/614b4752f2e127db5cc206abc23a8c19678e92b23c3db30fc86ab731d3bd/PyYAML-6.0.2-cp312-cp312-manylinux_2_17_x86_64.manylinux2014_x86_64.whl", hash = "sha256:80bab7bfc629882493af4aa31a4cfa43a4c57c83813253626916b8c7ada83476", size = 767542 },
    { url = "https://files.pythonhosted.org/packages/d4/00/dd137d5bcc7efea1836d6264f049359861cf548469d18da90cd8216cf05f/PyYAML-6.0.2-cp312-cp312-musllinux_1_1_aarch64.whl", hash = "sha256:0833f8694549e586547b576dcfaba4a6b55b9e96098b36cdc7ebefe667dfed48", size = 731164 },
    { url = "https://files.pythonhosted.org/packages/c9/1f/4f998c900485e5c0ef43838363ba4a9723ac0ad73a9dc42068b12aaba4e4/PyYAML-6.0.2-cp312-cp312-musllinux_1_1_x86_64.whl", hash = "sha256:8b9c7197f7cb2738065c481a0461e50ad02f18c78cd75775628afb4d7137fb3b", size = 756611 },
    { url = "https://files.pythonhosted.org/packages/df/d1/f5a275fdb252768b7a11ec63585bc38d0e87c9e05668a139fea92b80634c/PyYAML-6.0.2-cp312-cp312-win32.whl", hash = "sha256:ef6107725bd54b262d6dedcc2af448a266975032bc85ef0172c5f059da6325b4", size = 140591 },
    { url = "https://files.pythonhosted.org/packages/0c/e8/4f648c598b17c3d06e8753d7d13d57542b30d56e6c2dedf9c331ae56312e/PyYAML-6.0.2-cp312-cp312-win_amd64.whl", hash = "sha256:7e7401d0de89a9a855c839bc697c079a4af81cf878373abd7dc625847d25cbd8", size = 156338 },
    { url = "https://files.pythonhosted.org/packages/ef/e3/3af305b830494fa85d95f6d95ef7fa73f2ee1cc8ef5b495c7c3269fb835f/PyYAML-6.0.2-cp313-cp313-macosx_10_13_x86_64.whl", hash = "sha256:efdca5630322a10774e8e98e1af481aad470dd62c3170801852d752aa7a783ba", size = 181309 },
    { url = "https://files.pythonhosted.org/packages/45/9f/3b1c20a0b7a3200524eb0076cc027a970d320bd3a6592873c85c92a08731/PyYAML-6.0.2-cp313-cp313-macosx_11_0_arm64.whl", hash = "sha256:50187695423ffe49e2deacb8cd10510bc361faac997de9efef88badc3bb9e2d1", size = 171679 },
    { url = "https://files.pythonhosted.org/packages/7c/9a/337322f27005c33bcb656c655fa78325b730324c78620e8328ae28b64d0c/PyYAML-6.0.2-cp313-cp313-manylinux_2_17_aarch64.manylinux2014_aarch64.whl", hash = "sha256:0ffe8360bab4910ef1b9e87fb812d8bc0a308b0d0eef8c8f44e0254ab3b07133", size = 733428 },
    { url = "https://files.pythonhosted.org/packages/a3/69/864fbe19e6c18ea3cc196cbe5d392175b4cf3d5d0ac1403ec3f2d237ebb5/PyYAML-6.0.2-cp313-cp313-manylinux_2_17_s390x.manylinux2014_s390x.whl", hash = "sha256:17e311b6c678207928d649faa7cb0d7b4c26a0ba73d41e99c4fff6b6c3276484", size = 763361 },
    { url = "https://files.pythonhosted.org/packages/04/24/b7721e4845c2f162d26f50521b825fb061bc0a5afcf9a386840f23ea19fa/PyYAML-6.0.2-cp313-cp313-manylinux_2_17_x86_64.manylinux2014_x86_64.whl", hash = "sha256:70b189594dbe54f75ab3a1acec5f1e3faa7e8cf2f1e08d9b561cb41b845f69d5", size = 759523 },
    { url = "https://files.pythonhosted.org/packages/2b/b2/e3234f59ba06559c6ff63c4e10baea10e5e7df868092bf9ab40e5b9c56b6/PyYAML-6.0.2-cp313-cp313-musllinux_1_1_aarch64.whl", hash = "sha256:41e4e3953a79407c794916fa277a82531dd93aad34e29c2a514c2c0c5fe971cc", size = 726660 },
    { url = "https://files.pythonhosted.org/packages/fe/0f/25911a9f080464c59fab9027482f822b86bf0608957a5fcc6eaac85aa515/PyYAML-6.0.2-cp313-cp313-musllinux_1_1_x86_64.whl", hash = "sha256:68ccc6023a3400877818152ad9a1033e3db8625d899c72eacb5a668902e4d652", size = 751597 },
    { url = "https://files.pythonhosted.org/packages/14/0d/e2c3b43bbce3cf6bd97c840b46088a3031085179e596d4929729d8d68270/PyYAML-6.0.2-cp313-cp313-win32.whl", hash = "sha256:bc2fa7c6b47d6bc618dd7fb02ef6fdedb1090ec036abab80d4681424b84c1183", size = 140527 },
    { url = "https://files.pythonhosted.org/packages/fa/de/02b54f42487e3d3c6efb3f89428677074ca7bf43aae402517bc7cca949f3/PyYAML-6.0.2-cp313-cp313-win_amd64.whl", hash = "sha256:8388ee1976c416731879ac16da0aff3f63b286ffdd57cdeb95f3f2e085687563", size = 156446 },
]

[[package]]
name = "pyzmq"
version = "26.2.0"
source = { registry = "https://pypi.org/simple" }
dependencies = [
    { name = "cffi", marker = "implementation_name == 'pypy'" },
]
sdist = { url = "https://files.pythonhosted.org/packages/fd/05/bed626b9f7bb2322cdbbf7b4bd8f54b1b617b0d2ab2d3547d6e39428a48e/pyzmq-26.2.0.tar.gz", hash = "sha256:070672c258581c8e4f640b5159297580a9974b026043bd4ab0470be9ed324f1f", size = 271975 }
wheels = [
    { url = "https://files.pythonhosted.org/packages/1f/a8/9837c39aba390eb7d01924ace49d761c8dbe7bc2d6082346d00c8332e431/pyzmq-26.2.0-cp310-cp310-macosx_10_15_universal2.whl", hash = "sha256:ddf33d97d2f52d89f6e6e7ae66ee35a4d9ca6f36eda89c24591b0c40205a3629", size = 1340058 },
    { url = "https://files.pythonhosted.org/packages/a2/1f/a006f2e8e4f7d41d464272012695da17fb95f33b54342612a6890da96ff6/pyzmq-26.2.0-cp310-cp310-macosx_10_9_x86_64.whl", hash = "sha256:dacd995031a01d16eec825bf30802fceb2c3791ef24bcce48fa98ce40918c27b", size = 1008818 },
    { url = "https://files.pythonhosted.org/packages/b6/09/b51b6683fde5ca04593a57bbe81788b6b43114d8f8ee4e80afc991e14760/pyzmq-26.2.0-cp310-cp310-manylinux_2_17_aarch64.manylinux2014_aarch64.whl", hash = "sha256:89289a5ee32ef6c439086184529ae060c741334b8970a6855ec0b6ad3ff28764", size = 673199 },
    { url = "https://files.pythonhosted.org/packages/c9/78/486f3e2e824f3a645238332bf5a4c4b4477c3063033a27c1e4052358dee2/pyzmq-26.2.0-cp310-cp310-manylinux_2_17_i686.manylinux2014_i686.whl", hash = "sha256:5506f06d7dc6ecf1efacb4a013b1f05071bb24b76350832c96449f4a2d95091c", size = 911762 },
    { url = "https://files.pythonhosted.org/packages/5e/3b/2eb1667c9b866f53e76ee8b0c301b0469745a23bd5a87b7ee3d5dd9eb6e5/pyzmq-26.2.0-cp310-cp310-manylinux_2_17_x86_64.manylinux2014_x86_64.whl", hash = "sha256:8ea039387c10202ce304af74def5021e9adc6297067f3441d348d2b633e8166a", size = 868773 },
    { url = "https://files.pythonhosted.org/packages/16/29/ca99b4598a9dc7e468b5417eda91f372b595be1e3eec9b7cbe8e5d3584e8/pyzmq-26.2.0-cp310-cp310-manylinux_2_28_x86_64.whl", hash = "sha256:a2224fa4a4c2ee872886ed00a571f5e967c85e078e8e8c2530a2fb01b3309b88", size = 868834 },
    { url = "https://files.pythonhosted.org/packages/ad/e5/9efaeb1d2f4f8c50da04144f639b042bc52869d3a206d6bf672ab3522163/pyzmq-26.2.0-cp310-cp310-musllinux_1_1_aarch64.whl", hash = "sha256:28ad5233e9c3b52d76196c696e362508959741e1a005fb8fa03b51aea156088f", size = 1202861 },
    { url = "https://files.pythonhosted.org/packages/c3/62/c721b5608a8ac0a69bb83cbb7d07a56f3ff00b3991a138e44198a16f94c7/pyzmq-26.2.0-cp310-cp310-musllinux_1_1_i686.whl", hash = "sha256:1c17211bc037c7d88e85ed8b7d8f7e52db6dc8eca5590d162717c654550f7282", size = 1515304 },
    { url = "https://files.pythonhosted.org/packages/87/84/e8bd321aa99b72f48d4606fc5a0a920154125bd0a4608c67eab742dab087/pyzmq-26.2.0-cp310-cp310-musllinux_1_1_x86_64.whl", hash = "sha256:b8f86dd868d41bea9a5f873ee13bf5551c94cf6bc51baebc6f85075971fe6eea", size = 1414712 },
    { url = "https://files.pythonhosted.org/packages/cd/cd/420e3fd1ac6977b008b72e7ad2dae6350cc84d4c5027fc390b024e61738f/pyzmq-26.2.0-cp310-cp310-win32.whl", hash = "sha256:46a446c212e58456b23af260f3d9fb785054f3e3653dbf7279d8f2b5546b21c2", size = 578113 },
    { url = "https://files.pythonhosted.org/packages/5c/57/73930d56ed45ae0cb4946f383f985c855c9b3d4063f26416998f07523c0e/pyzmq-26.2.0-cp310-cp310-win_amd64.whl", hash = "sha256:49d34ab71db5a9c292a7644ce74190b1dd5a3475612eefb1f8be1d6961441971", size = 641631 },
    { url = "https://files.pythonhosted.org/packages/61/d2/ae6ac5c397f1ccad59031c64beaafce7a0d6182e0452cc48f1c9c87d2dd0/pyzmq-26.2.0-cp310-cp310-win_arm64.whl", hash = "sha256:bfa832bfa540e5b5c27dcf5de5d82ebc431b82c453a43d141afb1e5d2de025fa", size = 543528 },
    { url = "https://files.pythonhosted.org/packages/12/20/de7442172f77f7c96299a0ac70e7d4fb78cd51eca67aa2cf552b66c14196/pyzmq-26.2.0-cp311-cp311-macosx_10_15_universal2.whl", hash = "sha256:8f7e66c7113c684c2b3f1c83cdd3376103ee0ce4c49ff80a648643e57fb22218", size = 1340639 },
    { url = "https://files.pythonhosted.org/packages/98/4d/5000468bd64c7910190ed0a6c76a1ca59a68189ec1f007c451dc181a22f4/pyzmq-26.2.0-cp311-cp311-macosx_10_9_x86_64.whl", hash = "sha256:3a495b30fc91db2db25120df5847d9833af237546fd59170701acd816ccc01c4", size = 1008710 },
    { url = "https://files.pythonhosted.org/packages/e1/bf/c67fd638c2f9fbbab8090a3ee779370b97c82b84cc12d0c498b285d7b2c0/pyzmq-26.2.0-cp311-cp311-manylinux_2_17_aarch64.manylinux2014_aarch64.whl", hash = "sha256:77eb0968da535cba0470a5165468b2cac7772cfb569977cff92e240f57e31bef", size = 673129 },
    { url = "https://files.pythonhosted.org/packages/86/94/99085a3f492aa538161cbf27246e8886ff850e113e0c294a5b8245f13b52/pyzmq-26.2.0-cp311-cp311-manylinux_2_17_i686.manylinux2014_i686.whl", hash = "sha256:6ace4f71f1900a548f48407fc9be59c6ba9d9aaf658c2eea6cf2779e72f9f317", size = 910107 },
    { url = "https://files.pythonhosted.org/packages/31/1d/346809e8a9b999646d03f21096428453465b1bca5cd5c64ecd048d9ecb01/pyzmq-26.2.0-cp311-cp311-manylinux_2_17_x86_64.manylinux2014_x86_64.whl", hash = "sha256:92a78853d7280bffb93df0a4a6a2498cba10ee793cc8076ef797ef2f74d107cf", size = 867960 },
    { url = "https://files.pythonhosted.org/packages/ab/68/6fb6ae5551846ad5beca295b7bca32bf0a7ce19f135cb30e55fa2314e6b6/pyzmq-26.2.0-cp311-cp311-manylinux_2_28_x86_64.whl", hash = "sha256:689c5d781014956a4a6de61d74ba97b23547e431e9e7d64f27d4922ba96e9d6e", size = 869204 },
    { url = "https://files.pythonhosted.org/packages/0f/f9/18417771dee223ccf0f48e29adf8b4e25ba6d0e8285e33bcbce078070bc3/pyzmq-26.2.0-cp311-cp311-musllinux_1_1_aarch64.whl", hash = "sha256:0aca98bc423eb7d153214b2df397c6421ba6373d3397b26c057af3c904452e37", size = 1203351 },
    { url = "https://files.pythonhosted.org/packages/e0/46/f13e67fe0d4f8a2315782cbad50493de6203ea0d744610faf4d5f5b16e90/pyzmq-26.2.0-cp311-cp311-musllinux_1_1_i686.whl", hash = "sha256:1f3496d76b89d9429a656293744ceca4d2ac2a10ae59b84c1da9b5165f429ad3", size = 1514204 },
    { url = "https://files.pythonhosted.org/packages/50/11/ddcf7343b7b7a226e0fc7b68cbf5a5bb56291fac07f5c3023bb4c319ebb4/pyzmq-26.2.0-cp311-cp311-musllinux_1_1_x86_64.whl", hash = "sha256:5c2b3bfd4b9689919db068ac6c9911f3fcb231c39f7dd30e3138be94896d18e6", size = 1414339 },
    { url = "https://files.pythonhosted.org/packages/01/14/1c18d7d5b7be2708f513f37c61bfadfa62161c10624f8733f1c8451b3509/pyzmq-26.2.0-cp311-cp311-win32.whl", hash = "sha256:eac5174677da084abf378739dbf4ad245661635f1600edd1221f150b165343f4", size = 576928 },
    { url = "https://files.pythonhosted.org/packages/3b/1b/0a540edd75a41df14ec416a9a500b9fec66e554aac920d4c58fbd5756776/pyzmq-26.2.0-cp311-cp311-win_amd64.whl", hash = "sha256:5a509df7d0a83a4b178d0f937ef14286659225ef4e8812e05580776c70e155d5", size = 642317 },
    { url = "https://files.pythonhosted.org/packages/98/77/1cbfec0358078a4c5add529d8a70892db1be900980cdb5dd0898b3d6ab9d/pyzmq-26.2.0-cp311-cp311-win_arm64.whl", hash = "sha256:c0e6091b157d48cbe37bd67233318dbb53e1e6327d6fc3bb284afd585d141003", size = 543834 },
    { url = "https://files.pythonhosted.org/packages/28/2f/78a766c8913ad62b28581777ac4ede50c6d9f249d39c2963e279524a1bbe/pyzmq-26.2.0-cp312-cp312-macosx_10_15_universal2.whl", hash = "sha256:ded0fc7d90fe93ae0b18059930086c51e640cdd3baebdc783a695c77f123dcd9", size = 1343105 },
    { url = "https://files.pythonhosted.org/packages/b7/9c/4b1e2d3d4065be715e007fe063ec7885978fad285f87eae1436e6c3201f4/pyzmq-26.2.0-cp312-cp312-macosx_10_9_x86_64.whl", hash = "sha256:17bf5a931c7f6618023cdacc7081f3f266aecb68ca692adac015c383a134ca52", size = 1008365 },
    { url = "https://files.pythonhosted.org/packages/4f/ef/5a23ec689ff36d7625b38d121ef15abfc3631a9aecb417baf7a4245e4124/pyzmq-26.2.0-cp312-cp312-manylinux_2_17_aarch64.manylinux2014_aarch64.whl", hash = "sha256:55cf66647e49d4621a7e20c8d13511ef1fe1efbbccf670811864452487007e08", size = 665923 },
    { url = "https://files.pythonhosted.org/packages/ae/61/d436461a47437d63c6302c90724cf0981883ec57ceb6073873f32172d676/pyzmq-26.2.0-cp312-cp312-manylinux_2_17_i686.manylinux2014_i686.whl", hash = "sha256:4661c88db4a9e0f958c8abc2b97472e23061f0bc737f6f6179d7a27024e1faa5", size = 903400 },
    { url = "https://files.pythonhosted.org/packages/47/42/fc6d35ecefe1739a819afaf6f8e686f7f02a4dd241c78972d316f403474c/pyzmq-26.2.0-cp312-cp312-manylinux_2_17_x86_64.manylinux2014_x86_64.whl", hash = "sha256:ea7f69de383cb47522c9c208aec6dd17697db7875a4674c4af3f8cfdac0bdeae", size = 860034 },
    { url = "https://files.pythonhosted.org/packages/07/3b/44ea6266a6761e9eefaa37d98fabefa112328808ac41aa87b4bbb668af30/pyzmq-26.2.0-cp312-cp312-manylinux_2_28_x86_64.whl", hash = "sha256:7f98f6dfa8b8ccaf39163ce872bddacca38f6a67289116c8937a02e30bbe9711", size = 860579 },
    { url = "https://files.pythonhosted.org/packages/38/6f/4df2014ab553a6052b0e551b37da55166991510f9e1002c89cab7ce3b3f2/pyzmq-26.2.0-cp312-cp312-musllinux_1_1_aarch64.whl", hash = "sha256:e3e0210287329272539eea617830a6a28161fbbd8a3271bf4150ae3e58c5d0e6", size = 1196246 },
    { url = "https://files.pythonhosted.org/packages/38/9d/ee240fc0c9fe9817f0c9127a43238a3e28048795483c403cc10720ddef22/pyzmq-26.2.0-cp312-cp312-musllinux_1_1_i686.whl", hash = "sha256:6b274e0762c33c7471f1a7471d1a2085b1a35eba5cdc48d2ae319f28b6fc4de3", size = 1507441 },
    { url = "https://files.pythonhosted.org/packages/85/4f/01711edaa58d535eac4a26c294c617c9a01f09857c0ce191fd574d06f359/pyzmq-26.2.0-cp312-cp312-musllinux_1_1_x86_64.whl", hash = "sha256:29c6a4635eef69d68a00321e12a7d2559fe2dfccfa8efae3ffb8e91cd0b36a8b", size = 1406498 },
    { url = "https://files.pythonhosted.org/packages/07/18/907134c85c7152f679ed744e73e645b365f3ad571f38bdb62e36f347699a/pyzmq-26.2.0-cp312-cp312-win32.whl", hash = "sha256:989d842dc06dc59feea09e58c74ca3e1678c812a4a8a2a419046d711031f69c7", size = 575533 },
    { url = "https://files.pythonhosted.org/packages/ce/2c/a6f4a20202a4d3c582ad93f95ee78d79bbdc26803495aec2912b17dbbb6c/pyzmq-26.2.0-cp312-cp312-win_amd64.whl", hash = "sha256:2a50625acdc7801bc6f74698c5c583a491c61d73c6b7ea4dee3901bb99adb27a", size = 637768 },
    { url = "https://files.pythonhosted.org/packages/5f/0e/eb16ff731632d30554bf5af4dbba3ffcd04518219d82028aea4ae1b02ca5/pyzmq-26.2.0-cp312-cp312-win_arm64.whl", hash = "sha256:4d29ab8592b6ad12ebbf92ac2ed2bedcfd1cec192d8e559e2e099f648570e19b", size = 540675 },
    { url = "https://files.pythonhosted.org/packages/04/a7/0f7e2f6c126fe6e62dbae0bc93b1bd3f1099cf7fea47a5468defebe3f39d/pyzmq-26.2.0-cp313-cp313-macosx_10_13_x86_64.whl", hash = "sha256:9dd8cd1aeb00775f527ec60022004d030ddc51d783d056e3e23e74e623e33726", size = 1006564 },
    { url = "https://files.pythonhosted.org/packages/31/b6/a187165c852c5d49f826a690857684333a6a4a065af0a6015572d2284f6a/pyzmq-26.2.0-cp313-cp313-macosx_10_15_universal2.whl", hash = "sha256:28c812d9757fe8acecc910c9ac9dafd2ce968c00f9e619db09e9f8f54c3a68a3", size = 1340447 },
    { url = "https://files.pythonhosted.org/packages/68/ba/f4280c58ff71f321602a6e24fd19879b7e79793fb8ab14027027c0fb58ef/pyzmq-26.2.0-cp313-cp313-manylinux_2_17_aarch64.manylinux2014_aarch64.whl", hash = "sha256:4d80b1dd99c1942f74ed608ddb38b181b87476c6a966a88a950c7dee118fdf50", size = 665485 },
    { url = "https://files.pythonhosted.org/packages/77/b5/c987a5c53c7d8704216f29fc3d810b32f156bcea488a940e330e1bcbb88d/pyzmq-26.2.0-cp313-cp313-manylinux_2_17_i686.manylinux2014_i686.whl", hash = "sha256:8c997098cc65e3208eca09303630e84d42718620e83b733d0fd69543a9cab9cb", size = 903484 },
    { url = "https://files.pythonhosted.org/packages/29/c9/07da157d2db18c72a7eccef8e684cefc155b712a88e3d479d930aa9eceba/pyzmq-26.2.0-cp313-cp313-manylinux_2_17_x86_64.manylinux2014_x86_64.whl", hash = "sha256:7ad1bc8d1b7a18497dda9600b12dc193c577beb391beae5cd2349184db40f187", size = 859981 },
    { url = "https://files.pythonhosted.org/packages/43/09/e12501bd0b8394b7d02c41efd35c537a1988da67fc9c745cae9c6c776d31/pyzmq-26.2.0-cp313-cp313-manylinux_2_28_x86_64.whl", hash = "sha256:bea2acdd8ea4275e1278350ced63da0b166421928276c7c8e3f9729d7402a57b", size = 860334 },
    { url = "https://files.pythonhosted.org/packages/eb/ff/f5ec1d455f8f7385cc0a8b2acd8c807d7fade875c14c44b85c1bddabae21/pyzmq-26.2.0-cp313-cp313-musllinux_1_1_aarch64.whl", hash = "sha256:23f4aad749d13698f3f7b64aad34f5fc02d6f20f05999eebc96b89b01262fb18", size = 1196179 },
    { url = "https://files.pythonhosted.org/packages/ec/8a/bb2ac43295b1950fe436a81fc5b298be0b96ac76fb029b514d3ed58f7b27/pyzmq-26.2.0-cp313-cp313-musllinux_1_1_i686.whl", hash = "sha256:a4f96f0d88accc3dbe4a9025f785ba830f968e21e3e2c6321ccdfc9aef755115", size = 1507668 },
    { url = "https://files.pythonhosted.org/packages/a9/49/dbc284ebcfd2dca23f6349227ff1616a7ee2c4a35fe0a5d6c3deff2b4fed/pyzmq-26.2.0-cp313-cp313-musllinux_1_1_x86_64.whl", hash = "sha256:ced65e5a985398827cc9276b93ef6dfabe0273c23de8c7931339d7e141c2818e", size = 1406539 },
    { url = "https://files.pythonhosted.org/packages/00/68/093cdce3fe31e30a341d8e52a1ad86392e13c57970d722c1f62a1d1a54b6/pyzmq-26.2.0-cp313-cp313-win32.whl", hash = "sha256:31507f7b47cc1ead1f6e86927f8ebb196a0bab043f6345ce070f412a59bf87b5", size = 575567 },
    { url = "https://files.pythonhosted.org/packages/92/ae/6cc4657148143412b5819b05e362ae7dd09fb9fe76e2a539dcff3d0386bc/pyzmq-26.2.0-cp313-cp313-win_amd64.whl", hash = "sha256:70fc7fcf0410d16ebdda9b26cbd8bf8d803d220a7f3522e060a69a9c87bf7bad", size = 637551 },
    { url = "https://files.pythonhosted.org/packages/6c/67/fbff102e201688f97c8092e4c3445d1c1068c2f27bbd45a578df97ed5f94/pyzmq-26.2.0-cp313-cp313-win_arm64.whl", hash = "sha256:c3789bd5768ab5618ebf09cef6ec2b35fed88709b104351748a63045f0ff9797", size = 540378 },
    { url = "https://files.pythonhosted.org/packages/3f/fe/2d998380b6e0122c6c4bdf9b6caf490831e5f5e2d08a203b5adff060c226/pyzmq-26.2.0-cp313-cp313t-macosx_10_13_x86_64.whl", hash = "sha256:034da5fc55d9f8da09015d368f519478a52675e558c989bfcb5cf6d4e16a7d2a", size = 1007378 },
    { url = "https://files.pythonhosted.org/packages/4a/f4/30d6e7157f12b3a0390bde94d6a8567cdb88846ed068a6e17238a4ccf600/pyzmq-26.2.0-cp313-cp313t-macosx_10_15_universal2.whl", hash = "sha256:c92d73464b886931308ccc45b2744e5968cbaade0b1d6aeb40d8ab537765f5bc", size = 1329532 },
    { url = "https://files.pythonhosted.org/packages/82/86/3fe917870e15ee1c3ad48229a2a64458e36036e64b4afa9659045d82bfa8/pyzmq-26.2.0-cp313-cp313t-manylinux_2_17_aarch64.manylinux2014_aarch64.whl", hash = "sha256:794a4562dcb374f7dbbfb3f51d28fb40123b5a2abadee7b4091f93054909add5", size = 653242 },
    { url = "https://files.pythonhosted.org/packages/50/2d/242e7e6ef6c8c19e6cb52d095834508cd581ffb925699fd3c640cdc758f1/pyzmq-26.2.0-cp313-cp313t-manylinux_2_17_i686.manylinux2014_i686.whl", hash = "sha256:aee22939bb6075e7afededabad1a56a905da0b3c4e3e0c45e75810ebe3a52672", size = 888404 },
    { url = "https://files.pythonhosted.org/packages/ac/11/7270566e1f31e4ea73c81ec821a4b1688fd551009a3d2bab11ec66cb1e8f/pyzmq-26.2.0-cp313-cp313t-manylinux_2_17_x86_64.manylinux2014_x86_64.whl", hash = "sha256:2ae90ff9dad33a1cfe947d2c40cb9cb5e600d759ac4f0fd22616ce6540f72797", size = 845858 },
    { url = "https://files.pythonhosted.org/packages/91/d5/72b38fbc69867795c8711bdd735312f9fef1e3d9204e2f63ab57085434b9/pyzmq-26.2.0-cp313-cp313t-manylinux_2_28_x86_64.whl", hash = "sha256:43a47408ac52647dfabbc66a25b05b6a61700b5165807e3fbd40063fcaf46386", size = 847375 },
    { url = "https://files.pythonhosted.org/packages/dd/9a/10ed3c7f72b4c24e719c59359fbadd1a27556a28b36cdf1cd9e4fb7845d5/pyzmq-26.2.0-cp313-cp313t-musllinux_1_1_aarch64.whl", hash = "sha256:25bf2374a2a8433633c65ccb9553350d5e17e60c8eb4de4d92cc6bd60f01d306", size = 1183489 },
    { url = "https://files.pythonhosted.org/packages/72/2d/8660892543fabf1fe41861efa222455811adac9f3c0818d6c3170a1153e3/pyzmq-26.2.0-cp313-cp313t-musllinux_1_1_i686.whl", hash = "sha256:007137c9ac9ad5ea21e6ad97d3489af654381324d5d3ba614c323f60dab8fae6", size = 1492932 },
    { url = "https://files.pythonhosted.org/packages/7b/d6/32fd69744afb53995619bc5effa2a405ae0d343cd3e747d0fbc43fe894ee/pyzmq-26.2.0-cp313-cp313t-musllinux_1_1_x86_64.whl", hash = "sha256:470d4a4f6d48fb34e92d768b4e8a5cc3780db0d69107abf1cd7ff734b9766eb0", size = 1392485 },
    { url = "https://files.pythonhosted.org/packages/53/fb/36b2b2548286e9444e52fcd198760af99fd89102b5be50f0660fcfe902df/pyzmq-26.2.0-pp310-pypy310_pp73-macosx_10_15_x86_64.whl", hash = "sha256:706e794564bec25819d21a41c31d4df2d48e1cc4b061e8d345d7fb4dd3e94072", size = 906955 },
    { url = "https://files.pythonhosted.org/packages/77/8f/6ce54f8979a01656e894946db6299e2273fcee21c8e5fa57c6295ef11f57/pyzmq-26.2.0-pp310-pypy310_pp73-manylinux_2_17_aarch64.manylinux2014_aarch64.whl", hash = "sha256:8b435f2753621cd36e7c1762156815e21c985c72b19135dac43a7f4f31d28dd1", size = 565701 },
    { url = "https://files.pythonhosted.org/packages/ee/1c/bf8cd66730a866b16db8483286078892b7f6536f8c389fb46e4beba0a970/pyzmq-26.2.0-pp310-pypy310_pp73-manylinux_2_17_i686.manylinux2014_i686.whl", hash = "sha256:160c7e0a5eb178011e72892f99f918c04a131f36056d10d9c1afb223fc952c2d", size = 794312 },
    { url = "https://files.pythonhosted.org/packages/71/43/91fa4ff25bbfdc914ab6bafa0f03241d69370ef31a761d16bb859f346582/pyzmq-26.2.0-pp310-pypy310_pp73-manylinux_2_17_x86_64.manylinux2014_x86_64.whl", hash = "sha256:2c4a71d5d6e7b28a47a394c0471b7e77a0661e2d651e7ae91e0cab0a587859ca", size = 752775 },
    { url = "https://files.pythonhosted.org/packages/ec/d2/3b2ab40f455a256cb6672186bea95cd97b459ce4594050132d71e76f0d6f/pyzmq-26.2.0-pp310-pypy310_pp73-win_amd64.whl", hash = "sha256:90412f2db8c02a3864cbfc67db0e3dcdbda336acf1c469526d3e869394fe001c", size = 550762 },
]

[[package]]
name = "referencing"
version = "0.35.1"
source = { registry = "https://pypi.org/simple" }
dependencies = [
    { name = "attrs" },
    { name = "rpds-py" },
]
sdist = { url = "https://files.pythonhosted.org/packages/99/5b/73ca1f8e72fff6fa52119dbd185f73a907b1989428917b24cff660129b6d/referencing-0.35.1.tar.gz", hash = "sha256:25b42124a6c8b632a425174f24087783efb348a6f1e0008e63cd4466fedf703c", size = 62991 }
wheels = [
    { url = "https://files.pythonhosted.org/packages/b7/59/2056f61236782a2c86b33906c025d4f4a0b17be0161b63b70fd9e8775d36/referencing-0.35.1-py3-none-any.whl", hash = "sha256:eda6d3234d62814d1c64e305c1331c9a3a6132da475ab6382eaa997b21ee75de", size = 26684 },
]

[[package]]
name = "rich"
version = "13.9.2"
source = { registry = "https://pypi.org/simple" }
dependencies = [
    { name = "markdown-it-py" },
    { name = "pygments" },
    { name = "typing-extensions", marker = "python_full_version < '3.11'" },
]
sdist = { url = "https://files.pythonhosted.org/packages/aa/9e/1784d15b057b0075e5136445aaea92d23955aad2c93eaede673718a40d95/rich-13.9.2.tar.gz", hash = "sha256:51a2c62057461aaf7152b4d611168f93a9fc73068f8ded2790f29fe2b5366d0c", size = 222843 }
wheels = [
    { url = "https://files.pythonhosted.org/packages/67/91/5474b84e505a6ccc295b2d322d90ff6aa0746745717839ee0c5fb4fdcceb/rich-13.9.2-py3-none-any.whl", hash = "sha256:8c82a3d3f8dcfe9e734771313e606b39d8247bb6b826e196f4914b333b743cf1", size = 242117 },
]

[[package]]
name = "riscemu"
version = "2.2.7"
source = { registry = "https://pypi.org/simple" }
dependencies = [
    { name = "importlib-resources" },
    { name = "pyelftools" },
]
sdist = { url = "https://files.pythonhosted.org/packages/66/f6/3aff01fdfc277cd2c2eecb153c39daa521624b41463e297a5e4214f7df1f/riscemu-2.2.7.tar.gz", hash = "sha256:9f206b195371cef4246a0d04cef6a439dc026396860c19a8850a761fd700c499", size = 63159 }
wheels = [
    { url = "https://files.pythonhosted.org/packages/50/6c/ef41c869bd557f7a3e81ccea97aa8f57e4f8d637c24431299aa0547902ac/riscemu-2.2.7-py3-none-any.whl", hash = "sha256:d8539c439e641ac7a0bb77d8f5039d664518d0ebaa26205cf4718573aa7c63a5", size = 83397 },
]

[[package]]
name = "rpds-py"
version = "0.20.0"
source = { registry = "https://pypi.org/simple" }
sdist = { url = "https://files.pythonhosted.org/packages/55/64/b693f262791b818880d17268f3f8181ef799b0d187f6f731b1772e05a29a/rpds_py-0.20.0.tar.gz", hash = "sha256:d72a210824facfdaf8768cf2d7ca25a042c30320b3020de2fa04640920d4e121", size = 25814 }
wheels = [
    { url = "https://files.pythonhosted.org/packages/71/2d/a7e60483b72b91909e18f29a5c5ae847bac4e2ae95b77bb77e1f41819a58/rpds_py-0.20.0-cp310-cp310-macosx_10_12_x86_64.whl", hash = "sha256:3ad0fda1635f8439cde85c700f964b23ed5fc2d28016b32b9ee5fe30da5c84e2", size = 318432 },
    { url = "https://files.pythonhosted.org/packages/b5/b4/f15b0c55a6d880ce74170e7e28c3ed6c5acdbbd118df50b91d1dabf86008/rpds_py-0.20.0-cp310-cp310-macosx_11_0_arm64.whl", hash = "sha256:9bb4a0d90fdb03437c109a17eade42dfbf6190408f29b2744114d11586611d6f", size = 311333 },
    { url = "https://files.pythonhosted.org/packages/36/10/3f4e490fe6eb069c07c22357d0b4804cd94cb9f8d01345ef9b1d93482b9d/rpds_py-0.20.0-cp310-cp310-manylinux_2_17_aarch64.manylinux2014_aarch64.whl", hash = "sha256:c6377e647bbfd0a0b159fe557f2c6c602c159fc752fa316572f012fc0bf67150", size = 366697 },
    { url = "https://files.pythonhosted.org/packages/f5/c8/cd6ab31b4424c7fab3b17e153b6ea7d1bb0d7cabea5c1ef683cc8adb8bc2/rpds_py-0.20.0-cp310-cp310-manylinux_2_17_armv7l.manylinux2014_armv7l.whl", hash = "sha256:eb851b7df9dda52dc1415ebee12362047ce771fc36914586b2e9fcbd7d293b3e", size = 368386 },
    { url = "https://files.pythonhosted.org/packages/60/5e/642a44fda6dda90b5237af7a0ef1d088159c30a504852b94b0396eb62125/rpds_py-0.20.0-cp310-cp310-manylinux_2_17_ppc64le.manylinux2014_ppc64le.whl", hash = "sha256:1e0f80b739e5a8f54837be5d5c924483996b603d5502bfff79bf33da06164ee2", size = 395374 },
    { url = "https://files.pythonhosted.org/packages/7c/b5/ff18c093c9e72630f6d6242e5ccb0728ef8265ba0a154b5972f89d23790a/rpds_py-0.20.0-cp310-cp310-manylinux_2_17_s390x.manylinux2014_s390x.whl", hash = "sha256:5a8c94dad2e45324fc74dce25e1645d4d14df9a4e54a30fa0ae8bad9a63928e3", size = 433189 },
    { url = "https://files.pythonhosted.org/packages/4a/6d/1166a157b227f2333f8e8ae320b6b7ea2a6a38fbe7a3563ad76dffc8608d/rpds_py-0.20.0-cp310-cp310-manylinux_2_17_x86_64.manylinux2014_x86_64.whl", hash = "sha256:f8e604fe73ba048c06085beaf51147eaec7df856824bfe7b98657cf436623daf", size = 354849 },
    { url = "https://files.pythonhosted.org/packages/70/a4/70ea49863ea09ae4c2971f2eef58e80b757e3c0f2f618c5815bb751f7847/rpds_py-0.20.0-cp310-cp310-manylinux_2_5_i686.manylinux1_i686.whl", hash = "sha256:df3de6b7726b52966edf29663e57306b23ef775faf0ac01a3e9f4012a24a4140", size = 373233 },
    { url = "https://files.pythonhosted.org/packages/3b/d3/822a28152a1e7e2ba0dc5d06cf8736f4cd64b191bb6ec47fb51d1c3c5ccf/rpds_py-0.20.0-cp310-cp310-musllinux_1_2_aarch64.whl", hash = "sha256:cf258ede5bc22a45c8e726b29835b9303c285ab46fc7c3a4cc770736b5304c9f", size = 541852 },
    { url = "https://files.pythonhosted.org/packages/c6/a5/6ef91e4425dc8b3445ff77d292fc4c5e37046462434a0423c4e0a596a8bd/rpds_py-0.20.0-cp310-cp310-musllinux_1_2_i686.whl", hash = "sha256:55fea87029cded5df854ca7e192ec7bdb7ecd1d9a3f63d5c4eb09148acf4a7ce", size = 547630 },
    { url = "https://files.pythonhosted.org/packages/72/f8/d5625ee05c4e5c478954a16d9359069c66fe8ac8cd5ddf28f80d3b321837/rpds_py-0.20.0-cp310-cp310-musllinux_1_2_x86_64.whl", hash = "sha256:ae94bd0b2f02c28e199e9bc51485d0c5601f58780636185660f86bf80c89af94", size = 525766 },
    { url = "https://files.pythonhosted.org/packages/94/3c/1ff1ed6ae323b3e16fdfcdae0f0a67f373a6c3d991229dc32b499edeffb7/rpds_py-0.20.0-cp310-none-win32.whl", hash = "sha256:28527c685f237c05445efec62426d285e47a58fb05ba0090a4340b73ecda6dee", size = 199174 },
    { url = "https://files.pythonhosted.org/packages/ec/ba/5762c0aee2403dfea14ed74b0f8a2415cfdbb21cf745d600d9a8ac952c5b/rpds_py-0.20.0-cp310-none-win_amd64.whl", hash = "sha256:238a2d5b1cad28cdc6ed15faf93a998336eb041c4e440dd7f902528b8891b399", size = 213543 },
    { url = "https://files.pythonhosted.org/packages/ab/2a/191374c52d7be0b056cc2a04d718d2244c152f915d4a8d2db2aacc526189/rpds_py-0.20.0-cp311-cp311-macosx_10_12_x86_64.whl", hash = "sha256:ac2f4f7a98934c2ed6505aead07b979e6f999389f16b714448fb39bbaa86a489", size = 318369 },
    { url = "https://files.pythonhosted.org/packages/0e/6a/2c9fdcc6d235ac0d61ec4fd9981184689c3e682abd05e3caa49bccb9c298/rpds_py-0.20.0-cp311-cp311-macosx_11_0_arm64.whl", hash = "sha256:220002c1b846db9afd83371d08d239fdc865e8f8c5795bbaec20916a76db3318", size = 311303 },
    { url = "https://files.pythonhosted.org/packages/d2/b2/725487d29633f64ef8f9cbf4729111a0b61702c8f8e94db1653930f52cce/rpds_py-0.20.0-cp311-cp311-manylinux_2_17_aarch64.manylinux2014_aarch64.whl", hash = "sha256:8d7919548df3f25374a1f5d01fbcd38dacab338ef5f33e044744b5c36729c8db", size = 366424 },
    { url = "https://files.pythonhosted.org/packages/7a/8c/668195ab9226d01b7cf7cd9e59c1c0be1df05d602df7ec0cf46f857dcf59/rpds_py-0.20.0-cp311-cp311-manylinux_2_17_armv7l.manylinux2014_armv7l.whl", hash = "sha256:758406267907b3781beee0f0edfe4a179fbd97c0be2e9b1154d7f0a1279cf8e5", size = 368359 },
    { url = "https://files.pythonhosted.org/packages/52/28/356f6a39c1adeb02cf3e5dd526f5e8e54e17899bef045397abcfbf50dffa/rpds_py-0.20.0-cp311-cp311-manylinux_2_17_ppc64le.manylinux2014_ppc64le.whl", hash = "sha256:3d61339e9f84a3f0767b1995adfb171a0d00a1185192718a17af6e124728e0f5", size = 394886 },
    { url = "https://files.pythonhosted.org/packages/a2/65/640fb1a89080a8fb6f4bebd3dafb65a2edba82e2e44c33e6eb0f3e7956f1/rpds_py-0.20.0-cp311-cp311-manylinux_2_17_s390x.manylinux2014_s390x.whl", hash = "sha256:1259c7b3705ac0a0bd38197565a5d603218591d3f6cee6e614e380b6ba61c6f6", size = 432416 },
    { url = "https://files.pythonhosted.org/packages/a7/e8/85835077b782555d6b3416874b702ea6ebd7db1f145283c9252968670dd5/rpds_py-0.20.0-cp311-cp311-manylinux_2_17_x86_64.manylinux2014_x86_64.whl", hash = "sha256:5c1dc0f53856b9cc9a0ccca0a7cc61d3d20a7088201c0937f3f4048c1718a209", size = 354819 },
    { url = "https://files.pythonhosted.org/packages/4f/87/1ac631e923d65cbf36fbcfc6eaa702a169496de1311e54be142f178e53ee/rpds_py-0.20.0-cp311-cp311-manylinux_2_5_i686.manylinux1_i686.whl", hash = "sha256:7e60cb630f674a31f0368ed32b2a6b4331b8350d67de53c0359992444b116dd3", size = 373282 },
    { url = "https://files.pythonhosted.org/packages/e4/ce/cb316f7970189e217b998191c7cf0da2ede3d5437932c86a7210dc1e9994/rpds_py-0.20.0-cp311-cp311-musllinux_1_2_aarch64.whl", hash = "sha256:dbe982f38565bb50cb7fb061ebf762c2f254ca3d8c20d4006878766e84266272", size = 541540 },
    { url = "https://files.pythonhosted.org/packages/90/d7/4112d7655ec8aff168ecc91d4ceb51c557336edde7e6ccf6463691a2f253/rpds_py-0.20.0-cp311-cp311-musllinux_1_2_i686.whl", hash = "sha256:514b3293b64187172bc77c8fb0cdae26981618021053b30d8371c3a902d4d5ad", size = 547640 },
    { url = "https://files.pythonhosted.org/packages/ab/44/4f61d64dfed98cc71623f3a7fcb612df636a208b4b2c6611eaa985e130a9/rpds_py-0.20.0-cp311-cp311-musllinux_1_2_x86_64.whl", hash = "sha256:d0a26ffe9d4dd35e4dfdd1e71f46401cff0181c75ac174711ccff0459135fa58", size = 525555 },
    { url = "https://files.pythonhosted.org/packages/35/f2/a862d81eacb21f340d584cd1c749c289979f9a60e9229f78bffc0418a199/rpds_py-0.20.0-cp311-none-win32.whl", hash = "sha256:89c19a494bf3ad08c1da49445cc5d13d8fefc265f48ee7e7556839acdacf69d0", size = 199338 },
    { url = "https://files.pythonhosted.org/packages/cc/ec/77d0674f9af4872919f3738018558dd9d37ad3f7ad792d062eadd4af7cba/rpds_py-0.20.0-cp311-none-win_amd64.whl", hash = "sha256:c638144ce971df84650d3ed0096e2ae7af8e62ecbbb7b201c8935c370df00a2c", size = 213585 },
    { url = "https://files.pythonhosted.org/packages/89/b7/f9682c5cc37fcc035f4a0fc33c1fe92ec9cbfdee0cdfd071cf948f53e0df/rpds_py-0.20.0-cp312-cp312-macosx_10_12_x86_64.whl", hash = "sha256:a84ab91cbe7aab97f7446652d0ed37d35b68a465aeef8fc41932a9d7eee2c1a6", size = 321468 },
    { url = "https://files.pythonhosted.org/packages/b8/ad/fc82be4eaceb8d444cb6fc1956ce972b3a0795104279de05e0e4131d0a47/rpds_py-0.20.0-cp312-cp312-macosx_11_0_arm64.whl", hash = "sha256:56e27147a5a4c2c21633ff8475d185734c0e4befd1c989b5b95a5d0db699b21b", size = 313062 },
    { url = "https://files.pythonhosted.org/packages/0e/1c/6039e80b13a08569a304dc13476dc986352dca4598e909384db043b4e2bb/rpds_py-0.20.0-cp312-cp312-manylinux_2_17_aarch64.manylinux2014_aarch64.whl", hash = "sha256:2580b0c34583b85efec8c5c5ec9edf2dfe817330cc882ee972ae650e7b5ef739", size = 370168 },
    { url = "https://files.pythonhosted.org/packages/dc/c9/5b9aa35acfb58946b4b785bc8e700ac313669e02fb100f3efa6176a83e81/rpds_py-0.20.0-cp312-cp312-manylinux_2_17_armv7l.manylinux2014_armv7l.whl", hash = "sha256:b80d4a7900cf6b66bb9cee5c352b2d708e29e5a37fe9bf784fa97fc11504bf6c", size = 371376 },
    { url = "https://files.pythonhosted.org/packages/7b/dd/0e0dbeb70d8a5357d2814764d467ded98d81d90d3570de4fb05ec7224f6b/rpds_py-0.20.0-cp312-cp312-manylinux_2_17_ppc64le.manylinux2014_ppc64le.whl", hash = "sha256:50eccbf054e62a7b2209b28dc7a22d6254860209d6753e6b78cfaeb0075d7bee", size = 397200 },
    { url = "https://files.pythonhosted.org/packages/e4/da/a47d931eb688ccfd77a7389e45935c79c41e8098d984d87335004baccb1d/rpds_py-0.20.0-cp312-cp312-manylinux_2_17_s390x.manylinux2014_s390x.whl", hash = "sha256:49a8063ea4296b3a7e81a5dfb8f7b2d73f0b1c20c2af401fb0cdf22e14711a96", size = 426824 },
    { url = "https://files.pythonhosted.org/packages/0f/f7/a59a673594e6c2ff2dbc44b00fd4ecdec2fc399bb6a7bd82d612699a0121/rpds_py-0.20.0-cp312-cp312-manylinux_2_17_x86_64.manylinux2014_x86_64.whl", hash = "sha256:ea438162a9fcbee3ecf36c23e6c68237479f89f962f82dae83dc15feeceb37e4", size = 357967 },
    { url = "https://files.pythonhosted.org/packages/5f/61/3ba1905396b2cb7088f9503a460b87da33452da54d478cb9241f6ad16d00/rpds_py-0.20.0-cp312-cp312-manylinux_2_5_i686.manylinux1_i686.whl", hash = "sha256:18d7585c463087bddcfa74c2ba267339f14f2515158ac4db30b1f9cbdb62c8ef", size = 378905 },
    { url = "https://files.pythonhosted.org/packages/08/31/6d0df9356b4edb0a3a077f1ef714e25ad21f9f5382fc490c2383691885ea/rpds_py-0.20.0-cp312-cp312-musllinux_1_2_aarch64.whl", hash = "sha256:d4c7d1a051eeb39f5c9547e82ea27cbcc28338482242e3e0b7768033cb083821", size = 546348 },
    { url = "https://files.pythonhosted.org/packages/ae/15/d33c021de5cb793101df9961c3c746dfc476953dbbf5db337d8010dffd4e/rpds_py-0.20.0-cp312-cp312-musllinux_1_2_i686.whl", hash = "sha256:e4df1e3b3bec320790f699890d41c59d250f6beda159ea3c44c3f5bac1976940", size = 553152 },
    { url = "https://files.pythonhosted.org/packages/70/2d/5536d28c507a4679179ab15aa0049440e4d3dd6752050fa0843ed11e9354/rpds_py-0.20.0-cp312-cp312-musllinux_1_2_x86_64.whl", hash = "sha256:2cf126d33a91ee6eedc7f3197b53e87a2acdac63602c0f03a02dd69e4b138174", size = 528807 },
    { url = "https://files.pythonhosted.org/packages/e3/62/7ebe6ec0d3dd6130921f8cffb7e34afb7f71b3819aa0446a24c5e81245ec/rpds_py-0.20.0-cp312-none-win32.whl", hash = "sha256:8bc7690f7caee50b04a79bf017a8d020c1f48c2a1077ffe172abec59870f1139", size = 200993 },
    { url = "https://files.pythonhosted.org/packages/ec/2f/b938864d66b86a6e4acadefdc56de75ef56f7cafdfd568a6464605457bd5/rpds_py-0.20.0-cp312-none-win_amd64.whl", hash = "sha256:0e13e6952ef264c40587d510ad676a988df19adea20444c2b295e536457bc585", size = 214458 },
    { url = "https://files.pythonhosted.org/packages/99/32/43b919a0a423c270a838ac2726b1c7168b946f2563fd99a51aaa9692d00f/rpds_py-0.20.0-cp313-cp313-macosx_10_12_x86_64.whl", hash = "sha256:aa9a0521aeca7d4941499a73ad7d4f8ffa3d1affc50b9ea11d992cd7eff18a29", size = 321465 },
    { url = "https://files.pythonhosted.org/packages/58/a9/c4d899cb28e9e47b0ff12462e8f827381f243176036f17bef9c1604667f2/rpds_py-0.20.0-cp313-cp313-macosx_11_0_arm64.whl", hash = "sha256:4a1f1d51eccb7e6c32ae89243cb352389228ea62f89cd80823ea7dd1b98e0b91", size = 312900 },
    { url = "https://files.pythonhosted.org/packages/8f/90/9e51670575b5dfaa8c823369ef7d943087bfb73d4f124a99ad6ef19a2b26/rpds_py-0.20.0-cp313-cp313-manylinux_2_17_aarch64.manylinux2014_aarch64.whl", hash = "sha256:8a86a9b96070674fc88b6f9f71a97d2c1d3e5165574615d1f9168ecba4cecb24", size = 370973 },
    { url = "https://files.pythonhosted.org/packages/fc/c1/523f2a03f853fc0d4c1acbef161747e9ab7df0a8abf6236106e333540921/rpds_py-0.20.0-cp313-cp313-manylinux_2_17_armv7l.manylinux2014_armv7l.whl", hash = "sha256:6c8ef2ebf76df43f5750b46851ed1cdf8f109d7787ca40035fe19fbdc1acc5a7", size = 370890 },
    { url = "https://files.pythonhosted.org/packages/51/ca/2458a771f16b0931de4d384decbe43016710bc948036c8f4562d6e063437/rpds_py-0.20.0-cp313-cp313-manylinux_2_17_ppc64le.manylinux2014_ppc64le.whl", hash = "sha256:b74b25f024b421d5859d156750ea9a65651793d51b76a2e9238c05c9d5f203a9", size = 397174 },
    { url = "https://files.pythonhosted.org/packages/00/7d/6e06807f6305ea2408b364efb0eef83a6e21b5e7b5267ad6b473b9a7e416/rpds_py-0.20.0-cp313-cp313-manylinux_2_17_s390x.manylinux2014_s390x.whl", hash = "sha256:57eb94a8c16ab08fef6404301c38318e2c5a32216bf5de453e2714c964c125c8", size = 426449 },
    { url = "https://files.pythonhosted.org/packages/8c/d1/6c9e65260a819a1714510a7d69ac1d68aa23ee9ce8a2d9da12187263c8fc/rpds_py-0.20.0-cp313-cp313-manylinux_2_17_x86_64.manylinux2014_x86_64.whl", hash = "sha256:e1940dae14e715e2e02dfd5b0f64a52e8374a517a1e531ad9412319dc3ac7879", size = 357698 },
    { url = "https://files.pythonhosted.org/packages/5d/fb/ecea8b5286d2f03eec922be7173a03ed17278944f7c124348f535116db15/rpds_py-0.20.0-cp313-cp313-manylinux_2_5_i686.manylinux1_i686.whl", hash = "sha256:d20277fd62e1b992a50c43f13fbe13277a31f8c9f70d59759c88f644d66c619f", size = 378530 },
    { url = "https://files.pythonhosted.org/packages/e3/e3/ac72f858957f52a109c588589b73bd2fad4a0fc82387fb55fb34aeb0f9cd/rpds_py-0.20.0-cp313-cp313-musllinux_1_2_aarch64.whl", hash = "sha256:06db23d43f26478303e954c34c75182356ca9aa7797d22c5345b16871ab9c45c", size = 545753 },
    { url = "https://files.pythonhosted.org/packages/b2/a4/a27683b519d5fc98e4390a3b130117d80fd475c67aeda8aac83c0e8e326a/rpds_py-0.20.0-cp313-cp313-musllinux_1_2_i686.whl", hash = "sha256:b2a5db5397d82fa847e4c624b0c98fe59d2d9b7cf0ce6de09e4d2e80f8f5b3f2", size = 552443 },
    { url = "https://files.pythonhosted.org/packages/a1/ed/c074d248409b4432b1ccb2056974175fa0af2d1bc1f9c21121f80a358fa3/rpds_py-0.20.0-cp313-cp313-musllinux_1_2_x86_64.whl", hash = "sha256:5a35df9f5548fd79cb2f52d27182108c3e6641a4feb0f39067911bf2adaa3e57", size = 528380 },
    { url = "https://files.pythonhosted.org/packages/d5/bd/04caf938895d2d78201e89c0c8a94dfd9990c34a19ff52fb01d0912343e3/rpds_py-0.20.0-cp313-none-win32.whl", hash = "sha256:fd2d84f40633bc475ef2d5490b9c19543fbf18596dcb1b291e3a12ea5d722f7a", size = 200540 },
    { url = "https://files.pythonhosted.org/packages/95/cc/109eb8b9863680411ae703664abacaa035820c7755acc9686d5dd02cdd2e/rpds_py-0.20.0-cp313-none-win_amd64.whl", hash = "sha256:9bc2d153989e3216b0559251b0c260cfd168ec78b1fac33dd485750a228db5a2", size = 214111 },
    { url = "https://files.pythonhosted.org/packages/06/39/bf1f664c347c946ef56cecaa896e3693d91acc741afa78ebb3fdb7aba08b/rpds_py-0.20.0-pp310-pypy310_pp73-macosx_10_12_x86_64.whl", hash = "sha256:617c7357272c67696fd052811e352ac54ed1d9b49ab370261a80d3b6ce385045", size = 319444 },
    { url = "https://files.pythonhosted.org/packages/c1/71/876135d3cb90d62468540b84e8e83ff4dc92052ab309bfdea7ea0b9221ad/rpds_py-0.20.0-pp310-pypy310_pp73-macosx_11_0_arm64.whl", hash = "sha256:9426133526f69fcaba6e42146b4e12d6bc6c839b8b555097020e2b78ce908dcc", size = 311699 },
    { url = "https://files.pythonhosted.org/packages/f7/da/8ccaeba6a3dda7467aebaf893de9eafd56275e2c90773c83bf15fb0b8374/rpds_py-0.20.0-pp310-pypy310_pp73-manylinux_2_17_aarch64.manylinux2014_aarch64.whl", hash = "sha256:deb62214c42a261cb3eb04d474f7155279c1a8a8c30ac89b7dcb1721d92c3c02", size = 367825 },
    { url = "https://files.pythonhosted.org/packages/04/b6/02a54c47c178d180395b3c9a8bfb3b93906e08f9acf7b4a1067d27c3fae0/rpds_py-0.20.0-pp310-pypy310_pp73-manylinux_2_17_armv7l.manylinux2014_armv7l.whl", hash = "sha256:fcaeb7b57f1a1e071ebd748984359fef83ecb026325b9d4ca847c95bc7311c92", size = 369046 },
    { url = "https://files.pythonhosted.org/packages/a7/64/df4966743aa4def8727dc13d06527c8b13eb7412c1429def2d4701bee520/rpds_py-0.20.0-pp310-pypy310_pp73-manylinux_2_17_ppc64le.manylinux2014_ppc64le.whl", hash = "sha256:d454b8749b4bd70dd0a79f428731ee263fa6995f83ccb8bada706e8d1d3ff89d", size = 395896 },
    { url = "https://files.pythonhosted.org/packages/6f/d9/7ff03ff3642c600f27ff94512bb158a8d815fea5ed4162c75a7e850d6003/rpds_py-0.20.0-pp310-pypy310_pp73-manylinux_2_17_s390x.manylinux2014_s390x.whl", hash = "sha256:d807dc2051abe041b6649681dce568f8e10668e3c1c6543ebae58f2d7e617855", size = 432427 },
    { url = "https://files.pythonhosted.org/packages/b8/c6/e1b886f7277b3454e55e85332e165091c19114eecb5377b88d892fd36ccf/rpds_py-0.20.0-pp310-pypy310_pp73-manylinux_2_17_x86_64.manylinux2014_x86_64.whl", hash = "sha256:c3c20f0ddeb6e29126d45f89206b8291352b8c5b44384e78a6499d68b52ae511", size = 355403 },
    { url = "https://files.pythonhosted.org/packages/e2/62/e26bd5b944e547c7bfd0b6ca7e306bfa430f8bd298ab72a1217976a7ca8d/rpds_py-0.20.0-pp310-pypy310_pp73-manylinux_2_5_i686.manylinux1_i686.whl", hash = "sha256:b7f19250ceef892adf27f0399b9e5afad019288e9be756d6919cb58892129f51", size = 374491 },
    { url = "https://files.pythonhosted.org/packages/c3/92/93c5a530898d3a5d1ce087455071ba714b77806ed9ffee4070d0c7a53b7e/rpds_py-0.20.0-pp310-pypy310_pp73-musllinux_1_2_aarch64.whl", hash = "sha256:4f1ed4749a08379555cebf4650453f14452eaa9c43d0a95c49db50c18b7da075", size = 543622 },
    { url = "https://files.pythonhosted.org/packages/01/9e/d68fba289625b5d3c9d1925825d7da716fbf812bda2133ac409021d5db13/rpds_py-0.20.0-pp310-pypy310_pp73-musllinux_1_2_i686.whl", hash = "sha256:dcedf0b42bcb4cfff4101d7771a10532415a6106062f005ab97d1d0ab5681c60", size = 548558 },
    { url = "https://files.pythonhosted.org/packages/bf/d6/4b2fad4898154365f0f2bd72ffd190349274a4c1d6a6f94f02a83bb2b8f1/rpds_py-0.20.0-pp310-pypy310_pp73-musllinux_1_2_x86_64.whl", hash = "sha256:39ed0d010457a78f54090fafb5d108501b5aa5604cc22408fc1c0c77eac14344", size = 525753 },
    { url = "https://files.pythonhosted.org/packages/d2/ea/6f121d1802f3adae1981aea4209ea66f9d3c7f2f6d6b85ef4f13a61d17ef/rpds_py-0.20.0-pp310-pypy310_pp73-win_amd64.whl", hash = "sha256:bb273176be34a746bdac0b0d7e4e2c467323d13640b736c4c477881a3220a989", size = 213529 },
]

[[package]]
name = "rubicon-objc"
version = "0.4.9"
source = { registry = "https://pypi.org/simple" }
sdist = { url = "https://files.pythonhosted.org/packages/6d/5f/13512d73208a16c4938622da1c497b14932e2874c0b062d535405d9c6ffb/rubicon_objc-0.4.9.tar.gz", hash = "sha256:3d77a5b2d10cb1e49679aa90b7824b46f67b3fd636229aa4a1b902d24aec6a58", size = 172844 }
wheels = [
    { url = "https://files.pythonhosted.org/packages/0b/e3/f3d12557a4eed94dc88c780e0eac87f04d232d1a4f1beffc3fb0e50dc330/rubicon_objc-0.4.9-py3-none-any.whl", hash = "sha256:c351b3800cf74c8c23f7d534f008fd5de46c63818de7a44de96daffdb3ed8b8c", size = 63022 },
]

[[package]]
name = "ruff"
version = "0.8.3"
source = { registry = "https://pypi.org/simple" }
sdist = { url = "https://files.pythonhosted.org/packages/bf/5e/683c7ef7a696923223e7d95ca06755d6e2acbc5fd8382b2912a28008137c/ruff-0.8.3.tar.gz", hash = "sha256:5e7558304353b84279042fc584a4f4cb8a07ae79b2bf3da1a7551d960b5626d3", size = 3378522 }
wheels = [
    { url = "https://files.pythonhosted.org/packages/f8/c4/bfdbb8b9c419ff3b52479af8581026eeaac3764946fdb463dec043441b7d/ruff-0.8.3-py3-none-linux_armv6l.whl", hash = "sha256:8d5d273ffffff0acd3db5bf626d4b131aa5a5ada1276126231c4174543ce20d6", size = 10535860 },
    { url = "https://files.pythonhosted.org/packages/ef/c5/0aabdc9314b4b6f051168ac45227e2aa8e1c6d82718a547455e40c9c9faa/ruff-0.8.3-py3-none-macosx_10_12_x86_64.whl", hash = "sha256:e4d66a21de39f15c9757d00c50c8cdd20ac84f55684ca56def7891a025d7e939", size = 10346327 },
    { url = "https://files.pythonhosted.org/packages/1a/78/4843a59e7e7b398d6019cf91ab06502fd95397b99b2b858798fbab9151f5/ruff-0.8.3-py3-none-macosx_11_0_arm64.whl", hash = "sha256:c356e770811858bd20832af696ff6c7e884701115094f427b64b25093d6d932d", size = 9942585 },
    { url = "https://files.pythonhosted.org/packages/91/5a/642ed8f1ba23ffc2dd347697e01eef3c42fad6ac76603be4a8c3a9d6311e/ruff-0.8.3-py3-none-manylinux_2_17_aarch64.manylinux2014_aarch64.whl", hash = "sha256:9c0a60a825e3e177116c84009d5ebaa90cf40dfab56e1358d1df4e29a9a14b13", size = 10797597 },
    { url = "https://files.pythonhosted.org/packages/30/25/2e654bc7226da09a49730a1a2ea6e89f843b362db80b4b2a7a4f948ac986/ruff-0.8.3-py3-none-manylinux_2_17_armv7l.manylinux2014_armv7l.whl", hash = "sha256:75fb782f4db39501210ac093c79c3de581d306624575eddd7e4e13747e61ba18", size = 10307244 },
    { url = "https://files.pythonhosted.org/packages/c0/2d/a224d56bcd4383583db53c2b8f410ebf1200866984aa6eb9b5a70f04e71f/ruff-0.8.3-py3-none-manylinux_2_17_i686.manylinux2014_i686.whl", hash = "sha256:7f26bc76a133ecb09a38b7868737eded6941b70a6d34ef53a4027e83913b6502", size = 11362439 },
    { url = "https://files.pythonhosted.org/packages/82/01/03e2857f9c371b8767d3e909f06a33bbdac880df17f17f93d6f6951c3381/ruff-0.8.3-py3-none-manylinux_2_17_ppc64.manylinux2014_ppc64.whl", hash = "sha256:01b14b2f72a37390c1b13477c1c02d53184f728be2f3ffc3ace5b44e9e87b90d", size = 12078538 },
    { url = "https://files.pythonhosted.org/packages/af/ae/ff7f97b355da16d748ceec50e1604a8215d3659b36b38025a922e0612e9b/ruff-0.8.3-py3-none-manylinux_2_17_ppc64le.manylinux2014_ppc64le.whl", hash = "sha256:53babd6e63e31f4e96ec95ea0d962298f9f0d9cc5990a1bbb023a6baf2503a82", size = 11616172 },
    { url = "https://files.pythonhosted.org/packages/6a/d0/6156d4d1e53ebd17747049afe801c5d7e3014d9b2f398b9236fe36ba4320/ruff-0.8.3-py3-none-manylinux_2_17_s390x.manylinux2014_s390x.whl", hash = "sha256:1ae441ce4cf925b7f363d33cd6570c51435972d697e3e58928973994e56e1452", size = 12919886 },
    { url = "https://files.pythonhosted.org/packages/4e/84/affcb30bacb94f6036a128ad5de0e29f543d3f67ee42b490b17d68e44b8a/ruff-0.8.3-py3-none-manylinux_2_17_x86_64.manylinux2014_x86_64.whl", hash = "sha256:d7c65bc0cadce32255e93c57d57ecc2cca23149edd52714c0c5d6fa11ec328cd", size = 11212599 },
    { url = "https://files.pythonhosted.org/packages/60/b9/5694716bdefd8f73df7c0104334156c38fb0f77673d2966a5a1345bab94d/ruff-0.8.3-py3-none-musllinux_1_2_aarch64.whl", hash = "sha256:5be450bb18f23f0edc5a4e5585c17a56ba88920d598f04a06bd9fd76d324cb20", size = 10784637 },
    { url = "https://files.pythonhosted.org/packages/24/7e/0e8f835103ac7da81c3663eedf79dec8359e9ae9a3b0d704bae50be59176/ruff-0.8.3-py3-none-musllinux_1_2_armv7l.whl", hash = "sha256:8faeae3827eaa77f5721f09b9472a18c749139c891dbc17f45e72d8f2ca1f8fc", size = 10390591 },
    { url = "https://files.pythonhosted.org/packages/27/da/180ec771fc01c004045962ce017ca419a0281f4bfaf867ed0020f555b56e/ruff-0.8.3-py3-none-musllinux_1_2_i686.whl", hash = "sha256:db503486e1cf074b9808403991663e4277f5c664d3fe237ee0d994d1305bb060", size = 10894298 },
    { url = "https://files.pythonhosted.org/packages/6d/f8/29f241742ed3954eb2222314b02db29f531a15cab3238d1295e8657c5f18/ruff-0.8.3-py3-none-musllinux_1_2_x86_64.whl", hash = "sha256:6567be9fb62fbd7a099209257fef4ad2c3153b60579818b31a23c886ed4147ea", size = 11275965 },
    { url = "https://files.pythonhosted.org/packages/79/e9/5b81dc9afc8a80884405b230b9429efeef76d04caead904bd213f453b973/ruff-0.8.3-py3-none-win32.whl", hash = "sha256:19048f2f878f3ee4583fc6cb23fb636e48c2635e30fb2022b3a1cd293402f964", size = 8807651 },
    { url = "https://files.pythonhosted.org/packages/ea/67/7291461066007617b59a707887b90e319b6a043c79b4d19979f86b7a20e7/ruff-0.8.3-py3-none-win_amd64.whl", hash = "sha256:f7df94f57d7418fa7c3ffb650757e0c2b96cf2501a0b192c18e4fb5571dfada9", size = 9625289 },
    { url = "https://files.pythonhosted.org/packages/03/8f/e4fa95288b81233356d9a9dcaed057e5b0adc6399aa8fd0f6d784041c9c3/ruff-0.8.3-py3-none-win_arm64.whl", hash = "sha256:fe2756edf68ea79707c8d68b78ca9a58ed9af22e430430491ee03e718b5e4936", size = 9078754 },
]

[[package]]
name = "scipy"
version = "1.14.1"
source = { registry = "https://pypi.org/simple" }
dependencies = [
    { name = "numpy" },
]
sdist = { url = "https://files.pythonhosted.org/packages/62/11/4d44a1f274e002784e4dbdb81e0ea96d2de2d1045b2132d5af62cc31fd28/scipy-1.14.1.tar.gz", hash = "sha256:5a275584e726026a5699459aa72f828a610821006228e841b94275c4a7c08417", size = 58620554 }
wheels = [
    { url = "https://files.pythonhosted.org/packages/64/68/3bc0cfaf64ff507d82b1e5d5b64521df4c8bf7e22bc0b897827cbee9872c/scipy-1.14.1-cp310-cp310-macosx_10_13_x86_64.whl", hash = "sha256:b28d2ca4add7ac16ae8bb6632a3c86e4b9e4d52d3e34267f6e1b0c1f8d87e389", size = 39069598 },
    { url = "https://files.pythonhosted.org/packages/43/a5/8d02f9c372790326ad405d94f04d4339482ec082455b9e6e288f7100513b/scipy-1.14.1-cp310-cp310-macosx_12_0_arm64.whl", hash = "sha256:d0d2821003174de06b69e58cef2316a6622b60ee613121199cb2852a873f8cf3", size = 29879676 },
    { url = "https://files.pythonhosted.org/packages/07/42/0e0bea9666fcbf2cb6ea0205db42c81b1f34d7b729ba251010edf9c80ebd/scipy-1.14.1-cp310-cp310-macosx_14_0_arm64.whl", hash = "sha256:8bddf15838ba768bb5f5083c1ea012d64c9a444e16192762bd858f1e126196d0", size = 23088696 },
    { url = "https://files.pythonhosted.org/packages/15/47/298ab6fef5ebf31b426560e978b8b8548421d4ed0bf99263e1eb44532306/scipy-1.14.1-cp310-cp310-macosx_14_0_x86_64.whl", hash = "sha256:97c5dddd5932bd2a1a31c927ba5e1463a53b87ca96b5c9bdf5dfd6096e27efc3", size = 25470699 },
    { url = "https://files.pythonhosted.org/packages/d8/df/cdb6be5274bc694c4c22862ac3438cb04f360ed9df0aecee02ce0b798380/scipy-1.14.1-cp310-cp310-manylinux_2_17_aarch64.manylinux2014_aarch64.whl", hash = "sha256:2ff0a7e01e422c15739ecd64432743cf7aae2b03f3084288f399affcefe5222d", size = 35606631 },
    { url = "https://files.pythonhosted.org/packages/47/78/b0c2c23880dd1e99e938ad49ccfb011ae353758a2dc5ed7ee59baff684c3/scipy-1.14.1-cp310-cp310-manylinux_2_17_x86_64.manylinux2014_x86_64.whl", hash = "sha256:8e32dced201274bf96899e6491d9ba3e9a5f6b336708656466ad0522d8528f69", size = 41178528 },
    { url = "https://files.pythonhosted.org/packages/5d/aa/994b45c34b897637b853ec04334afa55a85650a0d11dacfa67232260fb0a/scipy-1.14.1-cp310-cp310-musllinux_1_2_x86_64.whl", hash = "sha256:8426251ad1e4ad903a4514712d2fa8fdd5382c978010d1c6f5f37ef286a713ad", size = 42784535 },
    { url = "https://files.pythonhosted.org/packages/e7/1c/8daa6df17a945cb1a2a1e3bae3c49643f7b3b94017ff01a4787064f03f84/scipy-1.14.1-cp310-cp310-win_amd64.whl", hash = "sha256:a49f6ed96f83966f576b33a44257d869756df6cf1ef4934f59dd58b25e0327e5", size = 44772117 },
    { url = "https://files.pythonhosted.org/packages/b2/ab/070ccfabe870d9f105b04aee1e2860520460ef7ca0213172abfe871463b9/scipy-1.14.1-cp311-cp311-macosx_10_13_x86_64.whl", hash = "sha256:2da0469a4ef0ecd3693761acbdc20f2fdeafb69e6819cc081308cc978153c675", size = 39076999 },
    { url = "https://files.pythonhosted.org/packages/a7/c5/02ac82f9bb8f70818099df7e86c3ad28dae64e1347b421d8e3adf26acab6/scipy-1.14.1-cp311-cp311-macosx_12_0_arm64.whl", hash = "sha256:c0ee987efa6737242745f347835da2cc5bb9f1b42996a4d97d5c7ff7928cb6f2", size = 29894570 },
    { url = "https://files.pythonhosted.org/packages/ed/05/7f03e680cc5249c4f96c9e4e845acde08eb1aee5bc216eff8a089baa4ddb/scipy-1.14.1-cp311-cp311-macosx_14_0_arm64.whl", hash = "sha256:3a1b111fac6baec1c1d92f27e76511c9e7218f1695d61b59e05e0fe04dc59617", size = 23103567 },
    { url = "https://files.pythonhosted.org/packages/5e/fc/9f1413bef53171f379d786aabc104d4abeea48ee84c553a3e3d8c9f96a9c/scipy-1.14.1-cp311-cp311-macosx_14_0_x86_64.whl", hash = "sha256:8475230e55549ab3f207bff11ebfc91c805dc3463ef62eda3ccf593254524ce8", size = 25499102 },
    { url = "https://files.pythonhosted.org/packages/c2/4b/b44bee3c2ddc316b0159b3d87a3d467ef8d7edfd525e6f7364a62cd87d90/scipy-1.14.1-cp311-cp311-manylinux_2_17_aarch64.manylinux2014_aarch64.whl", hash = "sha256:278266012eb69f4a720827bdd2dc54b2271c97d84255b2faaa8f161a158c3b37", size = 35586346 },
    { url = "https://files.pythonhosted.org/packages/93/6b/701776d4bd6bdd9b629c387b5140f006185bd8ddea16788a44434376b98f/scipy-1.14.1-cp311-cp311-manylinux_2_17_x86_64.manylinux2014_x86_64.whl", hash = "sha256:fef8c87f8abfb884dac04e97824b61299880c43f4ce675dd2cbeadd3c9b466d2", size = 41165244 },
    { url = "https://files.pythonhosted.org/packages/06/57/e6aa6f55729a8f245d8a6984f2855696c5992113a5dc789065020f8be753/scipy-1.14.1-cp311-cp311-musllinux_1_2_x86_64.whl", hash = "sha256:b05d43735bb2f07d689f56f7b474788a13ed8adc484a85aa65c0fd931cf9ccd2", size = 42817917 },
    { url = "https://files.pythonhosted.org/packages/ea/c2/5ecadc5fcccefaece775feadcd795060adf5c3b29a883bff0e678cfe89af/scipy-1.14.1-cp311-cp311-win_amd64.whl", hash = "sha256:716e389b694c4bb564b4fc0c51bc84d381735e0d39d3f26ec1af2556ec6aad94", size = 44781033 },
    { url = "https://files.pythonhosted.org/packages/c0/04/2bdacc8ac6387b15db6faa40295f8bd25eccf33f1f13e68a72dc3c60a99e/scipy-1.14.1-cp312-cp312-macosx_10_13_x86_64.whl", hash = "sha256:631f07b3734d34aced009aaf6fedfd0eb3498a97e581c3b1e5f14a04164a456d", size = 39128781 },
    { url = "https://files.pythonhosted.org/packages/c8/53/35b4d41f5fd42f5781dbd0dd6c05d35ba8aa75c84ecddc7d44756cd8da2e/scipy-1.14.1-cp312-cp312-macosx_12_0_arm64.whl", hash = "sha256:af29a935803cc707ab2ed7791c44288a682f9c8107bc00f0eccc4f92c08d6e07", size = 29939542 },
    { url = "https://files.pythonhosted.org/packages/66/67/6ef192e0e4d77b20cc33a01e743b00bc9e68fb83b88e06e636d2619a8767/scipy-1.14.1-cp312-cp312-macosx_14_0_arm64.whl", hash = "sha256:2843f2d527d9eebec9a43e6b406fb7266f3af25a751aa91d62ff416f54170bc5", size = 23148375 },
    { url = "https://files.pythonhosted.org/packages/f6/32/3a6dedd51d68eb7b8e7dc7947d5d841bcb699f1bf4463639554986f4d782/scipy-1.14.1-cp312-cp312-macosx_14_0_x86_64.whl", hash = "sha256:eb58ca0abd96911932f688528977858681a59d61a7ce908ffd355957f7025cfc", size = 25578573 },
    { url = "https://files.pythonhosted.org/packages/f0/5a/efa92a58dc3a2898705f1dc9dbaf390ca7d4fba26d6ab8cfffb0c72f656f/scipy-1.14.1-cp312-cp312-manylinux_2_17_aarch64.manylinux2014_aarch64.whl", hash = "sha256:30ac8812c1d2aab7131a79ba62933a2a76f582d5dbbc695192453dae67ad6310", size = 35319299 },
    { url = "https://files.pythonhosted.org/packages/8e/ee/8a26858ca517e9c64f84b4c7734b89bda8e63bec85c3d2f432d225bb1886/scipy-1.14.1-cp312-cp312-manylinux_2_17_x86_64.manylinux2014_x86_64.whl", hash = "sha256:8f9ea80f2e65bdaa0b7627fb00cbeb2daf163caa015e59b7516395fe3bd1e066", size = 40849331 },
    { url = "https://files.pythonhosted.org/packages/a5/cd/06f72bc9187840f1c99e1a8750aad4216fc7dfdd7df46e6280add14b4822/scipy-1.14.1-cp312-cp312-musllinux_1_2_x86_64.whl", hash = "sha256:edaf02b82cd7639db00dbff629995ef185c8df4c3ffa71a5562a595765a06ce1", size = 42544049 },
    { url = "https://files.pythonhosted.org/packages/aa/7d/43ab67228ef98c6b5dd42ab386eae2d7877036970a0d7e3dd3eb47a0d530/scipy-1.14.1-cp312-cp312-win_amd64.whl", hash = "sha256:2ff38e22128e6c03ff73b6bb0f85f897d2362f8c052e3b8ad00532198fbdae3f", size = 44521212 },
    { url = "https://files.pythonhosted.org/packages/50/ef/ac98346db016ff18a6ad7626a35808f37074d25796fd0234c2bb0ed1e054/scipy-1.14.1-cp313-cp313-macosx_10_13_x86_64.whl", hash = "sha256:1729560c906963fc8389f6aac023739ff3983e727b1a4d87696b7bf108316a79", size = 39091068 },
    { url = "https://files.pythonhosted.org/packages/b9/cc/70948fe9f393b911b4251e96b55bbdeaa8cca41f37c26fd1df0232933b9e/scipy-1.14.1-cp313-cp313-macosx_12_0_arm64.whl", hash = "sha256:4079b90df244709e675cdc8b93bfd8a395d59af40b72e339c2287c91860deb8e", size = 29875417 },
    { url = "https://files.pythonhosted.org/packages/3b/2e/35f549b7d231c1c9f9639f9ef49b815d816bf54dd050da5da1c11517a218/scipy-1.14.1-cp313-cp313-macosx_14_0_arm64.whl", hash = "sha256:e0cf28db0f24a38b2a0ca33a85a54852586e43cf6fd876365c86e0657cfe7d73", size = 23084508 },
    { url = "https://files.pythonhosted.org/packages/3f/d6/b028e3f3e59fae61fb8c0f450db732c43dd1d836223a589a8be9f6377203/scipy-1.14.1-cp313-cp313-macosx_14_0_x86_64.whl", hash = "sha256:0c2f95de3b04e26f5f3ad5bb05e74ba7f68b837133a4492414b3afd79dfe540e", size = 25503364 },
    { url = "https://files.pythonhosted.org/packages/a7/2f/6c142b352ac15967744d62b165537a965e95d557085db4beab2a11f7943b/scipy-1.14.1-cp313-cp313-manylinux_2_17_aarch64.manylinux2014_aarch64.whl", hash = "sha256:b99722ea48b7ea25e8e015e8341ae74624f72e5f21fc2abd45f3a93266de4c5d", size = 35292639 },
    { url = "https://files.pythonhosted.org/packages/56/46/2449e6e51e0d7c3575f289f6acb7f828938eaab8874dbccfeb0cd2b71a27/scipy-1.14.1-cp313-cp313-manylinux_2_17_x86_64.manylinux2014_x86_64.whl", hash = "sha256:5149e3fd2d686e42144a093b206aef01932a0059c2a33ddfa67f5f035bdfe13e", size = 40798288 },
    { url = "https://files.pythonhosted.org/packages/32/cd/9d86f7ed7f4497c9fd3e39f8918dd93d9f647ba80d7e34e4946c0c2d1a7c/scipy-1.14.1-cp313-cp313-musllinux_1_2_x86_64.whl", hash = "sha256:e4f5a7c49323533f9103d4dacf4e4f07078f360743dec7f7596949149efeec06", size = 42524647 },
    { url = "https://files.pythonhosted.org/packages/f5/1b/6ee032251bf4cdb0cc50059374e86a9f076308c1512b61c4e003e241efb7/scipy-1.14.1-cp313-cp313-win_amd64.whl", hash = "sha256:baff393942b550823bfce952bb62270ee17504d02a1801d7fd0719534dfb9c84", size = 44469524 },
]

[[package]]
name = "six"
version = "1.16.0"
source = { registry = "https://pypi.org/simple" }
sdist = { url = "https://files.pythonhosted.org/packages/71/39/171f1c67cd00715f190ba0b100d606d440a28c93c7714febeca8b79af85e/six-1.16.0.tar.gz", hash = "sha256:1e61c37477a1626458e36f7b1d82aa5c9b094fa4802892072e49de9c60c4c926", size = 34041 }
wheels = [
    { url = "https://files.pythonhosted.org/packages/d9/5a/e7c31adbe875f2abbb91bd84cf2dc52d792b5a01506781dbcf25c91daf11/six-1.16.0-py2.py3-none-any.whl", hash = "sha256:8abb2f1d86890a2dfb989f9a77cfcfd3e47c2a354b01111771326f8aa26e0254", size = 11053 },
]

[[package]]
name = "sniffio"
version = "1.3.1"
source = { registry = "https://pypi.org/simple" }
sdist = { url = "https://files.pythonhosted.org/packages/a2/87/a6771e1546d97e7e041b6ae58d80074f81b7d5121207425c964ddf5cfdbd/sniffio-1.3.1.tar.gz", hash = "sha256:f4324edc670a0f49750a81b895f35c3adb843cca46f0530f79fc1babb23789dc", size = 20372 }
wheels = [
    { url = "https://files.pythonhosted.org/packages/e9/44/75a9c9421471a6c4805dbf2356f7c181a29c1879239abab1ea2cc8f38b40/sniffio-1.3.1-py3-none-any.whl", hash = "sha256:2f6da418d1f1e0fddd844478f41680e794e6051915791a034ff65e5f100525a2", size = 10235 },
]

[[package]]
name = "soupsieve"
version = "2.6"
source = { registry = "https://pypi.org/simple" }
sdist = { url = "https://files.pythonhosted.org/packages/d7/ce/fbaeed4f9fb8b2daa961f90591662df6a86c1abf25c548329a86920aedfb/soupsieve-2.6.tar.gz", hash = "sha256:e2e68417777af359ec65daac1057404a3c8a5455bb8abc36f1a9866ab1a51abb", size = 101569 }
wheels = [
    { url = "https://files.pythonhosted.org/packages/d1/c2/fe97d779f3ef3b15f05c94a2f1e3d21732574ed441687474db9d342a7315/soupsieve-2.6-py3-none-any.whl", hash = "sha256:e72c4ff06e4fb6e4b5a9f0f55fe6e81514581fca1515028625d0f299c602ccc9", size = 36186 },
]

[[package]]
name = "stack-data"
version = "0.6.3"
source = { registry = "https://pypi.org/simple" }
dependencies = [
    { name = "asttokens" },
    { name = "executing" },
    { name = "pure-eval" },
]
sdist = { url = "https://files.pythonhosted.org/packages/28/e3/55dcc2cfbc3ca9c29519eb6884dd1415ecb53b0e934862d3559ddcb7e20b/stack_data-0.6.3.tar.gz", hash = "sha256:836a778de4fec4dcd1dcd89ed8abff8a221f58308462e1c4aa2a3cf30148f0b9", size = 44707 }
wheels = [
    { url = "https://files.pythonhosted.org/packages/f1/7b/ce1eafaf1a76852e2ec9b22edecf1daa58175c090266e9f6c64afcd81d91/stack_data-0.6.3-py3-none-any.whl", hash = "sha256:d5558e0c25a4cb0853cddad3d77da9891a08cb85dd9f9f91b9f8cd66e511e695", size = 24521 },
]

[[package]]
name = "starlette"
version = "0.39.2"
source = { registry = "https://pypi.org/simple" }
dependencies = [
    { name = "anyio" },
]
sdist = { url = "https://files.pythonhosted.org/packages/02/0a/62fbd5697f6174041f9b4e2e377b6f383f9189b77dbb7d73d24624caca1d/starlette-0.39.2.tar.gz", hash = "sha256:caaa3b87ef8518ef913dac4f073dea44e85f73343ad2bdc17941931835b2a26a", size = 2573080 }
wheels = [
    { url = "https://files.pythonhosted.org/packages/60/f0/04547f776c8845be46df4bdd1f11159c088bd39e916f35d7da1b9f6eb3ef/starlette-0.39.2-py3-none-any.whl", hash = "sha256:134dd6deb655a9775991d352312d53f1879775e5cc8a481f966e83416a2c3f71", size = 73219 },
]

[[package]]
name = "tabulate"
version = "0.9.0"
source = { registry = "https://pypi.org/simple" }
sdist = { url = "https://files.pythonhosted.org/packages/ec/fe/802052aecb21e3797b8f7902564ab6ea0d60ff8ca23952079064155d1ae1/tabulate-0.9.0.tar.gz", hash = "sha256:0095b12bf5966de529c0feb1fa08671671b3368eec77d7ef7ab114be2c068b3c", size = 81090 }
wheels = [
    { url = "https://files.pythonhosted.org/packages/40/44/4a5f08c96eb108af5cb50b41f76142f0afa346dfa99d5296fe7202a11854/tabulate-0.9.0-py3-none-any.whl", hash = "sha256:024ca478df22e9340661486f85298cff5f6dcdba14f3813e8830015b9ed1948f", size = 35252 },
]

[[package]]
name = "textual"
version = "1.0.0"
source = { registry = "https://pypi.org/simple" }
dependencies = [
    { name = "markdown-it-py", extra = ["linkify", "plugins"] },
    { name = "platformdirs" },
    { name = "rich" },
    { name = "typing-extensions" },
]
sdist = { url = "https://files.pythonhosted.org/packages/1f/b6/59b1de04bb4dca0f21ed7ba0b19309ed7f3f5de4396edf20cc2855e53085/textual-1.0.0.tar.gz", hash = "sha256:bec9fe63547c1c552569d1b75d309038b7d456c03f86dfa3706ddb099b151399", size = 1532733 }
wheels = [
    { url = "https://files.pythonhosted.org/packages/ac/bb/5fb6656c625019cd653d5215237d7cd6e0b12e7eae4195c3d1c91b2136fc/textual-1.0.0-py3-none-any.whl", hash = "sha256:2d4a701781c05104925e463ae370c630567c70c2880e92ab838052e3e23c986f", size = 660456 },
]

[[package]]
name = "textual-dev"
version = "1.7.0"
source = { registry = "https://pypi.org/simple" }
dependencies = [
    { name = "aiohttp" },
    { name = "click" },
    { name = "msgpack" },
    { name = "textual" },
    { name = "textual-serve" },
    { name = "typing-extensions" },
]
sdist = { url = "https://files.pythonhosted.org/packages/a1/d3/ed0b20f6de0af1b7062c402d59d256029c0daa055ad9e04c27471b450cdd/textual_dev-1.7.0.tar.gz", hash = "sha256:bf1a50eaaff4cd6a863535dd53f06dbbd62617c371604f66f56de3908220ccd5", size = 25935 }
wheels = [
    { url = "https://files.pythonhosted.org/packages/50/4b/3c1eb9cbc39f2f28d27e10ef2fe42bfe0cf3c2f8445a454c124948d6169b/textual_dev-1.7.0-py3-none-any.whl", hash = "sha256:a93a846aeb6a06edb7808504d9c301565f7f4bf2e7046d56583ed755af356c8d", size = 27221 },
]

[[package]]
name = "textual-serve"
version = "1.1.1"
source = { registry = "https://pypi.org/simple" }
dependencies = [
    { name = "aiohttp" },
    { name = "aiohttp-jinja2" },
    { name = "jinja2" },
    { name = "rich" },
    { name = "textual" },
]
sdist = { url = "https://files.pythonhosted.org/packages/18/6c/57248070f525ea8a9a02d9f58dc2747c609b615b0bda1306aaeb80a233bd/textual_serve-1.1.1.tar.gz", hash = "sha256:71c662472c462e5e368defc660ee6e8eae3bfda88ca40c050c55474686eb0c54", size = 445957 }
wheels = [
    { url = "https://files.pythonhosted.org/packages/07/a9/01d35770fde8d889e1fe28b726188cf28801e57afd369c614cd2bc100ee4/textual_serve-1.1.1-py3-none-any.whl", hash = "sha256:568782f1c0e60e3f7039d9121e1cb5c2f4ca1aaf6d6bd7aeb833d5763a534cb2", size = 445034 },
]

[[package]]
name = "tinycss2"
version = "1.3.0"
source = { registry = "https://pypi.org/simple" }
dependencies = [
    { name = "webencodings" },
]
sdist = { url = "https://files.pythonhosted.org/packages/44/6f/38d2335a2b70b9982d112bb177e3dbe169746423e33f718bf5e9c7b3ddd3/tinycss2-1.3.0.tar.gz", hash = "sha256:152f9acabd296a8375fbca5b84c961ff95971fcfc32e79550c8df8e29118c54d", size = 67360 }
wheels = [
    { url = "https://files.pythonhosted.org/packages/2c/4d/0db5b8a613d2a59bbc29bc5bb44a2f8070eb9ceab11c50d477502a8a0092/tinycss2-1.3.0-py3-none-any.whl", hash = "sha256:54a8dbdffb334d536851be0226030e9505965bb2f30f21a4a82c55fb2a80fae7", size = 22532 },
]

[[package]]
name = "toml"
version = "0.10.2"
source = { registry = "https://pypi.org/simple" }
sdist = { url = "https://files.pythonhosted.org/packages/be/ba/1f744cdc819428fc6b5084ec34d9b30660f6f9daaf70eead706e3203ec3c/toml-0.10.2.tar.gz", hash = "sha256:b3bda1d108d5dd99f4a20d24d9c348e91c4db7ab1b749200bded2f839ccbe68f", size = 22253 }
wheels = [
    { url = "https://files.pythonhosted.org/packages/44/6f/7120676b6d73228c96e17f1f794d8ab046fc910d781c8d151120c3f1569e/toml-0.10.2-py2.py3-none-any.whl", hash = "sha256:806143ae5bfb6a3c6e736a764057db0e6a0e05e338b5630894a5f779cabb4f9b", size = 16588 },
]

[[package]]
name = "tomli"
version = "2.0.2"
source = { registry = "https://pypi.org/simple" }
sdist = { url = "https://files.pythonhosted.org/packages/35/b9/de2a5c0144d7d75a57ff355c0c24054f965b2dc3036456ae03a51ea6264b/tomli-2.0.2.tar.gz", hash = "sha256:d46d457a85337051c36524bc5349dd91b1877838e2979ac5ced3e710ed8a60ed", size = 16096 }
wheels = [
    { url = "https://files.pythonhosted.org/packages/cf/db/ce8eda256fa131af12e0a76d481711abe4681b6923c27efb9a255c9e4594/tomli-2.0.2-py3-none-any.whl", hash = "sha256:2ebe24485c53d303f690b0ec092806a085f07af5a5aa1464f3931eec36caaa38", size = 13237 },
]

[[package]]
name = "tomlkit"
version = "0.13.2"
source = { registry = "https://pypi.org/simple" }
sdist = { url = "https://files.pythonhosted.org/packages/b1/09/a439bec5888f00a54b8b9f05fa94d7f901d6735ef4e55dcec9bc37b5d8fa/tomlkit-0.13.2.tar.gz", hash = "sha256:fff5fe59a87295b278abd31bec92c15d9bc4a06885ab12bcea52c71119392e79", size = 192885 }
wheels = [
    { url = "https://files.pythonhosted.org/packages/f9/b6/a447b5e4ec71e13871be01ba81f5dfc9d0af7e473da256ff46bc0e24026f/tomlkit-0.13.2-py3-none-any.whl", hash = "sha256:7a974427f6e119197f670fbbbeae7bef749a6c14e793db934baefc1b5f03efde", size = 37955 },
]

[[package]]
name = "tornado"
version = "6.4.1"
source = { registry = "https://pypi.org/simple" }
sdist = { url = "https://files.pythonhosted.org/packages/ee/66/398ac7167f1c7835406888a386f6d0d26ee5dbf197d8a571300be57662d3/tornado-6.4.1.tar.gz", hash = "sha256:92d3ab53183d8c50f8204a51e6f91d18a15d5ef261e84d452800d4ff6fc504e9", size = 500623 }
wheels = [
    { url = "https://files.pythonhosted.org/packages/00/d9/c33be3c1a7564f7d42d87a8d186371a75fd142097076767a5c27da941fef/tornado-6.4.1-cp38-abi3-macosx_10_9_universal2.whl", hash = "sha256:163b0aafc8e23d8cdc3c9dfb24c5368af84a81e3364745ccb4427669bf84aec8", size = 435924 },
    { url = "https://files.pythonhosted.org/packages/2e/0f/721e113a2fac2f1d7d124b3279a1da4c77622e104084f56119875019ffab/tornado-6.4.1-cp38-abi3-macosx_10_9_x86_64.whl", hash = "sha256:6d5ce3437e18a2b66fbadb183c1d3364fb03f2be71299e7d10dbeeb69f4b2a14", size = 433883 },
    { url = "https://files.pythonhosted.org/packages/13/cf/786b8f1e6fe1c7c675e79657448178ad65e41c1c9765ef82e7f6f765c4c5/tornado-6.4.1-cp38-abi3-manylinux_2_17_aarch64.manylinux2014_aarch64.whl", hash = "sha256:e2e20b9113cd7293f164dc46fffb13535266e713cdb87bd2d15ddb336e96cfc4", size = 437224 },
    { url = "https://files.pythonhosted.org/packages/e4/8e/a6ce4b8d5935558828b0f30f3afcb2d980566718837b3365d98e34f6067e/tornado-6.4.1-cp38-abi3-manylinux_2_5_i686.manylinux1_i686.manylinux_2_17_i686.manylinux2014_i686.whl", hash = "sha256:8ae50a504a740365267b2a8d1a90c9fbc86b780a39170feca9bcc1787ff80842", size = 436597 },
    { url = "https://files.pythonhosted.org/packages/22/d4/54f9d12668b58336bd30defe0307e6c61589a3e687b05c366f804b7faaf0/tornado-6.4.1-cp38-abi3-manylinux_2_5_x86_64.manylinux1_x86_64.manylinux_2_17_x86_64.manylinux2014_x86_64.whl", hash = "sha256:613bf4ddf5c7a95509218b149b555621497a6cc0d46ac341b30bd9ec19eac7f3", size = 436797 },
    { url = "https://files.pythonhosted.org/packages/cf/3f/2c792e7afa7dd8b24fad7a2ed3c2f24a5ec5110c7b43a64cb6095cc106b8/tornado-6.4.1-cp38-abi3-musllinux_1_2_aarch64.whl", hash = "sha256:25486eb223babe3eed4b8aecbac33b37e3dd6d776bc730ca14e1bf93888b979f", size = 437516 },
    { url = "https://files.pythonhosted.org/packages/71/63/c8fc62745e669ac9009044b889fc531b6f88ac0f5f183cac79eaa950bb23/tornado-6.4.1-cp38-abi3-musllinux_1_2_i686.whl", hash = "sha256:454db8a7ecfcf2ff6042dde58404164d969b6f5d58b926da15e6b23817950fc4", size = 436958 },
    { url = "https://files.pythonhosted.org/packages/94/d4/f8ac1f5bd22c15fad3b527e025ce219bd526acdbd903f52053df2baecc8b/tornado-6.4.1-cp38-abi3-musllinux_1_2_x86_64.whl", hash = "sha256:a02a08cc7a9314b006f653ce40483b9b3c12cda222d6a46d4ac63bb6c9057698", size = 436882 },
    { url = "https://files.pythonhosted.org/packages/4b/3e/a8124c21cc0bbf144d7903d2a0cadab15cadaf683fa39a0f92bc567f0d4d/tornado-6.4.1-cp38-abi3-win32.whl", hash = "sha256:d9a566c40b89757c9aa8e6f032bcdb8ca8795d7c1a9762910c722b1635c9de4d", size = 438092 },
    { url = "https://files.pythonhosted.org/packages/d9/2f/3f2f05e84a7aff787a96d5fb06821323feb370fe0baed4db6ea7b1088f32/tornado-6.4.1-cp38-abi3-win_amd64.whl", hash = "sha256:b24b8982ed444378d7f21d563f4180a2de31ced9d8d84443907a0a64da2072e7", size = 438532 },
]

[[package]]
name = "traitlets"
version = "5.14.3"
source = { registry = "https://pypi.org/simple" }
sdist = { url = "https://files.pythonhosted.org/packages/eb/79/72064e6a701c2183016abbbfedaba506d81e30e232a68c9f0d6f6fcd1574/traitlets-5.14.3.tar.gz", hash = "sha256:9ed0579d3502c94b4b3732ac120375cda96f923114522847de4b3bb98b96b6b7", size = 161621 }
wheels = [
    { url = "https://files.pythonhosted.org/packages/00/c0/8f5d070730d7836adc9c9b6408dec68c6ced86b304a9b26a14df072a6e8c/traitlets-5.14.3-py3-none-any.whl", hash = "sha256:b74e89e397b1ed28cc831db7aea759ba6640cb3de13090ca145426688ff1ac4f", size = 85359 },
]

[[package]]
name = "typing-extensions"
version = "4.12.2"
source = { registry = "https://pypi.org/simple" }
sdist = { url = "https://files.pythonhosted.org/packages/df/db/f35a00659bc03fec321ba8bce9420de607a1d37f8342eee1863174c69557/typing_extensions-4.12.2.tar.gz", hash = "sha256:1a7ead55c7e559dd4dee8856e3a88b41225abfe1ce8df57b7c13915fe121ffb8", size = 85321 }
wheels = [
    { url = "https://files.pythonhosted.org/packages/26/9f/ad63fc0248c5379346306f8668cda6e2e2e9c95e01216d2b8ffd9ff037d0/typing_extensions-4.12.2-py3-none-any.whl", hash = "sha256:04e5ca0351e0f3f85c6853954072df659d0d13fac324d0072316b67d7794700d", size = 37438 },
]

[[package]]
name = "uc-micro-py"
version = "1.0.3"
source = { registry = "https://pypi.org/simple" }
sdist = { url = "https://files.pythonhosted.org/packages/91/7a/146a99696aee0609e3712f2b44c6274566bc368dfe8375191278045186b8/uc-micro-py-1.0.3.tar.gz", hash = "sha256:d321b92cff673ec58027c04015fcaa8bb1e005478643ff4a500882eaab88c48a", size = 6043 }
wheels = [
    { url = "https://files.pythonhosted.org/packages/37/87/1f677586e8ac487e29672e4b17455758fce261de06a0d086167bb760361a/uc_micro_py-1.0.3-py3-none-any.whl", hash = "sha256:db1dffff340817673d7b466ec86114a9dc0e9d4d9b5ba229d9d60e5c12600cd5", size = 6229 },
]

[[package]]
name = "uvicorn"
version = "0.31.1"
source = { registry = "https://pypi.org/simple" }
dependencies = [
    { name = "click" },
    { name = "h11" },
    { name = "typing-extensions", marker = "python_full_version < '3.11'" },
]
sdist = { url = "https://files.pythonhosted.org/packages/76/87/a886eda9ed495a3a4506d5a125cd07c54524280718c4969bde88f075fe98/uvicorn-0.31.1.tar.gz", hash = "sha256:f5167919867b161b7bcaf32646c6a94cdbd4c3aa2eb5c17d36bb9aa5cfd8c493", size = 77368 }
wheels = [
    { url = "https://files.pythonhosted.org/packages/3c/55/37407280931038a3f21fa0245d60edeaa76f18419581aa3f4397761c78df/uvicorn-0.31.1-py3-none-any.whl", hash = "sha256:adc42d9cac80cf3e51af97c1851648066841e7cfb6993a4ca8de29ac1548ed41", size = 63666 },
]

[[package]]
name = "virtualenv"
version = "20.26.6"
source = { registry = "https://pypi.org/simple" }
dependencies = [
    { name = "distlib" },
    { name = "filelock" },
    { name = "platformdirs" },
]
sdist = { url = "https://files.pythonhosted.org/packages/3f/40/abc5a766da6b0b2457f819feab8e9203cbeae29327bd241359f866a3da9d/virtualenv-20.26.6.tar.gz", hash = "sha256:280aede09a2a5c317e409a00102e7077c6432c5a38f0ef938e643805a7ad2c48", size = 9372482 }
wheels = [
    { url = "https://files.pythonhosted.org/packages/59/90/57b8ac0c8a231545adc7698c64c5a36fa7cd8e376c691b9bde877269f2eb/virtualenv-20.26.6-py3-none-any.whl", hash = "sha256:7345cc5b25405607a624d8418154577459c3e0277f5466dd79c49d5e492995f2", size = 5999862 },
]

[[package]]
name = "wcwidth"
version = "0.2.13"
source = { registry = "https://pypi.org/simple" }
sdist = { url = "https://files.pythonhosted.org/packages/6c/63/53559446a878410fc5a5974feb13d31d78d752eb18aeba59c7fef1af7598/wcwidth-0.2.13.tar.gz", hash = "sha256:72ea0c06399eb286d978fdedb6923a9eb47e1c486ce63e9b4e64fc18303972b5", size = 101301 }
wheels = [
    { url = "https://files.pythonhosted.org/packages/fd/84/fd2ba7aafacbad3c4201d395674fc6348826569da3c0937e75505ead3528/wcwidth-0.2.13-py2.py3-none-any.whl", hash = "sha256:3da69048e4540d84af32131829ff948f1e022c1c6bdb8d6102117aac784f6859", size = 34166 },
]

[[package]]
name = "webencodings"
version = "0.5.1"
source = { registry = "https://pypi.org/simple" }
sdist = { url = "https://files.pythonhosted.org/packages/0b/02/ae6ceac1baeda530866a85075641cec12989bd8d31af6d5ab4a3e8c92f47/webencodings-0.5.1.tar.gz", hash = "sha256:b36a1c245f2d304965eb4e0a82848379241dc04b865afcc4aab16748587e1923", size = 9721 }
wheels = [
    { url = "https://files.pythonhosted.org/packages/f4/24/2a3e3df732393fed8b3ebf2ec078f05546de641fe1b667ee316ec1dcf3b7/webencodings-0.5.1-py2.py3-none-any.whl", hash = "sha256:a0af1213f3c2226497a97e2b3aa01a7e4bee4f403f95be16fc9acd2947514a78", size = 11774 },
]

[[package]]
name = "websockets"
version = "12.0"
source = { registry = "https://pypi.org/simple" }
sdist = { url = "https://files.pythonhosted.org/packages/2e/62/7a7874b7285413c954a4cca3c11fd851f11b2fe5b4ae2d9bee4f6d9bdb10/websockets-12.0.tar.gz", hash = "sha256:81df9cbcbb6c260de1e007e58c011bfebe2dafc8435107b0537f393dd38c8b1b", size = 104994 }
wheels = [
    { url = "https://files.pythonhosted.org/packages/b1/b9/360b86ded0920a93bff0db4e4b0aa31370b0208ca240b2e98d62aad8d082/websockets-12.0-cp310-cp310-macosx_10_9_universal2.whl", hash = "sha256:d554236b2a2006e0ce16315c16eaa0d628dab009c33b63ea03f41c6107958374", size = 124025 },
    { url = "https://files.pythonhosted.org/packages/bb/d3/1eca0d8fb6f0665c96f0dc7c0d0ec8aa1a425e8c003e0c18e1451f65d177/websockets-12.0-cp310-cp310-macosx_10_9_x86_64.whl", hash = "sha256:2d225bb6886591b1746b17c0573e29804619c8f755b5598d875bb4235ea639be", size = 121261 },
    { url = "https://files.pythonhosted.org/packages/4e/e1/f6c3ecf7f1bfd9209e13949db027d7fdea2faf090c69b5f2d17d1d796d96/websockets-12.0-cp310-cp310-macosx_11_0_arm64.whl", hash = "sha256:eb809e816916a3b210bed3c82fb88eaf16e8afcf9c115ebb2bacede1797d2547", size = 121328 },
    { url = "https://files.pythonhosted.org/packages/74/4d/f88eeceb23cb587c4aeca779e3f356cf54817af2368cb7f2bd41f93c8360/websockets-12.0-cp310-cp310-manylinux_2_17_aarch64.manylinux2014_aarch64.whl", hash = "sha256:c588f6abc13f78a67044c6b1273a99e1cf31038ad51815b3b016ce699f0d75c2", size = 130925 },
    { url = "https://files.pythonhosted.org/packages/16/17/f63d9ee6ffd9afbeea021d5950d6e8db84cd4aead306c6c2ca523805699e/websockets-12.0-cp310-cp310-manylinux_2_5_i686.manylinux1_i686.manylinux_2_17_i686.manylinux2014_i686.whl", hash = "sha256:5aa9348186d79a5f232115ed3fa9020eab66d6c3437d72f9d2c8ac0c6858c558", size = 129930 },
    { url = "https://files.pythonhosted.org/packages/9a/12/c7a7504f5bf74d6ee0533f6fc7d30d8f4b79420ab179d1df2484b07602eb/websockets-12.0-cp310-cp310-manylinux_2_5_x86_64.manylinux1_x86_64.manylinux_2_17_x86_64.manylinux2014_x86_64.whl", hash = "sha256:6350b14a40c95ddd53e775dbdbbbc59b124a5c8ecd6fbb09c2e52029f7a9f480", size = 130245 },
    { url = "https://files.pythonhosted.org/packages/e4/6a/3600c7771eb31116d2e77383d7345618b37bb93709d041e328c08e2a8eb3/websockets-12.0-cp310-cp310-musllinux_1_1_aarch64.whl", hash = "sha256:70ec754cc2a769bcd218ed8d7209055667b30860ffecb8633a834dde27d6307c", size = 134966 },
    { url = "https://files.pythonhosted.org/packages/22/26/df77c4b7538caebb78c9b97f43169ef742a4f445e032a5ea1aaef88f8f46/websockets-12.0-cp310-cp310-musllinux_1_1_i686.whl", hash = "sha256:6e96f5ed1b83a8ddb07909b45bd94833b0710f738115751cdaa9da1fb0cb66e8", size = 134196 },
    { url = "https://files.pythonhosted.org/packages/e5/18/18ce9a4a08203c8d0d3d561e3ea4f453daf32f099601fc831e60c8a9b0f2/websockets-12.0-cp310-cp310-musllinux_1_1_x86_64.whl", hash = "sha256:4d87be612cbef86f994178d5186add3d94e9f31cc3cb499a0482b866ec477603", size = 134822 },
    { url = "https://files.pythonhosted.org/packages/45/51/1f823a341fc20a880e67ae62f6c38c4880a24a4b60fbe544a38f516f39a1/websockets-12.0-cp310-cp310-win32.whl", hash = "sha256:befe90632d66caaf72e8b2ed4d7f02b348913813c8b0a32fae1cc5fe3730902f", size = 124454 },
    { url = "https://files.pythonhosted.org/packages/41/b0/5ec054cfcf23adfc88d39359b85e81d043af8a141e3ac8ce40f45a5ce5f4/websockets-12.0-cp310-cp310-win_amd64.whl", hash = "sha256:363f57ca8bc8576195d0540c648aa58ac18cf85b76ad5202b9f976918f4219cf", size = 124974 },
    { url = "https://files.pythonhosted.org/packages/02/73/9c1e168a2e7fdf26841dc98f5f5502e91dea47428da7690a08101f616169/websockets-12.0-cp311-cp311-macosx_10_9_universal2.whl", hash = "sha256:5d873c7de42dea355d73f170be0f23788cf3fa9f7bed718fd2830eefedce01b4", size = 124047 },
    { url = "https://files.pythonhosted.org/packages/e4/2d/9a683359ad2ed11b2303a7a94800db19c61d33fa3bde271df09e99936022/websockets-12.0-cp311-cp311-macosx_10_9_x86_64.whl", hash = "sha256:3f61726cae9f65b872502ff3c1496abc93ffbe31b278455c418492016e2afc8f", size = 121282 },
    { url = "https://files.pythonhosted.org/packages/95/aa/75fa3b893142d6d98a48cb461169bd268141f2da8bfca97392d6462a02eb/websockets-12.0-cp311-cp311-macosx_11_0_arm64.whl", hash = "sha256:ed2fcf7a07334c77fc8a230755c2209223a7cc44fc27597729b8ef5425aa61a3", size = 121325 },
    { url = "https://files.pythonhosted.org/packages/6e/a4/51a25e591d645df71ee0dc3a2c880b28e5514c00ce752f98a40a87abcd1e/websockets-12.0-cp311-cp311-manylinux_2_17_aarch64.manylinux2014_aarch64.whl", hash = "sha256:8e332c210b14b57904869ca9f9bf4ca32f5427a03eeb625da9b616c85a3a506c", size = 131502 },
    { url = "https://files.pythonhosted.org/packages/cd/ea/0ceeea4f5b87398fe2d9f5bcecfa00a1bcd542e2bfcac2f2e5dd612c4e9e/websockets-12.0-cp311-cp311-manylinux_2_5_i686.manylinux1_i686.manylinux_2_17_i686.manylinux2014_i686.whl", hash = "sha256:5693ef74233122f8ebab026817b1b37fe25c411ecfca084b29bc7d6efc548f45", size = 130491 },
    { url = "https://files.pythonhosted.org/packages/e3/05/f52a60b66d9faf07a4f7d71dc056bffafe36a7e98c4eb5b78f04fe6e4e85/websockets-12.0-cp311-cp311-manylinux_2_5_x86_64.manylinux1_x86_64.manylinux_2_17_x86_64.manylinux2014_x86_64.whl", hash = "sha256:6e9e7db18b4539a29cc5ad8c8b252738a30e2b13f033c2d6e9d0549b45841c04", size = 130872 },
    { url = "https://files.pythonhosted.org/packages/ac/4e/c7361b2d7b964c40fea924d64881145164961fcd6c90b88b7e3ab2c4f431/websockets-12.0-cp311-cp311-musllinux_1_1_aarch64.whl", hash = "sha256:6e2df67b8014767d0f785baa98393725739287684b9f8d8a1001eb2839031447", size = 136318 },
    { url = "https://files.pythonhosted.org/packages/0a/31/337bf35ae5faeaf364c9cddec66681cdf51dc4414ee7a20f92a18e57880f/websockets-12.0-cp311-cp311-musllinux_1_1_i686.whl", hash = "sha256:bea88d71630c5900690fcb03161ab18f8f244805c59e2e0dc4ffadae0a7ee0ca", size = 135594 },
    { url = "https://files.pythonhosted.org/packages/95/aa/1ac767825c96f9d7e43c4c95683757d4ef28cf11fa47a69aca42428d3e3a/websockets-12.0-cp311-cp311-musllinux_1_1_x86_64.whl", hash = "sha256:dff6cdf35e31d1315790149fee351f9e52978130cef6c87c4b6c9b3baf78bc53", size = 136191 },
    { url = "https://files.pythonhosted.org/packages/28/4b/344ec5cfeb6bc417da097f8253607c3aed11d9a305fb58346f506bf556d8/websockets-12.0-cp311-cp311-win32.whl", hash = "sha256:3e3aa8c468af01d70332a382350ee95f6986db479ce7af14d5e81ec52aa2b402", size = 124453 },
    { url = "https://files.pythonhosted.org/packages/d1/40/6b169cd1957476374f51f4486a3e85003149e62a14e6b78a958c2222337a/websockets-12.0-cp311-cp311-win_amd64.whl", hash = "sha256:25eb766c8ad27da0f79420b2af4b85d29914ba0edf69f547cc4f06ca6f1d403b", size = 124971 },
    { url = "https://files.pythonhosted.org/packages/a9/6d/23cc898647c8a614a0d9ca703695dd04322fb5135096a20c2684b7c852b6/websockets-12.0-cp312-cp312-macosx_10_9_universal2.whl", hash = "sha256:0e6e2711d5a8e6e482cacb927a49a3d432345dfe7dea8ace7b5790df5932e4df", size = 124061 },
    { url = "https://files.pythonhosted.org/packages/39/34/364f30fdf1a375e4002a26ee3061138d1571dfda6421126127d379d13930/websockets-12.0-cp312-cp312-macosx_10_9_x86_64.whl", hash = "sha256:dbcf72a37f0b3316e993e13ecf32f10c0e1259c28ffd0a85cee26e8549595fbc", size = 121296 },
    { url = "https://files.pythonhosted.org/packages/2e/00/96ae1c9dcb3bc316ef683f2febd8c97dde9f254dc36c3afc65c7645f734c/websockets-12.0-cp312-cp312-macosx_11_0_arm64.whl", hash = "sha256:12743ab88ab2af1d17dd4acb4645677cb7063ef4db93abffbf164218a5d54c6b", size = 121326 },
    { url = "https://files.pythonhosted.org/packages/af/f1/bba1e64430685dd456c1a1fd6b0c791ae33104967b928aefeff261761e8d/websockets-12.0-cp312-cp312-manylinux_2_17_aarch64.manylinux2014_aarch64.whl", hash = "sha256:7b645f491f3c48d3f8a00d1fce07445fab7347fec54a3e65f0725d730d5b99cb", size = 131807 },
    { url = "https://files.pythonhosted.org/packages/62/3b/98ee269712f37d892b93852ce07b3e6d7653160ca4c0d4f8c8663f8021f8/websockets-12.0-cp312-cp312-manylinux_2_5_i686.manylinux1_i686.manylinux_2_17_i686.manylinux2014_i686.whl", hash = "sha256:9893d1aa45a7f8b3bc4510f6ccf8db8c3b62120917af15e3de247f0780294b92", size = 130751 },
    { url = "https://files.pythonhosted.org/packages/f1/00/d6f01ca2b191f8b0808e4132ccd2e7691f0453cbd7d0f72330eb97453c3a/websockets-12.0-cp312-cp312-manylinux_2_5_x86_64.manylinux1_x86_64.manylinux_2_17_x86_64.manylinux2014_x86_64.whl", hash = "sha256:1f38a7b376117ef7aff996e737583172bdf535932c9ca021746573bce40165ed", size = 131176 },
    { url = "https://files.pythonhosted.org/packages/af/9c/703ff3cd8109dcdee6152bae055d852ebaa7750117760ded697ab836cbcf/websockets-12.0-cp312-cp312-musllinux_1_1_aarch64.whl", hash = "sha256:f764ba54e33daf20e167915edc443b6f88956f37fb606449b4a5b10ba42235a5", size = 136246 },
    { url = "https://files.pythonhosted.org/packages/0b/a5/1a38fb85a456b9dc874ec984f3ff34f6550eafd17a3da28753cd3c1628e8/websockets-12.0-cp312-cp312-musllinux_1_1_i686.whl", hash = "sha256:1e4b3f8ea6a9cfa8be8484c9221ec0257508e3a1ec43c36acdefb2a9c3b00aa2", size = 135466 },
    { url = "https://files.pythonhosted.org/packages/3c/98/1261f289dff7e65a38d59d2f591de6ed0a2580b729aebddec033c4d10881/websockets-12.0-cp312-cp312-musllinux_1_1_x86_64.whl", hash = "sha256:9fdf06fd06c32205a07e47328ab49c40fc1407cdec801d698a7c41167ea45113", size = 136083 },
    { url = "https://files.pythonhosted.org/packages/a9/1c/f68769fba63ccb9c13fe0a25b616bd5aebeef1c7ddebc2ccc32462fb784d/websockets-12.0-cp312-cp312-win32.whl", hash = "sha256:baa386875b70cbd81798fa9f71be689c1bf484f65fd6fb08d051a0ee4e79924d", size = 124460 },
    { url = "https://files.pythonhosted.org/packages/20/52/8915f51f9aaef4e4361c89dd6cf69f72a0159f14e0d25026c81b6ad22525/websockets-12.0-cp312-cp312-win_amd64.whl", hash = "sha256:ae0a5da8f35a5be197f328d4727dbcfafa53d1824fac3d96cdd3a642fe09394f", size = 124985 },
    { url = "https://files.pythonhosted.org/packages/43/8b/554a8a8bb6da9dd1ce04c44125e2192af7b7beebf6e3dbfa5d0e285cc20f/websockets-12.0-pp310-pypy310_pp73-macosx_10_9_x86_64.whl", hash = "sha256:248d8e2446e13c1d4326e0a6a4e9629cb13a11195051a73acf414812700badbd", size = 121110 },
    { url = "https://files.pythonhosted.org/packages/b0/8e/58b8812940d746ad74d395fb069497255cb5ef50748dfab1e8b386b1f339/websockets-12.0-pp310-pypy310_pp73-manylinux_2_17_aarch64.manylinux2014_aarch64.whl", hash = "sha256:f44069528d45a933997a6fef143030d8ca8042f0dfaad753e2906398290e2870", size = 123216 },
    { url = "https://files.pythonhosted.org/packages/81/ee/272cb67ace1786ce6d9f39d47b3c55b335e8b75dd1972a7967aad39178b6/websockets-12.0-pp310-pypy310_pp73-manylinux_2_5_i686.manylinux1_i686.manylinux_2_17_i686.manylinux2014_i686.whl", hash = "sha256:c4e37d36f0d19f0a4413d3e18c0d03d0c268ada2061868c1e6f5ab1a6d575077", size = 122821 },
    { url = "https://files.pythonhosted.org/packages/a8/03/387fc902b397729df166763e336f4e5cec09fe7b9d60f442542c94a21be1/websockets-12.0-pp310-pypy310_pp73-manylinux_2_5_x86_64.manylinux1_x86_64.manylinux_2_17_x86_64.manylinux2014_x86_64.whl", hash = "sha256:3d829f975fc2e527a3ef2f9c8f25e553eb7bc779c6665e8e1d52aa22800bb38b", size = 122768 },
    { url = "https://files.pythonhosted.org/packages/50/f0/5939fbc9bc1979d79a774ce5b7c4b33c0cefe99af22fb70f7462d0919640/websockets-12.0-pp310-pypy310_pp73-win_amd64.whl", hash = "sha256:2c71bd45a777433dd9113847af751aae36e448bc6b8c361a566cb043eda6ec30", size = 125009 },
    { url = "https://files.pythonhosted.org/packages/79/4d/9cc401e7b07e80532ebc8c8e993f42541534da9e9249c59ee0139dcb0352/websockets-12.0-py3-none-any.whl", hash = "sha256:dc284bbc8d7c78a6c69e0c7325ab46ee5e40bb4d50e494d8131a07ef47500e9e", size = 118370 },
]

[[package]]
name = "wgpu"
version = "0.19.3"
source = { registry = "https://pypi.org/simple" }
dependencies = [
    { name = "cffi" },
    { name = "rubicon-objc", marker = "sys_platform == 'darwin'" },
    { name = "sniffio" },
]
sdist = { url = "https://files.pythonhosted.org/packages/4f/04/fb169ed24f1aaeb022621975328a140d1be226a6766876e37ccebd04a50e/wgpu-0.19.3.tar.gz", hash = "sha256:1b5bb2b86b82fa89a8de4d624801929abe033bc639363d59897e3f3752ad6957", size = 148504 }
wheels = [
    { url = "https://files.pythonhosted.org/packages/9a/90/fc5c4efe777b9fd448b3efbd0235a0f82cdf402e392f8c9dd74f26fde496/wgpu-0.19.3-py3-none-macosx_10_9_x86_64.whl", hash = "sha256:8cc0d77f290531efb95645fd776112ad5dec6dc9118c4b6c887bf5cac57b0085", size = 2304998 },
    { url = "https://files.pythonhosted.org/packages/5e/16/841e0e20d46c74a109bb9e1fe9d96e84bd4a5ff54b603588477354830277/wgpu-0.19.3-py3-none-macosx_11_0_arm64.whl", hash = "sha256:f14d35a05d66ef98a678c5580922ba495825ccd739da5772c41885d01be07b3a", size = 2218403 },
    { url = "https://files.pythonhosted.org/packages/c0/7d/e27d96106d7312b8bd96686e6b640f91f9d176dac578352de8741a8968d7/wgpu-0.19.3-py3-none-manylinux_2_28_aarch64.whl", hash = "sha256:59c5ea03fd22b8ac0222decde1a2f999392c947af5afcf5e63a99e8ce621336a", size = 3197478 },
    { url = "https://files.pythonhosted.org/packages/2f/df/50fc057ec275da8e661e492ba8288b2ef1adc8651e09fb03dfe431775688/wgpu-0.19.3-py3-none-manylinux_2_28_x86_64.whl", hash = "sha256:fd69d8bb5b1280d150023391ca4c49b764e2d8b65cfcc60c770b65ef59c0b219", size = 3135751 },
    { url = "https://files.pythonhosted.org/packages/cf/f0/38ad733d70d47f303db6eedb1dc6e563145fd88418014aeb80d85ea36c4a/wgpu-0.19.3-py3-none-win32.whl", hash = "sha256:cb65335e4a250c62cbea2f27a170c8c3a3f7c3120210d71740c822af64bdfdee", size = 2889349 },
    { url = "https://files.pythonhosted.org/packages/01/a6/a4138aee44e8bf2659a1aba5798251d34b5b32d6eb18c4132b37b3309d29/wgpu-0.19.3-py3-none-win_amd64.whl", hash = "sha256:ae9b3e947e7f3bc0567c7a3846bbab2d3f42664ab32b71ab090c8f3c6877f6b0", size = 3176038 },
    { url = "https://files.pythonhosted.org/packages/d5/af/4e8d84c746eb4d7f66665404fe5710454d3b5c93efe9bb73884034752d60/wgpu-0.19.3-py3-none-win_arm64.whl", hash = "sha256:327b6e7dc02f518e3c77a000e59758670d4effdb7d23e8c8da7d5e3b58441e57", size = 2972046 },
]

[[package]]
name = "xdsl"
<<<<<<< HEAD
version = "0+dynamic"
=======
version = "0.25.0+47.g46c79300"
>>>>>>> 2a389562
source = { editable = "." }
dependencies = [
    { name = "immutabledict" },
    { name = "ordered-set" },
    { name = "typing-extensions" },
]

[package.optional-dependencies]
dev = [
    { name = "asv" },
    { name = "coverage" },
    { name = "filecheck" },
    { name = "ipykernel" },
    { name = "lit" },
    { name = "marimo" },
    { name = "nbconvert" },
    { name = "nbval" },
    { name = "pip" },
    { name = "pre-commit" },
    { name = "pyright" },
    { name = "pytest" },
    { name = "pytest-asyncio" },
    { name = "pytest-cov" },
    { name = "ruff" },
    { name = "textual-dev" },
    { name = "toml" },
]
gui = [
    { name = "pyclip" },
    { name = "textual" },
]
jax = [
    { name = "jax" },
    { name = "numpy" },
]
onnx = [
    { name = "numpy" },
    { name = "onnx" },
]
riscv = [
    { name = "riscemu" },
]
wgpu = [
    { name = "wgpu" },
]

[package.metadata]
requires-dist = [
    { name = "asv", marker = "extra == 'dev'", specifier = "<0.7" },
    { name = "coverage", marker = "extra == 'dev'", specifier = "<8.0.0" },
    { name = "filecheck", marker = "extra == 'dev'", specifier = "==1.0.1" },
    { name = "immutabledict", specifier = "<4.2.2" },
    { name = "ipykernel", marker = "extra == 'dev'" },
    { name = "jax", marker = "extra == 'jax'", specifier = "==0.4.37" },
    { name = "lit", marker = "extra == 'dev'", specifier = "<19.0.0" },
    { name = "marimo", marker = "extra == 'dev'", specifier = "==0.9.34" },
    { name = "nbconvert", marker = "extra == 'dev'", specifier = ">=7.7.2,<8.0.0" },
    { name = "nbval", marker = "extra == 'dev'", specifier = "<0.12" },
    { name = "numpy", marker = "extra == 'jax'", specifier = "==2.2.0" },
    { name = "numpy", marker = "extra == 'onnx'", specifier = "==2.2.0" },
    { name = "onnx", marker = "extra == 'onnx'", specifier = "==1.17.0" },
    { name = "ordered-set", specifier = "==4.1.0" },
    { name = "pip", marker = "extra == 'dev'", specifier = "<25.0" },
    { name = "pre-commit", marker = "extra == 'dev'", specifier = "==4.0.1" },
    { name = "pyclip", marker = "extra == 'gui'", specifier = "==0.7" },
    { name = "pyright", marker = "extra == 'dev'", specifier = "==1.1.390" },
    { name = "pytest", marker = "extra == 'dev'", specifier = "<8.4" },
    { name = "pytest-asyncio", marker = "extra == 'dev'", specifier = "==0.24.0" },
    { name = "pytest-cov", marker = "extra == 'dev'" },
    { name = "riscemu", marker = "extra == 'riscv'", specifier = "==2.2.7" },
    { name = "ruff", marker = "extra == 'dev'", specifier = "==0.8.3" },
    { name = "textual", marker = "extra == 'gui'", specifier = "==1.0.0" },
    { name = "textual-dev", marker = "extra == 'dev'", specifier = "==1.7.0" },
    { name = "toml", marker = "extra == 'dev'", specifier = "<0.11" },
    { name = "typing-extensions", specifier = ">=4.7,<4.13" },
    { name = "wgpu", marker = "extra == 'wgpu'", specifier = "==0.19.3" },
]

[[package]]
name = "yarl"
version = "1.15.0"
source = { registry = "https://pypi.org/simple" }
dependencies = [
    { name = "idna" },
    { name = "multidict" },
    { name = "propcache" },
]
sdist = { url = "https://files.pythonhosted.org/packages/5c/f8/16a6eeaf14fe94a48e5f1690c0e5a36ac19ef844d378f4092423d087439f/yarl-1.15.0.tar.gz", hash = "sha256:efc0430b80ed834c80c99c32946cfc6ee29dfcd7c62ad3c8f15657322ade7942", size = 167065 }
wheels = [
    { url = "https://files.pythonhosted.org/packages/2a/d6/c05d748a091938fe9491aeecb3951a962dfea1637c2b043fa98ee67dec63/yarl-1.15.0-cp310-cp310-macosx_10_9_universal2.whl", hash = "sha256:e61b2019ebb5345510b833c4dd1f4afb1f0c07753f86f184c63836ffc3fb08ba", size = 136185 },
    { url = "https://files.pythonhosted.org/packages/fa/5b/7dd29be983c709d66429288d5ad621961ca155bdc4f4974a5063c3114f70/yarl-1.15.0-cp310-cp310-macosx_10_9_x86_64.whl", hash = "sha256:25a4e29ee758596b2a0daffa4814714e9b464077ca862baf78ed0e8698e46b61", size = 88377 },
    { url = "https://files.pythonhosted.org/packages/d3/27/695c3221525355489bc7a5ae462754180fd17388bad442f08e417d4f3dac/yarl-1.15.0-cp310-cp310-macosx_11_0_arm64.whl", hash = "sha256:928f7a61c4311f3dd003af19bb779f99683f97a0559b765c80fdb8846dab0452", size = 86283 },
    { url = "https://files.pythonhosted.org/packages/df/3a/7d8f4304689858c9bc5736224aa53a8b46573d6d68257ce718e520ae9768/yarl-1.15.0-cp310-cp310-manylinux_2_17_aarch64.manylinux2014_aarch64.whl", hash = "sha256:b4b25de7e85ba90b2ff230153123b6b000a7f69c41d84a3a0dc3f878334c8509", size = 306900 },
    { url = "https://files.pythonhosted.org/packages/19/a1/ad8a297c771f5ad0035477ddb927615ba777ab38c45f633f4faf41ef38a4/yarl-1.15.0-cp310-cp310-manylinux_2_17_ppc64le.manylinux2014_ppc64le.whl", hash = "sha256:0127bc2ea72c1eaae6808ace661f0edf222f32ffa987d37f2dbb4798288f2656", size = 321298 },
    { url = "https://files.pythonhosted.org/packages/72/c2/203fe4553642d48d73d2a220e17c7afc10eeb18d244a7f34676b98754a9f/yarl-1.15.0-cp310-cp310-manylinux_2_17_s390x.manylinux2014_s390x.whl", hash = "sha256:f2508ee2bad8381b5254eadc35d32fe800d12eb2c63b744183341f3a66e435a7", size = 319183 },
    { url = "https://files.pythonhosted.org/packages/b9/43/c20685d3b9eb195c47c72e063da6a16cef2fda37916c606cb58e5f994a33/yarl-1.15.0-cp310-cp310-manylinux_2_17_x86_64.manylinux2014_x86_64.whl", hash = "sha256:748dcacc19c69957f7063ea4fb359fa2180735b1a638c81a4a96b86a382a6f29", size = 310023 },
    { url = "https://files.pythonhosted.org/packages/bc/d3/990ca050a1d9ce619f63bb1a8508ff80c92d70502b5f86607ebd7ef30e66/yarl-1.15.0-cp310-cp310-manylinux_2_5_i686.manylinux1_i686.manylinux_2_17_i686.manylinux2014_i686.whl", hash = "sha256:c4d9c221cc8e32b14196498679bf2b324bec1d1127c4ba934d98e19298faa661", size = 300133 },
    { url = "https://files.pythonhosted.org/packages/d0/70/39c6d63248c3cd09e15995304aaf19aa9e17005407f15076933971863c8f/yarl-1.15.0-cp310-cp310-musllinux_1_2_aarch64.whl", hash = "sha256:676d7356bb30825b7dbdad4fdd7a9feac379d074e5d4a36299767d72857ded42", size = 306784 },
    { url = "https://files.pythonhosted.org/packages/34/a1/10568db818d9febb77d89e1b49ed3c19ebf531f3d2de8cbb108bed3b3bc1/yarl-1.15.0-cp310-cp310-musllinux_1_2_armv7l.whl", hash = "sha256:5eef9804e65eb292e9c5587e88fe6a27a11f121d358312ac47211e8f42876751", size = 305543 },
    { url = "https://files.pythonhosted.org/packages/38/2f/6e0fbd3b06a5b1a7b4732ce5571f80347008f183945f0834dcb3404ebcb9/yarl-1.15.0-cp310-cp310-musllinux_1_2_i686.whl", hash = "sha256:2bece7fdc13e23db005879b67190db0d397f6ba89c81dc7e3c77e9f5819aff7f", size = 310741 },
    { url = "https://files.pythonhosted.org/packages/9e/83/1ddde41bea0f33c7aa92484039fbd6fddf9f4c5a17a13e092eedcd1baa81/yarl-1.15.0-cp310-cp310-musllinux_1_2_ppc64le.whl", hash = "sha256:e1ddf05eeb422810b1aa919095db0691493442eebbf9cfb0f1e478a7b2fbdf3d", size = 325981 },
    { url = "https://files.pythonhosted.org/packages/49/0a/ff84c7f50b7cf3ae277baee28ee8e6d490aa42a5cbcd25721a779b9e6b33/yarl-1.15.0-cp310-cp310-musllinux_1_2_s390x.whl", hash = "sha256:85e273e59b8b1a5f60a89df82cddeaf918181abd7ae7a2f2f899b68b0c774ff1", size = 323914 },
    { url = "https://files.pythonhosted.org/packages/40/d7/1e9d35bd5adf5f0ba63b283374b2b8df77ce05a938be095b64f3b6e6730c/yarl-1.15.0-cp310-cp310-musllinux_1_2_x86_64.whl", hash = "sha256:d772ae3c12d3b8629db656050c86ee66924eaa98f7125a889175a59cfaafdb19", size = 316731 },
    { url = "https://files.pythonhosted.org/packages/e4/e6/c7fe56686f2b98d7609554ad37fafdc18b6680ebb03795497e90fd6bd26f/yarl-1.15.0-cp310-cp310-win32.whl", hash = "sha256:4b1ab96a1ac91bd1233706d638ade35f663684deaa4e5e5f190858cba044afb9", size = 77830 },
    { url = "https://files.pythonhosted.org/packages/ce/19/55f25077f180830e053ca9de9f063ec92de081d34b7d9f7853491703e84f/yarl-1.15.0-cp310-cp310-win_amd64.whl", hash = "sha256:a2fe45c1143eefb680a4589c55e671fabd482a7f8c7791f311ea3bcc20139246", size = 83931 },
    { url = "https://files.pythonhosted.org/packages/38/60/fbd3a307d29a577e3297a8573c4786486ba967c065b2194a1e714142bb0a/yarl-1.15.0-cp311-cp311-macosx_10_9_universal2.whl", hash = "sha256:c8b034b60e74fb29064f765851e77e5910055e1c4a3cb75c32eccf2b470fc00f", size = 136200 },
    { url = "https://files.pythonhosted.org/packages/b5/35/e0d21814c0cfc0df811beb7e192cc24521c9598d882f3fb979bec6556772/yarl-1.15.0-cp311-cp311-macosx_10_9_x86_64.whl", hash = "sha256:70ac7893e67a81ed1346ee3e71203ca4b0c3550c005b1d1cf87bc1e61eecd04b", size = 88322 },
    { url = "https://files.pythonhosted.org/packages/71/f1/56d7ab10e1b1ab2b37d9fcffb954280546e3201ef93ceee1f8c493159f8b/yarl-1.15.0-cp311-cp311-macosx_11_0_arm64.whl", hash = "sha256:6237637b496bc04819190e724a4e61ff2f251abf432f70cf491b3bc4a3f2f253", size = 86317 },
    { url = "https://files.pythonhosted.org/packages/91/95/b5aa29afd385087aadb3d258f45bad5878533bf0c8ed0d4b1d782eb7c157/yarl-1.15.0-cp311-cp311-manylinux_2_17_aarch64.manylinux2014_aarch64.whl", hash = "sha256:c5cc25cbd9ae01d49ac7b504ef5f3cbdcc8d139f9750dcfa0b80d405b4645cc2", size = 333781 },
    { url = "https://files.pythonhosted.org/packages/0f/c9/bbd576e0658a91a50a9211954457abc58e5fc99d16b415ecb7c0ecc08207/yarl-1.15.0-cp311-cp311-manylinux_2_17_ppc64le.manylinux2014_ppc64le.whl", hash = "sha256:c4f882e42c6cea89488b9a16919edde8c0b1a98f307c05abdd3dd3bc4368af40", size = 347083 },
    { url = "https://files.pythonhosted.org/packages/a9/68/c19866bf687c3b02276ef731ac16b11d8d0f037b3f20b56cd852d72c0ef9/yarl-1.15.0-cp311-cp311-manylinux_2_17_s390x.manylinux2014_s390x.whl", hash = "sha256:7711d83dafe52cda16ff2dd205cd83c05e4c06d5aaac596ae2cf7d50d094a530", size = 344523 },
    { url = "https://files.pythonhosted.org/packages/fe/99/2ccf572db1269d0b85c1650067a1b568314b253670e6432c5167865e18f4/yarl-1.15.0-cp311-cp311-manylinux_2_17_x86_64.manylinux2014_x86_64.whl", hash = "sha256:c3b08d9e98d1a15338fcfbd52c02003704322c2d460c9b9be7df08f2952bdce6", size = 336844 },
    { url = "https://files.pythonhosted.org/packages/77/39/f8eb47122dea2f10842adcbe339aeac680db7b1ac1e1433c5a32deac331c/yarl-1.15.0-cp311-cp311-manylinux_2_5_i686.manylinux1_i686.manylinux_2_17_i686.manylinux2014_i686.whl", hash = "sha256:d06040266b5e6512a37b4703684d1798124764b43328254799e9678c588882a6", size = 325980 },
    { url = "https://files.pythonhosted.org/packages/b7/0f/0aa98c4e7a947cef97c05a8e327b76ed57c6f961b11cfd10ef3d33390e84/yarl-1.15.0-cp311-cp311-musllinux_1_2_aarch64.whl", hash = "sha256:97fcaf530318369da3cfd6ff52f5ab38daf8cb10ecee9a76efebf8031de09eef", size = 335919 },
    { url = "https://files.pythonhosted.org/packages/a1/34/d0090f0e6a9122fbd40ab1965b4d143f0e6f53618385c7e2e3bd05445161/yarl-1.15.0-cp311-cp311-musllinux_1_2_armv7l.whl", hash = "sha256:994d27b24b61b1870f3571395c840433faabec5dcd239bd11ff6af7e34234bb6", size = 330108 },
    { url = "https://files.pythonhosted.org/packages/7e/92/180f78d900f00bb22d17724c5592e4c4187f391e4c33d88c296eb1abee0c/yarl-1.15.0-cp311-cp311-musllinux_1_2_i686.whl", hash = "sha256:18614630533ac37ec373bd8035aec8fa4dd9aedac641209c06de7e082622ff77", size = 334696 },
    { url = "https://files.pythonhosted.org/packages/81/45/78c728df57a9423bb60e27679b792effc8419b3bb445a65f0d8aed7aec43/yarl-1.15.0-cp311-cp311-musllinux_1_2_ppc64le.whl", hash = "sha256:c9c405ca78c70c3599d8956e53be0c9def9c51ad949964a49ad96c79729a5b1a", size = 355749 },
    { url = "https://files.pythonhosted.org/packages/36/1c/6c734aa0be1bd814d4d29cc6a4f6ec10b7864f60d4701b69653898c75f24/yarl-1.15.0-cp311-cp311-musllinux_1_2_s390x.whl", hash = "sha256:4c5ff3e7609c214667c7d7e00d5f4f3576fefde47ebcb7e492c015117dafebbf", size = 357425 },
    { url = "https://files.pythonhosted.org/packages/9c/fc/caa013a7cc6f9257fdf4b300e339947bc04f51c6d1642d6fbaede5c3159b/yarl-1.15.0-cp311-cp311-musllinux_1_2_x86_64.whl", hash = "sha256:9fac5416c44e8e1d8ea9440096f88e1a7273257f3157184c5c715060e0c448a1", size = 345241 },
    { url = "https://files.pythonhosted.org/packages/cd/2a/233f9ad7027f3a874f181b98d5193f541b7a8fd44d9b4a2aa3932af0afaf/yarl-1.15.0-cp311-cp311-win32.whl", hash = "sha256:a94c9058c5703c172904103d7b479f7e23dd4e5f8e67b49f6cd256d35ff169cb", size = 77948 },
    { url = "https://files.pythonhosted.org/packages/29/09/ebdc694ae595b6a4b7dac9c870b9a1d033246841ef6fb7347e193ba33623/yarl-1.15.0-cp311-cp311-win_amd64.whl", hash = "sha256:229f222bb47cd7ab225648efd1ae47fe6943f18e4c91bce66471faf09fe33128", size = 84190 },
    { url = "https://files.pythonhosted.org/packages/c0/0a/30fc024b381882f5d9666fd3b0b41b0ba0a9e72825221e1a32cb2e12589b/yarl-1.15.0-cp312-cp312-macosx_10_13_universal2.whl", hash = "sha256:9084d99933824ed8d665f10f4ce62d08fed714e7678d5ff11a8c2c98b2dc18f9", size = 136432 },
    { url = "https://files.pythonhosted.org/packages/5b/33/96d23af7c7a733482f5e328bd6c0920dd6bb1b5f54f579ba601c5177addc/yarl-1.15.0-cp312-cp312-macosx_10_13_x86_64.whl", hash = "sha256:df57f3c3ef760489f2e82192e6c93286c2bc80d6d854ef940e5345ae7153cd4b", size = 88656 },
    { url = "https://files.pythonhosted.org/packages/33/b2/08f698f92165a05c791d29982ea6521c3ac9e1bc9f79f11bcb7348aea46a/yarl-1.15.0-cp312-cp312-macosx_11_0_arm64.whl", hash = "sha256:6ca160b4c649f0d56daef04751eef4571de46ed4b80f9051a87d090fef32f08e", size = 86401 },
    { url = "https://files.pythonhosted.org/packages/fc/4b/d53c3658f41867136fe3446a43552befa37449daff2bc1c6d87f999528cd/yarl-1.15.0-cp312-cp312-manylinux_2_17_aarch64.manylinux2014_aarch64.whl", hash = "sha256:27c323b28723faed046f906c70466144c4dd12046a0128a301b29a65cfeff758", size = 325440 },
    { url = "https://files.pythonhosted.org/packages/7b/2e/76880607a4f8c05db2936430f8fd10f664d4fe52d9bf1bd7646c464c02fb/yarl-1.15.0-cp312-cp312-manylinux_2_17_ppc64le.manylinux2014_ppc64le.whl", hash = "sha256:2eafb4e92f72a3b6c27f1d5e921d046e2728850af8887f86857c3fe868a5b5c0", size = 334752 },
    { url = "https://files.pythonhosted.org/packages/7a/10/36e0e0a48060dda2267b8ecec31caa1d54342c2b93cecb4ec63f5468a539/yarl-1.15.0-cp312-cp312-manylinux_2_17_s390x.manylinux2014_s390x.whl", hash = "sha256:06306c74f0775621a70fa5acd292119bbb6961d1f9a5f3d657a4c8c15b86f7b9", size = 333927 },
    { url = "https://files.pythonhosted.org/packages/1f/8d/9608ce4abe17caf3145185edab6fa9d9b0c28e95614d3db99fdede23c4b2/yarl-1.15.0-cp312-cp312-manylinux_2_17_x86_64.manylinux2014_x86_64.whl", hash = "sha256:7f713d8f3c4e2eac0d91b741e8ef2e1082022de244685601ec83e899b445d86a", size = 329868 },
    { url = "https://files.pythonhosted.org/packages/e6/4b/e9460ded721ed06e8b212775ca84076fae1d6be6fecfe462dde711c41d40/yarl-1.15.0-cp312-cp312-manylinux_2_5_i686.manylinux1_i686.manylinux_2_17_i686.manylinux2014_i686.whl", hash = "sha256:d816969b55a970b3accc7f9e4ea8f60043e3f7de96f21c06063d747ffc2f18ba", size = 317186 },
    { url = "https://files.pythonhosted.org/packages/de/d3/c78f69aeca10d37f252a7296a0aa3e2fcb76ad9f7a459645c32c7d2557de/yarl-1.15.0-cp312-cp312-musllinux_1_2_aarch64.whl", hash = "sha256:3e24a778470f3a9e9c11250d09daf5dea93369bc51aefca6605dbc963737a117", size = 330600 },
    { url = "https://files.pythonhosted.org/packages/08/34/704d04099cb5574989cb64638cb8892f37f7d9946b290a2a9e3ea86043d2/yarl-1.15.0-cp312-cp312-musllinux_1_2_armv7l.whl", hash = "sha256:d3f5e201bd170fb97c643e84df58e221372cd053fbb291ebbd878b165ea5057e", size = 328496 },
    { url = "https://files.pythonhosted.org/packages/cf/c8/1544b06ecf2e7de609fdd811d23152f0abcb2b2e298eb1e9d83eb6993f57/yarl-1.15.0-cp312-cp312-musllinux_1_2_i686.whl", hash = "sha256:4424082edff76fe46ff08851e91865097c0ad780fa79b87063dc5d5b80efc9d6", size = 332340 },
    { url = "https://files.pythonhosted.org/packages/86/e7/eed0d46de02fa547e1ed2a9cfdd179f4e411315c8afca9c8c472539628e3/yarl-1.15.0-cp312-cp312-musllinux_1_2_ppc64le.whl", hash = "sha256:350b468a217d433cbb4482e9414a14dfd360a3d5ab92013175925abb234364cc", size = 343742 },
    { url = "https://files.pythonhosted.org/packages/fa/a0/6bed5e7ba81f837fab901b52d77380e10c30614c02778c66ce81338e728e/yarl-1.15.0-cp312-cp312-musllinux_1_2_s390x.whl", hash = "sha256:c7f2deac59dc3e0528bdded248e637e789e5111ba1723a8d7a262eb93e133e15", size = 351998 },
    { url = "https://files.pythonhosted.org/packages/8f/cb/cf8192486a1b1f110b92971a5d3ad15c4f88f833c64e60478fc5caa2f243/yarl-1.15.0-cp312-cp312-musllinux_1_2_x86_64.whl", hash = "sha256:2429a651a2191c3fb8c9de21546c6046da539034d51dcb8df52302748004593d", size = 343447 },
    { url = "https://files.pythonhosted.org/packages/4f/d7/0d5a5a9056820c6de04d91f5bdf609d6515fee43add556fe232aaf9db425/yarl-1.15.0-cp312-cp312-win32.whl", hash = "sha256:e4f7efb38331e8327c1cc7fb2a2905a7db03d1a7fdb04706bf6465d0e44d41d4", size = 77747 },
    { url = "https://files.pythonhosted.org/packages/08/a7/e27c21cd22b19d09716439ab73ecc3c74d86c20817d2053503785257b6ff/yarl-1.15.0-cp312-cp312-win_amd64.whl", hash = "sha256:9ae454916aa3abe28d0ef1c21ca1e8e36a14ccf52183d465dfaccffaa7ed462c", size = 84009 },
    { url = "https://files.pythonhosted.org/packages/b9/4c/f1d346dda559df94187bf0768c8dfc411b9eab730124dc5faf876bb88580/yarl-1.15.0-cp313-cp313-macosx_10_13_universal2.whl", hash = "sha256:a3f8be3e785009ffa148e66474fea5c787ccb203b3d0bd1f22e1e22f7da0f3b3", size = 134713 },
    { url = "https://files.pythonhosted.org/packages/06/5a/9ba4415af3f0c74a7b2b7fe8715cfe56bef86e3549ca8a43fc8b2be7f55b/yarl-1.15.0-cp313-cp313-macosx_10_13_x86_64.whl", hash = "sha256:8b7f902f13a230686f01bcff17cd9ba045653069811c8fd5027f0f414b417e2f", size = 87830 },
    { url = "https://files.pythonhosted.org/packages/d9/79/9d674ccbccda33cfb6850842987a5ade98c5013ea219fe9943ce4c673de8/yarl-1.15.0-cp313-cp313-macosx_11_0_arm64.whl", hash = "sha256:627bb5bc4ed3d3ebceb9fb55717cec6cd58bb47fdb5669169ebbc248e9bf156c", size = 85677 },
    { url = "https://files.pythonhosted.org/packages/f4/ba/96f808a4fd5fc70576a089452a867a60c833f4b653b10bd9aed119c48809/yarl-1.15.0-cp313-cp313-manylinux_2_17_aarch64.manylinux2014_aarch64.whl", hash = "sha256:b1208f2e081d34832f509cbe311237a0543effe23d60b2fa14c0d3f86e6d1d07", size = 325314 },
    { url = "https://files.pythonhosted.org/packages/a4/ea/130c303409bd49b1416e2d119a60e828b15fb433660d58aaee34e334ee41/yarl-1.15.0-cp313-cp313-manylinux_2_17_ppc64le.manylinux2014_ppc64le.whl", hash = "sha256:0c791a2d42da20ac568e5c0cc9b8af313188becd203a936ad959b578dafbcebb", size = 334664 },
    { url = "https://files.pythonhosted.org/packages/5a/9d/4a5c431bb4099271352637128f5969a787f703ca6c7b629d3cff7bc42160/yarl-1.15.0-cp313-cp313-manylinux_2_17_s390x.manylinux2014_s390x.whl", hash = "sha256:dd042e6c3bf36448e3e3ed302b12ce79762480f4aff8e7a167cdf8c35dc93297", size = 336408 },
    { url = "https://files.pythonhosted.org/packages/7a/13/ac17903abd2c7459cd32e84361f01aefe627e10589ace66ffa52926176c1/yarl-1.15.0-cp313-cp313-manylinux_2_17_x86_64.manylinux2014_x86_64.whl", hash = "sha256:eae041f535fe2e57681954f7cccb81854d777ce4c2a87749428ebe6c71c02ec0", size = 330695 },
    { url = "https://files.pythonhosted.org/packages/f0/72/ae4b5ff9af92826e41682664177cea2136dda684eb65e1f38a4c40fbff8f/yarl-1.15.0-cp313-cp313-manylinux_2_5_i686.manylinux1_i686.manylinux_2_17_i686.manylinux2014_i686.whl", hash = "sha256:454707fb16f180984da6338d1f51897f0b8d8c4c2e0592d9d1e9fa02a5bb8218", size = 317089 },
    { url = "https://files.pythonhosted.org/packages/df/78/d26f6d64ad6d0b6d6491c5b892eba0a233b912b7cf3426480a834542a053/yarl-1.15.0-cp313-cp313-musllinux_1_2_aarch64.whl", hash = "sha256:6960b0d2e713e726cb2914e3051e080b12412f70dcb8731cf7a8fb52c37931bb", size = 331479 },
    { url = "https://files.pythonhosted.org/packages/c3/e9/b323f609643b2248a9b99872cea91b65f6d0b46d07d6a11f62cf11a081b6/yarl-1.15.0-cp313-cp313-musllinux_1_2_armv7l.whl", hash = "sha256:c9b9159eeeb7cd1c7131dc7f5878454f97a4dc20cd157e6474174ccac448b844", size = 331286 },
    { url = "https://files.pythonhosted.org/packages/f5/4c/1a48e733330aaf76666b3fb0da2b1f8c25600ab94bdc7eda2fa1bd5d8419/yarl-1.15.0-cp313-cp313-musllinux_1_2_i686.whl", hash = "sha256:fee9acd5e39c8611957074dfba06552e430020eea831caf5eb2cea30f10e06bd", size = 336103 },
    { url = "https://files.pythonhosted.org/packages/d5/01/bea49e75a8287552a43334e5e6f55f470df3a64c3b0b25ec862ad14f82ff/yarl-1.15.0-cp313-cp313-musllinux_1_2_ppc64le.whl", hash = "sha256:ddea4abc4606c10dddb70651b210b7ab5b663148d6d7bc85d76963c923629891", size = 342498 },
    { url = "https://files.pythonhosted.org/packages/89/64/77192d73dce517371c730741bee98938ad7d0295cc1463c45d2cd6f81a93/yarl-1.15.0-cp313-cp313-musllinux_1_2_s390x.whl", hash = "sha256:2add8ed2acf42398dfaa7dffd32e4d18ffbae341d62c8d4765bd9929336379b5", size = 351128 },
    { url = "https://files.pythonhosted.org/packages/3c/a1/eb8a3ee36af1f3add4ec1b026ebb977e307cdc250a7a59a9be638eb76a9d/yarl-1.15.0-cp313-cp313-musllinux_1_2_x86_64.whl", hash = "sha256:32840ff92c713053591ff0e66845d4e9f4bea8fd5fba3da00f8d92e77722f24e", size = 345582 },
    { url = "https://files.pythonhosted.org/packages/95/83/cf2b7c3aa15f1c39865610b7236baae1f48b80197b7873340b538b9a91c4/yarl-1.15.0-cp313-cp313-win32.whl", hash = "sha256:eb964d18c01b7a1263a6f07b88d63711fcd564fc429d934279cf12f4b467bf53", size = 302306 },
    { url = "https://files.pythonhosted.org/packages/cd/34/a620b94e301687d87e7c8f08e01a96e00597f9bf0172dc104df9ada18ee6/yarl-1.15.0-cp313-cp313-win_amd64.whl", hash = "sha256:ceb200918c9bd163bd390cc169b254b23b4be121026b003be93a4f2f5b554b4b", size = 307945 },
    { url = "https://files.pythonhosted.org/packages/f2/c3/a0f1ae6b8ada7ddcbf47d3af7ab9b409763533cc625c9cccd2fc20f79e5a/yarl-1.15.0-py3-none-any.whl", hash = "sha256:1656a8b531a96427f26f498b7d0f19931166ff30e4344eca99bdb27faca14fc5", size = 38597 },
]

[[package]]
name = "zipp"
version = "3.20.2"
source = { registry = "https://pypi.org/simple" }
sdist = { url = "https://files.pythonhosted.org/packages/54/bf/5c0000c44ebc80123ecbdddba1f5dcd94a5ada602a9c225d84b5aaa55e86/zipp-3.20.2.tar.gz", hash = "sha256:bc9eb26f4506fda01b81bcde0ca78103b6e62f991b381fec825435c836edbc29", size = 24199 }
wheels = [
    { url = "https://files.pythonhosted.org/packages/62/8b/5ba542fa83c90e09eac972fc9baca7a88e7e7ca4b221a89251954019308b/zipp-3.20.2-py3-none-any.whl", hash = "sha256:a817ac80d6cf4b23bf7f2828b7cabf326f15a001bea8b1f9b49631780ba28350", size = 9200 },
]<|MERGE_RESOLUTION|>--- conflicted
+++ resolved
@@ -2390,11 +2390,7 @@
 
 [[package]]
 name = "xdsl"
-<<<<<<< HEAD
 version = "0+dynamic"
-=======
-version = "0.25.0+47.g46c79300"
->>>>>>> 2a389562
 source = { editable = "." }
 dependencies = [
     { name = "immutabledict" },
