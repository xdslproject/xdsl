--- conflicted
+++ resolved
@@ -356,11 +356,7 @@
 
     for i, ex in enumerate(exchanges):
         neighbor_offset = arith.Constant.from_int_and_width(ex.neighbor, builtin.i32)
-<<<<<<< HEAD
-        neighbor_rank = arith.Addi.get(rank, neighbor_offset)
-=======
         neighbor_rank = arith.Addi(rank, neighbor_offset)
->>>>>>> bb64e11a
         yield from (neighbor_offset, neighbor_rank)
 
         # generate a temp buffer to store the data in
@@ -561,13 +557,8 @@
 
     # TODO: make type annotations here aware that they can work with generators!
     loop = scf.For.get(
-<<<<<<< HEAD
-        cst0, y_len, cst1, [], Block.from_callable([builtin.IndexType()], loop_body)
-    )  # type: ignore
-=======
         cst0, y_len, cst1, [], Block.from_callable([builtin.IndexType()], loop_body)  # type: ignore
     )
->>>>>>> bb64e11a
 
     return [
         x0,
@@ -644,18 +635,10 @@
                 return
             self.has_init.add(parent)
             # add a finalize() call to the end of the function
-<<<<<<< HEAD
-            block = parent.regions[0].blocks[-1]
-            last_op = block.last_op
-            assert last_op is not None
-            # insert before return
-            block.insert_ops_before((mpi.Finalize(),), last_op)
-=======
             parent.regions[0].blocks[-1].insert_op(
                 mpi.Finalize(),
                 len(parent.regions[0].blocks[-1].ops) - 1,  # insert before return
             )
->>>>>>> bb64e11a
 
         ops = list(collect_args_recursive(op))
         for found_ops in ops:
