--- conflicted
+++ resolved
@@ -16,16 +16,6 @@
     text-opacity: 60%;
 }
 
-<<<<<<< HEAD
-=======
-# Horizontal(Button)
-#clear_input{
-    height: 3;
-    overflow: hidden;
-    text-opacity: 60%;
-}
-
->>>>>>> 523f2a6b
 # Vertical(TextArea, Horizontal(Button))
 #input_container {
     margin: 1;
@@ -34,10 +24,7 @@
     border-title-align: center;
 }
 
-<<<<<<< HEAD
-=======
 
->>>>>>> 523f2a6b
 # Horizontal(Button)
 #copy_output{
     height: 3;
@@ -45,11 +32,7 @@
     text-opacity: 60%;
 }
 
-<<<<<<< HEAD
 # Vertical(TextArea, Horizontal(Button))
-=======
-# Vertical(OutputTextArea)
->>>>>>> 523f2a6b
 #output_container {
     margin: 1;
     border: heavy $warning-lighten-1;
