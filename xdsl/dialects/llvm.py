--- conflicted
+++ resolved
@@ -149,13 +149,8 @@
 ):
     name = "llvm.ptr"
 
-<<<<<<< HEAD
-    type: Attribute | NoneAttr = param_def()
+    type: Attribute = param_def()
     addr_space: IntAttr | NoneAttr = param_def()
-=======
-    type: ParameterDef[Attribute]
-    addr_space: ParameterDef[IntAttr | NoneAttr]
->>>>>>> e279226c
 
     def print_parameters(self, printer: Printer) -> None:
         if isinstance(self.type, NoneAttr):
