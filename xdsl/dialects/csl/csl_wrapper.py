from __future__ import annotations

import itertools
from collections.abc import Iterable, Sequence
from typing import cast

from xdsl.dialects import builtin
from xdsl.dialects.builtin import (
    AnyIntegerAttr,
    ArrayAttr,
    IntegerAttr,
    IntegerType,
    NoneAttr,
    StringAttr,
)
from xdsl.dialects.csl import ParameterDef, csl
from xdsl.ir import (
    Attribute,
    Block,
    BlockArgument,
    Dialect,
    Operation,
    ParametrizedAttribute,
    Region,
    SSAValue,
)
from xdsl.irdl import (
    IRDLOperation,
    irdl_attr_definition,
    irdl_op_definition,
    opt_prop_def,
    prop_def,
    region_def,
    result_def,
    traits_def,
    var_operand_def,
)
from xdsl.parser import AttrParser
from xdsl.printer import Printer
from xdsl.traits import HasParent, IsTerminator, Pure
from xdsl.utils.exceptions import VerifyException
from xdsl.utils.hints import isa

i16 = builtin.IntegerType(16)


@irdl_attr_definition
class ParamAttribute(ParametrizedAttribute):
    """
    Represents a module parameter that needs to have a type, and may have a value.
    """

    name = "csl_wrapper.param"

    key: ParameterDef[StringAttr]
    value: ParameterDef[IntegerAttr[IntegerType] | NoneAttr]
    type: ParameterDef[IntegerType]

    def print_parameters(self, printer: Printer) -> None:
        with printer.in_angle_brackets():
            printer.print_string_literal(self.key.data)
            if not isinstance(self.value, NoneAttr):
                printer.print(" default=")
                printer.print_attribute(self.value)
            else:
                printer.print(" : ")
                printer.print_attribute(self.type)

    @classmethod
    def parse_parameters(cls, parser: AttrParser) -> Sequence[Attribute]:
        with parser.in_angle_brackets():
            key = StringAttr(parser.parse_str_literal())
            if parser.parse_optional_keyword("default"):
                parser.parse_punctuation("=")
                val = parser.parse_attribute()
                assert isa(val, AnyIntegerAttr)
                assert isinstance(val.type, IntegerType)
                type = val.type
            else:
                parser.parse_punctuation(":")
                val = NoneAttr()
                type = parser.parse_type()
        return key, val, type

    def verify(self) -> None:
        super().verify()
        if not isinstance(self.value, NoneAttr):
            if self.value.type != self.type:
                raise VerifyException(
                    f"Value expected to be of type {self.type}, found {self.value.type}"
                )


@irdl_op_definition
class ImportOp(IRDLOperation):
    """
    Lightweight wrapper around `csl.import_module` that allows specifying field names directly
    and removes the need for handling structs or setting up struct operands
    """

    name = "csl_wrapper.import"

    ops = var_operand_def()
    module = prop_def(StringAttr)
    fields = prop_def(ArrayAttr[StringAttr])
    result = result_def(csl.ImportedModuleType)

    def __init__(
        self, module: str, field_name_mapping: dict[str, Operation | SSAValue]
    ):
        ops: list[Operation | SSAValue] = []
        fields: list[StringAttr] = []
        for field, op in field_name_mapping.items():
            ops.append(op)
            fields.append(StringAttr(field))

        super().__init__(
            operands=[ops],
            properties={
                "module": StringAttr(module),
                "fields": ArrayAttr(fields),
            },
            result_types=[csl.ImportedModuleType()],
        )

    def verify_(self) -> None:
        if len(self.fields) != len(self.ops):
            raise VerifyException("Number of fields does not match number of operands")


@irdl_op_definition
class ModuleOp(IRDLOperation):
    """
    Wrapper class that manages initialisation of layout and program module.

    Specified properties will be lowered to module params (`csl.param`). As such, all properties
    are passed as BlockArgs to the `layout_module` and `program_module` region. The order in which
    properties are specified is important and must match the order of the block args.

    Additionally, any value yielded by the `layout_module` is passed as a block arg (lowered to `csl.param`)
    to the program module. Order is important here as well. The layout module's `yield` op should be lowered to
    `@set_tile_code`, while the program module's `yield` op should be discarded.

    The layout module has two additional block args `x` and `y` as part of the `@set_tile_code` loop nest.
    Operations using these args need to be lowered to the correct place in the loop nest.

    The layout module has the following args (in order):
      * set_tile_code params:  `x` and `y`
      * general params:        `width` and `height` followed by everything specified in `params`

    The program module has the following args (in order):
      * general params:        `width` and `height` followed by everything specified in `params`
      * params from layout:    everything defined by `layout_yield_op.fields`
<<<<<<< HEAD
      * input-output symbols:  any arg from the function lowered into this op, which are exported symbols supporting host-device transfers
                               Note, these are not present if the csl_stencil is bufferized.
=======
>>>>>>> 37702db8
    """

    name = "csl_wrapper.module"

    width = prop_def(IntegerAttr[IntegerType])
    height = prop_def(IntegerAttr[IntegerType])
    program_name = opt_prop_def(StringAttr)
    params: ArrayAttr[ParamAttribute] = prop_def(ArrayAttr[ParamAttribute])

    layout_module = region_def("single_block")
    program_module = region_def("single_block")

    def __init__(
        self,
        width: int | IntegerAttr[IntegerType],
        height: int | IntegerAttr[IntegerType],
        params: (
            dict[str, IntegerAttr[IntegerType]] | Sequence[ParamAttribute] | None
        ) = None,
    ):
        if not isinstance(width, IntegerAttr):
            width = IntegerAttr(width, i16)
        if not isinstance(height, IntegerAttr):
            height = IntegerAttr(height, i16)
        if params is None:
            params = []
        elif isinstance(params, dict):
            params = [
                ParamAttribute([StringAttr(name), val, val.type])
                for name, val in params.items()
            ]
        params_attr = ArrayAttr(params)

        super().__init__(
            properties={
                "width": width,
                "height": height,
                "params": params_attr,
            },
            regions=[
                Region(
                    Block(
                        arg_types=itertools.chain(
                            [i16] * 4,
                            (param.type for param in params),
                        )
                    )
                ),
                Region(
                    Block(
                        arg_types=itertools.chain(
                            [i16] * 2,
                            (param.type for param in params),
                        )
                    )
                ),
            ],
        )

    def update_program_block_args(
        self,
        yield_args: Iterable[tuple[str, SSAValue]] | None = None,
    ):
        """
        Update `program_module` BlockArguments by adding
        1. yield op fields (pass None to enable automated retrieval, pass empty list to add no yield op fields)
        2. additional exported symbols
        """
        assert (
            len(self.program_module.block.args)
            == len(self.layout_module.block.args) - 2
            # minus two as layout_module has additional x and y args
        ), "program_module block args should only contain args from properties when calling this function"

        if yield_args is None:
            yield_args = self.layout_yield_op.items()

        for name, op in yield_args:
            arg = self.program_module.block.insert_arg(
                op.type, len(self.program_module.block.args)
            )
            arg.name_hint = name

    def verify_(self):
        # verify that names are unique
        names: set[str] = {"x", "y", "width", "height"}
        for param in self.params.data:
            if param.key.data in names:
                raise VerifyException(f"Duplicate name in parameters: {param.key.data}")
            names.add(param.key.data)

        # verify that x, y, width, height are i16
        if not all(arg.type == i16 for arg in self.layout_module.block.args[:4]):
            raise VerifyException(
                "The first four arguments of the layout block (x, y, width, height) must be of type i16"
            )

        # verify that block args are of the right type for the provided params
        for arg, param in zip(
            self.layout_module.block.arg_types[4:],
            self.params,
            strict=True,
        ):
            if arg != param.type:
                raise ValueError(
                    f"Layout module block arg types do not match for arg {param.key} expected: {param.type} but got: "
                    f"{arg}. Block arg types must correspond to prop types (in order)"
                )

        # verify that the first two program block args (width, height) are correctly typed
        if not all(arg.type == i16 for arg in self.program_module.block.args[:2]):
            raise VerifyException(
                "The first two arguments of the program block (width, height) must be of type i16"
            )

        # verify that params and yielded arguments are typed correctly
        # these may be followed by input-output symbols which we cannot verify, therefore setting `strict=False`
        for got, (name, exp) in zip(
            self.program_module.block.arg_types[2:],
            itertools.chain(
                (
                    (param.key.data, cast(Attribute, param.type))
                    for param in self.params
                ),
                ((key, val.type) for key, val in self.layout_yield_op.items()),
            ),
            strict=False,
        ):
            if exp != got:
                raise VerifyException(
                    f"Program module block arg types do not match for arg {name} expected: {exp} but got: {got}. "
                    f"Block arg types must correspond to prop types and layout yield result types (in order)"
                )

    def get_layout_param(self, name: str) -> BlockArgument:
        """
        Retrieve layout block arg for name that is x, y, or one of the properties
        """
        # check static params:
        if name in ("x", "y", "width", "height"):
            return self.layout_module.block.args[
                ("x", "y", "width", "height").index(name)
            ]
        # check module params
        for i, param in enumerate(self.params):
            if param.key.data == name:
                return self.layout_module.block.args[4 + i]
        # not found = value error
        raise ValueError(f"{name} does not refer to a block arg of this layout_module")

    def get_program_param(self, name: str) -> BlockArgument:
        """Retrieve program block arg for name that is one of the properties or a param set up by layout yield"""
        # check static params
        if name in ("width", "height"):
            return self.program_module.block.args[("width", "height").index(name)]
        # check module params
        for i, param in enumerate(self.params):
            if param.key.data == name:
                return self.program_module.block.args[2 + i]
        # check yielded params:
        for i, (key, _) in enumerate(self.layout_yield_op.items()):
            if key == name:
                return self.program_module.block.args[2 + len(self.params) + i]
        # not found = value error
        raise ValueError(f"{name} does not refer to a block arg of this program_module")

    def get_param_value(self, name: str) -> IntegerAttr[IntegerType]:
        """Retrieve the value of a named op param."""
        if name == "width":
            return self.width
        elif name == "height":
            return self.height
        res = NoneAttr()
        for param in self.params.data:
            if name == param.key.data:
                res = param.value
        if isinstance(res, NoneAttr):
            raise ValueError(f"Parameter name is unknown or has no value: {name}")
        return res

    @property
    def layout_yield_op(self) -> YieldOp:
        """
        Get the yield op from the layout module. Used in various places.
        """
        return cast(YieldOp, self.layout_module.block.last_op)

    @property
    def exported_symbols(self) -> Sequence[BlockArgument]:
        """
        Get the exported symbols.
        """
        return self.program_module.block.args[
            2 + len(self.params) + len(self.layout_yield_op.fields) :
        ]

    def get_program_import(self, name: str) -> ImportOp:
        """Get top-level import op in the program_module"""
        for op in self.program_module.ops:
            if isinstance(op, ImportOp) and op.module.data == name:
                return op
        raise ValueError(f"Cannot get program_module import of {name}")


@irdl_op_definition
class YieldOp(IRDLOperation):
    """
    Layout module `yield` ops should be lowered to `@set_tile_code` and must specify `fields`.
    Program module `yield` ops have no particular meaning and specify `fields` here is permitted but undefined.
    """

    name = "csl_wrapper.yield"

    values = var_operand_def(Attribute)
    fields = prop_def(ArrayAttr[StringAttr])

    traits = traits_def(
        lambda: frozenset([IsTerminator(), HasParent(ModuleOp), Pure()])
    )

    def __init__(
        self,
        operands: Sequence[SSAValue | Operation],
        args: Sequence[str] | ArrayAttr[StringAttr],
    ):
        if not isinstance(args, ArrayAttr):
            args = ArrayAttr(StringAttr(arg) for arg in args)
        super().__init__(
            operands=[operands],
            properties={
                "fields": args,
            },
        )

    @staticmethod
    def from_field_name_mapping(field_name_mapping: dict[str, Operation | SSAValue]):
        operands: list[Operation | SSAValue] = []
        attributes: list[StringAttr] = []
        for attr, op in field_name_mapping.items():
            attributes.append(StringAttr(attr))
            operands.append(op)
        return YieldOp(operands, ArrayAttr[StringAttr](attributes))

    def verify_(self) -> None:
        if len(self.fields) != len(self.operands):
            raise VerifyException("Number of fields must match the number of operands")

    def items(self) -> Iterable[tuple[str, SSAValue]]:
        assert self.fields is not None
        return zip((elm.data for elm in self.fields.data), self.operands, strict=True)


CSL_WRAPPER = Dialect(
    "csl_wrapper",
    [
        ImportOp,
        ModuleOp,
        YieldOp,
    ],
    [
        ParamAttribute,
    ],
)<|MERGE_RESOLUTION|>--- conflicted
+++ resolved
@@ -151,11 +151,6 @@
     The program module has the following args (in order):
       * general params:        `width` and `height` followed by everything specified in `params`
       * params from layout:    everything defined by `layout_yield_op.fields`
-<<<<<<< HEAD
-      * input-output symbols:  any arg from the function lowered into this op, which are exported symbols supporting host-device transfers
-                               Note, these are not present if the csl_stencil is bufferized.
-=======
->>>>>>> 37702db8
     """
 
     name = "csl_wrapper.module"
