import ast
from dataclasses import dataclass, field
from typing import Any

import xdsl.dialects.affine as affine
import xdsl.dialects.arith as arith
import xdsl.dialects.builtin as builtin
import xdsl.dialects.cf as cf
import xdsl.dialects.func as func
import xdsl.dialects.scf as scf
import xdsl.frontend.pyast.symref as symref
from xdsl.frontend.pyast.exception import (
    CodeGenerationException,
    FrontendProgramException,
)
from xdsl.frontend.pyast.op_inserter import OpInserter
from xdsl.frontend.pyast.op_resolver import OpResolver
from xdsl.frontend.pyast.python_code_check import FunctionMap
from xdsl.frontend.pyast.type_conversion import (
    SourceIRTypePair,
    TypeConverter,
    TypeName,
)
from xdsl.ir import Attribute, Block, Region, SSAValue


@dataclass
class CodeGeneration:
    @staticmethod
    def run_with_type_converter(
        type_converter: TypeConverter,
        type_registry: dict[TypeName, SourceIRTypePair],
        functions_and_blocks: FunctionMap,
        file: str | None,
    ) -> builtin.ModuleOp:
        """Generates xDSL code and returns it encapsulated into a single module."""
        module = builtin.ModuleOp([])

        visitor = CodeGenerationVisitor(type_converter, type_registry, module, file)
        for function_def, _ in functions_and_blocks.values():
            visitor.visit(function_def)
        return module


@dataclass(init=False)
class CodeGenerationVisitor(ast.NodeVisitor):
    """Visitor that generates xDSL from the Python AST."""

    type_converter: TypeConverter
    """Used for type conversion during code generation."""

<<<<<<< HEAD
=======
    type_registry: dict[TypeName, SourceIRTypePair] = field(default_factory=dict)
    """Mappings between source code and IR type, indexed by name."""

    globals: dict[str, Any]
    """
    Imports and other global information from the module, useful for looking
    up classes, etc.
    """

>>>>>>> 4417adec
    inserter: OpInserter
    """Used for inserting newly generated operations to the right block."""

    symbol_table: dict[str, Attribute] | None = field(default=None)
    """
    Maps local variable names to their xDSL types. A single dictionary is sufficient
    because inner functions and global variables are not allowed (yet).
    """

    file: str | None
    """Path of the file containing the program being processed."""

    def __init__(
        self,
        type_converter: TypeConverter,
<<<<<<< HEAD
=======
        type_registry: dict[TypeName, SourceIRTypePair],
>>>>>>> 4417adec
        module: builtin.ModuleOp,
        file: str | None,
    ) -> None:
        self.type_converter = type_converter
<<<<<<< HEAD
=======
        self.type_registry = type_registry
        self.globals = type_converter.globals
>>>>>>> 4417adec
        self.file = file

        assert len(module.body.blocks) == 1
        self.inserter = OpInserter(module.body.block)

    def get_symbol(self, node: ast.Name) -> Attribute:
        assert self.symbol_table is not None
        if node.id not in self.symbol_table:
            raise CodeGenerationException(
                self.file,
                node.lineno,
                node.col_offset,
                f"Symbol '{node.id}' is not defined.",
            )
        return self.symbol_table[node.id]

    def visit(self, node: ast.AST) -> None:
        super().visit(node)

    def generic_visit(self, node: ast.AST) -> None:
        raise CodeGenerationException(
            self.file,
            getattr(node, "lineno"),
            getattr(node, "col_offset"),
            f"Unsupported Python AST node {str(node)}",
        )

    def visit_AnnAssign(self, node: ast.AnnAssign) -> None:
        # TODO: Implement assignemnt in the next patch.
        pass

    def visit_Assert(self, node: ast.Assert):
        self.visit(node.test)
        if node.msg is None:
            msg = ""
        else:
            if not isinstance(node.msg, ast.Constant) or not isinstance(
                node.msg.value, str
            ):
                raise CodeGenerationException(
                    self.file,
                    node.lineno,
                    node.col_offset,
                    "Expected a string constant for assertion message, found "
                    f"'ast.{type(node.msg).__name__}'",
                )
            msg = str(node.msg.value)
        op = cf.AssertOp(self.inserter.get_operand(), msg)
        self.inserter.insert_op(op)

    def visit_Assign(self, node: ast.Assign) -> None:
        # TODO: Implement assignemnt in the next patch.
        pass

    def visit_BinOp(self, node: ast.BinOp):
        op_name: str = node.op.__class__.__name__

        # Table with mappings of Python AST operator to Python methods.
        python_AST_operator_to_python_overload = {
            "Add": "__add__",
            "Sub": "__sub__",
            "Mult": "__mul__",
            "Div": "__truediv__",
            "FloorDiv": "__floordiv__",
            "Mod": "__mod__",
            "Pow": "__pow__",
            "LShift": "__lshift__",
            "RShift": "__rshift__",
            "BitOr": "__or__",
            "BitXor": "__xor__",
            "BitAnd": "__and__",
            "MatMult": "__matmul__",
        }

        if op_name not in python_AST_operator_to_python_overload:
            raise CodeGenerationException(
                self.file,
                node.lineno,
                node.col_offset,
                f"Unexpected binary operation {op_name}.",
            )

        # Check that the types of the operands are the same.
        # This is a (temporary?) restriction over Python for implementation simplicity.
        # This also means that we do not need to support reflected operations
        # (__radd__, __rsub__, etc.) which only exist for operations between different types.
        self.visit(node.right)
        rhs = self.inserter.get_operand()
        self.visit(node.left)
        lhs = self.inserter.get_operand()
        if lhs.type != rhs.type:
            raise CodeGenerationException(
                self.file,
                node.lineno,
                node.col_offset,
                f"Expected the same types for binary operation '{op_name}', "
                f"but got {lhs.type} and {rhs.type}.",
            )

        op = self.type_converter.get_method(
            ir_type=lhs.type.__class__,
            method=python_AST_operator_to_python_overload[op_name],
        )
        if op is not None:
            self.inserter.insert_op(
                op(lhs, rhs)  # pyright: ignore[reportCallIssue]
            )
            return

        # Look-up what is the frontend type we deal with to resolve the binary
        # operation.
        frontend_type = self.type_converter.xdsl_to_frontend_type_map[
            lhs.type.__class__
        ]

        overload_name = python_AST_operator_to_python_overload[op_name]
        try:
            op = OpResolver.resolve_op_overload(overload_name, frontend_type)(lhs, rhs)
            self.inserter.insert_op(op)
        except FrontendProgramException:
            raise CodeGenerationException(
                self.file,
                node.lineno,
                node.col_offset,
                f"Binary operation '{op_name}' "
                f"is not supported by type '{frontend_type.__name__}' "
                f"which does not overload '{overload_name}'.",
            )

    def visit_Compare(self, node: ast.Compare):
        # Allow a single comparison only.
        if len(node.comparators) != 1 or len(node.ops) != 1:
            raise CodeGenerationException(
                self.file,
                node.lineno,
                node.col_offset,
                f"Expected a single comparator, but found {len(node.comparators)}.",
            )
        comp = node.comparators[0]
        op_name: str = node.ops[0].__class__.__name__

        # Table with mappings of Python AST cmpop to Python method.
        python_AST_cmpop_to_python_overload = {
            "Eq": "__eq__",
            "Gt": "__gt__",
            "GtE": "__ge__",
            "Lt": "__lt__",
            "LtE": "__le__",
            "NotEq": "__ne__",
            "In": "__contains__",
            "NotIn": "__contains__",
        }

        # Table with currently unsupported Python AST cmpops.
        # The "is" and "is not" operators are (currently) not supported,
        # since the frontend does not consider/preserve object identity.
        # Finally, "not in" does not directly correspond to a special method
        # and is instead simply implemented as the negation of __contains__
        # which the current mapping framework cannot handle.
        unsupported_python_AST_cmpop = {"Is", "IsNot", "NotIn"}

        if op_name in unsupported_python_AST_cmpop:
            raise CodeGenerationException(
                self.file,
                node.lineno,
                node.col_offset,
                f"Unsupported comparison operation '{op_name}'.",
            )

        # Check that the types of the operands are the same.
        # This is a (temporary?) restriction over Python for implementation simplicity.
        # This also means that we do not need to consider swapping arguments
        # (__eq__ and __ne__ are their own reflection, __lt__ <-> __gt__  and __le__ <-> __ge__).
        self.visit(comp)
        rhs = self.inserter.get_operand()
        self.visit(node.left)
        lhs = self.inserter.get_operand()
        if lhs.type != rhs.type:
            raise CodeGenerationException(
                self.file,
                node.lineno,
                node.col_offset,
                f"Expected the same types for comparison operator '{op_name}',"
                f" but got {lhs.type} and {rhs.type}.",
            )

        # Resolve the comparison operation to an xdsl operation class
        python_op = python_AST_cmpop_to_python_overload[op_name]
        frontend_type = self.type_converter.xdsl_to_frontend_type_map[
            lhs.type.__class__
        ]

        try:
            op = OpResolver.resolve_op_overload(python_op, frontend_type)
        except FrontendProgramException:
            raise CodeGenerationException(
                self.file,
                node.lineno,
                node.col_offset,
                f"Comparison operation '{op_name}' "
                f"is not supported by type '{frontend_type.__name__}' "
                f"which does not overload '{python_op}'.",
            )

        # Create the comparison operation (including any potential negations)
        if op_name == "In":
            # "in" does not take a mnemonic.
            op = op(lhs, rhs)
        else:
            # Table with mappings of Python AST cmpop to xDSL mnemonics.
            python_AST_cmpop_to_mnemonic = {
                "Eq": "eq",
                "Gt": "sgt",
                "GtE": "sge",
                "Lt": "slt",
                "LtE": "sle",
                "NotEq": "ne",
            }
            mnemonic = python_AST_cmpop_to_mnemonic[op_name]
            op = op(lhs, rhs, mnemonic)

        self.inserter.insert_op(op)

    def _generate_affine_loop_bounds(
        self, args: list[ast.expr]
    ) -> tuple[int, int, int]:
        # Process loop start.
        if len(args) <= 1:
            start = 0
        else:
            assert isinstance(args[0], ast.Constant)
            if not isinstance(args[0].value, int):
                raise CodeGenerationException(
                    self.file,
                    args[0].lineno,
                    args[0].col_offset,
                    f"Expected integer constant for loop start, got '{type(args[0].value).__name__}'.",
                )
            start = int(args[0].value)

        # Process loop end.
        if len(args) <= 1:
            arg = args[0]
        else:
            arg = args[1]
        assert isinstance(arg, ast.Constant)
        if not isinstance(arg.value, int):
            raise CodeGenerationException(
                self.file,
                arg.lineno,
                arg.col_offset,
                f"Expected integer constant for loop end, got '{type(arg.value).__name__}'.",
            )
        end = int(arg.value)

        # Process loop step.
        if len(args) == 3:
            assert isinstance(args[2], ast.Constant)
            if not isinstance(args[2].value, int):
                raise CodeGenerationException(
                    self.file,
                    args[2].lineno,
                    args[2].col_offset,
                    f"Expected integer constant for loop step, got '{type(args[2].value).__name__}'.",
                )
            step = int(args[2].value)
        else:
            step = 1

        return start, end, step

    def _generate_loop_bounds(
        self, args: list[ast.expr]
    ) -> tuple[SSAValue, SSAValue, SSAValue]:
        # Process loop start.
        if len(args) <= 1:
            start = arith.ConstantOp.from_int_and_width(0, builtin.IndexType())
            self.inserter.insert_op(start)
        else:
            self.visit(args[0])
        start = self.inserter.get_operand()
        if not isinstance(start.type, builtin.IndexType):
            raise CodeGenerationException(
                self.file,
                args[0].lineno,
                args[0].col_offset,
                f"Expected 'index' type for loop start, got '{start.type}'.",
            )

        # Process loop end.
        if len(args) <= 1:
            arg = args[0]
        else:
            arg = args[1]
        self.visit(arg)
        end = self.inserter.get_operand()
        if not isinstance(end.type, builtin.IndexType):
            raise CodeGenerationException(
                self.file,
                arg.lineno,
                arg.col_offset,
                f"Expected 'index' type for loop end, got '{end.type}'.",
            )

        # Process loop step.
        if len(args) == 3:
            self.visit(args[2])
        else:
            step = arith.ConstantOp.from_int_and_width(1, builtin.IndexType())
            self.inserter.insert_op(step)
        step = self.inserter.get_operand()
        if not isinstance(step.type, builtin.IndexType):
            raise CodeGenerationException(
                self.file,
                args[2].lineno,
                args[2].col_offset,
                f"Expected 'index' type for loop step, got '{step.type}'.",
            )

        return start, end, step

    def visit_For(self, node: ast.For):
        # Let's not support weird Python syntax right now.
        if len(node.orelse) > 0:
            raise CodeGenerationException(
                self.file,
                node.lineno,
                node.col_offset,
                "Else clause in for loops is not supported.",
            )

        # Loops in Python can iterate over multiple variables, using enumerate,
        # zip, range, and other builtin features. Since we cannot support
        # everything immediately, the general idea is to support basic
        # range-based loops only.
        if not (
            isinstance(node.iter, ast.Call)
            and isinstance(node.iter.func, ast.Name)
            and node.iter.func.id == "range"
        ):
            raise CodeGenerationException(
                self.file,
                node.lineno,
                node.col_offset,
                "Only range-based loops are supported.",
            )

        if len(node.iter.args) < 1 or 3 < len(node.iter.args):
            raise CodeGenerationException(
                self.file,
                node.lineno,
                node.col_offset,
                "Range-based loop expected between 1 and 3 arguments, but got "
                f"{len(node.iter.args)}.",
            )
        if not isinstance(node.target, ast.Name):
            raise CodeGenerationException(
                self.file,
                node.lineno,
                node.col_offset,
                "Range-based loop must take a single target variable, e.g. `for"
                " i in range(10)`.",
            )

        # Now that all checks passed, we can proceed with code generation.

        # If iteration space is constant, generate affine for loop. Note that
        # there are corner cases, e.g. step = -1 which this check will treat as
        # non-affine due to minus being a unary operator.
        assert isinstance(node.iter, ast.Call)
        is_affine = all([isinstance(arg, ast.Constant) for arg in node.iter.args])

        # Add target vaariable as an entry block argument.
        assert isinstance(node.target, ast.Name)
        body = Region([Block(arg_types=(builtin.IndexType(),))])

        # Process loop bounds.
        if is_affine:
            start, end, step = self._generate_affine_loop_bounds(node.iter.args)
        else:
            start, end, step = self._generate_loop_bounds(node.iter.args)

        # Generate loop body and make sure we have a terminator. It is the
        # responsibility of the subsequent passes of the front-end to perform
        # SSA-construction and yield appropriate operands.
        curr_block = self.inserter.insertion_point
        self.inserter.set_insertion_point_from_region(body)
        for stmt in node.body:
            self.visit(stmt)
        if is_affine:
            self.inserter.insert_op(affine.YieldOp.get())
            assert isinstance(start, int)
            assert isinstance(end, int)
            assert isinstance(step, int)
            op = affine.ForOp.from_region([], [], [], [], start, end, body, step)
        else:
            self.inserter.insert_op(scf.YieldOp())
            assert isinstance(start, SSAValue)
            assert isinstance(end, SSAValue)
            assert isinstance(step, SSAValue)
            op = scf.ForOp(start, end, step, [], body)

        self.inserter.set_insertion_point_from_block(curr_block)
        self.inserter.insert_op(op)

    def visit_FunctionDef(self, node: ast.FunctionDef) -> None:
        # Set the symbol table.
        assert self.symbol_table is None
        self.symbol_table = dict()

        # Then, convert types in the function signature.
        argument_types: list[Attribute] = []
        for i, arg in enumerate(node.args.args):
            if arg.annotation is None:
                raise CodeGenerationException(
                    self.file,
                    arg.lineno,
                    arg.col_offset,
                    "Function arguments must be type hinted",
                )
            if not isinstance(arg.annotation, ast.Name):
                raise CodeGenerationException(
                    self.file,
                    arg.lineno,
                    arg.col_offset,
<<<<<<< HEAD
                    f"Unsupported function argument type: {ast.unparse(arg.annotation)}",
                )
            xdsl_type = self.type_converter.get_ir_type(arg.annotation.id)
            if xdsl_type is None:
=======
                    f"Unsupported function argument type: '{ast.unparse(arg.annotation)}'",
                )
            if arg.annotation.id in self.type_registry:
                xdsl_type = self.type_registry[arg.annotation.id].ir()
            else:
>>>>>>> 4417adec
                xdsl_type = self.type_converter.convert_type_hint(arg.annotation)
            argument_types.append(xdsl_type)

        return_types: list[Attribute] = []
        if node.returns is not None:
            if not isinstance(node.returns, ast.Name):
                raise CodeGenerationException(
                    self.file,
                    node.lineno,
                    node.col_offset,
<<<<<<< HEAD
                    f"Unsupported function return type: {ast.unparse(node.returns)}",
                )
            xdsl_type = self.type_converter.get_ir_type(node.returns.id)
            if xdsl_type is None:
=======
                    f"Unsupported function return type: '{ast.unparse(node.returns)}'",
                )
            if node.returns.id in self.type_registry:
                xdsl_type = self.type_registry[node.returns.id].ir()
            else:
>>>>>>> 4417adec
                xdsl_type = self.type_converter.convert_type_hint(node.returns)
            return_types.append(xdsl_type)

        # Create a function operation.
        entry_block = Block()
        body_region = Region(entry_block)
        func_op = func.FuncOp.from_region(
            node.name, argument_types, return_types, body_region
        )

        self.inserter.insert_op(func_op)
        self.inserter.set_insertion_point_from_block(entry_block)

        # All arguments are declared using symref.
        for i, arg in enumerate(node.args.args):
            symbol_name = str(arg.arg)
            block_arg = entry_block.insert_arg(argument_types[i], i)
            self.symbol_table[symbol_name] = argument_types[i]
            entry_block.add_op(symref.DeclareOp(symbol_name))
            entry_block.add_op(symref.UpdateOp(symbol_name, block_arg))

        # Parse function body.
        for stmt in node.body:
            self.visit(stmt)

        # When function definition is processed, reset the symbol table and set
        # the insertion point.
        self.symbol_table = None
        parent_op = func_op.parent_op()
        assert parent_op is not None
        self.inserter.set_insertion_point_from_op(parent_op)

    def visit_If(self, node: ast.If):
        # Get the condition.
        self.visit(node.test)
        cond = self.inserter.get_operand()
        cond_block = self.inserter.insertion_point

        def visit_region(stmts: list[ast.stmt]) -> Region:
            region = Region([Block()])
            self.inserter.set_insertion_point_from_region(region)
            for stmt in stmts:
                self.visit(stmt)
            return region

        # Generate code for both branches.
        true_region = visit_region(node.body)
        false_region = visit_region(node.orelse)

        # In our case, if statement never returns a value and therefore we can
        # simply yield nothing. It is the responsibility of subsequent passes to
        # ensure SSA-form of IR and that values are yielded correctly.
        true_region.blocks[-1].add_op(scf.YieldOp())
        false_region.blocks[-1].add_op(scf.YieldOp())
        op = scf.IfOp(cond, [], true_region, false_region)

        # Reset insertion point and insert a new operation.
        self.inserter.set_insertion_point_from_block(cond_block)
        self.inserter.insert_op(op)

    def visit_IfExp(self, node: ast.IfExp) -> Any:
        self.visit(node.test)
        cond = self.inserter.get_operand()
        cond_block = self.inserter.insertion_point

        def visit_expr(expr: ast.expr) -> tuple[Attribute, Region]:
            region = Region([Block()])
            self.inserter.set_insertion_point_from_region(region)
            self.visit(expr)
            result = self.inserter.get_operand()
            self.inserter.insert_op(scf.YieldOp(result))
            return result.type, region

        # Generate code for both branches.
        true_type, true_region = visit_expr(node.body)
        false_type, false_region = visit_expr(node.orelse)

        # Check types are the same for this to be a valid if statement.
        if true_type != false_type:
            raise CodeGenerationException(
                self.file,
                node.lineno,
                node.col_offset,
                f"Expected the same types for if expression,"
                f" but got {true_type} and {false_type}.",
            )
        op = scf.IfOp(cond, [true_type], true_region, false_region)

        # Reset insertion point to add scf.if.
        self.inserter.set_insertion_point_from_block(cond_block)
        self.inserter.insert_op(op)

    def visit_Name(self, node: ast.Name):
        fetch_op = symref.FetchOp(node.id, self.get_symbol(node))
        self.inserter.insert_op(fetch_op)

    def visit_Pass(self, node: ast.Pass) -> None:
        parent_op = self.inserter.insertion_point.parent_op()

        # We might have to add an explicit return statement in this case. Make sure to
        # check the type signature.
        if parent_op is not None and isinstance(parent_op, func.FuncOp):
            return_types = parent_op.function_type.outputs.data

            if len(return_types) != 0:
                function_name = parent_op.sym_name.data
                raise CodeGenerationException(
                    self.file,
                    node.lineno,
                    node.col_offset,
                    f"Expected '{function_name}' to return a type.",
                )
            self.inserter.insert_op(func.ReturnOp())

    def visit_Return(self, node: ast.Return) -> None:
        # First of all, we should only be able to return if the statement is directly
        # in the function. Cases like:
        #
        # def foo(cond: i1):
        #   if cond:
        #     return 1
        #   else:
        #     return 0
        #
        # are not allowed at the moment.
        parent_op = self.inserter.insertion_point.parent_op()
        if not isinstance(parent_op, func.FuncOp):
            raise CodeGenerationException(
                self.file,
                node.lineno,
                node.col_offset,
                "Return statement should be placed only at the end of the "
                "function body.",
            )

        callee = parent_op.sym_name.data
        func_return_types = parent_op.function_type.outputs.data

        if node.value is None:
            # Return nothing, check function signature matches.
            if len(func_return_types) != 0:
                raise CodeGenerationException(
                    self.file,
                    node.lineno,
                    node.col_offset,
                    f"Expected non-zero number of return types in function "
                    f"'{callee}', but got 0.",
                )
            self.inserter.insert_op(func.ReturnOp())
        else:
            # Return some type, check function signature matches as well.
            # TODO: Support multiple return values if we allow multiple assignemnts.
            self.visit(node.value)
            operands = [self.inserter.get_operand()]

            if len(func_return_types) == 0:
                raise CodeGenerationException(
                    self.file,
                    node.lineno,
                    node.col_offset,
                    f"Expected no return types in function '{callee}'.",
                )

            for i in range(len(operands)):
                if func_return_types[i] != operands[i].type:
                    raise CodeGenerationException(
                        self.file,
                        node.lineno,
                        node.col_offset,
                        f"Type signature and the type of the return value do "
                        f"not match at position {i}: expected {func_return_types[i]},"
                        f" got {operands[i].type}.",
                    )

            self.inserter.insert_op(func.ReturnOp(*operands))<|MERGE_RESOLUTION|>--- conflicted
+++ resolved
@@ -16,11 +16,7 @@
 from xdsl.frontend.pyast.op_inserter import OpInserter
 from xdsl.frontend.pyast.op_resolver import OpResolver
 from xdsl.frontend.pyast.python_code_check import FunctionMap
-from xdsl.frontend.pyast.type_conversion import (
-    SourceIRTypePair,
-    TypeConverter,
-    TypeName,
-)
+from xdsl.frontend.pyast.type_conversion import TypeConverter
 from xdsl.ir import Attribute, Block, Region, SSAValue
 
 
@@ -29,14 +25,13 @@
     @staticmethod
     def run_with_type_converter(
         type_converter: TypeConverter,
-        type_registry: dict[TypeName, SourceIRTypePair],
         functions_and_blocks: FunctionMap,
         file: str | None,
     ) -> builtin.ModuleOp:
         """Generates xDSL code and returns it encapsulated into a single module."""
         module = builtin.ModuleOp([])
 
-        visitor = CodeGenerationVisitor(type_converter, type_registry, module, file)
+        visitor = CodeGenerationVisitor(type_converter, module, file)
         for function_def, _ in functions_and_blocks.values():
             visitor.visit(function_def)
         return module
@@ -49,18 +44,6 @@
     type_converter: TypeConverter
     """Used for type conversion during code generation."""
 
-<<<<<<< HEAD
-=======
-    type_registry: dict[TypeName, SourceIRTypePair] = field(default_factory=dict)
-    """Mappings between source code and IR type, indexed by name."""
-
-    globals: dict[str, Any]
-    """
-    Imports and other global information from the module, useful for looking
-    up classes, etc.
-    """
-
->>>>>>> 4417adec
     inserter: OpInserter
     """Used for inserting newly generated operations to the right block."""
 
@@ -76,19 +59,10 @@
     def __init__(
         self,
         type_converter: TypeConverter,
-<<<<<<< HEAD
-=======
-        type_registry: dict[TypeName, SourceIRTypePair],
->>>>>>> 4417adec
         module: builtin.ModuleOp,
         file: str | None,
     ) -> None:
         self.type_converter = type_converter
-<<<<<<< HEAD
-=======
-        self.type_registry = type_registry
-        self.globals = type_converter.globals
->>>>>>> 4417adec
         self.file = file
 
         assert len(module.body.blocks) == 1
@@ -514,18 +488,10 @@
                     self.file,
                     arg.lineno,
                     arg.col_offset,
-<<<<<<< HEAD
-                    f"Unsupported function argument type: {ast.unparse(arg.annotation)}",
+                    f"Unsupported function argument type: '{ast.unparse(arg.annotation)}'",
                 )
             xdsl_type = self.type_converter.get_ir_type(arg.annotation.id)
             if xdsl_type is None:
-=======
-                    f"Unsupported function argument type: '{ast.unparse(arg.annotation)}'",
-                )
-            if arg.annotation.id in self.type_registry:
-                xdsl_type = self.type_registry[arg.annotation.id].ir()
-            else:
->>>>>>> 4417adec
                 xdsl_type = self.type_converter.convert_type_hint(arg.annotation)
             argument_types.append(xdsl_type)
 
@@ -536,18 +502,10 @@
                     self.file,
                     node.lineno,
                     node.col_offset,
-<<<<<<< HEAD
-                    f"Unsupported function return type: {ast.unparse(node.returns)}",
+                    f"Unsupported function return type: '{ast.unparse(node.returns)}'",
                 )
             xdsl_type = self.type_converter.get_ir_type(node.returns.id)
             if xdsl_type is None:
-=======
-                    f"Unsupported function return type: '{ast.unparse(node.returns)}'",
-                )
-            if node.returns.id in self.type_registry:
-                xdsl_type = self.type_registry[node.returns.id].ir()
-            else:
->>>>>>> 4417adec
                 xdsl_type = self.type_converter.convert_type_hint(node.returns)
             return_types.append(xdsl_type)
 
