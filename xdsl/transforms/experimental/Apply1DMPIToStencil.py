--- conflicted
+++ resolved
@@ -217,17 +217,9 @@
         wait_op = mpi.Waitall.get(req_ops, four.results[0])
         mpi_operations += [wait_op]
 
-<<<<<<< HEAD
-        parent_op = op.parent
-        assert isa(parent_op, Block)
-        parent_ops = list(parent_op.ops)
-        idx = parent_ops.index(op)
-        parent_op.insert_op(mpi_operations, idx + 1)
-=======
         assert op.parent is not None
         idx = op.parent.get_operation_index(op)
         op.parent.insert_op(mpi_operations, idx + 1)
->>>>>>> 7261f717
 
 
 def Apply1DMpi(ctx: MLContext, module: builtin.ModuleOp):
