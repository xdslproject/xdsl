import argparse
import sys
import os

from io import StringIO
from xdsl.frontend.symref import Symref

from xdsl.ir import Dialect, MLContext
from xdsl.parser import Parser, ParseError
from xdsl.passes import ModulePass
from xdsl.printer import Printer
from xdsl.dialects.func import Func
from xdsl.dialects.scf import Scf
from xdsl.dialects.affine import Affine
from xdsl.dialects.arith import Arith
from xdsl.dialects.builtin import ModuleOp, Builtin
from xdsl.dialects.cmath import CMath
from xdsl.dialects.cf import Cf
from xdsl.dialects.vector import Vector
from xdsl.dialects.memref import MemRef
from xdsl.dialects.llvm import LLVM
from xdsl.dialects.mpi import MPI
from xdsl.dialects.gpu import GPU
from xdsl.dialects.pdl import PDL
from xdsl.dialects.test import Test
from xdsl.dialects.stencil import Stencil
from xdsl.dialects.riscv_func import RISCV_Func
from xdsl.dialects.irdl import IRDL
from xdsl.dialects.riscv import RISCV, print_assembly, riscv_code
from xdsl.dialects.snitch import Snitch
from xdsl.dialects.snitch_runtime import SnitchRuntime

from xdsl.dialects.experimental.math import Math
from xdsl.dialects.experimental.fir import FIR
from xdsl.dialects.experimental.dmp import DMP

from xdsl.frontend.passes.desymref import DesymrefyPass
from xdsl.transforms.dead_code_elimination import DeadCodeElimination
from xdsl.transforms.riscv_register_allocation import RISCVRegisterAllocation
from xdsl.transforms.lower_riscv_func import LowerRISCVFunc
from xdsl.transforms.lower_mpi import LowerMPIPass
from xdsl.transforms.lower_snitch import LowerSnitchPass
from xdsl.transforms.lower_snitch_runtime import LowerSnitchRuntimePass
from xdsl.transforms.experimental.ConvertStencilToLLMLIR import (
    ConvertStencilToLLMLIRPass,
)
from xdsl.transforms.experimental.StencilShapeInference import StencilShapeInferencePass
from xdsl.transforms.experimental.dmp.stencil_global_to_local import (
    GlobalStencilToLocalStencil2DHorizontal,
    LowerHaloToMPI,
)
from xdsl.transforms.experimental.dmp.scatter_gather import (
    DmpScatterGatherTrivialLowering,
)

from xdsl.utils.exceptions import DiagnosticException
from xdsl.utils.parse_pipeline import parse_pipeline

from typing import IO, Dict, Callable, List, Sequence, Type


def get_all_dialects() -> list[Dialect]:
    """Return the list of all available dialects."""
    return [
        Affine,
        Arith,
        Builtin,
        Cf,
        CMath,
        DMP,
        FIR,
        Func,
        GPU,
        IRDL,
        LLVM,
        Math,
        MemRef,
        MPI,
        PDL,
        RISCV,
        RISCV_Func,
        Scf,
        Snitch,
        SnitchRuntime,
        StencilExp,
        Stencil,
        Symref,
        Test,
        Vector,
    ]


def get_all_passes() -> list[type[ModulePass]]:
    """Return the list of all available passes."""
    return [
        ConvertStencilToLLMLIRPass,
        DeadCodeElimination,
        DesymrefyPass,
        DmpScatterGatherTrivialLowering,
        GlobalStencilToLocalStencil2DHorizontal,
        LowerHaloToMPI,
        LowerMPIPass,
        LowerRISCVFunc,
        LowerSnitchPass,
        LowerSnitchRuntimePass,
        RISCVRegisterAllocation,
        StencilShapeInferencePass,
    ]


class xDSLOptMain:
    ctx: MLContext
    args: argparse.Namespace
    """
    The argument parsers namespace which holds the parsed commandline
    attributes.
    """

    available_frontends: Dict[str, Callable[[IO[str]], ModuleOp]]
    """
    A mapping from file extension to a frontend that can handle this
    file type.
    """

    available_passes: Dict[str, Type[ModulePass]]
    """
    A mapping from pass names to functions that apply the pass to a ModuleOp.
    """

    available_targets: Dict[str, Callable[[ModuleOp, IO[str]], None]]
    """
    A mapping from target names to functions that serialize a ModuleOp into a
    stream.
    """

    pipeline: List[ModulePass]
    """ The pass-pipeline to be applied. """

    def __init__(
        self,
        description: str = "xDSL modular optimizer driver",
        args: Sequence[str] | None = None,
    ):
        self.available_frontends = {}
        self.available_passes = {}
        self.available_targets = {}

        self.ctx = MLContext()
        self.register_all_dialects()
        self.register_all_frontends()
        self.register_all_passes()
        self.register_all_targets()

        # arg handling
        arg_parser = argparse.ArgumentParser(description=description)
        self.register_all_arguments(arg_parser)
        self.args = arg_parser.parse_args(args=args)

        self.setup_pipeline()

    def run(self):
        """
        Executes the different steps.
        """
        chunks, file_extension = self.prepare_input()
        output_stream = self.prepare_output()
        try:
            for i, chunk in enumerate(chunks):
                try:
                    if i > 0:
                        output_stream.write("// -----\n")
                    module = self.parse_chunk(chunk, file_extension)
                    if module is not None:
                        if self.apply_passes(module):
                            output_stream.write(self.output_resulting_program(module))
                    output_stream.flush()
                finally:
                    chunk.close()
        finally:
            if output_stream is not sys.stdout:
                output_stream.close()

    def register_all_arguments(self, arg_parser: argparse.ArgumentParser):
        """
        Registers all the command line arguments that are used by this tool.

        Add other/additional arguments by overloading this function.
        """
        arg_parser.add_argument(
            "input_file", type=str, nargs="?", help="path to input file"
        )

        targets = [name for name in self.available_targets]
        arg_parser.add_argument(
            "-t",
            "--target",
            type=str,
            required=False,
            choices=targets,
            help="target",
            default="mlir",
        )

        frontends = [name for name in self.available_frontends]
        arg_parser.add_argument(
            "-f",
            "--frontend",
            type=str,
            required=False,
            choices=frontends,
            help="Frontend to be used for the input. If not set, "
            "the xdsl frontend or the one for the file extension "
            "is used.",
        )

        arg_parser.add_argument("--disable-verify", default=False, action="store_true")
        arg_parser.add_argument(
            "-o", "--output-file", type=str, required=False, help="path to output file"
        )

        pass_names = ",".join([name for name in self.available_passes])
        arg_parser.add_argument(
            "-p",
            "--passes",
            required=False,
            help="Delimited list of passes." f" Available passes are: {pass_names}",
            type=str,
            default="",
        )

        arg_parser.add_argument(
            "--print-between-passes",
            default=False,
            action="store_true",
            help="Print the IR between each pass",
        )

        arg_parser.add_argument(
            "--verify-diagnostics",
            default=False,
            action="store_true",
            help="Prints the content of a triggered "
            "verifier exception and exits with code 0",
        )

        arg_parser.add_argument(
            "--parsing-diagnostics",
            default=False,
            action="store_true",
            help="Prints the content of a triggered "
            "parsing exception and exits with code 0",
        )

        arg_parser.add_argument(
            "--allow-unregistered-dialect",
            default=False,
            action="store_true",
            help="Allow the parsing of unregistered dialects.",
        )
        arg_parser.add_argument(
            "--split-input-file",
            default=False,
            action="store_true",
            help="Split the input file into pieces and process each chunk independently by "
            " using `// -----`",
        )

        arg_parser.add_argument(
            "--print-op-generic",
            default=False,
            action="store_true",
            help="Print operations with the generic format",
        )

    def register_all_dialects(self):
        """
        Register all dialects that can be used.

        Add other/additional dialects by overloading this function.
        """
<<<<<<< HEAD
        self.ctx.register_dialect(Builtin)
        self.ctx.register_dialect(Func)
        self.ctx.register_dialect(Arith)
        self.ctx.register_dialect(MemRef)
        self.ctx.register_dialect(Affine)
        self.ctx.register_dialect(Scf)
        self.ctx.register_dialect(Cf)
        self.ctx.register_dialect(CMath)
        self.ctx.register_dialect(Math)
        self.ctx.register_dialect(LLVM)
        self.ctx.register_dialect(Vector)
        self.ctx.register_dialect(MPI)
        self.ctx.register_dialect(GPU)
        self.ctx.register_dialect(Stencil)
        self.ctx.register_dialect(PDL)
        self.ctx.register_dialect(Symref)
        self.ctx.register_dialect(Test)
        self.ctx.register_dialect(RISCV)
        self.ctx.register_dialect(Snitch)
        self.ctx.register_dialect(SnitchRuntime)
        self.ctx.register_dialect(RISCV_Func)
        self.ctx.register_dialect(IRDL)
        self.ctx.register_dialect(FIR)
        self.ctx.register_dialect(DMP)
=======
        for dialect in get_all_dialects():
            self.ctx.register_dialect(dialect)
>>>>>>> 833c9a1b

    def register_all_frontends(self):
        """
        Register all frontends that can be used.

        Add other/additional frontends by overloading this function.
        """

        def parse_mlir(io: IO[str]):
            return Parser(
                self.ctx,
                io.read(),
                self.get_input_name(),
                self.args.allow_unregistered_dialect,
            ).parse_module()

        self.available_frontends["mlir"] = parse_mlir

    def register_pass(self, opPass: Type[ModulePass]):
        self.available_passes[opPass.name] = opPass

    def register_all_passes(self):
        """
        Register all passes that can be used.

        Add other/additional passes by overloading this function.
        """
        for pass_ in get_all_passes():
            self.register_pass(pass_)

    def register_all_targets(self):
        """
        Register all targets that can be used.

        Add other/additional targets by overloading this function.
        """

        def _output_mlir(prog: ModuleOp, output: IO[str]):
            printer = Printer(
                stream=output, print_generic_format=self.args.print_op_generic
            )
            printer.print_op(prog)
            print("\n", file=output)

        def _output_riscv_asm(prog: ModuleOp, output: IO[str]):
            print_assembly(prog, output)

        def _emulate_riscv(prog: ModuleOp, output: IO[str]):
            # import only if running riscv emulation
            try:
                from xdsl.interpreters.riscv_emulator import run_riscv, RV_Debug
            except ImportError:
                print("Please install optional dependencies to run riscv emulation")
                return

            code = riscv_code(prog)
            RV_Debug.stream = output
            run_riscv(code, unlimited_regs=True, verbosity=0)

        self.available_targets["mlir"] = _output_mlir
        self.available_targets["riscv-asm"] = _output_riscv_asm
        self.available_targets["riscemu"] = _emulate_riscv

    def setup_pipeline(self):
        """
        Creates a pipeline that consists of all the passes specified.

        Fails, if not all passes are registered.
        """
        pipeline = list(parse_pipeline(self.args.passes))

        for p in pipeline:
            if p.name not in self.available_passes:
                raise Exception(f"Unrecognized pass: {p.name}")

        self.pipeline = [
            self.available_passes[p.name].from_pass_spec(p) for p in pipeline
        ]

    def prepare_input(self) -> tuple[List[IO[str]], str]:
        """
        Prepare input by eventually splitting it in chunks. If not set, the parser
        registered for this file extension is used.
        """

        # when using the split input flag, program is split into multiple chunks
        # it's used for split input file

        chunks: List[IO[str]] = []
        if self.args.input_file is None:
            f = sys.stdin
            file_extension = "mlir"
        else:
            f = open(self.args.input_file)
            _, file_extension = os.path.splitext(self.args.input_file)
            file_extension = file_extension.replace(".", "")

        chunks = [f]
        if self.args.split_input_file:
            chunks = [StringIO(chunk) for chunk in f.read().split("// -----")]
            f.close()
        if self.args.frontend:
            file_extension = self.args.frontend

        if file_extension not in self.available_frontends:
            for chunk in chunks:
                chunk.close()
            raise Exception(f"Unrecognized file extension '{file_extension}'")

        return chunks, file_extension

    def prepare_output(self) -> IO[str]:
        if self.args.output_file is None:
            return sys.stdout
        else:
            return open(self.args.output_file, "w")

    def parse_chunk(self, chunk: IO[str], file_extension: str) -> ModuleOp | None:
        """
        Parse the input file by invoking the parser specified by the `parser`
        argument. If not set, the parser registered for this file extension
        is used.
        """

        try:
            return self.available_frontends[file_extension](chunk)
        except ParseError as e:
            if self.args.parsing_diagnostics:
                print(e)
            else:
                raise e
        finally:
            chunk.close()

    def apply_passes(self, prog: ModuleOp) -> bool:
        """Apply passes in order."""
        try:
            assert isinstance(prog, ModuleOp)
            if not self.args.disable_verify:
                prog.verify()
            for p in self.pipeline:
                p.apply(self.ctx, prog)
                assert isinstance(prog, ModuleOp)
                if not self.args.disable_verify:
                    prog.verify()
                if self.args.print_between_passes:
                    print(f"IR after {p.name}:")
                    printer = Printer(stream=sys.stdout)
                    printer.print_op(prog)
                    print("\n\n\n")
        except DiagnosticException as e:
            if self.args.verify_diagnostics:
                print(e)
                return False
            else:
                raise e
        return True

    def output_resulting_program(self, prog: ModuleOp) -> str:
        """Get the resulting program."""
        output = StringIO()
        if self.args.target not in self.available_targets:
            raise Exception(f"Unknown target {self.args.target}")

        self.available_targets[self.args.target](prog, output)
        return output.getvalue()

    def get_input_name(self):
        return self.args.input_file or "stdin"<|MERGE_RESOLUTION|>--- conflicted
+++ resolved
@@ -82,7 +82,6 @@
         Scf,
         Snitch,
         SnitchRuntime,
-        StencilExp,
         Stencil,
         Symref,
         Test,
@@ -278,35 +277,8 @@
 
         Add other/additional dialects by overloading this function.
         """
-<<<<<<< HEAD
-        self.ctx.register_dialect(Builtin)
-        self.ctx.register_dialect(Func)
-        self.ctx.register_dialect(Arith)
-        self.ctx.register_dialect(MemRef)
-        self.ctx.register_dialect(Affine)
-        self.ctx.register_dialect(Scf)
-        self.ctx.register_dialect(Cf)
-        self.ctx.register_dialect(CMath)
-        self.ctx.register_dialect(Math)
-        self.ctx.register_dialect(LLVM)
-        self.ctx.register_dialect(Vector)
-        self.ctx.register_dialect(MPI)
-        self.ctx.register_dialect(GPU)
-        self.ctx.register_dialect(Stencil)
-        self.ctx.register_dialect(PDL)
-        self.ctx.register_dialect(Symref)
-        self.ctx.register_dialect(Test)
-        self.ctx.register_dialect(RISCV)
-        self.ctx.register_dialect(Snitch)
-        self.ctx.register_dialect(SnitchRuntime)
-        self.ctx.register_dialect(RISCV_Func)
-        self.ctx.register_dialect(IRDL)
-        self.ctx.register_dialect(FIR)
-        self.ctx.register_dialect(DMP)
-=======
         for dialect in get_all_dialects():
             self.ctx.register_dialect(dialect)
->>>>>>> 833c9a1b
 
     def register_all_frontends(self):
         """
