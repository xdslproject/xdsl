import argparse
import os
import sys
from collections.abc import Callable
from typing import IO

from xdsl.dialects.builtin import ModuleOp
from xdsl.ir import Dialect, MLContext
from xdsl.parser import Parser
from xdsl.passes import ModulePass
from xdsl.utils.exceptions import ParseError


def get_all_dialects() -> dict[str, Callable[[], Dialect]]:
    """Returns all available dialects."""

    def get_aie():
        from xdsl.dialects.experimental.aie import AIE

        return AIE

    def get_affine():
        from xdsl.dialects.affine import Affine

        return Affine

    def get_arith():
        from xdsl.dialects.arith import Arith

        return Arith

    def get_builtin():
        from xdsl.dialects.builtin import Builtin

        return Builtin

    def get_cf():
        from xdsl.dialects.cf import Cf

        return Cf

    def get_cmath():
        from xdsl.dialects.cmath import CMath

        return CMath

    def get_comb():
        from xdsl.dialects.comb import Comb

        return Comb

    def get_dmp():
        from xdsl.dialects.experimental.dmp import DMP

        return DMP

    def get_fir():
        from xdsl.dialects.experimental.fir import FIR

        return FIR

    def get_fsm():
        from xdsl.dialects.fsm import FSM

        return FSM

    def get_func():
        from xdsl.dialects.func import Func

        return Func

    def get_gpu():
        from xdsl.dialects.gpu import GPU

        return GPU

    def get_hls():
        from xdsl.dialects.experimental.hls import HLS

        return HLS

    def get_hw():
        from xdsl.dialects.hw import HW

        return HW

    def get_linalg():
        from xdsl.dialects.linalg import Linalg

        return Linalg

    def get_irdl():
        from xdsl.dialects.irdl.irdl import IRDL

        return IRDL

    def get_llvm():
        from xdsl.dialects.llvm import LLVM

        return LLVM

    def get_ltl():
        from xdsl.dialects.ltl import LTL

        return LTL

    def get_math():
        from xdsl.dialects.experimental.math import Math

        return Math

    def get_memref():
        from xdsl.dialects.memref import MemRef

        return MemRef

    def get_memref_stream():
        from xdsl.dialects.memref_stream import MemrefStream

        return MemrefStream

    def get_mpi():
        from xdsl.dialects.mpi import MPI

        return MPI

    def get_omp():
        from xdsl.dialects.omp import OMP

        return OMP

    def get_onnx():
        from xdsl.dialects.onnx import ONNX

        return ONNX

    def get_pdl():
        from xdsl.dialects.pdl import PDL

        return PDL

    def get_printf():
        from xdsl.dialects.printf import Printf

        return Printf

    def get_riscv_debug():
        from xdsl.dialects.riscv_debug import RISCV_Debug

        return RISCV_Debug

    def get_riscv():
        from xdsl.dialects.riscv import RISCV

        return RISCV

    def get_riscv_func():
        from xdsl.dialects.riscv_func import RISCV_Func

        return RISCV_Func

    def get_riscv_scf():
        from xdsl.dialects.riscv_scf import RISCV_Scf

        return RISCV_Scf

    def get_riscv_cf():
        from xdsl.dialects.riscv_cf import RISCV_Cf

        return RISCV_Cf

    def get_riscv_snitch():
        from xdsl.dialects.riscv_snitch import RISCV_Snitch

        return RISCV_Snitch

    def get_scf():
        from xdsl.dialects.scf import Scf

        return Scf

    def get_seq():
        from xdsl.dialects.seq import Seq

        return Seq

    def get_snitch():
        from xdsl.dialects.snitch import Snitch

        return Snitch

    def get_snitch_runtime():
        from xdsl.dialects.snitch_runtime import SnitchRuntime

        return SnitchRuntime

    def get_snitch_stream():
        from xdsl.dialects.snitch_stream import SnitchStream

        return SnitchStream

    def get_stencil():
        from xdsl.dialects.stencil import Stencil

        return Stencil

    def get_stream():
        from xdsl.dialects.stream import Stream

        return Stream

    def get_symref():
        from xdsl.frontend.symref import Symref

        return Symref

    def get_tensor():
        from xdsl.dialects.tensor import Tensor

        return Tensor

    def get_test():
        from xdsl.dialects.test import Test

        return Test

    def get_vector():
        from xdsl.dialects.vector import Vector

        return Vector

    return {
        "aie": get_aie,
        "affine": get_affine,
        "arith": get_arith,
        "builtin": get_builtin,
        "cf": get_cf,
        "cmath": get_cmath,
        "comb": get_comb,
        "dmp": get_dmp,
        "fir": get_fir,
        "fsm": get_fsm,
        "func": get_func,
        "gpu": get_gpu,
        "hls": get_hls,
        "hw": get_hw,
        "linalg": get_linalg,
        "irdl": get_irdl,
        "llvm": get_llvm,
        "ltl": get_ltl,
        "math": get_math,
        "memref": get_memref,
        "memref_stream": get_memref_stream,
        "mpi": get_mpi,
        "omp": get_omp,
        "onnx": get_onnx,
        "pdl": get_pdl,
        "printf": get_printf,
        "riscv": get_riscv,
        "riscv_debug": get_riscv_debug,
        "riscv_func": get_riscv_func,
        "riscv_scf": get_riscv_scf,
        "riscv_cf": get_riscv_cf,
        "riscv_snitch": get_riscv_snitch,
        "scf": get_scf,
        "seq": get_seq,
        "snitch": get_snitch,
        "snrt": get_snitch_runtime,
        "snitch_stream": get_snitch_stream,
        "stencil": get_stencil,
        "stream": get_stream,
        "symref": get_symref,
        "tensor": get_tensor,
        "test": get_test,
        "vector": get_vector,
    }


def get_all_passes() -> dict[str, Callable[[], type[ModulePass]]]:
    """Return the list of all available passes."""

    def get_arith_add_fastmath():
        from xdsl.transforms import arith_add_fastmath

        return arith_add_fastmath.AddArithFastMathFlagsPass

    def get_loop_hoist_memref():
        from xdsl.transforms import loop_hoist_memref

        return loop_hoist_memref.LoopHoistMemrefPass

    def get_canonicalize():
        from xdsl.transforms import canonicalize

        return canonicalize.CanonicalizePass

    def get_canonicalize_dmp():
        from xdsl.transforms import canonicalize_dmp

        return canonicalize_dmp.CanonicalizeDmpPass

    def get_convert_linalg_to_loops():
        from xdsl.transforms import convert_linalg_to_loops

        return convert_linalg_to_loops.ConvertLinalgToLoopsPass

    def get_convert_riscv_scf_for_to_frep():
        from xdsl.transforms import convert_riscv_scf_for_to_frep

        return convert_riscv_scf_for_to_frep.ConvertRiscvScfForToFrepPass

    def get_convert_scf_to_openmp():
        from xdsl.transforms import convert_scf_to_openmp

        return convert_scf_to_openmp.ConvertScfToOpenMPPass

    def get_convert_snitch_stream_to_snitch():
        from xdsl.backend.riscv.lowering import convert_snitch_stream_to_snitch

        return convert_snitch_stream_to_snitch.ConvertSnitchStreamToSnitch

    def get_constant_fold_interp():
        from xdsl.transforms import constant_fold_interp

        return constant_fold_interp.ConstantFoldInterpPass

    def get_convert_stencil_to_ll_mlir():
        from xdsl.transforms.experimental import convert_stencil_to_ll_mlir

        return convert_stencil_to_ll_mlir.ConvertStencilToLLMLIRPass

    def get_convert_riscv_scf_to_riscv_cf():
        from xdsl.backend.riscv.lowering import (
            convert_riscv_scf_to_riscv_cf,
        )

        return convert_riscv_scf_to_riscv_cf.ConvertRiscvScfToRiscvCfPass

    def get_dce():
        from xdsl.transforms import dead_code_elimination

        return dead_code_elimination.DeadCodeElimination

    def get_desymrefy():
        from xdsl.frontend.passes.desymref import DesymrefyPass

        return DesymrefyPass

    def get_gpu_map_parallel_loops():
        from xdsl.transforms import gpu_map_parallel_loops

        return gpu_map_parallel_loops.GpuMapParallelLoopsPass

    def get_distribute_stencil():
        from xdsl.transforms.experimental.dmp import stencil_global_to_local

        return stencil_global_to_local.DistributeStencilPass

    def get_lower_halo_to_mpi():
        from xdsl.transforms.experimental.dmp import stencil_global_to_local

        return stencil_global_to_local.LowerHaloToMPI

    def get_individual_rewrite():
        from xdsl.transforms.individual_rewrite import IndividualRewrite

        return IndividualRewrite

    def get_lower_affine():
        from xdsl.transforms import lower_affine

        return lower_affine.LowerAffinePass

    def get_lower_mpi():
        from xdsl.transforms import lower_mpi

        return lower_mpi.LowerMPIPass

    def get_lower_riscv_func():
        from xdsl.transforms import lower_riscv_func

        return lower_riscv_func.LowerRISCVFunc

    def get_lower_snitch():
        from xdsl.transforms import lower_snitch

        return lower_snitch.LowerSnitchPass

    def get_mlir_opt():
        from xdsl.transforms import mlir_opt

        return mlir_opt.MLIROptPass

    def get_printf_to_llvm():
        from xdsl.transforms import printf_to_llvm

        return printf_to_llvm.PrintfToLLVM

    def get_printf_to_putchar():
        from xdsl.transforms import printf_to_putchar

        return printf_to_putchar.PrintfToPutcharPass

    def get_riscv_register_allocation():
        from xdsl.transforms import riscv_register_allocation

        return riscv_register_allocation.RISCVRegisterAllocation

    def get_riscv_scf_loop_range_folding():
        from xdsl.transforms import riscv_scf_loop_range_folding

        return riscv_scf_loop_range_folding.RiscvScfLoopRangeFoldingPass

    def get_snitch_register_allocation():
        from xdsl.transforms import snitch_register_allocation

        return snitch_register_allocation.SnitchRegisterAllocation

    def get_convert_arith_to_riscv():
        from xdsl.backend.riscv.lowering import convert_arith_to_riscv

        return convert_arith_to_riscv.ConvertArithToRiscvPass

    def get_convert_func_to_riscv_func():
        from xdsl.backend.riscv.lowering import convert_func_to_riscv_func

        return convert_func_to_riscv_func.ConvertFuncToRiscvFuncPass

    def get_convert_memref_to_riscv():
        from xdsl.backend.riscv.lowering import convert_memref_to_riscv

        return convert_memref_to_riscv.ConvertMemrefToRiscvPass

<<<<<<< HEAD
    def get_convert_onnx_to_linalg():
        from xdsl.transforms import convert_onnx_to_linalg

        return convert_onnx_to_linalg.ConvertOnnxToLinalgPass
=======
    def get_convert_memref_stream_to_snitch():
        from xdsl.transforms import convert_memref_stream_to_snitch_stream

        return convert_memref_stream_to_snitch_stream.ConvertMemrefStreamToSnitch
>>>>>>> 27a6ff55

    def get_convert_print_format_to_riscv_debug():
        from xdsl.backend.riscv.lowering import convert_print_format_to_riscv_debug

        return convert_print_format_to_riscv_debug.ConvertPrintFormatToRiscvDebugPass

    def get_scf_parallel_loop_tiling():
        from xdsl.transforms import scf_parallel_loop_tiling

        return scf_parallel_loop_tiling.ScfParallelLoopTilingPass

    def get_convert_scf_to_riscv_scf():
        from xdsl.backend.riscv.lowering import convert_scf_to_riscv_scf

        return convert_scf_to_riscv_scf.ConvertScfToRiscvPass

    def get_lower_scf_for_to_labels():
        from xdsl.backend.riscv import riscv_scf_to_asm

        return riscv_scf_to_asm.LowerScfForToLabels

    def get_stencil_shape_inference():
        from xdsl.transforms.experimental import stencil_shape_inference

        return stencil_shape_inference.StencilShapeInferencePass

    def get_stencil_storage_materialization():
        from xdsl.transforms.experimental import stencil_storage_materialization

        return stencil_storage_materialization.StencilStorageMaterializationPass

    def get_reconcile_unrealized_casts():
        from xdsl.transforms import reconcile_unrealized_casts

        return reconcile_unrealized_casts.ReconcileUnrealizedCastsPass

    def get_hls_convert_stencil_to_ll_mlir():
        from xdsl.transforms.experimental import hls_convert_stencil_to_ll_mlir

        return hls_convert_stencil_to_ll_mlir.HLSConvertStencilToLLMLIRPass

    def get_lower_hls():
        from xdsl.transforms.experimental import lower_hls

        return lower_hls.LowerHLSPass

    def get_replace_incompatible_fpga():
        from xdsl.transforms.experimental import replace_incompatible_fpga

        return replace_incompatible_fpga.ReplaceIncompatibleFPGA

    def get_stencil_unroll():
        from xdsl.transforms import stencil_unroll

        return stencil_unroll.StencilUnrollPass

    def get_test_lower_linalg_to_snitch():
        from xdsl.transforms import test_lower_linalg_to_snitch

        return test_lower_linalg_to_snitch.TestLowerLinalgToSnitchPass

    return {
        "arith-add-fastmath": get_arith_add_fastmath,
        "loop-hoist-memref": get_loop_hoist_memref,
        "canonicalize-dmp": get_canonicalize_dmp,
        "canonicalize": get_canonicalize,
        "constant-fold-interp": get_constant_fold_interp,
        "convert-arith-to-riscv": get_convert_arith_to_riscv,
        "convert-func-to-riscv-func": get_convert_func_to_riscv_func,
        "convert-linalg-to-loops": get_convert_linalg_to_loops,
        "convert-memref-to-riscv": get_convert_memref_to_riscv,
<<<<<<< HEAD
        "convert-onnx-to-linalg": get_convert_onnx_to_linalg,
=======
        "convert-memref-stream-to-snitch": get_convert_memref_stream_to_snitch,
>>>>>>> 27a6ff55
        "convert-print-format-to-riscv-debug": get_convert_print_format_to_riscv_debug,
        "convert-riscv-scf-for-to-frep": get_convert_riscv_scf_for_to_frep,
        "convert-riscv-scf-to-riscv-cf": get_convert_riscv_scf_to_riscv_cf,
        "convert-scf-to-openmp": get_convert_scf_to_openmp,
        "convert-scf-to-riscv-scf": get_convert_scf_to_riscv_scf,
        "convert-snitch-stream-to-snitch": get_convert_snitch_stream_to_snitch,
        "convert-stencil-to-ll-mlir": get_convert_stencil_to_ll_mlir,
        "dce": get_dce,
        "distribute-stencil": get_distribute_stencil,
        "dmp-to-mpi": get_lower_halo_to_mpi,
        "frontend-desymrefy": get_desymrefy,
        "gpu-map-parallel-loops": get_gpu_map_parallel_loops,
        "hls-convert-stencil-to-ll-mlir": get_hls_convert_stencil_to_ll_mlir,
        "apply-individual-rewrite": get_individual_rewrite,
        "lower-affine": get_lower_affine,
        "lower-hls": get_lower_hls,
        "lower-mpi": get_lower_mpi,
        "lower-riscv-func": get_lower_riscv_func,
        "lower-riscv-scf-to-labels": get_lower_scf_for_to_labels,
        "lower-snitch": get_lower_snitch,
        "mlir-opt": get_mlir_opt,
        "printf-to-llvm": get_printf_to_llvm,
        "printf-to-putchar": get_printf_to_putchar,
        "reconcile-unrealized-casts": get_reconcile_unrealized_casts,
        "replace-incompatible-fpga": get_replace_incompatible_fpga,
        "riscv-allocate-registers": get_riscv_register_allocation,
        "riscv-scf-loop-range-folding": get_riscv_scf_loop_range_folding,
        "scf-parallel-loop-tiling": get_scf_parallel_loop_tiling,
        "snitch-allocate-registers": get_snitch_register_allocation,
        "stencil-shape-inference": get_stencil_shape_inference,
        "stencil-storage-materialization": get_stencil_storage_materialization,
        "stencil-unroll": get_stencil_unroll,
        "test-lower-linalg-to-snitch": get_test_lower_linalg_to_snitch,
    }


class CommandLineTool:
    ctx: MLContext
    args: argparse.Namespace
    """
    The argument parsers namespace which holds the parsed commandline
    attributes.
    """

    available_frontends: dict[str, Callable[[IO[str]], ModuleOp]]
    """
    A mapping from file extension to a frontend that can handle this
    file type.
    """

    def register_all_arguments(self, arg_parser: argparse.ArgumentParser):
        arg_parser.add_argument(
            "input_file", type=str, nargs="?", help="path to input file"
        )

        frontends = [name for name in self.available_frontends]
        arg_parser.add_argument(
            "-f",
            "--frontend",
            type=str,
            required=False,
            choices=frontends,
            help="Frontend to be used for the input. If not set, "
            "the xdsl frontend or the one for the file extension "
            "is used.",
        )
        arg_parser.add_argument("--disable-verify", default=False, action="store_true")

        arg_parser.add_argument(
            "--allow-unregistered-dialect",
            default=False,
            action="store_true",
            help="Allow the parsing of unregistered dialects.",
        )

        arg_parser.add_argument(
            "--no-implicit-module",
            default=False,
            action="store_true",
            help="Disable implicit addition of a top-level module op during parsing.",
        )

    def get_input_stream(self) -> tuple[IO[str], str]:
        """
        Get the input stream to parse from, along with the file extension.
        """
        if self.args.input_file is None:
            f = sys.stdin
            file_extension = "mlir"
        else:
            f = open(self.args.input_file)
            _, file_extension = os.path.splitext(self.args.input_file)
            file_extension = file_extension.replace(".", "")
        return f, file_extension

    def get_input_name(self):
        return self.args.input_file or "stdin"

    def register_all_dialects(self):
        """
        Register all dialects that can be used.

        Add other/additional dialects by overloading this function.
        """
        for dialect_name, dialect_factory in get_all_dialects().items():
            self.ctx.register_dialect(dialect_name, dialect_factory)

    def register_all_frontends(self):
        """
        Register all frontends that can be used.

        Add other/additional frontends by overloading this function.
        """

        def parse_mlir(io: IO[str]):
            return Parser(
                self.ctx,
                io.read(),
                self.get_input_name(),
            ).parse_module(not self.args.no_implicit_module)

        self.available_frontends["mlir"] = parse_mlir

    def parse_chunk(self, chunk: IO[str], file_extension: str) -> ModuleOp | None:
        """
        Parse the input file by invoking the parser specified by the `parser`
        argument. If not set, the parser registered for this file extension
        is used.
        """

        try:
            return self.available_frontends[file_extension](chunk)
        except ParseError as e:
            if "parsing_diagnostics" in self.args and self.args.parsing_diagnostics:
                print(e.with_context())
            else:
                raise Exception("Failed to parse:\n" + e.with_context()) from e
        finally:
            chunk.close()<|MERGE_RESOLUTION|>--- conflicted
+++ resolved
@@ -431,17 +431,15 @@
 
         return convert_memref_to_riscv.ConvertMemrefToRiscvPass
 
-<<<<<<< HEAD
+    def get_convert_memref_stream_to_snitch():
+        from xdsl.transforms import convert_memref_stream_to_snitch_stream
+
+        return convert_memref_stream_to_snitch_stream.ConvertMemrefStreamToSnitch
+
     def get_convert_onnx_to_linalg():
         from xdsl.transforms import convert_onnx_to_linalg
 
         return convert_onnx_to_linalg.ConvertOnnxToLinalgPass
-=======
-    def get_convert_memref_stream_to_snitch():
-        from xdsl.transforms import convert_memref_stream_to_snitch_stream
-
-        return convert_memref_stream_to_snitch_stream.ConvertMemrefStreamToSnitch
->>>>>>> 27a6ff55
 
     def get_convert_print_format_to_riscv_debug():
         from xdsl.backend.riscv.lowering import convert_print_format_to_riscv_debug
@@ -513,11 +511,8 @@
         "convert-func-to-riscv-func": get_convert_func_to_riscv_func,
         "convert-linalg-to-loops": get_convert_linalg_to_loops,
         "convert-memref-to-riscv": get_convert_memref_to_riscv,
-<<<<<<< HEAD
+        "convert-memref-stream-to-snitch": get_convert_memref_stream_to_snitch,
         "convert-onnx-to-linalg": get_convert_onnx_to_linalg,
-=======
-        "convert-memref-stream-to-snitch": get_convert_memref_stream_to_snitch,
->>>>>>> 27a6ff55
         "convert-print-format-to-riscv-debug": get_convert_print_format_to_riscv_debug,
         "convert-riscv-scf-for-to-frep": get_convert_riscv_scf_for_to_frep,
         "convert-riscv-scf-to-riscv-cf": get_convert_riscv_scf_to_riscv_cf,
