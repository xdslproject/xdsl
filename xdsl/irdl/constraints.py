--- conflicted
+++ resolved
@@ -498,7 +498,6 @@
         for idx, param_constr in enumerate(self.param_constrs):
             param_constr.verify(attr.parameters[idx], constraint_context)
 
-<<<<<<< HEAD
     @dataclass(frozen=True)
     class _Extractor(VarExtractor[ParametrizedAttributeT]):
         idx: int
@@ -518,28 +517,18 @@
             for i, param_constr in enumerate(self.param_constrs)
         )
         return merge_extractor_dicts(*dicts)
-=======
-    def can_infer(self, constraint_names: set[str]) -> bool:
+
+    def can_infer(self, var_constraint_names: Set[str]) -> bool:
         return is_runtime_final(self.base_attr) and all(
-            constr.can_infer(constraint_names) for constr in self.param_constrs
+            constr.can_infer(var_constraint_names) for constr in self.param_constrs
         )
 
-    def infer(self, constraint_context: ConstraintContext) -> Attribute:
-        params = tuple(
-            constr.infer(constraint_context) for constr in self.param_constrs
-        )
+    def infer(
+        self, variables: dict[str, ConstraintVariableType]
+    ) -> ParametrizedAttributeCovT:
+        params = tuple(constr.infer(variables) for constr in self.param_constrs)
         attr = self.base_attr.new(params)
         return attr
-
-    def get_resolved_variables(self) -> set[str]:
-        if not self.param_constrs:
-            return set()
-        return {
-            var
-            for constr in self.param_constrs
-            for var in constr.get_resolved_variables()
-        }
->>>>>>> 59e59ad3
 
     def get_unique_base(self) -> type[Attribute] | None:
         if is_runtime_final(self.base_attr):
