from io import StringIO

import pytest

from xdsl.dialects import arith, builtin, llvm, test
from xdsl.dialects.builtin import UnitAttr, i32
from xdsl.ir import Attribute
from xdsl.printer import Printer
from xdsl.utils.exceptions import VerifyException
from xdsl.utils.test_value import TestSSAValue


@pytest.mark.parametrize(
    "op_type, attributes",
    [
        (llvm.UDivOp, {}),
        (llvm.SDivOp, {}),
        (llvm.URemOp, {}),
        (llvm.SRemOp, {}),
        (llvm.AndOp, {}),
        (llvm.OrOp, {}),
        (llvm.XOrOp, {}),
        (llvm.LShrOp, {}),
        (llvm.AShrOp, {}),
    ],
)
<<<<<<< HEAD
def test_llvm_no_overflow_arithmetic_ops(
    op_type: type[llvm.ArithmeticBinOpBase[IntegerType]],
=======
def test_llvm_arithmetic_ops(
    op_type: type[llvm.ArithmeticBinOperation],
>>>>>>> 76cccc0b
    attributes: dict[str, Attribute],
):
    op1, op2 = test.TestOp(result_types=[i32, i32]).results
    assert op_type(op1, op2, attributes).is_structurally_equivalent(
        op_type.create(
            operands=[op1, op2], result_types=[op1.type], attributes=attributes
        )
    )


@pytest.mark.parametrize(
    "op_type, attributes, overflow",
    [
        (llvm.AddOp, {}, llvm.OverflowAttr(None)),
        (llvm.AddOp, {"attr1": UnitAttr()}, llvm.OverflowAttr(None)),
        (llvm.SubOp, {}, llvm.OverflowAttr(None)),
        (llvm.MulOp, {}, llvm.OverflowAttr(None)),
        (llvm.ShlOp, {}, llvm.OverflowAttr(None)),
    ],
)
def test_llvm_overflow_arithmetic_ops(
    op_type: type[llvm.ArithmeticBinOpOverflow[IntegerType]],
    attributes: dict[str, Attribute],
    overflow: llvm.OverflowAttr,
):
    op1, op2 = test.TestOp(result_types=[i32, i32]).results
    assert op_type(op1, op2, attributes).is_structurally_equivalent(
        op_type(lhs=op1, rhs=op2, attributes=attributes, overflow=overflow)
    )


def test_llvm_pointer_ops():
    module = builtin.ModuleOp(
        [
            idx := arith.Constant.from_int_and_width(0, 64),
            ptr := llvm.AllocaOp(idx, builtin.i32, as_untyped_ptr=False),
            val := llvm.LoadOp(ptr),
            nullptr := llvm.NullOp(),
            alloc_ptr := llvm.AllocaOp(
                idx, elem_type=builtin.IndexType(), as_untyped_ptr=False
            ),
            llvm.LoadOp(alloc_ptr),
            store := llvm.StoreOp(
                val, ptr, alignment=32, volatile=True, nontemporal=True
            ),
        ]
    )

    module.verify()

    assert len(alloc_ptr.res.uses) == 1
    assert ptr.size is idx.result
    assert isinstance(ptr.res.type, llvm.LLVMPointerType)
    assert ptr.res.type.type == builtin.i32
    assert isinstance(ptr.res.type.addr_space, builtin.NoneAttr)

    assert "volatile_" in store.properties
    assert "nontemporal" in store.properties
    assert "alignment" in store.properties
    assert "ordering" in store.properties

    assert isinstance(nullptr.nullptr.type, llvm.LLVMPointerType)
    assert isinstance(nullptr.nullptr.type.type, builtin.NoneAttr)
    assert isinstance(nullptr.nullptr.type.addr_space, builtin.NoneAttr)


def test_llvm_ptr_to_int_to_ptr():
    idx = arith.Constant.from_int_and_width(0, 64)
    ptr = llvm.IntToPtrOp(idx, ptr_type=builtin.i32)
    int_val = llvm.PtrToIntOp(ptr)

    assert ptr.input == idx.result
    assert isinstance(ptr.output.type, llvm.LLVMPointerType)
    assert ptr.output.type.type == builtin.i32
    assert int_val.input == ptr.output
    assert isinstance(int_val.output.type, builtin.IntegerType)
    assert int_val.output.type.width.data == 64


def test_llvm_pointer_type():
    assert llvm.LLVMPointerType.typed(builtin.i64).is_typed()
    assert llvm.LLVMPointerType.typed(builtin.i64).type is builtin.i64
    assert isinstance(
        llvm.LLVMPointerType.typed(builtin.i64).addr_space, builtin.NoneAttr
    )

    assert not llvm.LLVMPointerType.opaque().is_typed()
    assert isinstance(llvm.LLVMPointerType.opaque().type, builtin.NoneAttr)
    assert isinstance(llvm.LLVMPointerType.opaque().addr_space, builtin.NoneAttr)


def test_llvm_getelementptr_op_invalid_construction():
    size = arith.Constant.from_int_and_width(1, 32)
    opaque_ptr = llvm.AllocaOp(size, builtin.i32, as_untyped_ptr=True)

    # check that passing an opaque pointer to GEP without a pointee type fails
    with pytest.raises(ValueError):
        llvm.GEPOp(
            opaque_ptr,
            indices=[1],
            result_type=llvm.LLVMPointerType.typed(builtin.i32),
        )

    # check that non-pointer arguments fail
    with pytest.raises(ValueError):
        llvm.GEPOp(
            size,
            indices=[1],
            result_type=llvm.LLVMPointerType.opaque(),
        )


def test_llvm_getelementptr_op():
    size = arith.Constant.from_int_and_width(1, 32)
    ptr = llvm.AllocaOp(size, builtin.i32, as_untyped_ptr=False)
    ptr_type = llvm.LLVMPointerType.typed(ptr.res.type)
    opaque_ptr = llvm.AllocaOp(size, builtin.i32, as_untyped_ptr=True)

    # check that construction with static-only offsets and inbounds attr works:
    gep1 = llvm.GEPOp.from_mixed_indices(
        ptr,
        indices=[1],
        result_type=ptr_type,
        inbounds=True,
    )

    assert "inbounds" in gep1.properties
    assert gep1.result.type == ptr_type
    assert gep1.ptr == ptr.res
    assert "elem_type" not in gep1.properties
    assert len(gep1.rawConstantIndices.data) == 1
    assert len(gep1.ssa_indices) == 0

    # check that construction with opaque pointer works:
    gep2 = llvm.GEPOp.from_mixed_indices(
        opaque_ptr,
        indices=[1],
        result_type=ptr_type,
        pointee_type=builtin.i32,
    )

    assert "elem_type" in gep2.properties
    assert gep2.elem_type == builtin.i32
    assert "inbounds" not in gep2.properties
    assert gep2.result.type == ptr_type
    assert len(gep1.rawConstantIndices.data) == 1
    assert len(gep1.ssa_indices) == 0

    # check GEP with mixed args
    gep3 = llvm.GEPOp.from_mixed_indices(ptr, [1, size], ptr_type)

    assert len(gep3.rawConstantIndices.data) == 2
    assert len(gep3.ssa_indices) == 1


def test_array_type():
    array_type = llvm.LLVMArrayType.from_size_and_type(10, builtin.i32)

    assert isinstance(array_type.size, builtin.IntAttr)
    assert array_type.size.data == 10
    assert array_type.type == builtin.i32


def test_linkage_attr():
    linkage = llvm.LinkageAttr("internal")

    assert isinstance(linkage.linkage, builtin.StringAttr)
    assert linkage.linkage.data == "internal"


def test_linkage_attr_unknown_str():
    with pytest.raises(VerifyException):
        llvm.LinkageAttr("unknown")


def test_global_op():
    global_op = llvm.GlobalOp(
        builtin.i32,
        "testsymbol",
        "internal",
        10,
        True,
        value=builtin.IntegerAttr(76, 32),
        alignment=8,
        unnamed_addr=0,
        section="test",
    )

    assert global_op.global_type == builtin.i32
    assert isinstance(global_op.sym_name, builtin.StringAttr)
    assert global_op.sym_name.data == "testsymbol"
    assert isinstance(global_op.section, builtin.StringAttr)
    assert global_op.section.data == "test"
    assert isinstance(global_op.addr_space, builtin.IntegerAttr)
    assert global_op.addr_space.value.data == 10
    assert isinstance(global_op.alignment, builtin.IntegerAttr)
    assert global_op.alignment.value.data == 8
    assert isinstance(global_op.unnamed_addr, builtin.IntegerAttr)
    assert global_op.unnamed_addr.value.data == 0
    assert isinstance(global_op.linkage, llvm.LinkageAttr)
    assert isinstance(global_op_value := global_op.value, builtin.IntegerAttr)
    assert global_op_value.value.data == 76


def test_addressof_op():
    ptr_type = llvm.LLVMPointerType.typed(builtin.i32)
    address_of = llvm.AddressOfOp("test", ptr_type)

    assert isinstance(address_of.global_name, builtin.SymbolRefAttr)
    assert address_of.global_name.root_reference.data == "test"
    assert address_of.result.type == ptr_type


def test_implicit_void_func_return():
    func_type = llvm.LLVMFunctionType([])

    assert isinstance(func_type.output, llvm.LLVMVoidType)


def test_calling_conv():
    cconv = llvm.CallingConventionAttr("cc 11")
    cconv.verify()
    assert cconv.cconv_name == "cc 11"

    with pytest.raises(VerifyException, match='Invalid calling convention "nooo"'):
        llvm.CallingConventionAttr("nooo").verify()


def test_variadic_func():
    func_type = llvm.LLVMFunctionType([], is_variadic=True)
    io = StringIO()
    p = Printer(stream=io)
    p.print_attribute(func_type)
    assert io.getvalue() == """!llvm.func<void (...)>"""


def test_inline_assembly_op():
    a, b, c = (
        TestSSAValue(builtin.i32),
        TestSSAValue(builtin.i32),
        TestSSAValue(builtin.i32),
    )

    op = llvm.InlineAsmOp(
        "nop",
        "I, I, I, =r",
        [a, b, c],
        [builtin.i32],
        has_side_effects=True,
    )
    op.verify()

    op = llvm.InlineAsmOp(
        "nop",
        "I, I, I, =r",
        [a, b, c],
        [],
        has_side_effects=True,
    )
    op.verify()

    op = llvm.InlineAsmOp(
        "nop",
        "I, I, I, =r",
        [a, b, c],
        has_side_effects=True,
    )
    op.verify()

    op = llvm.InlineAsmOp(
        "nop",
        "I, I, I, =r",
        [],
        has_side_effects=True,
    )
    op.verify()<|MERGE_RESOLUTION|>--- conflicted
+++ resolved
@@ -24,13 +24,8 @@
         (llvm.AShrOp, {}),
     ],
 )
-<<<<<<< HEAD
-def test_llvm_no_overflow_arithmetic_ops(
-    op_type: type[llvm.ArithmeticBinOpBase[IntegerType]],
-=======
 def test_llvm_arithmetic_ops(
     op_type: type[llvm.ArithmeticBinOperation],
->>>>>>> 76cccc0b
     attributes: dict[str, Attribute],
 ):
     op1, op2 = test.TestOp(result_types=[i32, i32]).results
@@ -52,7 +47,7 @@
     ],
 )
 def test_llvm_overflow_arithmetic_ops(
-    op_type: type[llvm.ArithmeticBinOpOverflow[IntegerType]],
+    op_type: type[llvm.ArithmeticBinOpOverflow],
     attributes: dict[str, Attribute],
     overflow: llvm.OverflowAttr,
 ):
