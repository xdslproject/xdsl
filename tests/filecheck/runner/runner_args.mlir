--- conflicted
+++ resolved
@@ -23,11 +23,6 @@
 }
 
 // CHECK-ONE:      result: 1
-<<<<<<< HEAD
-// CHECK-ONE-NOT:  result: 2
-// CHECK-TWO:      result: 2
-// CHECK-TWO-NOT:  result: 1
-=======
 
 // CHECK-TWO:      result: 2
 
@@ -36,5 +31,4 @@
 // CHECK-TUPLE:       result: (
 // CHECK-TUPLE-NEXT:      1,
 // CHECK-TUPLE-NEXT:      2
-// CHECK-TUPLE-NEXT:  )
->>>>>>> 5779fb40
+// CHECK-TUPLE-NEXT:  )