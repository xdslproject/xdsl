# ListView
#passes_list_view{
    border: heavy $accent-darken-1;
    border-title-color: $error-darken-3;
    border-title-style: bold;
    border-title-align: center;
    height: 100%;
}

<<<<<<< HEAD
# Vertical(Button, Button, Button, Button)
=======
# Vertical(Button, Button, Button)
>>>>>>> fb57655a
#buttons{
    layout: vertical;
    width: auto;
    overflow: hidden;
}

# ScrollableContainer(Label)
#selected_passes {
    border: heavy $accent-darken-1;
    border-title-color: $error-darken-3;
    border-title-style: bold;
    border-title-align: center;
}

# Vertical(TextArea, Button)
#input_container {
    border: heavy $accent-darken-1;
    border-title-color: $error-darken-3;
    border-title-style: bold;
    border-title-align: center;
}

# Vertical(TextArea, Button)
#output_container {
    border: heavy $accent-darken-1;
    border-title-color: $error-darken-3;
    border-title-style: bold;
    border-title-align: center;
}

Screen {
    layout: grid;
    grid-size: 1 2;
    grid-rows: 45% 55%;
<<<<<<< HEAD
}

# Button
#uncondense_button{
    display: none;
}

.condensed #condense_button {
    display: none;
}

.condensed #uncondense_button {
    display: block;
=======
    background: $surface;
>>>>>>> fb57655a
}<|MERGE_RESOLUTION|>--- conflicted
+++ resolved
@@ -7,11 +7,7 @@
     height: 100%;
 }
 
-<<<<<<< HEAD
-# Vertical(Button, Button, Button, Button)
-=======
 # Vertical(Button, Button, Button)
->>>>>>> fb57655a
 #buttons{
     layout: vertical;
     width: auto;
@@ -46,7 +42,7 @@
     layout: grid;
     grid-size: 1 2;
     grid-rows: 45% 55%;
-<<<<<<< HEAD
+    background: $surface;
 }
 
 # Button
@@ -60,7 +56,4 @@
 
 .condensed #uncondense_button {
     display: block;
-=======
-    background: $surface;
->>>>>>> fb57655a
 }