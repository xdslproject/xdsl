import pytest

from xdsl.dialects.arith import Arith
from xdsl.dialects.builtin import Builtin
from xdsl.dialects.cf import Cf
from xdsl.dialects.func import Func
from xdsl.dialects.test import Test
from xdsl.ir import MLContext, Operation
from xdsl.parser import Parser
from xdsl.rewriting.composable_rewriting.immutable_ir.immutable_ir import (  # noqa
    get_immutable_copy,
)

program_region = """
"builtin.module"() ({
  %0 = "arith.constant"() <{"value" = 1 : i32}> : () -> i32
}) : () -> ()
"""

program_region_2 = """
"builtin.module"() ({
  %0 = "arith.constant"() <{"value" = 2 : i32}> : () -> i32
}) : () -> ()
"""

program_region_2_diff_name = """
"builtin.module"() ({
  %0 = "arith.constant"() <{"value" = 2 : i32}> : () -> i32
}) : () -> ()
"""

program_region_2_diff_type = """
"builtin.module"() ({
  %0 = "arith.constant"() <{"value" = 2 : i64}> : () -> i64
}) : () -> ()
"""

program_add = """
"builtin.module"() ({
  %0 = "arith.constant"() <{"value" = 1 : i32}> : () -> i32
  %1 = "arith.constant"() <{"value" = 2 : i32}> : () -> i32
  %2 = "arith.addi"(%0, %1) : (i32, i32) -> i32
}) : () -> ()
"""

program_add_2 = """
"builtin.module"() ({
  %0 = "arith.constant"() <{"value" = 1 : i32}> : () -> i32
  %1 = "arith.constant"() <{"value" = 2 : i32}> : () -> i32
  %2 = "arith.addi"(%1, %0) : (i32, i32) -> i32
}) : () -> ()
"""

program_func = """
"builtin.module"() ({
  "func.func"() <{"sym_name" = "test", "function_type" = (i32, i32) -> i32, "sym_visibility" = "private"}> ({
  ^0(%0 : i32, %1 : i32):
    %2 = "arith.addi"(%0, %1) : (i32, i32) -> i32
    "func.return"(%2) : (i32) -> ()
  }) : () -> ()
}) : () -> ()
"""

program_successors = """
"builtin.module"() ({
  "func.func"() <{"sym_name" = "unconditional_br", "function_type" = () -> (), "sym_visibility" = "private"}> ({
  ^0:
    "cf.br"() [^1] : () -> ()
  ^1:
    "cf.br"() [^0] : () -> ()
  }) : () -> ()
}) : () -> ()
"""

program_attr_and_prop = """
"builtin.module"() ({
  "test.op"() <{"prop1" = i32}> {"attr1" = i64} : () -> ()
}) : () -> ()
"""


@pytest.mark.parametrize(
    "program_str",
    [
        program_region,
        program_region_2,
        program_region_2_diff_type,
        program_region_2_diff_name,
        program_add,
        program_add_2,
        program_func,
        program_successors,
        program_attr_and_prop,
    ],
)
def test_immutable_ir(program_str: str):
    ctx = MLContext()
<<<<<<< HEAD
=======
    ctx.load_dialect(Test)
>>>>>>> 75017def
    ctx.load_dialect(Builtin)
    ctx.load_dialect(Func)
    ctx.load_dialect(Arith)
    ctx.load_dialect(Cf)

    parser = Parser(ctx, program_str)
    program: Operation = parser.parse_op()
    immutable_program = get_immutable_copy(program)
    mutable_program = immutable_program.to_mutable()

    assert program.is_structurally_equivalent(mutable_program)<|MERGE_RESOLUTION|>--- conflicted
+++ resolved
@@ -95,10 +95,7 @@
 )
 def test_immutable_ir(program_str: str):
     ctx = MLContext()
-<<<<<<< HEAD
-=======
     ctx.load_dialect(Test)
->>>>>>> 75017def
     ctx.load_dialect(Builtin)
     ctx.load_dialect(Func)
     ctx.load_dialect(Arith)
