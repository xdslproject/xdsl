#  ____        _
# |  _ \  __ _| |_ __ _
# | | | |/ _` | __/ _` |
# | |_| | (_| | || (_| |
# |____/ \__,_|\__\__,_|
#

from abc import ABC, abstractmethod
from collections.abc import Hashable, Sequence
from dataclasses import dataclass
from inspect import isclass
from types import FunctionType, GenericAlias, UnionType
from typing import (
    TYPE_CHECKING,
    Annotated,
    Any,
    Generic,
    TypeAlias,
    Union,
    cast,
    get_args,
    get_origin,
    get_type_hints,
)

from typing_extensions import Self, TypeVar

from xdsl.ir import AttributeCovT

if TYPE_CHECKING:
    from typing_extensions import TypeForm


from xdsl.ir import (
    Attribute,
    AttributeInvT,
    BuiltinAttribute,
    Data,
    ParametrizedAttribute,
    TypedAttribute,
)
from xdsl.utils.exceptions import PyRDLAttrDefinitionError
from xdsl.utils.hints import (
    PropertyType,
    get_type_var_from_generic_class,
)
from xdsl.utils.runtime_final import runtime_final

from .constraints import (  # noqa: TID251
    AllOf,
    AnyAttr,
    AnyOf,
    AttrConstraint,
    BaseAttr,
    ConstraintContext,
    ConstraintVar,
    EqAttrConstraint,
    GenericAttrConstraint,
    GenericRangeConstraint,
    ParamAttrConstraint,
    RangeOf,
    SingleOf,
    TypeVarConstraint,
    VarConstraint,
)
from .error import IRDLAnnotations  # noqa: TID251

_DataElement = TypeVar("_DataElement", bound=Hashable, covariant=True)


@dataclass(frozen=True)
class GenericData(Data[_DataElement], ABC):
    """
    A Data with type parameters.
    """

    @classmethod
    @abstractmethod
    def constr(
        cls, base_constraint: "IRDLGenericAttrConstraint[AttributeCovT]"
    ) -> GenericAttrConstraint[Self]:
        """
        Returns a constraint for this subclass.
        Generic arguments are constrained via TypeVarConstraints.
        """


#  ____                              _   _   _
# |  _ \ __ _ _ __ __ _ _ __ ___    / \ | |_| |_ _ __
# | |_) / _` | '__/ _` | '_ ` _ \  / _ \| __| __| '__|
# |  __/ (_| | | | (_| | | | | | |/ ___ \ |_| |_| |
# |_|   \__,_|_|  \__,_|_| |_| |_/_/   \_\__|\__|_|
#

_A = TypeVar("_A", bound=Attribute)

ParameterDef = Annotated[_A, IRDLAnnotations.ParamDefAnnot]


def check_attr_name(cls: type):
    """Check that the attribute class has a correct name."""
    name = None
    for base in cls.mro():
        if "name" in base.__dict__:
            name = base.__dict__["name"]
            break

    if not isinstance(name, str):
        raise PyRDLAttrDefinitionError(
            f"pyrdl attribute definition '{cls.__name__}' does not "
            "define the attribute name. The attribute name is defined by "
            "adding a 'name' field with a string value."
        )

    dialect_attr_name = name.split(".")
    if len(dialect_attr_name) >= 2:
        return

    if not issubclass(cls, BuiltinAttribute):
        raise PyRDLAttrDefinitionError(
            f"Name '{name}' is not a valid attribute name. It should be of the form "
            "'<dialect>.<name>'."
        )


def irdl_param_attr_get_param_type_hints(cls: type[_A]) -> list[tuple[str, Any]]:
    """Get the type hints of an IRDL parameter definitions."""
    res = list[tuple[str, Any]]()
    for field_name, field_type in get_type_hints(cls, include_extras=True).items():
        if field_name == "name" or field_name == "parameters":
            continue

        origin: Any | None = cast(Any | None, get_origin(field_type))
        args = get_args(field_type)
        if origin != Annotated or IRDLAnnotations.ParamDefAnnot not in args:
            raise PyRDLAttrDefinitionError(
                f"In attribute {cls.__name__} definition: Parameter "
                + f"definition {field_name} should be defined with "
                + f"type `ParameterDef[<Constraint>]`, got type {field_type}."
            )

        res.append((field_name, field_type))
    return res


_PARAMETRIZED_ATTRIBUTE_DICT_KEYS = {
    key
    for dict_seq in (
        (cls.__dict__ for cls in ParametrizedAttribute.mro()[::-1]),
        (Generic.__dict__, GenericData.__dict__),
    )
    for dict in dict_seq
    for key in dict
}


@dataclass
class ParamAttrDef:
    """The IRDL definition of a parametrized attribute."""

    name: str
    parameters: list[tuple[str, AttrConstraint]]

    @staticmethod
    def from_pyrdl(
        pyrdl_def: type[ParametrizedAttribute],
    ) -> "ParamAttrDef":
        # Get the fields from the class and its parents
        clsdict = {
            key: value
            for parent_cls in pyrdl_def.mro()[::-1]
            for key, value in parent_cls.__dict__.items()
            if key not in _PARAMETRIZED_ATTRIBUTE_DICT_KEYS
        }

        # Check that all fields of the attribute definition are either already
        # in ParametrizedAttribute, or are class functions or methods.
        for field_name, value in clsdict.items():
            if field_name == "name":
                continue
            if isinstance(
                value, FunctionType | PropertyType | classmethod | staticmethod
            ):
                continue
            # Constraint variables are allowed
            if get_origin(value) is Annotated:
                if any(isinstance(arg, ConstraintVar) for arg in get_args(value)):
                    continue
            raise PyRDLAttrDefinitionError(
                f"{field_name} is not a parameter definition."
            )

        if "name" not in clsdict:
            raise Exception(
                f"pyrdl attribute definition '{pyrdl_def.__name__}' does not "
                "define the attribute name. The attribute name is defined by "
                "adding a 'name' field."
            )

        name = clsdict["name"]

        param_hints = irdl_param_attr_get_param_type_hints(pyrdl_def)

        parameters = list[tuple[str, AttrConstraint]]()
        for param_name, param_type in param_hints:
            constraint = irdl_to_attr_constraint(param_type, allow_type_var=True)
            parameters.append((param_name, constraint))

        return ParamAttrDef(name, parameters)

    def verify(self, attr: ParametrizedAttribute):
        """Verify that `attr` satisfies the invariants."""

        constraint_context = ConstraintContext()
        for field, param_def in self.parameters:
            param_def.verify(getattr(attr, field), constraint_context)


_PAttrTT = TypeVar("_PAttrTT", bound=type[ParametrizedAttribute])


def get_accessors_from_param_attr_def(attr_def: ParamAttrDef) -> dict[str, Any]:
    @classmethod
    def get_irdl_definition(cls: type[ParametrizedAttribute]):
        return attr_def

    return {"get_irdl_definition": get_irdl_definition}


def irdl_param_attr_definition(cls: _PAttrTT) -> _PAttrTT:
    """Decorator used on classes to define a new attribute definition."""

    attr_def = ParamAttrDef.from_pyrdl(cls)
    new_fields = get_accessors_from_param_attr_def(attr_def)

    if issubclass(cls, TypedAttribute):
        type_indexes = tuple(
            i for i, (p, _) in enumerate(attr_def.parameters) if p == "type"
        )
        if not type_indexes:
            raise PyRDLAttrDefinitionError(
                f"TypedAttribute {cls.__name__} should have a 'type' parameter."
            )
        type_index = type_indexes[0]

        @classmethod
        def get_type_index(cls: Any) -> int:
            return type_index

        new_fields["get_type_index"] = get_type_index

    return runtime_final(
        dataclass(frozen=True, init=False)(
            type.__new__(
                type(cls),
                cls.__name__,
                (cls,),
                {**cls.__dict__, **new_fields},
            )
        )
    )


TypeAttributeInvT = TypeVar("TypeAttributeInvT", bound=type[Attribute])


def irdl_attr_definition(cls: TypeAttributeInvT) -> TypeAttributeInvT:
    check_attr_name(cls)
    if issubclass(cls, ParametrizedAttribute):
        return irdl_param_attr_definition(cls)
    if issubclass(cls, Data):
        # This used to be convoluted
        # But Data is already frozen itself, so any child Attribute still throws on
        # .data!
        return runtime_final(cast(TypeAttributeInvT, cls))
    raise TypeError(
        f"Class {cls.__name__} should either be a subclass of 'Data' or "
        "'ParametrizedAttribute'"
    )


IRDLGenericAttrConstraint: TypeAlias = (
    GenericAttrConstraint[AttributeInvT]
    | AttributeInvT
    | type[AttributeInvT]
    | "TypeForm[AttributeInvT]"
)
"""
Attribute constraints represented using the IRDL python frontend. Attribute constraints
can either be:
- An instance of `AttrConstraint` representing a constraint on an attribute.
- An instance of `Attribute` representing an equality constraint on an attribute.
- A type representing a specific attribute class.
- A TypeForm that can represent both unions and generic attributes.
"""

IRDLAttrConstraint = IRDLGenericAttrConstraint[Attribute]
"""See `IRDLGenericAttrConstraint`."""


def irdl_list_to_attr_constraint(
    pyrdl_constraints: Sequence[IRDLAttrConstraint],
    *,
    allow_type_var: bool = False,
) -> AttrConstraint:
    """
    Convert a list of PyRDL type annotations to an AttrConstraint.
    Each list element correspond to a constraint to satisfy.
    If there is a `ConstraintVar` annotation, we add the entire constraint to
    the constraint variable.
    """
    # Check for a constraint varibale first
    for idx, arg in enumerate(pyrdl_constraints):
        if isinstance(arg, ConstraintVar):
            constraint = irdl_list_to_attr_constraint(
                list(pyrdl_constraints[:idx]) + list(pyrdl_constraints[idx + 1 :]),
                allow_type_var=allow_type_var,
            )
            return VarConstraint(arg.name, constraint)

    constraints = tuple(
        irdl_to_attr_constraint(arg, allow_type_var=allow_type_var)
        for arg in pyrdl_constraints
        # We should not try to convert IRDL annotations, which do not correspond to
        # constraints
        if not isinstance(arg, IRDLAnnotations)
    )

    if len(constraints) > 1:
        return AllOf(constraints)

    if not constraints:
        return AnyAttr()

    return constraints[0]


def irdl_to_attr_constraint(
<<<<<<< HEAD
    irdl: (
        GenericAttrConstraint[AttributeInvT]
        | "TypeForm[AttributeInvT]"
        | type[AttributeInvT]
        | AttributeInvT
    ),
    *,
    allow_type_var: bool = False,
    type_var_mapping: dict[TypeVar, AttrConstraint] | None = None,
) -> GenericAttrConstraint[AttributeInvT]: ...


@overload
def irdl_to_attr_constraint(
    irdl: Attribute | TypeVar,
=======
    irdl: IRDLGenericAttrConstraint[AttributeInvT],
>>>>>>> 6209aac5
    *,
    allow_type_var: bool = False,
    type_var_mapping: dict[TypeVar, AttrConstraint] | None = None,
) -> GenericAttrConstraint[AttributeInvT]:
    if isinstance(irdl, GenericAttrConstraint):
        return cast(GenericAttrConstraint[AttributeInvT], irdl)

    if isinstance(irdl, Attribute):
        return cast(GenericAttrConstraint[AttributeInvT], EqAttrConstraint(irdl))

    # Annotated case
    # Each argument of the Annotated type corresponds to a constraint to satisfy.
    # If there is a `ConstraintVar` annotation, we add the entire constraint to
    # the constraint variable.
    if get_origin(irdl) == Annotated:
        return cast(
            GenericAttrConstraint[AttributeInvT],
            irdl_list_to_attr_constraint(
                get_args(irdl),
                allow_type_var=allow_type_var,
            ),
        )

    # Attribute class case
    # This is an `AnyAttr`, which does not constrain the attribute.
    if irdl is Attribute:
        return cast(GenericAttrConstraint[AttributeInvT], AnyAttr())

    # Attribute class case
    # This is a coercion for an `BaseAttr`.
    if (
        isclass(irdl)
        and not isinstance(irdl, GenericAlias)
        and issubclass(irdl, Attribute)
    ):
        return cast(GenericAttrConstraint[AttributeInvT], BaseAttr(irdl))

    # Type variable case
    # We take the type variable bound constraint.
    if isinstance(irdl, TypeVar):
        if not allow_type_var:
            raise ValueError("TypeVar in unexpected context.")
        if irdl.__bound__ is None:
            raise ValueError("Type variables used in IRDL are expected to be bound.")
        # We do not allow nested type variables.
        constraint = irdl_to_attr_constraint(irdl.__bound__)
        return cast(
            GenericAttrConstraint[AttributeInvT], TypeVarConstraint(irdl, constraint)
        )

    origin = get_origin(irdl)

    # GenericData case
    if isclass(origin) and issubclass(origin, GenericData):
        args = get_args(irdl)
        if len(args) != 1:
            raise Exception(f"GenericData args must have length 1, got {args}")
        origin = cast(type[GenericData[Any]], origin)
        args = cast(tuple[Attribute], args)
<<<<<<< HEAD
        constr = irdl_to_attr_constraint(args[0])

        return AllOf(
            (
                BaseAttr(origin),
                origin.constr(constr),
            )
=======
        return cast(
            GenericAttrConstraint[AttributeInvT],
            AllOf((BaseAttr(origin), origin.generic_constraint_coercion(args))),
>>>>>>> 6209aac5
        )

    # Generic ParametrizedAttributes case
    # We translate it to constraints over the attribute parameters.
    if (
        isclass(origin)
        and issubclass(origin, ParametrizedAttribute)
        and issubclass(origin, Generic)
    ):
        args = [
            irdl_to_attr_constraint(arg, allow_type_var=allow_type_var)
            for arg in get_args(irdl)
        ]
        generic_args = get_type_var_from_generic_class(origin)

        # Check that we have the right number of parameters
        if len(args) != len(generic_args):
            raise Exception(
                f"{origin.name} expects {len(generic_args)}"
                f" parameters, got {len(args)}."
            )

        type_var_mapping = dict(zip(generic_args, args))

        # Map the constraints in the attribute definition
        attr_def = origin.get_irdl_definition()
        origin_parameters = attr_def.parameters

        origin_constraints = [
            irdl_to_attr_constraint(param, allow_type_var=True).mapping_type_vars(
                type_var_mapping
            )
            for _, param in origin_parameters
        ]
        return cast(
            GenericAttrConstraint[AttributeInvT],
            ParamAttrConstraint(origin, origin_constraints),
        )

    # Union case
    # This is a coercion for an `AnyOf` constraint.
    if origin == UnionType or origin == Union:
        constraints: list[AttrConstraint] = []
        for arg in get_args(irdl):
            # We should not try to convert IRDL annotations, which do not
            # correspond to constraints
            if isinstance(arg, IRDLAnnotations):
                continue
            constraints.append(
                irdl_to_attr_constraint(
                    arg,
                    allow_type_var=allow_type_var,
                )
            )
        if len(constraints) > 1:
            return cast(GenericAttrConstraint[AttributeInvT], AnyOf(constraints))
        return cast(GenericAttrConstraint[AttributeInvT], constraints[0])

    # Better error messages for missing GenericData in Data definitions
    if isclass(origin) and issubclass(origin, Data):
        raise ValueError(
            f"Generic `Data` type '{origin.name}' cannot be converted to "
            "an attribute constraint. Consider making it inherit from "
            "`GenericData` instead of `Data`."
        )

    raise ValueError(f"Unexpected irdl constraint: {irdl}")


def base(irdl: type[AttributeInvT]) -> GenericAttrConstraint[AttributeInvT]:
    """
    Converts an attribute type into the equivalent constraint, detecting generic
    parameters if present.
    """
    return irdl_to_attr_constraint(irdl)


def eq(irdl: AttributeInvT) -> GenericAttrConstraint[AttributeInvT]:
    """
    Converts an attribute instance into the equivalent constraint.
    """
    return irdl_to_attr_constraint(irdl)


def range_constr_coercion(
    attr: (
        AttributeCovT
        | type[AttributeCovT]
        | GenericAttrConstraint[AttributeCovT]
        | GenericRangeConstraint[AttributeCovT]
    ),
) -> GenericRangeConstraint[AttributeCovT]:
    if isinstance(attr, GenericRangeConstraint):
        return attr
    return RangeOf(irdl_to_attr_constraint(attr))


def single_range_constr_coercion(
    attr: AttributeCovT | type[AttributeCovT] | GenericAttrConstraint[AttributeCovT],
) -> GenericRangeConstraint[AttributeCovT]:
    return SingleOf(irdl_to_attr_constraint(attr))<|MERGE_RESOLUTION|>--- conflicted
+++ resolved
@@ -23,7 +23,7 @@
     get_type_hints,
 )
 
-from typing_extensions import Self, TypeVar
+from typing_extensions import TypeVar
 
 from xdsl.ir import AttributeCovT
 
@@ -76,9 +76,7 @@
 
     @classmethod
     @abstractmethod
-    def constr(
-        cls, base_constraint: "IRDLGenericAttrConstraint[AttributeCovT]"
-    ) -> GenericAttrConstraint[Self]:
+    def constr(cls, base_constraint: AttrConstraint) -> AttrConstraint:
         """
         Returns a constraint for this subclass.
         Generic arguments are constrained via TypeVarConstraints.
@@ -336,25 +334,7 @@
 
 
 def irdl_to_attr_constraint(
-<<<<<<< HEAD
-    irdl: (
-        GenericAttrConstraint[AttributeInvT]
-        | "TypeForm[AttributeInvT]"
-        | type[AttributeInvT]
-        | AttributeInvT
-    ),
-    *,
-    allow_type_var: bool = False,
-    type_var_mapping: dict[TypeVar, AttrConstraint] | None = None,
-) -> GenericAttrConstraint[AttributeInvT]: ...
-
-
-@overload
-def irdl_to_attr_constraint(
-    irdl: Attribute | TypeVar,
-=======
     irdl: IRDLGenericAttrConstraint[AttributeInvT],
->>>>>>> 6209aac5
     *,
     allow_type_var: bool = False,
     type_var_mapping: dict[TypeVar, AttrConstraint] | None = None,
@@ -414,19 +394,11 @@
             raise Exception(f"GenericData args must have length 1, got {args}")
         origin = cast(type[GenericData[Any]], origin)
         args = cast(tuple[Attribute], args)
-<<<<<<< HEAD
         constr = irdl_to_attr_constraint(args[0])
 
-        return AllOf(
-            (
-                BaseAttr(origin),
-                origin.constr(constr),
-            )
-=======
         return cast(
             GenericAttrConstraint[AttributeInvT],
-            AllOf((BaseAttr(origin), origin.generic_constraint_coercion(args))),
->>>>>>> 6209aac5
+            origin.constr(constr),
         )
 
     # Generic ParametrizedAttributes case
