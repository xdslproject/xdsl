from __future__ import annotations

import itertools
import struct
from collections.abc import Callable, Iterator, MutableSequence, Sequence
from dataclasses import dataclass, field
from typing import Any, Generic, TypeAlias, TypeVar

from xdsl.dialects import riscv
from xdsl.dialects.builtin import AnyIntegerAttr, IntegerAttr, ModuleOp
from xdsl.interpreter import (
    Interpreter,
    InterpreterFunctions,
    PythonValues,
    impl,
    register_impls,
)
from xdsl.interpreters.comparisons import to_signed, to_unsigned
<<<<<<< HEAD
from xdsl.ir import Attribute, SSAValue
=======
>>>>>>> 9fbf4313
from xdsl.utils.bitwise_casts import convert_u32_to_f32
from xdsl.utils.exceptions import InterpretationError

_T = TypeVar("_T")


def pairs(els: list[_T]) -> Iterator[tuple[_T, _T]]:
    count = len(els)
    assert not count % 2
    for i in range(0, count, 2):
        yield els[i], els[i + 1]


CustomInstructionFn: TypeAlias = Callable[
    [Interpreter, riscv.CustomAssemblyInstructionOp, PythonValues], PythonValues
]


@dataclass
class RawPtr:
    """
    Data structure to help simulate pointers into memory.
    """

    memory: bytearray
    offset: int = field(default=0)
    deallocated: bool = field(default=False)

    @staticmethod
    def zeros(count: int) -> RawPtr:
        """
        Returns a new Ptr of size `count` with offset 0.
        """
        return RawPtr(bytearray(count))

    @staticmethod
    def new(el_format: str, els: Sequence[tuple[Any, ...]]) -> RawPtr:
        """
        Returns a new Ptr. The first parameter is a format string as specified in the
        `struct` module, and elements to set.
        """
        el_size = struct.calcsize(el_format)
        res = RawPtr.zeros(len(els) * el_size)
        for i, el in enumerate(els):
            struct.pack_into(el_format, res.memory, i * el_size, *el)
        return res

    def get_iter(self, format: str) -> Iterator[Any]:
        if self.deallocated:
            raise ValueError("Cannot get item of deallocated ptr")
        return (
            values[0]
            for values in struct.iter_unpack(
                format, memoryview(self.memory)[self.offset :]
            )
        )

    def get(self, format: str) -> Any:
        return next(self.get_iter(format))

    def set(self, format: str, *item: Any):
        if self.deallocated:
            raise ValueError("Cannot set item of deallocated ptr")
        struct.pack_into(format, self.memory, self.offset, *item)

    def get_list(self, format: str, count: int):
        return list(itertools.islice(self.get_iter(format), count))

    def deallocate(self) -> None:
        self.deallocated = True

    def __add__(self, offset: int) -> RawPtr:
        """
        Aliases the data, so storing into the offset stores for all other references
        to the list.
        """
        return RawPtr(self.memory, self.offset + offset)

    @property
    def int32(self) -> TypedPtr[int]:
        return TypedPtr(self, "<i")

    @staticmethod
    def new_int32(els: Sequence[int]) -> RawPtr:
        return RawPtr.new("<i", [(el,) for el in els])

    @property
    def float32(self) -> TypedPtr[float]:
        return TypedPtr(self, "<f")

    @staticmethod
    def new_float32(els: Sequence[float]) -> RawPtr:
        return RawPtr.new("<f", [(el,) for el in els])

    @property
    def float64(self) -> TypedPtr[float]:
        return TypedPtr(self, "<d")

    @staticmethod
    def new_float64(els: Sequence[float]) -> RawPtr:
        return RawPtr.new("<d", [(el,) for el in els])


@dataclass
class TypedPtr(Generic[_T]):
    raw: RawPtr
    format: str

    @property
    def size(self) -> int:
        return struct.calcsize(self.format)

    def get_list(self, count: int) -> list[_T]:
        return self.raw.get_list(self.format, count)

    def __getitem__(self, index: int) -> _T | MutableSequence[_T]:
        return (self.raw + index * self.size).get(self.format)

    def __setitem__(self, index: int, value: _T):
        (self.raw + index * self.size).set(self.format, value)


_DATA_KEY = "data"
<<<<<<< HEAD
REGISTERS_KEY = "registers"
=======
>>>>>>> 9fbf4313


@register_impls
class RiscvFunctions(InterpreterFunctions):
    custom_instructions: dict[str, CustomInstructionFn] = {}
    bitwidth: int

    def __init__(
        self,
        *,
        bitwidth: int = 32,
        custom_instructions: dict[str, CustomInstructionFn] | None = None,
    ):
        super().__init__()
        self.bitwidth = bitwidth
        if custom_instructions is None:
            custom_instructions = {}
        self.custom_instructions = custom_instructions

    @staticmethod
<<<<<<< HEAD
    def get_reg_value(interpreter: Interpreter, attr: Attribute, value: Any) -> Any:
        if not isinstance(attr, riscv.RISCVRegisterType):
            raise InterpretationError(f"Unexpected type {attr}, expected register type")

        if not attr.is_allocated:
            return value

        name = attr.register_name

        registers = RiscvFunctions.registers(interpreter)

        if name not in registers:
            raise InterpretationError(f"Value not found for register name {name}")

        stored_value = registers[name]

        if stored_value != value:
            raise InterpretationError(
                f"Runtime and stored value mismatch: {value} != {stored_value}"
            )

        return value

    @staticmethod
    def set_reg_value(interpreter: Interpreter, attr: Attribute, value: Any) -> Any:
        if not isinstance(attr, riscv.RISCVRegisterType):
            raise InterpretationError(f"Unexpected type {attr}, expected register type")

        if not attr.is_allocated:
            return value

        name = attr.register_name

        if name == riscv.Registers.ZERO.register_name:
            # Values assigned to ZERO are erased
            return 0

        registers = RiscvFunctions.registers(interpreter)

        registers[name] = value

        return value

    @staticmethod
    def get_reg_values(
        interpreter: Interpreter,
        ssa_values: Sequence[SSAValue],
        python_values: tuple[Any, ...],
    ) -> tuple[Any, ...]:
        assert len(ssa_values) == len(python_values)
        return tuple(
            RiscvFunctions.get_reg_value(interpreter, ssa_value.type, python_value)
            for ssa_value, python_value in zip(ssa_values, python_values)
        )

    @staticmethod
    def set_reg_values(
        interpreter: Interpreter, results: Sequence[SSAValue], values: tuple[Any, ...]
    ) -> tuple[Any, ...]:
        assert len(results) == len(values)
        return tuple(
            RiscvFunctions.set_reg_value(interpreter, result.type, value)
            for result, value in zip(results, values)
        )

    @staticmethod
=======
>>>>>>> 9fbf4313
    def data(interpreter: Interpreter) -> dict[str, Any]:
        return interpreter.get_data(
            RiscvFunctions,
            _DATA_KEY,
            lambda: RiscvFunctions.get_data(interpreter.module),
        )
<<<<<<< HEAD

    @staticmethod
    def registers(interpreter: Interpreter) -> dict[str, Any]:
        return interpreter.get_data(
            RiscvFunctions,
            REGISTERS_KEY,
            lambda: {riscv.Registers.ZERO.register_name: 0},
        )
=======
>>>>>>> 9fbf4313

    @staticmethod
    def get_data(module_op: ModuleOp) -> dict[str, RawPtr]:
        for op in module_op.ops:
            if isinstance(op, riscv.AssemblySectionOp):
                if op.directive.data == ".data":
                    data: dict[str, RawPtr] = {}

                    assert op.data is not None
                    ops = list(op.data.block.ops)
                    for label, data_op in pairs(ops):
                        assert isinstance(label, riscv.LabelOp)
                        assert isinstance(data_op, riscv.DirectiveOp)
                        assert data_op.value is not None
                        match data_op.directive.data:
                            case ".word":
                                hexs = data_op.value.data.split(",")
                                ints = [int(hex.strip(), 16) for hex in hexs]
                                data[label.label.data] = RawPtr.new_int32(ints)
                            case _:
                                assert (
                                    False
                                ), f"Unexpected directive {data_op.directive.data}"
                    return data
        else:
            assert False, "Could not find data section"

    def get_data_value(self, interpreter: Interpreter, key: str) -> Any:
        return self.data(interpreter)[key]

    def get_immediate_value(
        self, interpreter: Interpreter, imm: AnyIntegerAttr | riscv.LabelAttr
    ) -> int | RawPtr:
        match imm:
            case IntegerAttr():
                return imm.value.data
            case riscv.LabelAttr():
                data = self.get_data_value(interpreter, imm.data)
                return data

    @impl(riscv.LiOp)
    def run_li(
        self,
        interpreter: Interpreter,
        op: riscv.LiOp,
        args: tuple[Any, ...],
    ):
<<<<<<< HEAD
        results = (self.get_immediate_value(interpreter, op.immediate),)
        return RiscvFunctions.set_reg_values(interpreter, op.results, results)
=======
        return (self.get_immediate_value(interpreter, op.immediate),)
>>>>>>> 9fbf4313

    @impl(riscv.MVOp)
    def run_mv(
        self,
        interpreter: Interpreter,
        op: riscv.MVOp,
        args: tuple[Any, ...],
    ):
        args = RiscvFunctions.get_reg_values(interpreter, op.operands, args)
        results = args
        return RiscvFunctions.set_reg_values(interpreter, op.results, results)

    @impl(riscv.SltiuOp)
    def run_sltiu(
        self,
        interpreter: Interpreter,
        op: riscv.SltiuOp,
        args: tuple[Any, ...],
    ):
        args = RiscvFunctions.get_reg_values(interpreter, op.operands, args)
        unsigned_lhs = to_unsigned(args[0], self.bitwidth)
        imm = self.get_immediate_value(interpreter, op.immediate)
        if isinstance(imm, RawPtr):
            raise NotImplementedError("Cannot compare pointer in interpreter")
        unsigned_imm = to_unsigned(imm, self.bitwidth)
        results = (int(unsigned_lhs < unsigned_imm),)
        return RiscvFunctions.set_reg_values(interpreter, op.results, results)

    @impl(riscv.AddOp)
    def run_add(
        self,
        interpreter: Interpreter,
        op: riscv.AddOp,
        args: tuple[Any, ...],
    ):
        args = RiscvFunctions.get_reg_values(interpreter, op.operands, args)
        results = (args[0] + args[1],)
        return RiscvFunctions.set_reg_values(interpreter, op.results, results)

    @impl(riscv.SlliOp)
    def run_shift_left(
        self,
        interpreter: Interpreter,
        op: riscv.SlliOp,
        args: tuple[Any, ...],
    ):
<<<<<<< HEAD
        args = RiscvFunctions.get_reg_values(interpreter, op.operands, args)
=======
>>>>>>> 9fbf4313
        imm = self.get_immediate_value(interpreter, op.immediate)
        assert isinstance(imm, int)
        results = (args[0] << imm,)
        return RiscvFunctions.set_reg_values(interpreter, op.results, results)

    @impl(riscv.MulOp)
    def run_mul(
        self,
        interpreter: Interpreter,
        op: riscv.MulOp,
        args: tuple[Any, ...],
    ):
        args = RiscvFunctions.get_reg_values(interpreter, op.operands, args)
        lhs = to_signed(args[0], self.bitwidth)
        rhs = to_signed(args[1], self.bitwidth)

        results = (lhs * rhs,)
        return RiscvFunctions.set_reg_values(interpreter, op.results, results)

    @impl(riscv.SwOp)
    def run_sw(
        self,
        interpreter: Interpreter,
        op: riscv.SwOp,
        args: tuple[Any, ...],
    ):
        args = RiscvFunctions.get_reg_values(interpreter, op.operands, args)
        (args[0] + op.immediate.value.data).int32[0] = args[1]
        return ()

    @impl(riscv.LwOp)
    def run_lw(
        self,
        interpreter: Interpreter,
        op: riscv.LwOp,
        args: tuple[Any, ...],
    ):
<<<<<<< HEAD
        args = RiscvFunctions.get_reg_values(interpreter, op.operands, args)
=======
>>>>>>> 9fbf4313
        offset = self.get_immediate_value(interpreter, op.immediate)
        assert isinstance(offset, int)
        results = ((args[0] + offset).int32[0],)
        return RiscvFunctions.set_reg_values(interpreter, op.results, results)

    @impl(riscv.LabelOp)
    def run_label(
        self,
        interpreter: Interpreter,
        op: riscv.LabelOp,
        args: tuple[Any, ...],
    ):
        return ()

    # region F extension

    @impl(riscv.FMulSOp)
    def run_fmul(
        self,
        interpreter: Interpreter,
        op: riscv.FMulSOp,
        args: tuple[Any, ...],
    ):
        args = RiscvFunctions.get_reg_values(interpreter, op.operands, args)
        results = (args[0] * args[1],)
        return RiscvFunctions.set_reg_values(interpreter, op.results, results)

    @impl(riscv.FMvWXOp)
    def run_fmv_w_x(
        self,
        interpreter: Interpreter,
        op: riscv.FMvWXOp,
        args: tuple[Any, ...],
    ):
        args = RiscvFunctions.get_reg_values(interpreter, op.operands, args)
        results = (convert_u32_to_f32(args[0]),)
        return RiscvFunctions.set_reg_values(interpreter, op.results, results)

    @impl(riscv.FSwOp)
    def run_fsw(
        self,
        interpreter: Interpreter,
        op: riscv.FSwOp,
        args: tuple[Any, ...],
    ):
        args = RiscvFunctions.get_reg_values(interpreter, op.operands, args)
        (args[0] + op.immediate.value.data).float32[0] = args[1]
        return ()

    @impl(riscv.FLwOp)
    def run_flw(
        self,
        interpreter: Interpreter,
        op: riscv.FLwOp,
        args: tuple[Any, ...],
    ):
<<<<<<< HEAD
        args = RiscvFunctions.get_reg_values(interpreter, op.operands, args)
        offset = self.get_immediate_value(interpreter, op.immediate)
        results = ((args[0] + offset).float32[0],)
        return RiscvFunctions.set_reg_values(interpreter, op.results, results)
=======
        offset = self.get_immediate_value(interpreter, op.immediate)
        return ((args[0] + offset).float32[0],)
>>>>>>> 9fbf4313

    @impl(riscv.FSdOp)
    def run_fsd(
        self,
        interpreter: Interpreter,
        op: riscv.FSdOp,
        args: tuple[Any, ...],
    ):
        args = RiscvFunctions.get_reg_values(interpreter, op.operands, args)
        (args[0] + op.immediate.value.data).float64[0] = args[1]
        return ()

    @impl(riscv.FLdOp)
    def run_fld(
        self,
        interpreter: Interpreter,
        op: riscv.FLdOp,
        args: tuple[Any, ...],
    ):
<<<<<<< HEAD
        args = RiscvFunctions.get_reg_values(interpreter, op.operands, args)
        offset = self.get_immediate_value(interpreter, op.immediate)
        results = ((args[0] + offset).float64[0],)
        return RiscvFunctions.set_reg_values(interpreter, op.results, results)
=======
        offset = self.get_immediate_value(interpreter, op.immediate)
        return ((args[0] + offset).float64[0],)
>>>>>>> 9fbf4313

    # endregion

    @impl(riscv.GetRegisterOp)
    def run_get_register(
        self, interpreter: Interpreter, op: riscv.GetRegisterOp, args: PythonValues
    ) -> PythonValues:
        attr = op.res.type

        if not isinstance(attr, riscv.RISCVRegisterType):
            raise InterpretationError(f"Unexpected type {attr}, expected register type")

        if not attr.is_allocated:
            raise InterpretationError(
                f"Cannot get value for unallocated register {attr}"
            )

        name = attr.register_name

        registers = RiscvFunctions.registers(interpreter)

        if name not in registers:
            raise InterpretationError(f"Value not found for register name {name}")

        stored_value = registers[name]

        return (stored_value,)

    @impl(riscv.CustomAssemblyInstructionOp)
    def run_custom_instruction(
        self,
        interpreter: Interpreter,
        op: riscv.CustomAssemblyInstructionOp,
        args: tuple[Any, ...],
    ):
        args = RiscvFunctions.get_reg_values(interpreter, op.operands, args)
        instr = op.instruction_name.data
        if instr not in self.custom_instructions:
            raise InterpretationError(
                "Could not find custom riscv assembly instruction implementation for"
                f" {instr}"
            )

        results = self.custom_instructions[instr](interpreter, op, args)
        return RiscvFunctions.set_reg_values(interpreter, op.results, results)<|MERGE_RESOLUTION|>--- conflicted
+++ resolved
@@ -16,10 +16,7 @@
     register_impls,
 )
 from xdsl.interpreters.comparisons import to_signed, to_unsigned
-<<<<<<< HEAD
 from xdsl.ir import Attribute, SSAValue
-=======
->>>>>>> 9fbf4313
 from xdsl.utils.bitwise_casts import convert_u32_to_f32
 from xdsl.utils.exceptions import InterpretationError
 
@@ -143,10 +140,7 @@
 
 
 _DATA_KEY = "data"
-<<<<<<< HEAD
 REGISTERS_KEY = "registers"
-=======
->>>>>>> 9fbf4313
 
 
 @register_impls
@@ -167,7 +161,6 @@
         self.custom_instructions = custom_instructions
 
     @staticmethod
-<<<<<<< HEAD
     def get_reg_value(interpreter: Interpreter, attr: Attribute, value: Any) -> Any:
         if not isinstance(attr, riscv.RISCVRegisterType):
             raise InterpretationError(f"Unexpected type {attr}, expected register type")
@@ -234,15 +227,12 @@
         )
 
     @staticmethod
-=======
->>>>>>> 9fbf4313
     def data(interpreter: Interpreter) -> dict[str, Any]:
         return interpreter.get_data(
             RiscvFunctions,
             _DATA_KEY,
             lambda: RiscvFunctions.get_data(interpreter.module),
         )
-<<<<<<< HEAD
 
     @staticmethod
     def registers(interpreter: Interpreter) -> dict[str, Any]:
@@ -251,8 +241,6 @@
             REGISTERS_KEY,
             lambda: {riscv.Registers.ZERO.register_name: 0},
         )
-=======
->>>>>>> 9fbf4313
 
     @staticmethod
     def get_data(module_op: ModuleOp) -> dict[str, RawPtr]:
@@ -300,12 +288,8 @@
         op: riscv.LiOp,
         args: tuple[Any, ...],
     ):
-<<<<<<< HEAD
         results = (self.get_immediate_value(interpreter, op.immediate),)
         return RiscvFunctions.set_reg_values(interpreter, op.results, results)
-=======
-        return (self.get_immediate_value(interpreter, op.immediate),)
->>>>>>> 9fbf4313
 
     @impl(riscv.MVOp)
     def run_mv(
@@ -352,10 +336,7 @@
         op: riscv.SlliOp,
         args: tuple[Any, ...],
     ):
-<<<<<<< HEAD
-        args = RiscvFunctions.get_reg_values(interpreter, op.operands, args)
-=======
->>>>>>> 9fbf4313
+        args = RiscvFunctions.get_reg_values(interpreter, op.operands, args)
         imm = self.get_immediate_value(interpreter, op.immediate)
         assert isinstance(imm, int)
         results = (args[0] << imm,)
@@ -393,10 +374,7 @@
         op: riscv.LwOp,
         args: tuple[Any, ...],
     ):
-<<<<<<< HEAD
-        args = RiscvFunctions.get_reg_values(interpreter, op.operands, args)
-=======
->>>>>>> 9fbf4313
+        args = RiscvFunctions.get_reg_values(interpreter, op.operands, args)
         offset = self.get_immediate_value(interpreter, op.immediate)
         assert isinstance(offset, int)
         results = ((args[0] + offset).int32[0],)
@@ -453,15 +431,10 @@
         op: riscv.FLwOp,
         args: tuple[Any, ...],
     ):
-<<<<<<< HEAD
         args = RiscvFunctions.get_reg_values(interpreter, op.operands, args)
         offset = self.get_immediate_value(interpreter, op.immediate)
         results = ((args[0] + offset).float32[0],)
         return RiscvFunctions.set_reg_values(interpreter, op.results, results)
-=======
-        offset = self.get_immediate_value(interpreter, op.immediate)
-        return ((args[0] + offset).float32[0],)
->>>>>>> 9fbf4313
 
     @impl(riscv.FSdOp)
     def run_fsd(
@@ -481,15 +454,10 @@
         op: riscv.FLdOp,
         args: tuple[Any, ...],
     ):
-<<<<<<< HEAD
         args = RiscvFunctions.get_reg_values(interpreter, op.operands, args)
         offset = self.get_immediate_value(interpreter, op.immediate)
         results = ((args[0] + offset).float64[0],)
         return RiscvFunctions.set_reg_values(interpreter, op.results, results)
-=======
-        offset = self.get_immediate_value(interpreter, op.immediate)
-        return ((args[0] + offset).float64[0],)
->>>>>>> 9fbf4313
 
     # endregion
 
