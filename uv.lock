--- conflicted
+++ resolved
@@ -2390,11 +2390,7 @@
 
 [[package]]
 name = "xdsl"
-<<<<<<< HEAD
-version = "0+untagged.1.g2a38956"
-=======
 version = "0+dynamic"
->>>>>>> 7c4cb63b
 source = { editable = "." }
 dependencies = [
     { name = "immutabledict" },
