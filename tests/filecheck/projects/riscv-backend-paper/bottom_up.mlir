--- conflicted
+++ resolved
@@ -19,7 +19,6 @@
 
     %zero_float = riscv.fcvt.d.w %c0 : (!riscv.reg<>) -> !riscv.freg<>
 
-<<<<<<< HEAD
     memref_stream.streaming_region {
       bounds = [1, 1, 6, 6, 1, 3, 3],
       indexing_maps = [
@@ -29,16 +28,6 @@
     } ins(%X, %Y : memref<1x1x8x8xf64>, memref<1x1x3x3xf64>) {
     ^0(%x_stream : !stream.readable<f64>, %y_stream : !stream.readable<f64>):
 
-=======
-    "snitch_stream.streaming_region"(%X_moved, %Y_moved) <{
-      "stride_patterns" = [
-        #snitch_stream.stride_pattern<ub = [3, 3, 6, 6], strides = [8, 64, 8, 64]>,
-        #snitch_stream.stride_pattern<ub = [3, 3, 36], strides = [8, 24, 0]>
-      ],
-      "operandSegmentSizes" = array<i32: 2, 0>
-    }> ({
-    ^bb0(%X_stream : !stream.readable<!riscv.freg<ft0>>, %Y_stream : !stream.readable<!riscv.freg<ft1>>):
->>>>>>> 4715409a
       %c288 = riscv.li 288 : () -> !riscv.reg<>
       riscv_scf.for %z_i : !riscv.reg<> = %c0 to %c288 step %c8 {
         %Z_dest = riscv.add %Z_moved, %z_i : (!riscv.reg<>, !riscv.reg<>) -> !riscv.reg<>
@@ -196,7 +185,6 @@
 
     %zero_float = riscv.fcvt.d.w %c0 : (!riscv.reg<>) -> !riscv.freg<>
 
-<<<<<<< HEAD
     memref_stream.streaming_region {
       bounds = [8, 8, 8],
       indexing_maps = [
@@ -207,17 +195,6 @@
     } ins(%X, %W, %B : memref<8x8xf64>, memref<8x8xf64>, memref<8x8xf64>) {
     ^0(%x_stream : !stream.readable<f64>, %w_stream : !stream.readable<f64>, %b_stream : !stream.readable<f64>):
 
-=======
-    "snitch_stream.streaming_region"(%X_moved, %W_moved, %B_moved) <{
-      "stride_patterns" = [
-        #snitch_stream.stride_pattern<ub = [8, 8, 8], strides = [8, 0, 64]>,
-        #snitch_stream.stride_pattern<ub = [8, 8, 8], strides = [64, 8, 0]>,
-        #snitch_stream.stride_pattern<ub = [64], strides = [8]>
-      ],
-      "operandSegmentSizes" = array<i32: 3, 0>
-    }> ({
-    ^bb0(%X_stream : !stream.readable<!riscv.freg<ft0>>, %W_stream : !stream.readable<!riscv.freg<ft1>>, %B_stream : !stream.readable<!riscv.freg<ft2>>):
->>>>>>> 4715409a
       riscv_scf.for %y_i : !riscv.reg<> = %c0 to %c512 step %c8 {
         %Y_dest = riscv.add %Y_moved, %y_i : (!riscv.reg<>, !riscv.reg<>) -> !riscv.reg<>
         %c = riscv.fld %Y_dest, 0 : (!riscv.reg<>) -> !riscv.freg<>
@@ -231,13 +208,9 @@
           riscv_scf.yield %res : !riscv.freg<>
         }
 
-<<<<<<< HEAD
-        %b = riscv.get_float_register : () -> !riscv.freg<>
+        %b_val = memref_stream.read from %b_stream : f64
+        %b = builtin.unrealized_conversion_cast %b_val : f64 to !riscv.freg<>
         %y_0 = riscv.fadd.d %b, %dot : (!riscv.freg<>, !riscv.freg<>) -> !riscv.freg<>
-=======
-        %b = riscv_snitch.read from %B_stream : !riscv.freg<ft2>
-        %y_0 = riscv.fadd.d %b, %dot : (!riscv.freg<ft2>, !riscv.freg<>) -> !riscv.freg<>
->>>>>>> 4715409a
         %y_1 = riscv.fmax.d %y_0, %zero_float : (!riscv.freg<>, !riscv.freg<>) -> !riscv.freg<>
 
         riscv.fsd %Y_dest, %y_1, 0 : (!riscv.reg<>, !riscv.freg<>) -> ()
@@ -296,11 +269,11 @@
 // CHECK-NEXT:      # Constant folded riscv_cf.bge
 // CHECK-NEXT:  scf_body_{{\d+}}_for:
 // CHECK-NEXT:      add t4, t0, t1
-// CHECK-NEXT:      fld ft5, 0(t4)
+// CHECK-NEXT:      fld ft4, 0(t4)
 // CHECK-NEXT:      li t5, 7
 // CHECK-NEXT:      frep.o t5, 1, 0, 0
-// CHECK-NEXT:      fmadd.d ft5, ft0, ft1, ft5
-// CHECK-NEXT:      fadd.d ft4, ft4, ft5
+// CHECK-NEXT:      fmadd.d ft4, ft0, ft1, ft4
+// CHECK-NEXT:      fadd.d ft4, ft2, ft4
 // CHECK-NEXT:      fmax.d ft4, ft4, ft3
 // CHECK-NEXT:      fsd ft4, 0(t4)
 // CHECK-NEXT:      addi t1, t1, 8
@@ -310,7 +283,6 @@
 // CHECK-NEXT:      ret
 
     func.func @dsum(
-<<<<<<< HEAD
       %X : memref<8x16xf64>,
       %Y : memref<8x16xf64>,
       %Z : memref<8x16xf64>
@@ -320,7 +292,7 @@
       %c128 = riscv.li 128 : () -> !riscv.reg<>
 
       memref_stream.streaming_region {
-        bounds = [16, 16],
+        bounds = [8, 16],
         indexing_maps = [
           affine_map<(d0, d1) -> (d0, d1)>,
           affine_map<(d0, d1) -> (d0, d1)>,
@@ -329,24 +301,6 @@
       } ins(%X, %Y : memref<8x16xf64>, memref<8x16xf64>) outs(%Z : memref<8x16xf64>) {
       ^0(%x_stream : !stream.readable<f64>, %y_stream : !stream.readable<f64>, %z_stream : !stream.writable<f64>):
 
-=======
-      %arg0 : memref<8x16xf64>,
-      %arg1 : memref<8x16xf64>,
-      %arg2 : memref<8x16xf64>
-    ) {
-      %0 = builtin.unrealized_conversion_cast %arg0 : memref<8x16xf64> to !riscv.reg<>
-      %1 = builtin.unrealized_conversion_cast %arg1 : memref<8x16xf64> to !riscv.reg<>
-      %2 = builtin.unrealized_conversion_cast %arg2 : memref<8x16xf64> to !riscv.reg<>
-
-      %c0 = riscv.li 0 : () -> !riscv.reg<>
-      %c1 = riscv.li 1 : () -> !riscv.reg<>
-      %c128 = riscv.li 128 : () -> !riscv.reg<>
-      "snitch_stream.streaming_region"(%0, %1, %2) <{
-        "stride_patterns" = [#snitch_stream.stride_pattern<ub = [128], strides = [8]>],
-        "operandSegmentSizes" = array<i32: 2, 1>
-      }> ({
-      ^0(%5 : !stream.readable<!riscv.freg<ft0>>, %6 : !stream.readable<!riscv.freg<ft1>>, %7 : !stream.writable<!riscv.freg<ft2>>):
->>>>>>> 4715409a
         riscv_scf.for %i : !riscv.reg<> = %c0 to %c128 step %c1 {
           %x_val = memref_stream.read from %x_stream : f64
           %x = builtin.unrealized_conversion_cast %x_val : f64 to !riscv.freg<>
@@ -371,11 +325,7 @@
 // CHECK-NEXT:      mv t1, a1
 // CHECK-NEXT:      mv t0, a2
 // CHECK-NEXT:      li t3, 8
-<<<<<<< HEAD
-// CHECK-NEXT:      li t4, 255
-=======
 // CHECK-NEXT:      li t4, 127
->>>>>>> 4715409a
 // CHECK-NEXT:      scfgwi t4, 95
 // CHECK-NEXT:      scfgwi t3, 223
 // CHECK-NEXT:      scfgwi t2, 768
@@ -626,7 +576,6 @@
     %zero_int = riscv.get_register : () -> !riscv.reg<zero>
     %zero_float = riscv.fcvt.d.w %zero_int : (!riscv.reg<zero>) -> !riscv.freg<>
 
-<<<<<<< HEAD
     memref_stream.streaming_region {
       bounds = [16, 16],
       indexing_maps = [
@@ -635,13 +584,6 @@
       ]
     } ins(%X : memref<16x16xf64>) outs(%Y : memref<16x16xf64>) {
     ^0(%x_stream : !stream.readable<f64>, %y_stream : !stream.writable<f64>):
-=======
-    "snitch_stream.streaming_region"(%X_moved, %Y_moved) <{
-      "stride_patterns" = [#snitch_stream.stride_pattern<ub = [256], strides = [8]>],
-      "operandSegmentSizes" = array<i32: 1, 1>
-    }> ({
-    ^0(%X_stream : !stream.readable<!riscv.freg<ft0>>, %Y_stream : !stream.writable<!riscv.freg<ft1>>):
->>>>>>> 4715409a
       %c0 = riscv.li 0 : () -> !riscv.reg<>
       %c1 = riscv.li 1 : () -> !riscv.reg<>
       %c256 = riscv.li 256 : () -> !riscv.reg<>
