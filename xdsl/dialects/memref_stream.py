--- conflicted
+++ resolved
@@ -189,16 +189,6 @@
     ub: ArrayAttr[IntegerAttr[IndexType]]
     index_map: AffineMapAttr
 
-<<<<<<< HEAD
-    def __init__(
-        self,
-        ub: ArrayAttr[IntegerAttr[IndexType]],
-        index_map: AffineMapAttr,
-    ):
-        super().__init__((ub, index_map))
-
-=======
->>>>>>> f7f8c9b0
     @classmethod
     def parse_parameters(cls, parser: AttrParser) -> Sequence[Attribute]:
         with parser.in_angle_brackets():
