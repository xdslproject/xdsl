--- conflicted
+++ resolved
@@ -1026,7 +1026,6 @@
         operation.parent = self
 
     @property
-<<<<<<< HEAD
     def first_op(self) -> Operation | None:
         return self._first_op
 
@@ -1036,10 +1035,11 @@
 
     @property
     def is_empty(self) -> bool:
-        """Returns `True` if there are no operations in the current block."""
+        """Returns `True` if there are no operations in `self`."""
         return self._first_op is None
 
     def num_ops(self) -> int:
+        """Returns the number of operations in `self`."""
         result = 0
         for _ in self.ops:
             result += 1
@@ -1108,15 +1108,6 @@
         new_op._prev_op = prev_op  # pyright: ignore[reportPrivateUsage]
         new_op._next_op = existing_op  # pyright: ignore[reportPrivateUsage]
         existing_op._prev_op = new_op  # pyright: ignore[reportPrivateUsage]
-=======
-    def is_empty(self) -> bool:
-        """Returns `True` if there are no operations in `self`."""
-        return not len(self.ops)
-
-    def num_ops(self) -> int:
-        """Returns the number of operations in `self`."""
-        return len(self.ops)
->>>>>>> fd39bb3a
 
     def add_op(self, operation: Operation) -> None:
         """
