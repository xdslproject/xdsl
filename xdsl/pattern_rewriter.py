--- conflicted
+++ resolved
@@ -8,13 +8,8 @@
 from types import UnionType
 from typing import TypeVar, Union, final, get_args, get_origin
 
-<<<<<<< HEAD
 from xdsl.builder import Builder, BuilderListener
-from xdsl.dialects.builtin import ArrayAttr, ModuleOp
-=======
-from xdsl.builder import BuilderListener, InsertPoint
 from xdsl.dialects.builtin import ArrayAttr, DictionaryAttr, ModuleOp
->>>>>>> ab2bc78d
 from xdsl.ir import (
     Attribute,
     Block,
@@ -97,18 +92,11 @@
     ):
         """Insert operations at a certain location in a block."""
         self.has_done_action = True
-<<<<<<< HEAD
-        op = [op] if isinstance(op, Operation) else op
+        op = (op,) if isinstance(op, Operation) else op
         if not op:
             return
         for op_ in op:
             Builder(insertion_point).insert(op_)
-=======
-        op = (op,) if isinstance(op, Operation) else op
-        if not op:
-            return
-        Rewriter.insert_ops_at_location(op, insertion_point)
->>>>>>> ab2bc78d
 
         for op_ in op:
             self.handle_operation_insertion(op_)
