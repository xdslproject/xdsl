from __future__ import annotations

import math
import struct
from abc import ABC, abstractmethod
from collections.abc import Iterable, Iterator, Mapping, Sequence, Set
from dataclasses import dataclass
from enum import Enum
from math import prod
from typing import (
    TYPE_CHECKING,
    Annotated,
    Any,
    Generic,
    TypeAlias,
    cast,
    overload,
)

from immutabledict import immutabledict
from typing_extensions import Self, TypeVar, deprecated

from xdsl.ir import (
    Attribute,
    AttributeCovT,
    AttributeInvT,
    Block,
    BlockOps,
    BuiltinAttribute,
    Data,
    Dialect,
    Operation,
    ParametrizedAttribute,
    Region,
    SSAValue,
    TypeAttribute,
    TypedAttribute,
)
from xdsl.ir.affine import (
    AffineConstantExpr,
    AffineDimExpr,
    AffineMap,
    AffineSet,
    AffineSymExpr,
)
from xdsl.irdl import (
    AnyAttr,
    AnyOf,
    AttrConstraint,
    BaseAttr,
    ConstraintContext,
    GenericAttrConstraint,
    GenericData,
    GenericRangeConstraint,
    IntConstraint,
    IRDLAttrConstraint,
    IRDLGenericAttrConstraint,
    IRDLOperation,
    MessageConstraint,
    ParamAttrConstraint,
    ParameterDef,
    RangeOf,
    attr_constr_coercion,
    base,
    irdl_attr_definition,
    irdl_op_definition,
    irdl_to_attr_constraint,
    opt_prop_def,
    region_def,
    traits_def,
    var_operand_def,
    var_result_def,
)
from xdsl.traits import (
    IsolatedFromAbove,
    NoMemoryEffect,
    NoTerminator,
    OptionalSymbolOpInterface,
    OpTrait,
    SymbolTable,
)
from xdsl.utils.comparisons import (
    signed_upper_bound,
    signed_value_range,
    signless_value_range,
    unsigned_upper_bound,
    unsigned_value_range,
)
from xdsl.utils.exceptions import DiagnosticException, VerifyException
from xdsl.utils.hints import isa

if TYPE_CHECKING:
    from _typeshed import ReadableBuffer, WriteableBuffer

    from xdsl.parser import AttrParser, Parser
    from xdsl.printer import Printer


DYNAMIC_INDEX = -1
"""
A constant value denoting a dynamic index in a shape.
"""


class ShapedType(Attribute, ABC):
    @abstractmethod
    def get_num_dims(self) -> int: ...

    @abstractmethod
    def get_shape(self) -> tuple[int, ...]: ...

    def element_count(self) -> int:
        return prod(self.get_shape())

    @staticmethod
    def strides_for_shape(shape: Sequence[int], factor: int = 1) -> tuple[int, ...]:
        import operator
        from itertools import accumulate

        return tuple(accumulate(reversed(shape), operator.mul, initial=factor))[-2::-1]


_ContainerElementTypeT = TypeVar(
    "_ContainerElementTypeT", bound=Attribute | None, covariant=True
)


class ContainerType(Generic[_ContainerElementTypeT], ABC):
    @abstractmethod
    def get_element_type(self) -> _ContainerElementTypeT:
        pass


@irdl_attr_definition
class NoneAttr(ParametrizedAttribute, BuiltinAttribute):
    """An attribute representing the absence of an attribute."""

    name = "none"


<<<<<<< HEAD
@dataclass(frozen=True)
class ArrayOfConstraint(AttrConstraint):
    """
    A constraint that enforces an ArrayData whose elements all satisfy
    the elem_constr.
    """

    elem_constr: AttrConstraint

    def __init__(self, constr: Attribute | type[Attribute] | AttrConstraint):
        object.__setattr__(self, "elem_constr", attr_constr_coercion(constr))

    def verify(self, attr: Attribute, constraint_context: ConstraintContext) -> None:
        if not isinstance(attr, ArrayAttr):
            raise VerifyException(f"expected ArrayData attribute, but got {attr}")
        for e in cast(ArrayAttr[Attribute], attr).data:
            self.elem_constr.verify(e, constraint_context)

    def mapping_type_vars(
        self, type_var_mapping: dict[TypeVar, AttrConstraint]
    ) -> ArrayOfConstraint:
        mapped_constraint = self.elem_constr.mapping_type_vars(type_var_mapping)
        if mapped_constraint is self.elem_constr:
            return self
        else:
            return ArrayOfConstraint(mapped_constraint)


=======
>>>>>>> c376ed7f
@irdl_attr_definition
class ArrayAttr(
    GenericData[tuple[AttributeCovT, ...]], BuiltinAttribute, Iterable[AttributeCovT]
):
    name = "array"

    def __init__(self, param: Iterable[AttributeCovT]) -> None:
        super().__init__(tuple(param))

    @classmethod
    def parse_parameter(cls, parser: AttrParser) -> tuple[AttributeCovT, ...]:
        with parser.in_angle_brackets():
            data = parser.parse_comma_separated_list(
                parser.Delimiter.SQUARE, parser.parse_attribute
            )
            # the type system can't ensure that the elements are of type _ArrayAttrT
            result = cast(tuple[AttributeCovT, ...], tuple(data))
            return result

    def print_parameter(self, printer: Printer) -> None:
        printer.print_string("[")
        printer.print_list(self.data, printer.print_attribute)
        printer.print_string("]")

    @staticmethod
    def generic_constraint_coercion(args: tuple[Any]) -> AttrConstraint:
        assert len(args) == 1
        return ArrayOfConstraint(RangeOf(irdl_to_attr_constraint(args[0])))

    def __len__(self):
        return len(self.data)

    def __iter__(self) -> Iterator[AttributeCovT]:
        return iter(self.data)

    @staticmethod
    def constr(
        constr: (
            IRDLGenericAttrConstraint[AttributeInvT]
            | GenericRangeConstraint[AttributeInvT]
        ),
    ) -> GenericAttrConstraint[ArrayAttr[AttributeInvT]]:
        return ArrayOfConstraint(constr)


@dataclass(frozen=True)
class ArrayOfConstraint(GenericAttrConstraint[ArrayAttr[AttributeCovT]]):
    elem_range_constraint: GenericRangeConstraint[AttributeCovT]
    """
    A constraint that enforces an ArrayData whose elements satisfy
    the underlying range constraint.
    """

    def __init__(
        self,
        constr: (
            IRDLGenericAttrConstraint[Attribute] | GenericRangeConstraint[AttributeCovT]
        ),
    ):
        if isinstance(constr, GenericRangeConstraint):
            object.__setattr__(self, "elem_range_constraint", constr)
        else:
            object.__setattr__(
                self, "elem_range_constraint", RangeOf(irdl_to_attr_constraint(constr))
            )

    def verify(
        self,
        attr: Attribute,
        constraint_context: ConstraintContext,
    ) -> None:
        if not isa(attr, ArrayAttr):
            raise VerifyException(
                f"expected ArrayAttr attribute, but got '{type(attr)}'"
            )
        self.elem_range_constraint.verify(attr.data, constraint_context)

    def can_infer(self, var_constraint_names: Set[str]) -> bool:
        return self.elem_range_constraint.can_infer(
            var_constraint_names, length_known=False
        )

    def infer(self, context: ConstraintContext) -> ArrayAttr[AttributeCovT]:
        return ArrayAttr(self.elem_range_constraint.infer(context, length=None))

    def get_bases(self) -> set[type[Attribute]] | None:
        return {ArrayAttr}

    def variables(self) -> set[str]:
        return self.elem_range_constraint.variables()


@irdl_attr_definition
class StringAttr(Data[str], BuiltinAttribute):
    name = "string"

    @classmethod
    def parse_parameter(cls, parser: AttrParser) -> str:
        with parser.in_angle_brackets():
            return parser.parse_str_literal()

    def print_parameter(self, printer: Printer) -> None:
        printer.print_string(f'"{self.data}"')


@irdl_attr_definition
class BytesAttr(Data[bytes], BuiltinAttribute):
    name = "bytes"

    @classmethod
    def parse_parameter(cls, parser: AttrParser) -> bytes:
        with parser.in_angle_brackets():
            return parser.parse_bytes_literal()

    def print_parameter(self, printer: Printer) -> None:
        printer.print_string(f'"{self.data}"')


@irdl_attr_definition
class SymbolNameAttr(ParametrizedAttribute, BuiltinAttribute):
    name = "symbol_name"
    data: ParameterDef[StringAttr]

    def __init__(self, data: str | StringAttr) -> None:
        if isinstance(data, str):
            data = StringAttr(data)
        super().__init__([data])


@irdl_attr_definition
class SymbolRefAttr(ParametrizedAttribute, BuiltinAttribute):
    name = "symbol_ref"
    root_reference: ParameterDef[StringAttr]
    nested_references: ParameterDef[ArrayAttr[StringAttr]]

    def __init__(
        self,
        root: str | StringAttr,
        nested: Sequence[str] | Sequence[StringAttr] | ArrayAttr[StringAttr] = [],
    ) -> None:
        if isinstance(root, str):
            root = StringAttr(root)
        if not isinstance(nested, ArrayAttr):
            nested = ArrayAttr(
                [StringAttr(x) if isinstance(x, str) else x for x in nested]
            )
        super().__init__([root, nested])

    def string_value(self):
        root = self.root_reference.data
        for ref in self.nested_references.data:
            root += "." + ref.data
        return root


class EmptyArrayAttrConstraint(AttrConstraint):
    """
    Constrain attribute to be empty ArrayData
    """

    def verify(self, attr: Attribute, constraint_context: ConstraintContext) -> None:
        if not isinstance(attr, ArrayAttr):
            raise VerifyException(f"expected ArrayData attribute, but got {attr}")
        attr = cast(ArrayAttr[Attribute], attr)
        if attr.data:
            raise VerifyException(f"expected empty array, but got {attr}")

    def mapping_type_vars(
        self, type_var_mapping: dict[TypeVar, AttrConstraint]
    ) -> EmptyArrayAttrConstraint:
        return self


FlatSymbolRefAttrConstraint = MessageConstraint(
    ParamAttrConstraint(SymbolRefAttr, [AnyAttr(), EmptyArrayAttrConstraint()]),
    "Unexpected nested symbols in FlatSymbolRefAttr.",
)
"""Constrain SymbolRef to be FlatSymbolRef"""

FlatSymbolRefAttr = Annotated[SymbolRefAttr, FlatSymbolRefAttrConstraint]
"""SymbolRef constrained to have an empty `nested_references` property."""

FlatSymbolRefAttrConstr = base(SymbolRefAttr) & FlatSymbolRefAttrConstraint


@irdl_attr_definition
class IntAttr(Data[int]):
    name = "builtin.int"

    @classmethod
    def parse_parameter(cls, parser: AttrParser) -> int:
        with parser.in_angle_brackets():
            data = parser.parse_integer()
            return data

    def print_parameter(self, printer: Printer) -> None:
        with printer.in_angle_brackets():
            printer.print_string(f"{self.data}")

    def __bool__(self) -> bool:
        """Returns True if value is non-zero."""
        return bool(self.data)


@dataclass(frozen=True)
class IntAttrConstraint(GenericAttrConstraint[IntAttr]):
    """
    Constrains the value of an IntAttr.
    """

    int_constraint: IntConstraint

    def verify(self, attr: Attribute, constraint_context: ConstraintContext) -> None:
        if not isinstance(attr, IntAttr):
            raise VerifyException(f"attribute {attr} expected to be an IntAttr")
        self.int_constraint.verify(attr.data, constraint_context)

    def variables(self) -> set[str]:
        return self.int_constraint.variables()

    def can_infer(self, var_constraint_names: Set[str]) -> bool:
        return self.int_constraint.can_infer(var_constraint_names)

    def infer(self, context: ConstraintContext) -> IntAttr:
        return IntAttr(self.int_constraint.infer(context))

    def get_bases(self) -> set[type[Attribute]] | None:
        return {IntAttr}

    def mapping_type_vars(
        self, type_var_mapping: dict[TypeVar, AttrConstraint]
    ) -> Self:
        return self


class Signedness(Enum):
    "Signedness semantics for integer"

    SIGNLESS = 0
    "No signedness semantics"

    SIGNED = 1
    UNSIGNED = 2

    def value_range(self, bitwidth: int) -> tuple[int, int]:
        """
        For a given bitwidth, returns (min, max+1), where min and max are the smallest and
        largest representable values.

        Signless integers are bit patterns, so the representable range is the union of the
        signed and unsigned representable ranges.
        """
        match self:
            case Signedness.SIGNLESS:
                return signless_value_range(bitwidth)
            case Signedness.SIGNED:
                return signed_value_range(bitwidth)
            case Signedness.UNSIGNED:
                return unsigned_value_range(bitwidth)


@irdl_attr_definition
class SignednessAttr(Data[Signedness]):
    name = "builtin.signedness"

    @classmethod
    def parse_parameter(cls, parser: AttrParser) -> Signedness:
        with parser.in_angle_brackets():
            if parser.parse_optional_keyword("signless") is not None:
                return Signedness.SIGNLESS
            if parser.parse_optional_keyword("signed") is not None:
                return Signedness.SIGNED
            if parser.parse_optional_keyword("unsigned") is not None:
                return Signedness.UNSIGNED
            parser.raise_error("`signless`, `signed`, or `unsigned` expected")

    def print_parameter(self, printer: Printer) -> None:
        with printer.in_angle_brackets():
            data = self.data
            if data == Signedness.SIGNLESS:
                printer.print_string("signless")
            elif data == Signedness.SIGNED:
                printer.print_string("signed")
            elif data == Signedness.UNSIGNED:
                printer.print_string("unsigned")
            else:
                raise ValueError(f"Invalid signedness {data}")


class CompileTimeFixedBitwidthType(TypeAttribute, ABC):
    """
    A type attribute whose runtime bitwidth is fixed, but may be target-dependent.
    """

    name = "abstract.compile_time_fixed_bitwidth_type"

    @property
    @abstractmethod
    def compile_time_size(self) -> int:
        """
        Contiguous memory footprint of the value during compilation.
        """
        raise NotImplementedError()


class FixedBitwidthType(CompileTimeFixedBitwidthType, ABC):
    """
    A type attribute whose runtime bitwidth is target-independent.
    """

    name = "abstract.fixed_bitwidth_type"

    @property
    @abstractmethod
    def bitwidth(self) -> int:
        """
        Contiguous memory footprint in bits
        """
        raise NotImplementedError()

    @property
    def size(self) -> int:
        """
        Contiguous memory footprint in bytes, defaults to `ceil(bitwidth / 8)`
        """
        return (self.bitwidth + 7) >> 3


_PyT = TypeVar("_PyT")


class PackableType(Generic[_PyT], CompileTimeFixedBitwidthType, ABC):
    """
    Abstract base class for xDSL types whose values can be encoded and decoded as bytes.
    """

    @abstractmethod
    def iter_unpack(self, buffer: ReadableBuffer, /) -> Iterator[_PyT]:
        """
        Yields unpacked values one at a time, starting at the beginning of the buffer.
        """
        raise NotImplementedError()

    @abstractmethod
    def unpack(self, buffer: ReadableBuffer, num: int, /) -> tuple[_PyT, ...]:
        """
        Unpack `num` values from the beginning of the buffer.
        """
        raise NotImplementedError()

    @abstractmethod
    def pack_into(self, buffer: WriteableBuffer, offset: int, value: _PyT) -> None:
        """
        Pack a value at a given offset into a buffer.
        """
        raise NotImplementedError()

    @abstractmethod
    def pack(self, values: Sequence[_PyT]) -> bytes:
        """
        Create a new buffer containing the input `values`.
        """
        raise NotImplementedError()


class StructPackableType(Generic[_PyT], PackableType[_PyT], ABC):
    """
    Abstract base class for xDSL types that can be packed and unpacked using Python's
    `struct` package, using a format string.
    """

    @property
    @abstractmethod
    def format(self) -> str:
        """
        Format to be used when decoding and encoding bytes.

        See external [documentation](https://docs.python.org/3/library/struct.html).
        """
        raise NotImplementedError()

    def iter_unpack(self, buffer: ReadableBuffer, /) -> Iterator[_PyT]:
        return (values[0] for values in struct.iter_unpack(self.format, buffer))

    def unpack(self, buffer: ReadableBuffer, num: int, /) -> tuple[_PyT, ...]:
        fmt = self.format[0] + str(num) + self.format[1:]
        return struct.unpack(fmt, buffer)

    def pack_into(self, buffer: WriteableBuffer, offset: int, value: _PyT) -> None:
        struct.pack_into(self.format, buffer, offset, value)

    def pack(self, values: Sequence[_PyT]) -> bytes:
        fmt = self.format[0] + str(len(values)) + self.format[1:]
        return struct.pack(fmt, *values)

    @property
    def compile_time_size(self) -> int:
        return struct.calcsize(self.format)


_SIGNED_INTEGER_FORMATS = ("<b", "<h", "<i", "<i", "<q", "<q", "<q", "<q")
"""
Formats for the struct module to use to process signed and signless integers.
Bitwidths: `<b`: 1-8, `<h`: 9-16, `<i`: 17-32, `<q`: 33-64.
"""
_UNSIGNED_INTEGER_FORMATS = ("<B", "<H", "<I", "<I", "<Q", "<Q", "<Q", "<Q")
"""
Formats for the struct module to use to process unsigned integers.
Bitwidths: `<B`: 1-8, `<H`: 9-16, `<I`: 17-32, `<Q`: 33-64.
"""


@irdl_attr_definition
class IntegerType(
    ParametrizedAttribute, StructPackableType[int], FixedBitwidthType, BuiltinAttribute
):
    name = "integer_type"
    width: ParameterDef[IntAttr]
    signedness: ParameterDef[SignednessAttr]

    def __init__(
        self,
        data: int | IntAttr,
        signedness: Signedness | SignednessAttr = Signedness.SIGNLESS,
    ) -> None:
        if isinstance(data, int):
            data = IntAttr(data)
        if isinstance(signedness, Signedness):
            signedness = SignednessAttr(signedness)
        super().__init__([data, signedness])

    def __repr__(self):
        width = self.width.data
        signedness = self.signedness.data
        if signedness == Signedness.SIGNLESS:
            return f"IntegerType({width})"
        else:
            return f"IntegerType({width}, {signedness})"

    def verify(self):
        if self.width.data < 0:
            raise VerifyException(
                f"integer type bitwidth should be nonnegative (got {self.width.data})"
            )

    def value_range(self) -> tuple[int, int]:
        return self.signedness.data.value_range(self.width.data)

    def verify_value(self, value: int):
        min_value, max_value = self.value_range()

        if not (min_value <= value < max_value):
            raise VerifyException(
                f"Integer value {value} is out of range for type {self} which supports "
                f"values in the range [{min_value}, {max_value})"
            )

    def normalized_value(
        self, value: int, *, truncate_bits: bool = False
    ) -> int | None:
        """
        Signless values can represent integers from both the signed and unsigned ranges
        for a given bitwidth.
        We choose to normalize values that are not in the intersection of the two ranges
        to the signed version (meaning ambiguous values will always be negative).
        For example, the bitpattern of all ones will always be represented as `-1` at
        runtime.
        If the input value is outside of the valid range, return `None` if `truncate_bits`
        is false, otherwise returns a value in range by truncating the bits of the input.
        """
        min_value, max_value = self.value_range()
        if not (min_value <= value < max_value):
            if not truncate_bits:
                return None
            value = value % (2**self.bitwidth)

        if self.signedness.data != Signedness.UNSIGNED:
            signed_ub = signed_upper_bound(self.bitwidth)
            unsigned_ub = unsigned_upper_bound(self.bitwidth)
            if signed_ub <= value:
                return value - unsigned_ub

        return value

    def get_normalized_value(self, value: int) -> int:
        """
        Normalises an integer value similarly to the `normalized_value` function,
        but throws a ValueError when the value falls outside the type's range.
        """
        v = self.normalized_value(value)
        if v is None:
            min_value, max_value = self.value_range()
            raise ValueError(
                f"Integer value {value} is out of range for type {self} which supports "
                f"values in the range [{min_value}, {max_value})"
            )
        return v

    @property
    def bitwidth(self) -> int:
        return self.width.data

    def print_value_without_type(self, value: int, printer: Printer):
        """
        Prints the value, printing `true` or `false` if `self.width.data == 1`.
        """
        if self.width.data == 1:
            printer.print_string("true" if value else "false", indent=0)
        else:
            printer.print_string(f"{value}")

    @property
    def format(self) -> str:
        format_index = ((self.bitwidth + 7) >> 3) - 1  #  = ceil(bw / 8) - 1
        if format_index >= 8:
            raise NotImplementedError(f"Format not implemented for {self}")

        unsigned = self.signedness.data == Signedness.UNSIGNED
        f = _UNSIGNED_INTEGER_FORMATS if unsigned else _SIGNED_INTEGER_FORMATS
        return f[format_index]


i64 = IntegerType(64)
i32 = IntegerType(32)
i16 = IntegerType(16)
i8 = IntegerType(8)
i1 = IntegerType(1)
I64 = Annotated[IntegerType, i64]
I32 = Annotated[IntegerType, i32]
I16 = Annotated[IntegerType, i16]
I8 = Annotated[IntegerType, i8]
I1 = Annotated[IntegerType, i1]

_IntegerTypeInvT = TypeVar("_IntegerTypeInvT", bound=IntegerType, default=IntegerType)

SignlessIntegerConstraint = ParamAttrConstraint(
    IntegerType, [IntAttr, SignednessAttr(Signedness.SIGNLESS)]
)
"""Type constraint for signless IntegerType."""

AnySignlessIntegerType: TypeAlias = Annotated[IntegerType, SignlessIntegerConstraint]
"""Type alias constrained to signless IntegerType."""


@irdl_attr_definition
class UnitAttr(ParametrizedAttribute, BuiltinAttribute):
    name = "unit"


@irdl_attr_definition
class LocationAttr(ParametrizedAttribute, BuiltinAttribute):
    """
    An attribute representing source code location.
    Only supports unknown locations for now.
    """

    name = "loc"


@irdl_attr_definition
class IndexType(ParametrizedAttribute, BuiltinAttribute, StructPackableType[int]):
    name = "index"

    def print_value_without_type(self, value: int, printer: Printer):
        """
        Prints the value.
        """
        printer.print_string(f"{value}")

    @property
    def format(self) -> str:
        # index types are always packable as int64
        return "<q"


IndexTypeConstr = BaseAttr(IndexType)

_IntegerAttrType = TypeVar(
    "_IntegerAttrType",
    bound=IntegerType | IndexType,
    covariant=True,
    default=IntegerType | IndexType,
)
_IntegerAttrTypeInvT = TypeVar("_IntegerAttrTypeInvT", bound=IntegerType | IndexType)
_IntegerAttrTypeConstrT = TypeVar(
    "_IntegerAttrTypeConstrT", bound=IntegerType | IndexType, covariant=True
)
IntegerAttrTypeConstr = IndexTypeConstr | BaseAttr(IntegerType)
AnySignlessIntegerOrIndexType: TypeAlias = Annotated[
    Attribute, AnyOf([IndexType, SignlessIntegerConstraint])
]
"""Type alias constrained to IndexType or signless IntegerType."""


@irdl_attr_definition
class IntegerAttr(
    Generic[_IntegerAttrType],
    BuiltinAttribute,
    TypedAttribute,
):
    name = "integer"
    value: ParameterDef[IntAttr]
    type: ParameterDef[_IntegerAttrType]

    @overload
    def __init__(
        self,
        value: int | IntAttr,
        value_type: _IntegerAttrType,
        *,
        truncate_bits: bool = False,
    ) -> None: ...

    @overload
    def __init__(
        self: IntegerAttr[IntegerType],
        value: int | IntAttr,
        value_type: int,
        *,
        truncate_bits: bool = False,
    ) -> None: ...

    def __init__(
        self,
        value: int | IntAttr,
        value_type: int | IntegerType | IndexType,
        *,
        truncate_bits: bool = False,
    ) -> None:
        if isinstance(value_type, int):
            value_type = IntegerType(value_type)
        if isinstance(value, IntAttr):
            value = value.data
        if not isinstance(value_type, IndexType):
            normalized_value = value_type.normalized_value(
                value, truncate_bits=truncate_bits
            )
            if normalized_value is not None:
                value = normalized_value
        super().__init__([IntAttr(value), value_type])

    @staticmethod
    def from_int_and_width(value: int, width: int) -> IntegerAttr[IntegerType]:
        return IntegerAttr(value, width)

    @staticmethod
    def from_index_int_value(value: int) -> IntegerAttr[IndexType]:
        return IntegerAttr(value, IndexType())

    @staticmethod
    def from_bool(value: bool) -> BoolAttr:
        return IntegerAttr(value, 1)

    def verify(self) -> None:
        if isinstance(int_type := self.type, IndexType):
            return

        int_type.verify_value(self.value.data)

    @staticmethod
    def parse_with_type(
        parser: AttrParser,
        type: Attribute,
    ) -> TypedAttribute:
        assert isinstance(type, IntegerType | IndexType)
        return IntegerAttr(parser.parse_integer(allow_boolean=(type == i1)), type)

    def print_without_type(self, printer: Printer):
        self.type.print_value_without_type(self.value.data, printer)

    def get_type(self) -> Attribute:
        return self.type

    @classmethod
    def constr(
        cls,
        *,
        value: AttrConstraint | None = None,
        type: GenericAttrConstraint[_IntegerAttrType] = IntegerAttrTypeConstr,
    ) -> GenericAttrConstraint[IntegerAttr[_IntegerAttrType]]:
        if value is None and type == AnyAttr():
            return BaseAttr[IntegerAttr[_IntegerAttrType]](IntegerAttr)
        return ParamAttrConstraint[IntegerAttr[_IntegerAttrType]](
            IntegerAttr,
            (
                value,
                type,
            ),
        )

    def __bool__(self) -> bool:
        """Returns True if value is non-zero."""
        return bool(self.value)

    @staticmethod
    def iter_unpack(
        type: _IntegerAttrTypeInvT, buffer: ReadableBuffer, /
    ) -> Iterator[IntegerAttr[_IntegerAttrTypeInvT]]:
        """
        Yields unpacked values one at a time, starting at the beginning of the buffer.
        """
        for value in type.iter_unpack(buffer):
            yield IntegerAttr(value, type)

    @staticmethod
    def unpack(
        type: _IntegerAttrTypeInvT, buffer: ReadableBuffer, num: int, /
    ) -> tuple[IntegerAttr[_IntegerAttrTypeInvT], ...]:
        """
        Unpack `num` values from the beginning of the buffer.
        """
        return tuple(IntegerAttr(value, type) for value in type.unpack(buffer, num))


BoolAttr: TypeAlias = IntegerAttr[Annotated[IntegerType, IntegerType(1)]]


class _FloatType(StructPackableType[float], FixedBitwidthType, ABC):
    @property
    @abstractmethod
    def bitwidth(self) -> int:
        raise NotImplementedError()


@irdl_attr_definition
class BFloat16Type(ParametrizedAttribute, BuiltinAttribute, _FloatType):
    name = "bf16"

    @property
    def bitwidth(self) -> int:
        return 16

    @property
    def format(self) -> str:
        raise NotImplementedError()


@irdl_attr_definition
class Float16Type(ParametrizedAttribute, BuiltinAttribute, _FloatType):
    name = "f16"

    @property
    def bitwidth(self) -> int:
        return 16

    @property
    def format(self) -> str:
        return "<e"


@irdl_attr_definition
class Float32Type(ParametrizedAttribute, BuiltinAttribute, _FloatType):
    name = "f32"

    @property
    def bitwidth(self) -> int:
        return 32

    @property
    def format(self) -> str:
        return "<f"


@irdl_attr_definition
class Float64Type(ParametrizedAttribute, BuiltinAttribute, _FloatType):
    name = "f64"

    @property
    def bitwidth(self) -> int:
        return 64

    @property
    def format(self) -> str:
        return "<d"


@irdl_attr_definition
class Float80Type(ParametrizedAttribute, BuiltinAttribute, _FloatType):
    name = "f80"

    @property
    def bitwidth(self) -> int:
        return 80

    @property
    def format(self) -> str:
        raise NotImplementedError()


@irdl_attr_definition
class Float128Type(ParametrizedAttribute, BuiltinAttribute, _FloatType):
    name = "f128"

    @property
    def bitwidth(self) -> int:
        return 128

    @property
    def format(self) -> str:
        raise NotImplementedError()


AnyFloat: TypeAlias = (
    BFloat16Type | Float16Type | Float32Type | Float64Type | Float80Type | Float128Type
)
AnyFloatConstr = (
    BaseAttr(BFloat16Type)
    | BaseAttr(Float16Type)
    | BaseAttr(Float32Type)
    | BaseAttr(Float64Type)
    | BaseAttr(Float80Type)
    | BaseAttr(Float128Type)
)


@irdl_attr_definition
class FloatData(Data[float]):
    name = "builtin.float_data"

    @classmethod
    def parse_parameter(cls, parser: AttrParser) -> float:
        with parser.in_angle_brackets():
            return float(parser.parse_number())

    def print_parameter(self, printer: Printer) -> None:
        printer.print_string(f"{self.data}")

    def __eq__(self, other: Any):
        # avoid triggering `float('nan') != float('nan')` inequality
        return isinstance(other, FloatData) and (
            math.isnan(self.data) and math.isnan(other.data) or self.data == other.data
        )

    def __hash__(self):
        return hash(self.data)


_FloatAttrType = TypeVar(
    "_FloatAttrType", bound=AnyFloat, covariant=True, default=AnyFloat
)
_FloatAttrTypeInvT = TypeVar("_FloatAttrTypeInvT", bound=AnyFloat)


@irdl_attr_definition
class FloatAttr(Generic[_FloatAttrType], BuiltinAttribute, TypedAttribute):
    name = "float"

    value: ParameterDef[FloatData]
    type: ParameterDef[_FloatAttrType]

    @overload
    def __init__(self, data: float | FloatData, type: _FloatAttrType) -> None: ...

    @overload
    def __init__(self, data: float | FloatData, type: int) -> None: ...

    def __init__(
        self, data: float | FloatData, type: int | _FloatAttrType | AnyFloat
    ) -> None:
        if isinstance(type, int):
            if type == 16:
                type = Float16Type()
            elif type == 32:
                type = Float32Type()
            elif type == 64:
                type = Float64Type()
            elif type == 80:
                type = Float80Type()
            elif type == 128:
                type = Float128Type()
            else:
                raise ValueError(f"Invalid bitwidth: {type}")

        value: float = data.data if isinstance(data, FloatData) else data
        # for supported types, constrain value to precision of floating point type
        # else, allow full python float precision
        if isinstance(type, Float64Type | Float32Type | Float16Type):
            value = type.unpack(type.pack((value,)), 1)[0]

        data_attr = FloatData(value)

        super().__init__([data_attr, type])

    @staticmethod
    def parse_with_type(
        parser: AttrParser,
        type: Attribute,
    ) -> TypedAttribute:
        assert isinstance(type, AnyFloat)
        return FloatAttr(parser.parse_float(), type)

    def print_without_type(self, printer: Printer):
        return printer.print_float_attr(self)

    @staticmethod
    def iter_unpack(
        type: _FloatAttrTypeInvT, buffer: ReadableBuffer, /
    ) -> Iterator[FloatAttr[_FloatAttrTypeInvT]]:
        """
        Yields unpacked values one at a time, starting at the beginning of the buffer.
        """
        for value in type.iter_unpack(buffer):
            yield FloatAttr(value, type)

    @staticmethod
    def unpack(
        type: _FloatAttrTypeInvT, buffer: ReadableBuffer, num: int, /
    ) -> tuple[FloatAttr[_FloatAttrTypeInvT], ...]:
        """
        Unpack `num` values from the beginning of the buffer.
        """
        return tuple(FloatAttr(value, type) for value in type.unpack(buffer, num))


ComplexElementCovT = TypeVar(
    "ComplexElementCovT",
    bound=IntegerType | AnyFloat,
    default=IntegerType | AnyFloat,
    covariant=True,
)


@irdl_attr_definition
class ComplexType(
    Generic[ComplexElementCovT],
    PackableType[tuple[float, float] | tuple[int, int]],
    ParametrizedAttribute,
    BuiltinAttribute,
    ContainerType[ComplexElementCovT],
    TypeAttribute,
):
    name = "complex"
    element_type: ParameterDef[ComplexElementCovT]

    def __init__(self, element_type: ComplexElementCovT):
        super().__init__([element_type])

    def get_element_type(self) -> ComplexElementCovT:
        return self.element_type

    @property
    def compile_time_size(self) -> int:
        return 2 * self.element_type.compile_time_size

    @property
    def size(self) -> int:
        return 2 * self.element_type.size

    def iter_unpack(self, buffer: ReadableBuffer, /):
        values = (value for value in self.element_type.iter_unpack(buffer))
        return ((real, imag) for real, imag in zip(values, values))

    def unpack(self, buffer: ReadableBuffer, num: int, /):
        values = (value for value in self.element_type.unpack(buffer, 2 * num))
        return tuple((real, imag) for real, imag in zip(values, values))

    @overload
    def pack_into(
        self: ComplexType[IntegerType],
        buffer: WriteableBuffer,
        offset: int,
        value: tuple[int, int],
    ) -> None: ...

    @overload
    def pack_into(
        self: ComplexType[AnyFloat],
        buffer: WriteableBuffer,
        offset: int,
        value: tuple[float, float],
    ) -> None: ...

    def pack_into(
        self,
        buffer: WriteableBuffer,
        offset: int,
        value: tuple[float, float] | tuple[int, int],
    ) -> None:
        self.element_type.pack_into(buffer, 2 * offset, value[0])  # pyright: ignore[reportArgumentType]
        self.element_type.pack_into(buffer, 2 * offset + 1, value[1])  # pyright: ignore[reportArgumentType]
        return

    @overload
    def pack(
        self: ComplexType[AnyFloat], values: Sequence[tuple[float, float]]
    ) -> bytes: ...

    @overload
    def pack(
        self: ComplexType[IntegerType], values: Sequence[tuple[int, int]]
    ) -> bytes: ...

    @overload
    def pack(
        self, values: Sequence[tuple[int, int]] | Sequence[tuple[float, float]]
    ) -> bytes: ...

    def pack(self, values: Sequence[tuple[float, float] | tuple[int, int]]) -> bytes:
        return self.element_type.pack(tuple(val for vals in values for val in vals))  # pyright: ignore[reportArgumentType]


@irdl_attr_definition
class DictionaryAttr(GenericData[immutabledict[str, Attribute]], BuiltinAttribute):
    name = "dictionary"

    def __init__(self, value: Mapping[str, Attribute]):
        if not isinstance(value, immutabledict):
            value = immutabledict(value)
        super().__init__(value)

    @classmethod
    def parse_parameter(cls, parser: AttrParser) -> immutabledict[str, Attribute]:
        return immutabledict(parser.parse_optional_dictionary_attr_dict())

    def print_parameter(self, printer: Printer) -> None:
        printer.print_attr_dict(self.data)

    @staticmethod
    def generic_constraint_coercion(args: tuple[Any]) -> AttrConstraint:
        raise Exception(f"Unsupported operation on {DictionaryAttr.name}")

    def verify(self) -> None:
        return super().verify()


@irdl_attr_definition
class TupleType(ParametrizedAttribute, BuiltinAttribute):
    name = "tuple"

    types: ParameterDef[ArrayAttr[Attribute]]

    def __init__(self, types: list[Attribute] | ArrayAttr[Attribute]) -> None:
        if isinstance(types, list):
            types = ArrayAttr(types)
        super().__init__([types])


@irdl_attr_definition
class VectorType(
    Generic[AttributeCovT],
    BuiltinAttribute,
    ParametrizedAttribute,
    TypeAttribute,
    ShapedType,
    ContainerType[AttributeCovT],
):
    name = "vector"

    shape: ParameterDef[ArrayAttr[IntAttr]]
    element_type: ParameterDef[AttributeCovT]
    scalable_dims: ParameterDef[ArrayAttr[BoolAttr]]

    def __init__(
        self,
        element_type: AttributeCovT,
        shape: Iterable[int | IntAttr],
        scalable_dims: ArrayAttr[BoolAttr] | None = None,
    ) -> None:
        shape = ArrayAttr(
            [IntAttr(dim) if isinstance(dim, int) else dim for dim in shape]
        )
        if scalable_dims is None:
            false = BoolAttr(False, i1)
            scalable_dims = ArrayAttr(false for _ in shape)
        super().__init__([shape, element_type, scalable_dims])

    def get_num_dims(self) -> int:
        return len(self.shape.data)

    def get_num_scalable_dims(self) -> int:
        return sum(bool(d.value) for d in self.scalable_dims)

    def get_shape(self) -> tuple[int, ...]:
        return tuple(i.data for i in self.shape)

    def get_element_type(self) -> AttributeCovT:
        return self.element_type

    def get_scalable_dims(self) -> tuple[bool, ...]:
        return tuple(bool(i) for i in self.scalable_dims)

    def verify(self):
        num_dims = len(self.shape)
        num_scalable_dims = len(self.scalable_dims)
        if num_dims != num_scalable_dims:
            raise VerifyException(
                f"Number of scalable dimension specifiers {num_scalable_dims} must "
                f"equal to number of dimensions {num_dims}."
            )

    @classmethod
    def constr(
        cls,
        element_type: IRDLGenericAttrConstraint[AttributeCovT] | None = None,
        *,
        shape: IRDLGenericAttrConstraint[ArrayAttr[IntAttr]] | None = None,
        scalable_dims: IRDLGenericAttrConstraint[ArrayAttr[BoolAttr]] | None = None,
    ) -> GenericAttrConstraint[VectorType[AttributeCovT]]:
        if element_type is None and shape is None and scalable_dims is None:
            return BaseAttr[VectorType[AttributeCovT]](VectorType)
        shape_constr = AnyAttr() if shape is None else shape
        scalable_dims_constr = AnyAttr() if scalable_dims is None else scalable_dims
        return ParamAttrConstraint[VectorType[AttributeCovT]](
            VectorType,
            (
                shape_constr,
                element_type,
                scalable_dims_constr,
            ),
        )


AnyVectorType: TypeAlias = VectorType[Attribute]


@irdl_attr_definition
class TensorType(
    Generic[AttributeCovT],
    ParametrizedAttribute,
    BuiltinAttribute,
    TypeAttribute,
    ShapedType,
    ContainerType[AttributeCovT],
):
    name = "tensor"

    shape: ParameterDef[ArrayAttr[IntAttr]]
    element_type: ParameterDef[AttributeCovT]
    encoding: ParameterDef[Attribute]

    def __init__(
        self,
        element_type: AttributeCovT,
        shape: Iterable[int | IntAttr],
        encoding: Attribute = NoneAttr(),
    ):
        shape = ArrayAttr(
            [IntAttr(dim) if isinstance(dim, int) else dim for dim in shape]
        )
        super().__init__([shape, element_type, encoding])

    def get_num_dims(self) -> int:
        return len(self.shape.data)

    def get_shape(self) -> tuple[int, ...]:
        return tuple(i.data for i in self.shape.data)

    def get_element_type(self) -> AttributeCovT:
        return self.element_type


AnyTensorType: TypeAlias = TensorType[Attribute]
AnyTensorTypeConstr = BaseAttr[TensorType[Attribute]](TensorType)


@irdl_attr_definition
class UnrankedTensorType(
    Generic[AttributeCovT],
    ParametrizedAttribute,
    BuiltinAttribute,
    TypeAttribute,
    ContainerType[AttributeCovT],
):
    name = "unranked_tensor"

    element_type: ParameterDef[AttributeCovT]

    def __init__(self, element_type: AttributeCovT) -> None:
        super().__init__([element_type])

    def get_element_type(self) -> AttributeCovT:
        return self.element_type


AnyUnrankedTensorType: TypeAlias = UnrankedTensorType[Attribute]
AnyUnrankedTensorTypeConstr = BaseAttr[AnyUnrankedTensorType](UnrankedTensorType)


@dataclass(frozen=True, init=False)
class ContainerOf(
    Generic[AttributeCovT],
    GenericAttrConstraint[
        AttributeCovT | VectorType[AttributeCovT] | TensorType[AttributeCovT]
    ],
):
    """A type constraint that can be nested once in a vector or a tensor."""

    elem_constr: GenericAttrConstraint[AttributeCovT]

    def __init__(
        self,
        elem_constr: (
            AttributeCovT | type[AttributeCovT] | GenericAttrConstraint[AttributeCovT]
        ),
    ) -> None:
        object.__setattr__(self, "elem_constr", attr_constr_coercion(elem_constr))

    def verify(self, attr: Attribute, constraint_context: ConstraintContext) -> None:
        if isinstance(attr, VectorType) or isinstance(attr, TensorType):
            attr = cast(VectorType[Attribute] | TensorType[Attribute], attr)
            self.elem_constr.verify(attr.element_type, constraint_context)
        else:
            self.elem_constr.verify(attr, constraint_context)

    def mapping_type_vars(
        self, type_var_mapping: dict[TypeVar, AttrConstraint]
    ) -> Self:
        mapped_constraint = self.elem_constr.mapping_type_vars(type_var_mapping)
        if mapped_constraint is self.elem_constr:
            return self
        else:
            return type(self)(mapped_constraint)


VectorOrTensorOf: TypeAlias = (
    VectorType[AttributeCovT]
    | TensorType[AttributeCovT]
    | UnrankedTensorType[AttributeCovT]
)


@dataclass(frozen=True)
class VectorRankConstraint(AttrConstraint):
    """
    Constrain a vector to be of a given rank.
    """

    expected_rank: int
    """The expected vector rank."""

    def verify(self, attr: Attribute, constraint_context: ConstraintContext) -> None:
        if not isinstance(attr, VectorType):
            raise VerifyException(f"{attr} should be of type VectorType.")
        if attr.get_num_dims() != self.expected_rank:
            raise VerifyException(
                f"Expected vector rank to be {self.expected_rank}, got {attr.get_num_dims()}."
            )

    def mapping_type_vars(
        self, type_var_mapping: dict[TypeVar, AttrConstraint]
    ) -> VectorRankConstraint:
        return self


@dataclass(frozen=True)
class VectorBaseTypeConstraint(AttrConstraint):
    """
    Constrain a vector to be of a given base type.
    """

    expected_type: Attribute
    """The expected vector base type."""

    def verify(self, attr: Attribute, constraint_context: ConstraintContext) -> None:
        if not isinstance(attr, VectorType):
            raise VerifyException(f"{attr} should be of type VectorType.")
        attr = cast(VectorType[Attribute], attr)
        if attr.element_type != self.expected_type:
            raise VerifyException(
                f"Expected vector type to be {self.expected_type}, got {attr.element_type}."
            )

    def mapping_type_vars(
        self, type_var_mapping: dict[TypeVar, AttrConstraint]
    ) -> VectorBaseTypeConstraint:
        return self


@dataclass(frozen=True)
class VectorBaseTypeAndRankConstraint(AttrConstraint):
    """
    Constrain a vector to be of a given rank and base type.
    """

    expected_type: Attribute
    """The expected vector base type."""

    expected_rank: int
    """The expected vector rank."""

    def verify(self, attr: Attribute, constraint_context: ConstraintContext) -> None:
        constraint = VectorBaseTypeConstraint(
            self.expected_type
        ) & VectorRankConstraint(self.expected_rank)
        constraint.verify(attr, constraint_context)

    def mapping_type_vars(
        self, type_var_mapping: dict[TypeVar, AttrConstraint]
    ) -> VectorBaseTypeAndRankConstraint:
        return self


@irdl_attr_definition
class DenseResourceAttr(ParametrizedAttribute, BuiltinAttribute):
    name = "dense_resource"

    resource_handle: ParameterDef[StringAttr]

    # Should be a ShapedType, but this is not defined yet in xDSL
    type: ParameterDef[Attribute]

    @staticmethod
    def from_params(handle: str | StringAttr, type: Attribute) -> DenseResourceAttr:
        if isinstance(handle, str):
            handle = StringAttr(handle)
        return DenseResourceAttr([handle, type])


DenseArrayT = TypeVar(
    "DenseArrayT",
    bound=IntegerType | AnyFloat,
    default=IntegerType | AnyFloat,
    covariant=True,
)


@irdl_attr_definition
class DenseArrayBase(
    Generic[DenseArrayT],
    ContainerType[DenseArrayT],
    ParametrizedAttribute,
    BuiltinAttribute,
):
    name = "array"

    elt_type: ParameterDef[DenseArrayT]
    data: ParameterDef[BytesAttr]

    def verify(self):
        data_len = len(self.data.data)
        elt_size = self.elt_type.size
        if data_len % elt_size:
            raise VerifyException(
                f"Data length of {self.name} ({data_len}) not divisible by element "
                f"size {elt_size}"
            )

    def get_element_type(self) -> DenseArrayT:
        return self.elt_type

    @staticmethod
    def create_dense_int(
        data_type: _IntegerTypeInvT, data: Sequence[int] | Sequence[IntAttr]
    ) -> DenseArrayBase[_IntegerTypeInvT]:
        if len(data) and isinstance(data[0], IntAttr):
            value_list = tuple(d.data for d in cast(Sequence[IntAttr], data))
        else:
            value_list = cast(Sequence[int], data)

        normalized_values = tuple(
            data_type.get_normalized_value(value) for value in value_list
        )

        bytes_data = data_type.pack(normalized_values)

        return DenseArrayBase([data_type, BytesAttr(bytes_data)])

    @staticmethod
    def create_dense_float(
        data_type: _FloatAttrTypeInvT, data: Sequence[float] | Sequence[FloatData]
    ) -> DenseArrayBase[_FloatAttrTypeInvT]:
        if len(data) and isinstance(data[0], int | float):
            vals = data
        else:
            vals = tuple(attr.data for attr in cast(Sequence[FloatData], data))

        fmt = data_type.format[0] + str(len(data)) + data_type.format[1:]

        bytes_data = struct.pack(fmt, *vals)

        return DenseArrayBase([data_type, BytesAttr(bytes_data)])

    @overload
    @staticmethod
    def from_list(
        data_type: IntegerType, data: Sequence[int] | Sequence[IntAttr]
    ) -> DenseArrayBase: ...

    @overload
    @staticmethod
    def from_list(
        data_type: Attribute, data: Sequence[int | float] | Sequence[FloatData]
    ) -> DenseArrayBase: ...

    @staticmethod
    def from_list(
        data_type: Attribute,
        data: (
            Sequence[int]
            | Sequence[int | float]
            | Sequence[IntAttr]
            | Sequence[FloatData]
        ),
    ) -> DenseArrayBase:
        if isinstance(data_type, IntegerType):
            _data = cast(Sequence[int] | Sequence[IntAttr], data)
            return DenseArrayBase.create_dense_int(data_type, _data)
        elif isinstance(data_type, AnyFloat):
            _data = cast(Sequence[int | float] | Sequence[FloatData], data)
            return DenseArrayBase.create_dense_float(data_type, _data)
        else:
            raise TypeError(f"Unsupported element type {data_type}")

    def iter_values(self) -> Iterator[float] | Iterator[int]:
        return self.elt_type.iter_unpack(self.data.data)

    def get_values(self) -> tuple[int, ...] | tuple[float, ...]:
        return self.elt_type.unpack(self.data.data, len(self))

    def iter_attrs(self) -> Iterator[IntegerAttr] | Iterator[FloatAttr]:
        if isinstance(self.elt_type, IntegerType):
            return IntegerAttr.iter_unpack(self.elt_type, self.data.data)
        else:
            return FloatAttr.iter_unpack(self.elt_type, self.data.data)

    def get_attrs(self) -> tuple[IntegerAttr, ...] | tuple[FloatAttr, ...]:
        if isinstance(self.elt_type, IntegerType):
            return IntegerAttr.unpack(self.elt_type, self.data.data, len(self))
        else:
            return FloatAttr.unpack(self.elt_type, self.data.data, len(self))

    def __len__(self) -> int:
        return len(self.data.data) // self.elt_type.size


DenseI64ArrayConstr = ParamAttrConstraint(DenseArrayBase, [i64, BytesAttr])
"""Type constraint for DenseArrays containing i64 integers."""

DenseI32ArrayConstr = ParamAttrConstraint(DenseArrayBase, [i32, BytesAttr])
"""Type constraint for DenseArrays containing i32 integers."""


@irdl_attr_definition
class FunctionType(ParametrizedAttribute, BuiltinAttribute, TypeAttribute):
    name = "fun"

    inputs: ParameterDef[ArrayAttr[Attribute]]
    outputs: ParameterDef[ArrayAttr[Attribute]]

    @staticmethod
    def from_lists(
        inputs: Sequence[Attribute], outputs: Sequence[Attribute]
    ) -> FunctionType:
        return FunctionType([ArrayAttr(inputs), ArrayAttr(outputs)])

    @staticmethod
    def from_attrs(
        inputs: ArrayAttr[Attribute], outputs: ArrayAttr[Attribute]
    ) -> FunctionType:
        return FunctionType([inputs, outputs])


@irdl_attr_definition
class OpaqueAttr(ParametrizedAttribute, BuiltinAttribute):
    name = "opaque"

    ident: ParameterDef[StringAttr]
    value: ParameterDef[StringAttr]
    type: ParameterDef[Attribute]

    @staticmethod
    def from_strings(name: str, value: str, type: Attribute = NoneAttr()) -> OpaqueAttr:
        return OpaqueAttr([StringAttr(name), StringAttr(value), type])


class MemRefLayoutAttr(Attribute, ABC):
    """
    Interface for any attribute acceptable as a memref layout.
    """

    name = "abstract.memref_layout_att"

    @abstractmethod
    def get_affine_map(self) -> AffineMap:
        """
        Return the affine mapping from the iteration space of this
        layout to the element offset in linear memory. The resulting
        affine map thus has only one result.
        """
        raise NotImplementedError()

    def get_strides(self) -> Sequence[int | None] | None:
        """
        (optional) Return the list of strides, representing the element offset
        in linear memory for every dimension in the iteration space of
        this memref layout attribute.

        Note: The dimension of the iteration space may differ from the dimension
        of the data it represents. For instance, this can occur in a tiled layout.

        This is only applicable to hyper-rectangular layouts.
        If this is not applicable for a given layout, returns None
        """
        return None


@irdl_attr_definition
class StridedLayoutAttr(MemRefLayoutAttr, BuiltinAttribute, ParametrizedAttribute):
    """
    An attribute representing a strided layout of a shaped type.
    See external [documentation](https://mlir.llvm.org/docs/Dialects/Builtin/#stridedlayoutattr).

    Contrary to MLIR, we represent dynamic offsets and strides with
    `NoneAttr`, and we do not restrict offsets and strides to 64-bits
    integers.
    """

    name = "strided"

    strides: ParameterDef[ArrayAttr[IntAttr | NoneAttr]]
    offset: ParameterDef[IntAttr | NoneAttr]

    def __init__(
        self,
        strides: (
            ArrayAttr[IntAttr | NoneAttr] | Sequence[int | None | IntAttr | NoneAttr]
        ),
        offset: int | None | IntAttr | NoneAttr = 0,
    ) -> None:
        if not isinstance(strides, ArrayAttr):
            strides_values: list[IntAttr | NoneAttr] = []
            for stride in strides:
                if isinstance(stride, int):
                    strides_values.append(IntAttr(stride))
                elif stride is None:
                    strides_values.append(NoneAttr())
                else:
                    strides_values.append(stride)
            strides = ArrayAttr(strides_values)

        if isinstance(offset, int):
            offset = IntAttr(offset)
        if offset is None:
            offset = NoneAttr()

        super().__init__([strides, offset])

    def get_strides(self) -> Sequence[int | None]:
        return tuple(
            None if isinstance(stride, NoneAttr) else stride.data
            for stride in self.strides
        )

    def get_offset(self) -> int | None:
        if isinstance(self.offset, NoneAttr):
            return None
        else:
            return self.offset.data

    def get_affine_map(self) -> AffineMap:
        """
        Return the affine mapping from the iteration space of this
        layout to the element offset in linear memory. The resulting
        affine map thus has only one result.

        For dynamic strides, this results in an affinemap with a number
        of symbols, ordered in the following manner:
            (1) Symbol for the dynamic offset of the layout
            (2) Symbols for every dynamic stride of the layout
        """

        # keep track of number of symbols
        nb_symbols = 0

        result = AffineConstantExpr(0)

        # add offset
        if isinstance(self.offset, IntAttr):
            result += AffineConstantExpr(self.offset.data)
        else:  # NoneAttr
            result += AffineSymExpr(nb_symbols)
            nb_symbols += 1

        for dim, stride in enumerate(self.strides.data):
            if isinstance(stride, IntAttr):
                stride_expr = AffineConstantExpr(stride.data)
            else:  # NoneAttr
                stride_expr = AffineSymExpr(nb_symbols)
                nb_symbols += 1
            result += AffineDimExpr(dim) * stride_expr

        return AffineMap(len(self.strides), nb_symbols, (result,))


@irdl_attr_definition
class AffineMapAttr(MemRefLayoutAttr, BuiltinAttribute, Data[AffineMap]):
    """An Attribute containing an AffineMap object."""

    name = "affine_map"

    @classmethod
    def parse_parameter(cls, parser: AttrParser) -> AffineMap:
        with parser.in_angle_brackets():
            data = parser.parse_affine_map()
            return data

    def print_parameter(self, printer: Printer) -> None:
        printer.print_string(f"{self.data}")

    @staticmethod
    def constant_map(value: int) -> AffineMapAttr:
        return AffineMapAttr(AffineMap.constant_map(value))

    def get_affine_map(self) -> AffineMap:
        return self.data


@irdl_attr_definition
class AffineSetAttr(Data[AffineSet], BuiltinAttribute):
    """An attribute containing an AffineSet object."""

    name = "affine_set"

    @classmethod
    def parse_parameter(cls, parser: AttrParser) -> AffineSet:
        return parser.parse_affine_set()

    def print_parameter(self, printer: Printer) -> None:
        printer.print_string(f"{self.data}")


@irdl_op_definition
class UnrealizedConversionCastOp(IRDLOperation):
    name = "builtin.unrealized_conversion_cast"

    inputs = var_operand_def()
    outputs = var_result_def()

    traits = traits_def(NoMemoryEffect())

    @staticmethod
    def get(inputs: Sequence[SSAValue | Operation], result_type: Sequence[Attribute]):
        return UnrealizedConversionCastOp.build(
            operands=[inputs],
            result_types=[result_type],
        )

    @staticmethod
    def cast_one(
        input: SSAValue, result_type: AttributeInvT
    ) -> tuple[UnrealizedConversionCastOp, SSAValue[AttributeInvT]]:
        op = UnrealizedConversionCastOp(operands=(input,), result_types=(result_type,))
        res: SSAValue[AttributeInvT] = op.results[0]  # pyright: ignore[reportAssignmentType]
        return op, res

    @classmethod
    def parse(cls, parser: Parser) -> Self:
        if parser.parse_optional_characters("to") is None:
            args = parser.parse_comma_separated_list(
                parser.Delimiter.NONE,
                parser.parse_unresolved_operand,
            )
            parser.parse_punctuation(":")
            input_types = parser.parse_comma_separated_list(
                parser.Delimiter.NONE,
                parser.parse_type,
            )
            parser.parse_characters("to")
            inputs = parser.resolve_operands(args, input_types, parser.pos)
        else:
            inputs = list[SSAValue]()
        output_types = parser.parse_comma_separated_list(
            parser.Delimiter.NONE,
            parser.parse_type,
        )
        attributes = parser.parse_optional_attr_dict()
        return cls(
            operands=[inputs], result_types=[output_types], attributes=attributes
        )

    def print(self, printer: Printer):
        def print_fn(operand: SSAValue) -> None:
            return printer.print_attribute(operand.type)

        if self.inputs:
            printer.print(" ")
            printer.print_list(self.inputs, printer.print_operand)
            printer.print_string(" : ")
            printer.print_list(self.inputs, print_fn)
        printer.print_string(" to ")
        printer.print_list(self.outputs, print_fn)
        printer.print_op_attributes(self.attributes)


class UnregisteredOp(Operation, ABC):
    """
    An unregistered operation.

    Each unregistered op is registered as a subclass of `UnregisteredOp`,
    and op with different names have distinct subclasses.
    """

    name = "builtin.unregistered"
    traits = traits_def()

    @property
    def op_name(self) -> StringAttr:
        if "op_name__" not in self.attributes:
            raise ValueError("missing 'op_name__' attribute")
        op_name = self.attributes["op_name__"]
        if not isinstance(op_name, StringAttr):
            raise ValueError(
                f"'op_name__' is expected to have 'StringAttr' type, got {op_name}"
            )
        return op_name

    @classmethod
    def with_name(cls, name: str) -> type[Operation]:
        """
        Return a new unregistered operation type given a name.
        This function should not be called directly. Use methods from
        `Context` to get an `UnregisteredOp` type.
        """

        class UnregisteredOpWithNameOp(UnregisteredOp):
            @classmethod
            def create(
                cls,
                *,
                operands: Sequence[SSAValue] = (),
                result_types: Sequence[Attribute] = (),
                properties: Mapping[str, Attribute] = {},
                attributes: Mapping[str, Attribute] = {},
                successors: Sequence[Block] = (),
                regions: Sequence[Region] = (),
            ):
                op = super().create(
                    operands=operands,
                    result_types=result_types,
                    properties=properties,
                    attributes=attributes,
                    successors=successors,
                    regions=regions,
                )
                op.attributes["op_name__"] = StringAttr(name)
                return op

        return UnregisteredOpWithNameOp

    @classmethod
    def has_trait(
        cls,
        trait: type[OpTrait] | OpTrait,
        *,
        value_if_unregistered: bool = True,
    ) -> bool:
        return value_if_unregistered


class UnregisteredAttr(ParametrizedAttribute, BuiltinAttribute, ABC):
    """
    An unregistered attribute or type.

    Each unregistered attribute is registered as a subclass of
    `UnregisteredAttr`, and attribute with different names have
    distinct subclasses.

    Since attributes do not have a generic format, unregistered
    attributes represent their original parameters as a string,
    which is exactly the content parsed from the textual
    representation.
    """

    name = "builtin.unregistered"

    attr_name: ParameterDef[StringAttr]
    is_type: ParameterDef[IntAttr]
    is_opaque: ParameterDef[IntAttr]
    value: ParameterDef[StringAttr]
    """
    This parameter is non-null is the attribute is a type, and null otherwise.
    """

    def __init__(
        self,
        attr_name: str | StringAttr,
        is_type: bool | IntAttr,
        is_opaque: bool | IntAttr,
        value: str | StringAttr,
    ):
        if isinstance(attr_name, str):
            attr_name = StringAttr(attr_name)
        if isinstance(is_type, bool):
            is_type = IntAttr(int(is_type))
        if isinstance(is_opaque, bool):
            is_opaque = IntAttr(int(is_opaque))
        if isinstance(value, str):
            value = StringAttr(value)
        super().__init__([attr_name, is_type, is_opaque, value])

    @classmethod
    def with_name_and_type(cls, name: str, is_type: bool) -> type[UnregisteredAttr]:
        """
        Return a new unregistered attribute type given a name and a
        boolean indicating if the attribute can be a type.
        This function should not be called directly. Use methods from
        `Context` to get an `UnregisteredAttr` type.
        """

        @irdl_attr_definition
        class UnregisteredAttrWithName(UnregisteredAttr):
            def verify(self):
                if self.attr_name.data != name:
                    raise VerifyException("Unregistered attribute name mismatch")
                if self.is_type.data != int(is_type):
                    raise VerifyException("Unregistered attribute is_type mismatch")

        @irdl_attr_definition
        class UnregisteredAttrTypeWithName(UnregisteredAttr, TypeAttribute):
            def verify(self):
                if self.attr_name.data != name:
                    raise VerifyException("Unregistered attribute name mismatch")
                if self.is_type.data != int(is_type):
                    raise VerifyException("Unregistered attribute is_type mismatch")

        if is_type:
            return UnregisteredAttrTypeWithName
        else:
            return UnregisteredAttrWithName


@irdl_op_definition
class ModuleOp(IRDLOperation):
    name = "builtin.module"

    sym_name = opt_prop_def(StringAttr)

    body = region_def("single_block")

    traits = traits_def(
        IsolatedFromAbove(),
        NoTerminator(),
        OptionalSymbolOpInterface(),
        SymbolTable(),
    )

    def __init__(
        self,
        ops: list[Operation] | Region,
        attributes: Mapping[str, Attribute] | None = None,
        sym_name: StringAttr | None = None,
    ):
        if attributes is None:
            attributes = {}
        if isinstance(ops, Region):
            region = ops
        else:
            region = Region(Block(ops))
        properties: dict[str, Attribute | None] = {"sym_name": sym_name}
        super().__init__(regions=[region], attributes=attributes, properties=properties)

    @property
    def ops(self) -> BlockOps:
        return self.body.ops

    @classmethod
    def parse(cls, parser: Parser) -> ModuleOp:
        module_name = parser.parse_optional_symbol_name()

        attributes = parser.parse_optional_attr_dict_with_keyword()
        if attributes is not None:
            attributes = attributes.data
        region = parser.parse_region()

        # Add a block if the region is empty
        if not region.blocks:
            region.add_block(Block())

        return ModuleOp(region, attributes, module_name)

    def print(self, printer: Printer) -> None:
        if self.sym_name is not None:
            printer.print(f" @{self.sym_name.data}")

        if self.attributes:
            printer.print_op_attributes(self.attributes, print_keyword=True)

        if not self.body.block.ops:
            # Do not print the entry block if the region has an empty block
            printer.print(" {\n")
            printer.print("}")
        else:
            printer.print(" ", self.body)


# FloatXXType shortcuts
bf16 = BFloat16Type()
f16 = Float16Type()
f32 = Float32Type()
f64 = Float64Type()
f80 = Float80Type()
f128 = Float128Type()


_MemRefTypeElement = TypeVar(
    "_MemRefTypeElement", bound=Attribute, covariant=True, default=Attribute
)
_UnrankedMemRefTypeElems = TypeVar(
    "_UnrankedMemRefTypeElems", bound=Attribute, covariant=True, default=Attribute
)
_UnrankedMemRefTypeElemsInit = TypeVar("_UnrankedMemRefTypeElemsInit", bound=Attribute)


@irdl_attr_definition
class NoneType(ParametrizedAttribute, BuiltinAttribute, TypeAttribute):
    name = "none_type"


@irdl_attr_definition
class MemRefType(
    Generic[_MemRefTypeElement],
    ParametrizedAttribute,
    BuiltinAttribute,
    TypeAttribute,
    ShapedType,
    ContainerType[_MemRefTypeElement],
):
    name = "memref"

    shape: ParameterDef[ArrayAttr[IntAttr]]
    element_type: ParameterDef[_MemRefTypeElement]
    layout: ParameterDef[MemRefLayoutAttr | NoneAttr]
    memory_space: ParameterDef[Attribute]

    def __init__(
        self,
        element_type: _MemRefTypeElement,
        shape: ArrayAttr[IntAttr] | Iterable[int | IntAttr],
        layout: MemRefLayoutAttr | NoneAttr = NoneAttr(),
        memory_space: Attribute = NoneAttr(),
    ):
        s: ArrayAttr[IntAttr]
        if isinstance(shape, ArrayAttr):
            # Temporary cast until Pyright is fixed to not infer ArrayAttr[int] as a
            # possible value for shape
            s = cast(ArrayAttr[IntAttr], shape)
        else:
            s = ArrayAttr(
                [IntAttr(dim) if isinstance(dim, int) else dim for dim in shape]
            )
        super().__init__(
            (
                s,
                element_type,
                layout,
                memory_space,
            )
        )

    def get_num_dims(self) -> int:
        return len(self.shape.data)

    def get_shape(self) -> tuple[int, ...]:
        return tuple(i.data for i in self.shape.data)

    def get_element_type(self) -> _MemRefTypeElement:
        return self.element_type

    @classmethod
    def parse_parameters(cls, parser: AttrParser) -> list[Attribute]:
        parser.parse_punctuation("<", " in memref attribute")
        shape = parser.parse_attribute()
        parser.parse_punctuation(",", " between shape and element type parameters")
        type = parser.parse_attribute()
        # If we have a layout or a memory space, parse both of them.
        if parser.parse_optional_punctuation(",") is None:
            parser.parse_punctuation(">", " at end of memref attribute")
            return [shape, type, NoneAttr(), NoneAttr()]
        layout = parser.parse_attribute()
        parser.parse_punctuation(",", " between layout and memory space")
        memory_space = parser.parse_attribute()
        parser.parse_punctuation(">", " at end of memref attribute")

        return [shape, type, layout, memory_space]

    def print_parameters(self, printer: Printer) -> None:
        printer.print("<", self.shape, ", ", self.element_type)
        if self.layout != NoneAttr() or self.memory_space != NoneAttr():
            printer.print(", ", self.layout, ", ", self.memory_space)
        printer.print(">")

    def get_affine_map(self) -> AffineMap:
        """
        Return the affine mapping from the iteration space of this
        memref's layout to the element offset in linear memory.
        """
        if isinstance(self.layout, NoneAttr):
            # empty shape not supported
            if self.get_shape() == ():
                raise DiagnosticException(
                    f"Unsupported empty shape in memref of type {self}"
                )

            strides = self.strides_for_shape(self.get_shape())
            map = StridedLayoutAttr(strides).get_affine_map()
        else:
            map = self.layout.get_affine_map()

        return map

    def get_affine_map_in_bytes(self) -> AffineMap:
        """
        Return the affine mapping from the iteration space of this
        memref's layout to the byte offset in linear memory.

        Unlike the get_affine_map, this function accounts for element width.
        """

        map = self.get_affine_map()

        # account for element width
        assert isinstance(self.element_type, FixedBitwidthType)

        return AffineMap(
            map.num_dims,
            map.num_symbols,
            tuple(result * self.element_type.size for result in map.results),
        )

    def get_strides(self) -> Sequence[int | None] | None:
        """
        Yields the strides of the memref for each dimension.
        The stride of a dimension is the number of elements that are skipped when
        incrementing the corresponding index by one.
        """
        match self.layout:
            case NoneAttr():
                return ShapedType.strides_for_shape(self.get_shape())
            case _:
                return self.layout.get_strides()

    @classmethod
    def constr(
        cls,
        *,
        shape: IRDLAttrConstraint | None = None,
        element_type: IRDLGenericAttrConstraint[_MemRefTypeElement] = AnyAttr(),
        layout: IRDLAttrConstraint | None = None,
        memory_space: IRDLAttrConstraint | None = None,
    ) -> GenericAttrConstraint[MemRefType[_MemRefTypeElement]]:
        if (
            shape is None
            and element_type == AnyAttr()
            and layout is None
            and memory_space is None
        ):
            return BaseAttr[MemRefType[_MemRefTypeElement]](MemRefType)
        return ParamAttrConstraint[MemRefType[_MemRefTypeElement]](
            MemRefType, (shape, element_type, layout, memory_space)
        )


<<<<<<< HEAD
@dataclass(frozen=True, init=False)
class TensorOrMemRefOf(
    GenericAttrConstraint[TensorType[AttributeCovT] | MemRefType[AttributeCovT]]
):
    """A type constraint that can be nested once in a memref or a tensor."""

    elem_constr: GenericAttrConstraint[AttributeCovT]

    def __init__(
        self,
        elem_constr: AttributeCovT
        | type[AttributeCovT]
        | GenericAttrConstraint[AttributeCovT],
    ) -> None:
        object.__setattr__(self, "elem_constr", attr_constr_coercion(elem_constr))

    @dataclass(frozen=True)
    class _Extractor(
        VarExtractor[TensorType[AttributeInvT] | MemRefType[AttributeInvT]]
    ):
        inner: VarExtractor[AttributeInvT]

        def extract_var(
            self, a: TensorType[AttributeInvT] | MemRefType[AttributeInvT]
        ) -> ConstraintVariableType:
            return self.inner.extract_var(a.element_type)

    def get_resolvers(
        self,
    ) -> dict[
        str,
        VarExtractor[TensorType[AttributeCovT] | MemRefType[AttributeCovT]],
    ]:
        return {
            v: self._Extractor(r)
            for v, r in self.elem_constr.get_variable_extractors().items()
        }

    def verify(self, attr: Attribute, constraint_context: ConstraintContext) -> None:
        if isinstance(attr, MemRefType) or isinstance(attr, TensorType):
            attr = cast(MemRefType[Attribute] | TensorType[Attribute], attr)
            self.elem_constr.verify(attr.element_type, constraint_context)
        else:
            raise VerifyException(f"Expected tensor or memref type, got {attr}")

    def mapping_type_vars(
        self, type_var_mapping: dict[TypeVar, AttrConstraint]
    ) -> Self:
        elem_constr = self.elem_constr.mapping_type_vars(type_var_mapping)
        if elem_constr is self.elem_constr:
            return self
        else:
            return type(self)(elem_constr)


=======
>>>>>>> c376ed7f
@irdl_attr_definition
class UnrankedMemRefType(
    Generic[_UnrankedMemRefTypeElems],
    ParametrizedAttribute,
    BuiltinAttribute,
    TypeAttribute,
    ContainerType[_UnrankedMemRefTypeElems],
):
    name = "unranked_memref"

    element_type: ParameterDef[_UnrankedMemRefTypeElems]
    memory_space: ParameterDef[Attribute]

    @staticmethod
    def from_type(
        referenced_type: _UnrankedMemRefTypeElemsInit,
        memory_space: Attribute = NoneAttr(),
    ) -> UnrankedMemRefType[_UnrankedMemRefTypeElemsInit]:
        return UnrankedMemRefType([referenced_type, memory_space])

    def get_element_type(self) -> _UnrankedMemRefTypeElems:
        return self.element_type


AnyUnrankedMemRefType: TypeAlias = UnrankedMemRefType[Attribute]
AnyUnrankedMemRefTypeConstr = BaseAttr[AnyUnrankedMemRefType](UnrankedMemRefType)

RankedStructure: TypeAlias = (
    VectorType[AttributeCovT] | TensorType[AttributeCovT] | MemRefType[AttributeCovT]
)

AnyDenseElement: TypeAlias = IntegerType | IndexType | AnyFloat | ComplexType
DenseElementCovT = TypeVar(
    "DenseElementCovT", bound=AnyDenseElement, default=AnyDenseElement, covariant=True
)

DenseElementT = TypeVar("DenseElementT", bound=AnyDenseElement, default=AnyDenseElement)


@irdl_attr_definition
class DenseIntOrFPElementsAttr(
    Generic[DenseElementCovT],
    TypedAttribute,
    BuiltinAttribute,
    ContainerType[DenseElementCovT],
):
    name = "dense"
    type: ParameterDef[RankedStructure[DenseElementCovT]]
    data: ParameterDef[BytesAttr]

    # The type stores the shape data
    def get_shape(self) -> tuple[int, ...]:
        return self.type.get_shape()

    def get_element_type(self) -> DenseElementCovT:
        return self.type.get_element_type()

    def __len__(self) -> int:
        return len(self.data.data) // self.type.element_type.compile_time_size

    @property
    def shape_is_complete(self) -> bool:
        shape = self.get_shape()

        n = 1
        for dim in shape:
            if dim < 1:
                # Dimensions need to be greater or equal to one
                return False
            n *= dim

        # Product of dimensions needs to equal length
        return n == len(self)

    def verify(self) -> None:
        # zero rank type should only hold 1 value
        data_len = len(self.get_values())
        if not self.type.get_shape() and data_len != 1:
            raise VerifyException(
                f"A zero-rank {self.type.name} can only hold 1 value but {data_len} were given."
            )

    @staticmethod
    @deprecated("Please use `create_dense_int` instead.")
    def create_dense_index(
        type: RankedStructure[IndexType],
        data: Sequence[int] | Sequence[IntegerAttr[IndexType]],
    ) -> DenseIntOrFPElementsAttr[IndexType]:
        return DenseIntOrFPElementsAttr.create_dense_int(type, data)

    @staticmethod
    def create_dense_int(
        type: RankedStructure[_IntegerAttrType],
        data: int
        | IntegerAttr[_IntegerAttrType]
        | Sequence[int]
        | Sequence[IntegerAttr[_IntegerAttrType]],
    ) -> DenseIntOrFPElementsAttr[_IntegerAttrType]:
        # Splat case
        if isinstance(data, IntegerAttr):
            data = data.value.data
        if isinstance(data, int):
            if isinstance(type.element_type, IntegerType):
                value = type.element_type.get_normalized_value(data)
            else:
                value = data
            return DenseIntOrFPElementsAttr(
                [
                    type,
                    BytesAttr(
                        type.element_type.pack((value,)) * prod(type.get_shape())
                    ),
                ]
            )

        # Non-splat case
        if len(data) and isinstance(data[0], IntegerAttr):
            data = [el.value.data for el in cast(Sequence[IntegerAttr], data)]
        else:
            data = cast(Sequence[int], data)

        # ints are normalized
        if isinstance(type.element_type, IntegerType):
            normalized_values = tuple(
                type.element_type.get_normalized_value(value) for value in data
            )
        else:
            normalized_values = data

        return DenseIntOrFPElementsAttr(
            [type, BytesAttr(type.element_type.pack(normalized_values))]
        )

    @staticmethod
    def create_dense_float(
        type: RankedStructure[_FloatAttrType],
        data: float
        | FloatAttr[_FloatAttrType]
        | Sequence[float]
        | Sequence[FloatAttr[_FloatAttrType]],
    ) -> DenseIntOrFPElementsAttr[_FloatAttrType]:
        # Splat case
        if isinstance(data, FloatAttr):
            data = data.value.data
        if isinstance(
            data, float | int
        ):  # Pyright allows an int to be passed into this function
            return DenseIntOrFPElementsAttr(
                [
                    type,
                    BytesAttr(type.element_type.pack((data,)) * prod(type.get_shape())),
                ]
            )

        # Non-splat case
        if len(data) and isa(data[0], FloatAttr):
            data = [el.value.data for el in cast(Sequence[FloatAttr], data)]
        else:
            data = cast(Sequence[float], data)

        return DenseIntOrFPElementsAttr([type, BytesAttr(type.element_type.pack(data))])

    @overload
    @staticmethod
    def create_dense_complex(
        type: RankedStructure[ComplexType[_IntegerTypeInvT]],
        data: Sequence[tuple[int, int]],
    ) -> DenseIntOrFPElementsAttr[ComplexType[_IntegerTypeInvT]]: ...

    @overload
    @staticmethod
    def create_dense_complex(
        type: RankedStructure[ComplexType[_FloatAttrTypeInvT]],
        data: Sequence[tuple[float, float]],
    ) -> DenseIntOrFPElementsAttr[ComplexType[_FloatAttrTypeInvT]]: ...

    @staticmethod
    def create_dense_complex(
        type: RankedStructure[ComplexType[ComplexElementCovT]],
        data: Sequence[tuple[float, float]] | Sequence[tuple[int, int]],
    ) -> DenseIntOrFPElementsAttr[ComplexType[ComplexElementCovT]]:
        return DenseIntOrFPElementsAttr([type, BytesAttr(type.element_type.pack(data))])

    @overload
    @staticmethod
    def from_list(
        type: (
            RankedStructure[AnyFloat | IntegerType | IndexType]
            | RankedStructure[AnyFloat]
            | RankedStructure[IntegerType]
            | RankedStructure[IndexType]
        ),
        data: (
            Sequence[int]
            | Sequence[IntegerAttr[IndexType]]
            | Sequence[IntegerAttr[IntegerType]]
        ),
    ) -> DenseIntOrFPElementsAttr: ...

    @overload
    @staticmethod
    def from_list(
        type: (
            RankedStructure[AnyFloat | IntegerType | IndexType]
            | RankedStructure[AnyFloat]
            | RankedStructure[IntegerType]
            | RankedStructure[IndexType]
        ),
        data: Sequence[int | float] | Sequence[FloatAttr],
    ) -> DenseIntOrFPElementsAttr: ...

    @staticmethod
    @deprecated("Please use `create_dense_{int/float}` instead.")
    def from_list(
        type: (
            RankedStructure[AnyFloat | IntegerType | IndexType]
            | RankedStructure[AnyFloat]
            | RankedStructure[IntegerType]
            | RankedStructure[IndexType]
        ),
        data: Sequence[int | float] | Sequence[IntegerAttr] | Sequence[FloatAttr],
    ) -> DenseIntOrFPElementsAttr:
        # splat value given
        if len(data) == 1 and prod(type.get_shape()) != 1:
            new_data = data[0]
        else:
            new_data = data

        if isinstance(type.element_type, AnyFloat):
            new_type = cast(RankedStructure[AnyFloat], type)
            new_data = cast(
                float | FloatAttr | Sequence[float] | Sequence[FloatAttr[AnyFloat]],
                new_data,
            )
            return DenseIntOrFPElementsAttr.create_dense_float(new_type, new_data)
        else:
            new_type = cast(RankedStructure[IntegerType | IndexType], type)
            new_data = cast(
                int | IntegerAttr | Sequence[int] | Sequence[IntegerAttr], new_data
            )
            return DenseIntOrFPElementsAttr.create_dense_int(new_type, new_data)

    @staticmethod
    @deprecated("Please use `create_dense_{int/float}` instead.")
    def vector_from_list(
        data: Sequence[int] | Sequence[float],
        data_type: IntegerType | IndexType | AnyFloat,
        shape: Sequence[int] | None = None,
    ) -> DenseIntOrFPElementsAttr:
        if not shape:
            shape = [len(data)]
        if isinstance(data_type, AnyFloat):
            return DenseIntOrFPElementsAttr.create_dense_float(
                VectorType(data_type, shape), data
            )
        else:
            assert isinstance(data_type, IntegerType | IndexType)
            data = cast(Sequence[int], data)
            return DenseIntOrFPElementsAttr.create_dense_int(
                VectorType(data_type, shape), data
            )

    @staticmethod
    @deprecated("Please use `create_dense_{int/float}` instead.")
    def tensor_from_list(
        data: (
            Sequence[int]
            | Sequence[float]
            | Sequence[IntegerAttr[IndexType]]
            | Sequence[IntegerAttr[IntegerType]]
            | Sequence[FloatAttr]
        ),
        data_type: IntegerType | IndexType | AnyFloat,
        shape: Sequence[int],
    ) -> DenseIntOrFPElementsAttr:
        if isinstance(data_type, AnyFloat):
            new_data = cast(Sequence[float] | Sequence[FloatAttr], data)
            if len(new_data) == 1 and prod(shape) != 1:
                new_data = new_data[0]
            return DenseIntOrFPElementsAttr.create_dense_float(
                TensorType(data_type, shape), new_data
            )
        else:
            new_data = cast(Sequence[int] | Sequence[IntegerAttr], data)
            if len(new_data) == 1 and prod(shape) != 1:
                new_data = new_data[0]
            return DenseIntOrFPElementsAttr.create_dense_int(
                TensorType(data_type, shape), new_data
            )

    def iter_values(
        self,
    ) -> (
        Iterator[int]
        | Iterator[float]
        | Iterator[tuple[int, int]]
        | Iterator[tuple[float, float]]
    ):
        """
        Return an iterator over all the values of the elements in this DenseIntOrFPElementsAttr
        """
        return self.get_element_type().iter_unpack(self.data.data)

    def get_int_values(self) -> Sequence[int]:
        """
        Return all the values of the elements in this DenseIntOrFPElementsAttr,
        checking that the elements are integers.
        """
        el_type = self.get_element_type()
        assert isinstance(el_type, IntegerType | IndexType), el_type
        return el_type.unpack(self.data.data, len(self))

    def get_float_values(self) -> Sequence[float]:
        """
        Return all the values of the elements in this DenseIntOrFPElementsAttr,
        checking that the elements are floats.
        """
        el_type = self.get_element_type()
        assert isinstance(el_type, AnyFloat), el_type
        return el_type.unpack(self.data.data, len(self))

    def get_complex_values(
        self,
    ) -> Sequence[tuple[int, int]] | Sequence[tuple[float, float]]:
        """
        Return all the values of the elements in this DenseIntOrFPElementsAttr,
        checking that the elements are complex.
        """
        el_type = self.get_element_type()
        assert isinstance(el_type, ComplexType), el_type
        return el_type.unpack(self.data.data, len(self))

    def get_values(
        self,
    ) -> (
        Sequence[int]
        | Sequence[float]
        | Sequence[tuple[int, int]]
        | Sequence[tuple[float, float]]
    ):
        """
        Return all the values of the elements in this DenseIntOrFPElementsAttr
        """
        return self.get_element_type().unpack(self.data.data, len(self))

    def iter_attrs(self) -> Iterator[IntegerAttr] | Iterator[FloatAttr]:
        """
        Return an iterator over all elements of the dense attribute in their relevant
        attribute representation (IntegerAttr / FloatAttr)
        """
        if isinstance(eltype := self.get_element_type(), IntegerType | IndexType):
            return IntegerAttr.iter_unpack(eltype, self.data.data)
        elif isinstance(eltype, AnyFloat):
            return FloatAttr.iter_unpack(eltype, self.data.data)
        raise NotImplementedError()

    def get_attrs(self) -> Sequence[IntegerAttr] | Sequence[FloatAttr]:
        """
        Return all elements of the dense attribute in their relevant
        attribute representation (IntegerAttr / FloatAttr)
        """
        if isinstance(eltype := self.get_element_type(), IntegerType | IndexType):
            return IntegerAttr.unpack(eltype, self.data.data, len(self))
        elif isinstance(eltype, AnyFloat):
            return FloatAttr.unpack(eltype, self.data.data, len(self))
        raise NotImplementedError()

    def is_splat(self) -> bool:
        """
        Return whether or not this dense attribute is defined entirely
        by a single value (splat).
        """
        values = self.get_values()
        return values.count(values[0]) == len(values)

    @staticmethod
    def parse_with_type(parser: AttrParser, type: Attribute) -> TypedAttribute:
        assert isa(type, RankedStructure[AnyDenseElement])
        return parser.parse_dense_int_or_fp_elements_attr(type)

    def _print_one_elem(
        self, val: int | float | tuple[int, int] | tuple[float, float], printer: Printer
    ):
        if isinstance(val, int):
            element_type = cast(IntegerType | IndexType, self.get_element_type())
            element_type.print_value_without_type(val, printer)
        elif isinstance(val, float):
            printer.print_float(val, cast(AnyFloat, self.get_element_type()))
        else:
            raise NotImplementedError("Next PR")

    def _print_dense_list(
        self,
        array: Sequence[int]
        | Sequence[float]
        | Sequence[tuple[int, int]]
        | Sequence[tuple[float, float]],
        shape: Sequence[int],
        printer: Printer,
    ):
        printer.print_string("[")
        if len(shape) > 1:
            k = len(array) // shape[0]
            printer.print_list(
                (array[i : i + k] for i in range(0, len(array), k)),
                lambda subarray: self._print_dense_list(subarray, shape[1:], printer),
            )
        else:
            printer.print_list(
                array,
                lambda val: self._print_one_elem(val, printer),
            )
        printer.print_string("]")

    def print_without_type(self, printer: Printer):
        printer.print_string("dense<")
        data = self.get_values()
        shape = self.get_shape() if self.shape_is_complete else (len(data),)
        assert shape is not None, "If shape is complete, then it cannot be None"
        if len(data) == 0:
            pass
        elif self.is_splat():
            self._print_one_elem(data[0], printer)
        elif len(self) > 100:
            printer.print('"', "0x", self.data.data.hex().upper(), '"')
        else:
            self._print_dense_list(data, shape, printer)
        printer.print_string(">")


DenseIntElementsAttr: TypeAlias = DenseIntOrFPElementsAttr[IndexType | IntegerType]


Builtin = Dialect(
    "builtin",
    [
        ModuleOp,
        UnregisteredOp,
        UnrealizedConversionCastOp,
    ],
    [
        UnregisteredAttr,
        # Attributes
        StringAttr,
        SymbolRefAttr,
        SymbolNameAttr,
        IntAttr,
        IntegerAttr,
        ArrayAttr,
        DictionaryAttr,
        DenseIntOrFPElementsAttr,
        DenseResourceAttr,
        UnitAttr,
        FloatData,
        LocationAttr,
        NoneAttr,
        OpaqueAttr,
        # Types
        ComplexType,
        FunctionType,
        BFloat16Type,
        Float16Type,
        Float32Type,
        Float64Type,
        Float80Type,
        Float128Type,
        FloatAttr,
        SignednessAttr,
        TupleType,
        IntegerType,
        IndexType,
        NoneType,
        VectorType,
        TensorType,
        UnrankedTensorType,
        AffineMapAttr,
        AffineSetAttr,
        MemRefType,
        UnrankedMemRefType,
    ],
)<|MERGE_RESOLUTION|>--- conflicted
+++ resolved
@@ -138,37 +138,6 @@
     name = "none"
 
 
-<<<<<<< HEAD
-@dataclass(frozen=True)
-class ArrayOfConstraint(AttrConstraint):
-    """
-    A constraint that enforces an ArrayData whose elements all satisfy
-    the elem_constr.
-    """
-
-    elem_constr: AttrConstraint
-
-    def __init__(self, constr: Attribute | type[Attribute] | AttrConstraint):
-        object.__setattr__(self, "elem_constr", attr_constr_coercion(constr))
-
-    def verify(self, attr: Attribute, constraint_context: ConstraintContext) -> None:
-        if not isinstance(attr, ArrayAttr):
-            raise VerifyException(f"expected ArrayData attribute, but got {attr}")
-        for e in cast(ArrayAttr[Attribute], attr).data:
-            self.elem_constr.verify(e, constraint_context)
-
-    def mapping_type_vars(
-        self, type_var_mapping: dict[TypeVar, AttrConstraint]
-    ) -> ArrayOfConstraint:
-        mapped_constraint = self.elem_constr.mapping_type_vars(type_var_mapping)
-        if mapped_constraint is self.elem_constr:
-            return self
-        else:
-            return ArrayOfConstraint(mapped_constraint)
-
-
-=======
->>>>>>> c376ed7f
 @irdl_attr_definition
 class ArrayAttr(
     GenericData[tuple[AttributeCovT, ...]], BuiltinAttribute, Iterable[AttributeCovT]
@@ -259,6 +228,16 @@
 
     def variables(self) -> set[str]:
         return self.elem_range_constraint.variables()
+
+    def mapping_type_vars(
+        self, type_var_mapping: dict[TypeVar, AttrConstraint]
+    ) -> GenericAttrConstraint[ArrayAttr[AttributeCovT]]:
+        elem_range_constraint = self.elem_range_constraint.mapping_type_vars(
+            type_var_mapping
+        )
+        if elem_range_constraint is self.elem_range_constraint:
+            return self
+        return ArrayOfConstraint(elem_range_constraint)
 
 
 @irdl_attr_definition
@@ -2221,64 +2200,6 @@
         )
 
 
-<<<<<<< HEAD
-@dataclass(frozen=True, init=False)
-class TensorOrMemRefOf(
-    GenericAttrConstraint[TensorType[AttributeCovT] | MemRefType[AttributeCovT]]
-):
-    """A type constraint that can be nested once in a memref or a tensor."""
-
-    elem_constr: GenericAttrConstraint[AttributeCovT]
-
-    def __init__(
-        self,
-        elem_constr: AttributeCovT
-        | type[AttributeCovT]
-        | GenericAttrConstraint[AttributeCovT],
-    ) -> None:
-        object.__setattr__(self, "elem_constr", attr_constr_coercion(elem_constr))
-
-    @dataclass(frozen=True)
-    class _Extractor(
-        VarExtractor[TensorType[AttributeInvT] | MemRefType[AttributeInvT]]
-    ):
-        inner: VarExtractor[AttributeInvT]
-
-        def extract_var(
-            self, a: TensorType[AttributeInvT] | MemRefType[AttributeInvT]
-        ) -> ConstraintVariableType:
-            return self.inner.extract_var(a.element_type)
-
-    def get_resolvers(
-        self,
-    ) -> dict[
-        str,
-        VarExtractor[TensorType[AttributeCovT] | MemRefType[AttributeCovT]],
-    ]:
-        return {
-            v: self._Extractor(r)
-            for v, r in self.elem_constr.get_variable_extractors().items()
-        }
-
-    def verify(self, attr: Attribute, constraint_context: ConstraintContext) -> None:
-        if isinstance(attr, MemRefType) or isinstance(attr, TensorType):
-            attr = cast(MemRefType[Attribute] | TensorType[Attribute], attr)
-            self.elem_constr.verify(attr.element_type, constraint_context)
-        else:
-            raise VerifyException(f"Expected tensor or memref type, got {attr}")
-
-    def mapping_type_vars(
-        self, type_var_mapping: dict[TypeVar, AttrConstraint]
-    ) -> Self:
-        elem_constr = self.elem_constr.mapping_type_vars(type_var_mapping)
-        if elem_constr is self.elem_constr:
-            return self
-        else:
-            return type(self)(elem_constr)
-
-
-=======
->>>>>>> c376ed7f
 @irdl_attr_definition
 class UnrankedMemRefType(
     Generic[_UnrankedMemRefTypeElems],
