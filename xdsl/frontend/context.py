import ast

from contextlib import AbstractContextManager
from dataclasses import dataclass
from inspect import getsource
from sys import _getframe
from xdsl.frontend.program import FrontendProgram
from xdsl.frontend.python_code_check import PythonCodeCheck


@dataclass
class CodeContext(AbstractContextManager):
    """
    The CodeContext with block marks the scope in which the code in the custom
    DSL can be written. This code will be translated to xDSL/MLIR.
    """

    program: FrontendProgram
    """
    Underlying frontend program which can be compiled and translated to
    xDSL/MLIR.
    """

    def __enter__(self) -> None:
        # First, get the Python AST from the code.
        frame = _getframe(1)
        src = getsource(frame)
        python_ast = ast.parse(src)

        # Get all the global information and record it as well. In particular,
        # this contains all the imports.
        self.program.globals = frame.f_globals

        # Find where the program starts.
        for node in ast.walk(python_ast):
            if isinstance(node, ast.With) and \
               node.lineno == frame.f_lineno - frame.f_code.co_firstlineno + 1:

                # Found the program AST. Store it for later compilation or
                # execution.
                self.program.stmts = node.body

    def __exit__(self, *args):
        # Having proccessed all the code in the context, check it is well-formed
        # and can be compiled/executed.
<<<<<<< HEAD
=======
        assert self.program.stmts is not None
>>>>>>> 9b91d130
        PythonCodeCheck.run(self.program.stmts)<|MERGE_RESOLUTION|>--- conflicted
+++ resolved
@@ -43,8 +43,5 @@
     def __exit__(self, *args):
         # Having proccessed all the code in the context, check it is well-formed
         # and can be compiled/executed.
-<<<<<<< HEAD
-=======
         assert self.program.stmts is not None
->>>>>>> 9b91d130
         PythonCodeCheck.run(self.program.stmts)