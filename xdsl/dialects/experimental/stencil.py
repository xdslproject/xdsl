from __future__ import annotations

from dataclasses import dataclass
from typing import Annotated, Sequence, TypeVar, Any, cast

<<<<<<< HEAD
from xdsl.dialects.builtin import (AnyIntegerAttr, ParametrizedAttribute,
                                   IntegerAttr, ArrayAttr, f32, f64,
                                   IntegerType, IntAttr, AnyFloat)
from xdsl.dialects import builtin, memref
from xdsl.ir import Operation, Dialect, MLIRType, SSAValue
from xdsl.irdl import (irdl_attr_definition, irdl_op_definition, ParameterDef,
                       AttrConstraint, Attribute, Region, Block,
=======
from xdsl.dialects.builtin import (AnyIntegerAttr, IntegerAttr,
                                   ParametrizedAttribute, ArrayAttr, f32, f64,
                                   IntegerType, IntAttr, AnyFloat)
from xdsl.dialects import builtin
from xdsl.ir import Operation, Dialect, MLIRType
from xdsl.irdl import (AnyAttr, irdl_attr_definition, irdl_op_definition,
                       ParameterDef, AttrConstraint, Attribute, Region,
>>>>>>> f0f779fd
                       VerifyException, Generic, AnyOf, Annotated, Operand,
                       OpAttr, OpResult, VarOperand, VarOpResult, OptOpAttr,
                       AttrSizedOperandSegments)


@dataclass
class IntOrUnknown(AttrConstraint):
    length: int = 0

    def verify(self, attr: Attribute) -> None:
        if not isinstance(attr, ArrayAttr):
            raise VerifyException(
                f"Expected {ArrayAttr} attribute, but got {attr.name}.")

        attr = cast(ArrayAttr[Any], attr)
        if len(attr.data) != self.length:
            raise VerifyException(
                f"Expected array of length {self.length}, got {len(attr.data)}."
            )


_FieldTypeElement = TypeVar("_FieldTypeElement", bound=Attribute)


@irdl_attr_definition
class FieldType(Generic[_FieldTypeElement], ParametrizedAttribute, MLIRType):
    name = "stencil.field"

    shape: ParameterDef[ArrayAttr[AnyIntegerAttr]]
    element_type: ParameterDef[_FieldTypeElement]

    @staticmethod
    def from_shape(shape: ArrayAttr[AnyIntegerAttr] | Sequence[AnyIntegerAttr]
                   | Sequence[int],
                   typ: _FieldTypeElement) -> FieldType[_FieldTypeElement]:
        assert len(shape) > 0

        if isinstance(shape, ArrayAttr):
            return FieldType.new([shape, typ])

        # cast to list
        shape = cast(list[AnyIntegerAttr] | list[int], shape)

        if isinstance(shape[0], IntegerAttr):
            # the if above is a sufficient type guard, but pyright does not understand :/
            return FieldType([ArrayAttr(shape), typ])  # type: ignore
        shape = cast(list[int], shape)
        return FieldType(
            [ArrayAttr([IntegerAttr[IntegerType](d, 64) for d in shape]), typ])


@irdl_attr_definition
class TempType(Generic[_FieldTypeElement], ParametrizedAttribute, MLIRType):
    name = "stencil.temp"

    shape: ParameterDef[ArrayAttr[AnyIntegerAttr]]
    element_type: ParameterDef[_FieldTypeElement]

    @staticmethod
    def from_shape(shape: ArrayAttr[AnyIntegerAttr] | Sequence[AnyIntegerAttr]
                   | Sequence[int],
                   typ: _FieldTypeElement) -> TempType[_FieldTypeElement]:
        assert len(shape) > 0

        if isinstance(shape, ArrayAttr):
            return TempType.new([shape, typ])

        # cast to list
        shape = cast(list[AnyIntegerAttr] | list[int], shape)

        if isinstance(shape[0], IntegerAttr):
            # the if above is a sufficient type guard, but pyright does not understand :/
            return TempType([ArrayAttr(shape), typ])  # type: ignore
        shape = cast(list[int], shape)
        return TempType(
            [ArrayAttr([IntegerAttr[IntegerType](d, 64) for d in shape]), typ])

    def __repr__(self):
        repr: str = "stencil.Temp<["
        for size in self.shape.data:
            repr += f"{size.value.data} "
        repr += "]>"
        return repr


@irdl_attr_definition
class ResultType(ParametrizedAttribute, MLIRType):
    name = "stencil.result"
    elem: ParameterDef[AnyFloat]

    @staticmethod
    def from_type(float_t: AnyFloat):
        return ResultType([float_t])


@dataclass
class ArrayLength(AttrConstraint):
    length: int = 0

    def verify(self, attr: Attribute) -> None:
        if not isinstance(attr, ArrayAttr):
            raise VerifyException(
                f"Expected {ArrayAttr} attribute, but got {attr.name}.")
        attr = cast(ArrayAttr[Any], attr)
        if len(attr.data) != self.length:
            raise VerifyException(
                f"Expected array of length {self.length}, got {len(attr.data)}."
            )


# TODO: How can we inherit from MLIRType and ParametrizedAttribute?
@dataclass(frozen=True)
class ElementType(ParametrizedAttribute):
    name = "stencil.element"
    element = AnyOf([f32, f64])


@irdl_attr_definition
class IndexAttr(ParametrizedAttribute):
    # TODO: can you have an attr and an op with the same name?
    name = "stencil.index"

    array: ParameterDef[ArrayAttr[AnyIntegerAttr]]

    def verify(self) -> None:
        if len(self.array.data) < 1 or len(self.array.data) > 3:
            raise VerifyException(
                f"Expected 1 to 3 indexes for stencil.index, got {len(self.array.data)}."
            )

    @staticmethod
    def get(*indices: int | IntegerAttr[IntegerType]):
        return IndexAttr([
            ArrayAttr([(IntegerAttr[IntegerType](idx, 64) if isinstance(
                idx, int) else idx) for idx in indices])
        ])

    @staticmethod
    def size_from_bounds(lb: IndexAttr, ub: IndexAttr) -> Sequence[int]:
        return [
            ub.value.data - lb.value.data
            for lb, ub in zip(lb.array.data, ub.array.data)
        ]

    #TODO : come to an agreement on, do we want to allow that kind of things on
    # Attributes? Author's opinion is a clear yes :P
    def __neg__(self) -> IndexAttr:
        integer_attrs: list[Attribute] = [
            IntegerAttr(-e.value.data, IntegerType(64))
            for e in self.array.data
        ]
        return IndexAttr([ArrayAttr(integer_attrs)])

    def __add__(self, o: IndexAttr) -> IndexAttr:
        integer_attrs: list[Attribute] = [
            IntegerAttr(se.value.data + oe.value.data, IntegerType(64))
            for se, oe in zip(self.array.data, o.array.data)
        ]
        return IndexAttr([ArrayAttr(integer_attrs)])

    def __sub__(self, o: IndexAttr) -> IndexAttr:
        return self + -o

    @staticmethod
    def min(a: IndexAttr, b: IndexAttr | None) -> IndexAttr:
        if b is None:
            return a
        integer_attrs: list[Attribute] = [
            IntegerAttr(min(ae.value.data, be.value.data), IntegerType(64))
            for ae, be in zip(a.array.data, b.array.data)
        ]
        return IndexAttr([ArrayAttr(integer_attrs)])

    @staticmethod
    def max(a: IndexAttr, b: IndexAttr | None) -> IndexAttr:
        if b is None:
            return a
        integer_attrs: list[Attribute] = [
            IntegerAttr(max(ae.value.data, be.value.data), IntegerType(64))
            for ae, be in zip(a.array.data, b.array.data)
        ]
        return IndexAttr([ArrayAttr(integer_attrs)])


@dataclass(frozen=True)
class LoopAttr(ParametrizedAttribute):
    name = "stencil.loop"
    shape = Annotated[ArrayAttr[IntAttr], ArrayLength(4)]


# Operations
@irdl_op_definition
class CastOp(Operation):
    """
    This operation casts dynamically shaped input fields to statically shaped fields.

    Example:
      %0 = stencil.cast %in ([-3, -3, 0] : [67, 67, 60]) : (!stencil.field<?x?x?xf64>) -> !stencil.field<70x70x60xf64>
    """
    name: str = "stencil.cast"
    field: Annotated[Operand, FieldType]
    lb: OpAttr[IndexAttr]
    ub: OpAttr[IndexAttr]
    result: Annotated[OpResult, FieldType]


# Operations
@irdl_op_definition
class ExternalLoadOp(Operation):
    """
    This operation loads from an external field type, e.g. to bring data into the stencil

    Example:
      %0 = stencil.external_load %in : (!fir.array<128x128xf64>) -> !stencil.field<128x128xf64>
    """
    name: str = "stencil.external_load"
    field: Annotated[Operand, Attribute]
    result: Annotated[OpResult, FieldType | memref.MemRefType]

    @staticmethod
    def get(arg: SSAValue | Operation,
            res_type: FieldType[Attribute] | memref.MemRefType[Attribute]):
        return ExternalLoadOp.build(operands=[arg], result_types=[res_type])


@irdl_op_definition
class ExternalStoreOp(Operation):
    """
    This operation takes a stencil field and then stores this to an external type

    Example:
      stencil.store %temp to %field : !stencil.field<128x128xf64> to !fir.array<128x128xf64>
    """
    name: str = "stencil.external_store"
    temp: Annotated[Operand, FieldType]
    field: Annotated[Operand, Attribute]


@irdl_op_definition
class IndexOp(Operation):
    """
    This operation returns the index of the current loop iteration for the
    chosen direction (0, 1, or 2).
    The offset is specified relative to the current position.

    Example:
      %0 = stencil.index 0 [-1, 0, 0] : index
    """
    name: str = "stencil.index"
    dim: OpAttr[IntegerType]
    offset: OpAttr[IndexAttr]
    idx: Annotated[OpResult, builtin.IndexType]


@irdl_op_definition
class AccessOp(Operation):
    """
    This operation accesses a temporary element given a constant
    offset. The offset is specified relative to the current position.

    Example:
      %0 = stencil.access %temp [-1, 0, 0] : !stencil.temp<?x?x?xf64> -> f64
    """
    name: str = "stencil.access"
    temp: Annotated[Operand, TempType]
    offset: OpAttr[IndexAttr]
    res: Annotated[OpResult, Attribute]

    @staticmethod
    def get(temp: SSAValue | Operation, offset: Sequence[int]):
        temp_type = SSAValue.get(temp).typ
        assert isinstance(temp_type, TempType)
        temp_type = cast(TempType[Attribute], temp_type)

        return AccessOp.build(
            operands=[temp],
            attributes={
                'offset':
                IndexAttr([
                    ArrayAttr(IntegerAttr[IntegerType](value, 64)
                              for value in offset),
                ]),
            },
            result_types=[temp_type.element_type],
        )


@irdl_op_definition
class DynAccessOp(Operation):
    """
    This operation accesses a temporary element given a dynamic offset.
    The offset is specified in absolute coordinates. An additional
    range attribute specifies the maximal access extent relative to the
    iteration domain of the parent apply operation.

    Example:
      %0 = stencil.dyn_access %temp (%i, %j, %k) in [-1, -1, -1] : [1, 1, 1] : !stencil.temp<?x?x?xf64> -> f64
    """
    name: str = "stencil.dyn_access"
    temp: Annotated[Operand, TempType]
    offset: OpAttr[IndexAttr]
    lb: OpAttr[IndexAttr]
    ub: OpAttr[IndexAttr]
    res: Annotated[OpResult, ElementType]


@irdl_op_definition
class LoadOp(Operation):
    """
    This operation takes a field and returns a temporary values.

    Example:
      %0 = stencil.load %field : (!stencil.field<70x70x60xf64>) -> !stencil.temp<?x?x?xf64>
    """
    name: str = "stencil.load"
    field: Annotated[Operand, FieldType]
    lb: OptOpAttr[IndexAttr]
    ub: OptOpAttr[IndexAttr]
    res: Annotated[OpResult, TempType]

    @staticmethod
    def get(field: SSAValue | Operation):
        field_t = SSAValue.get(field).typ
        assert isinstance(field_t, FieldType)
        field_t = cast(FieldType[Attribute], field_t)

        return LoadOp.build(
            operands=[field],
            result_types=[
                TempType[Attribute].from_shape([-1] * len(field_t.shape.data),
                                               field_t.element_type)
            ])


@irdl_op_definition
class BufferOp(Operation):
    """
    Prevents fusion of consecutive stencil.apply operations.

    Example:
      %0 = stencil.buffer %buffered : (!stencil.temp<?x?x?xf64>) -> !stencil.temp<?x?x?xf64>
    """
    name: str = "stencil.buffer"
    temp: Annotated[Operand, TempType]
    lb: OpAttr[IndexAttr]
    ub: OpAttr[IndexAttr]
    res: Annotated[OpResult, TempType]


@irdl_op_definition
class StoreOp(Operation):
    """
    This operation takes a temp and writes a field on a user defined range.

    Example:
      stencil.store %temp to %field ([0,0,0] : [64,64,60]) : !stencil.temp<?x?x?xf64> to !stencil.field<70x70x60xf64>
    """
    name: str = "stencil.store"
    temp: Annotated[Operand, TempType]
    field: Annotated[Operand, FieldType]
    lb: OpAttr[IndexAttr]
    ub: OpAttr[IndexAttr]

    @staticmethod
    def get(temp: SSAValue | Operation, field: SSAValue | Operation,
            lb: IndexAttr, ub: IndexAttr):
        return StoreOp.build(operands=[temp, field],
                             attributes={
                                 'lb': lb,
                                 'ub': ub
                             })


@irdl_op_definition
class ApplyOp(Operation):
    """
    This operation takes a stencil function plus parameters and applies
    the stencil function to the output temp.

    Example:

      %0 = stencil.apply (%arg0=%0 : !stencil.temp<?x?x?xf64>) -> !stencil.temp<?x?x?xf64> {
        ...
      }
    """
    name: str = "stencil.apply"
    args: Annotated[VarOperand, TempType]
    lb: OptOpAttr[IndexAttr]
    ub: OptOpAttr[IndexAttr]
    region: Region
    res: Annotated[VarOpResult, TempType]

    @staticmethod
    def get(args: Sequence[SSAValue] | Sequence[Operation],
            body: Block,
            result_count: int = 1):
        assert len(args) > 0
        field_t = SSAValue.get(args[0]).typ
        assert isinstance(field_t, TempType)
        field_t = cast(FieldType[Attribute], field_t)

        result_rank = len(field_t.shape.data)

        return ApplyOp.build(operands=[list(args)],
                             regions=[Region.from_block_list([body])],
                             result_types=[[
                                 TempType.from_shape([-1] * result_rank,
                                                     field_t.element_type)
                                 for _ in range(result_count)
                             ]])


@irdl_op_definition
class StoreResultOp(Operation):
    """
    The store_result operation either stores an operand value or nothing.

    Examples:
      stencil.store_result %0 : !stencil.result<f64>
      stencil.store_result : !stencil.result<f64>
    """
    name: str = "stencil.store_result"
    args: Annotated[VarOperand, Attribute]
    res: Annotated[OpResult, ResultType]


@irdl_op_definition
class ReturnOp(Operation):
    """
    The return operation terminates the stencil apply and writes
    the results of the stencil operator to the temporary values returned
    by the stencil apply operation. The types and the number of operands
    must match the results of the stencil apply operation.

    The optional unroll attribute enables the implementation of loop
    unrolling at the stencil dialect level.

    Examples:
      stencil.return %0 : !stencil.result<f64>
    """
    name: str = "stencil.return"
    arg: Annotated[Operand, ResultType | AnyFloat]

    @staticmethod
    def get(*res: SSAValue | Operation):
        return ReturnOp.build(operands=[*res])


@irdl_op_definition
class CombineOp(Operation):
    """
    Combines the results computed on a lower with the results computed on
    an upper domain. The operation combines the domain at a given index/offset
    in a given dimension. Optional extra operands allow to combine values
    that are only written / defined on the lower or upper subdomain. The result
    values have the order upper/lower, lowerext, upperext.

    Example:
      %result = stencil.combine 2 at 11 lower = (%0 : !stencil.temp<?x?x?xf64>) upper = (%1 : !stencil.temp<?x?x?xf64>) lowerext = (%2 : !stencil.temp<?x?x?xf64>): !stencil.temp<?x?x?xf64>, !stencil.temp<?x?x?xf64>
    """
    name: str = "stencil.combine"
    dim: Annotated[
        Operand,
        IntegerType]  # TODO: how to use the ArrayLength constraint here? 0 <= dim <= 2
    index: Annotated[Operand, IntegerType]

    lower: Annotated[VarOperand, TempType]
    upper: Annotated[VarOperand, TempType]
    lower_ext: Annotated[VarOperand, TempType]
    upper_ext: Annotated[VarOperand, TempType]

    lb: OptOpAttr[IndexAttr]
    ub: OptOpAttr[IndexAttr]

    region: Region
    res: VarOpResult

    irdl_options = [AttrSizedOperandSegments()]


Stencil = Dialect([
    CastOp,
    ExternalLoadOp,
    ExternalStoreOp,
    IndexOp,
    AccessOp,
    DynAccessOp,
    LoadOp,
    BufferOp,
    StoreOp,
    ApplyOp,
    StoreResultOp,
    ReturnOp,
    CombineOp,
], [
    FieldType,
    TempType,
    ResultType,
    ElementType,
    IndexAttr,
    LoopAttr,
])<|MERGE_RESOLUTION|>--- conflicted
+++ resolved
@@ -1,28 +1,21 @@
 from __future__ import annotations
 
 from dataclasses import dataclass
-from typing import Annotated, Sequence, TypeVar, Any, cast
-
-<<<<<<< HEAD
-from xdsl.dialects.builtin import (AnyIntegerAttr, ParametrizedAttribute,
-                                   IntegerAttr, ArrayAttr, f32, f64,
-                                   IntegerType, IntAttr, AnyFloat)
-from xdsl.dialects import builtin, memref
-from xdsl.ir import Operation, Dialect, MLIRType, SSAValue
-from xdsl.irdl import (irdl_attr_definition, irdl_op_definition, ParameterDef,
-                       AttrConstraint, Attribute, Region, Block,
-=======
+from typing import Sequence, TypeVar, Any, cast
+
+from xdsl.dialects import builtin
+from xdsl.dialects import memref
 from xdsl.dialects.builtin import (AnyIntegerAttr, IntegerAttr,
                                    ParametrizedAttribute, ArrayAttr, f32, f64,
                                    IntegerType, IntAttr, AnyFloat)
-from xdsl.dialects import builtin
 from xdsl.ir import Operation, Dialect, MLIRType
-from xdsl.irdl import (AnyAttr, irdl_attr_definition, irdl_op_definition,
+from xdsl.ir import SSAValue
+
+from xdsl.irdl import (irdl_attr_definition, irdl_op_definition,
                        ParameterDef, AttrConstraint, Attribute, Region,
->>>>>>> f0f779fd
                        VerifyException, Generic, AnyOf, Annotated, Operand,
                        OpAttr, OpResult, VarOperand, VarOpResult, OptOpAttr,
-                       AttrSizedOperandSegments)
+                       AttrSizedOperandSegments, Block)
 
 
 @dataclass
