// RUN: xdsl-opt -p lower-riscv-func{insert_exit_syscall=true} %s | filecheck %s

"builtin.module"() ({
// CHECK:      builtin.module {

    riscv_func.func @main() {
        "riscv_func.return"() : () -> ()
    }

// CHECK-NEXT:   riscv.assembly_section ".text" {
// CHECK-NEXT:     riscv.directive ".globl" "main" : () -> ()
// CHECK-NEXT:     riscv.directive ".p2align" "2" : () -> ()
// CHECK-NEXT:     riscv.label "main" ({
// CHECK-NEXT:         %{{.*}} = riscv.li 93 : () -> !riscv.reg<a7>
<<<<<<< HEAD
// CHECK-NEXT:         riscv.ecall
// CHECK-NEXT:         riscv.ret
// CHECK-NEXT:     })
=======
// CHECK-NEXT:         riscv.ecall : () -> ()
// CHECK-NEXT:         riscv.ret : () -> ()
// CHECK-NEXT:     }) : () -> ()
// CHECK-NEXT:   }
>>>>>>> 7a75afdb

}) : () -> ()

// CHECK-NEXT: }<|MERGE_RESOLUTION|>--- conflicted
+++ resolved
@@ -8,20 +8,13 @@
     }
 
 // CHECK-NEXT:   riscv.assembly_section ".text" {
-// CHECK-NEXT:     riscv.directive ".globl" "main" : () -> ()
-// CHECK-NEXT:     riscv.directive ".p2align" "2" : () -> ()
+// CHECK-NEXT:     riscv.directive ".globl" "main"
+// CHECK-NEXT:     riscv.directive ".p2align" "2"
 // CHECK-NEXT:     riscv.label "main" ({
 // CHECK-NEXT:         %{{.*}} = riscv.li 93 : () -> !riscv.reg<a7>
-<<<<<<< HEAD
 // CHECK-NEXT:         riscv.ecall
 // CHECK-NEXT:         riscv.ret
 // CHECK-NEXT:     })
-=======
-// CHECK-NEXT:         riscv.ecall : () -> ()
-// CHECK-NEXT:         riscv.ret : () -> ()
-// CHECK-NEXT:     }) : () -> ()
-// CHECK-NEXT:   }
->>>>>>> 7a75afdb
 
 }) : () -> ()
 
