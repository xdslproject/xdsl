import re

import pytest

from xdsl.ir.affine import (
    AffineBinaryOpExpr,
    AffineBinaryOpKind,
    AffineExpr,
    AffineMap,
)


def test_simple_map():
    # x, y
    x = AffineExpr.dimension(0)
    y = AffineExpr.dimension(1)

    # map1: (x, y) -> (x + y, y)
    map1 = AffineMap(2, 0, (x + y, y))
    assert map1.eval([1, 2], []) == (3, 2)
    assert map1.eval([3, 4], []) == (7, 4)
    assert map1.eval([5, 6], []) == (11, 6)

    # map2: (x, y) -> (2x + 3y)
    map2 = AffineMap(2, 0, (2 * x + 3 * y,))
    assert map2.eval([1, 2], []) == (8,)
    assert map2.eval([3, 4], []) == (18,)
    assert map2.eval([5, 6], []) == (28,)

    # map3: (x, y) -> (x + y, 2x + 3y)
    map3 = AffineMap(2, 0, (x + y, 2 * x + 3 * y))
    assert map3.eval([1, 2], []) == (3, 8)
    assert map3.eval([3, 4], []) == (7, 18)
    assert map3.eval([5, 6], []) == (11, 28)


def test_quasiaffine_map():
    # x
    x = AffineExpr.dimension(0)
    # N
    N = AffineExpr.symbol(0)

    # map1: (x)[N] -> (x floordiv 2)
    map1 = AffineMap(1, 1, (x // 2,))
    assert map1.eval([1], [10]) == (0,)
    assert map1.eval([2], [10]) == (1,)
    assert map1.eval([3], [10]) == (1,)
    assert map1.eval([4], [13]) == (2,)
    assert map1.eval([5], [10]) == (2,)
    assert map1.eval([6], [11]) == (3,)

    # map2: (x)[N] -> (-(x ceildiv 2) + N)
    map2 = AffineMap(1, 1, (-(x.ceil_div(2)) + N,))
    assert map2.eval([1], [10]) == (9,)
    assert map2.eval([2], [10]) == (9,)
    assert map2.eval([3], [10]) == (8,)
    assert map2.eval([4], [13]) == (11,)
    assert map2.eval([5], [10]) == (7,)
    assert map2.eval([6], [11]) == (8,)

    # map3: (x)[N] -> (x mod 2 - N)
    map3 = AffineMap(1, 1, ((x % 2) - N,))
    assert map3.eval([1], [10]) == (-9,)
    assert map3.eval([2], [10]) == (-10,)
    assert map3.eval([3], [10]) == (-9,)
    assert map3.eval([4], [13]) == (-13,)
    assert map3.eval([5], [10]) == (-9,)
    assert map3.eval([6], [11]) == (-11,)


def test_composition_simple():
    # map1 = (x, y) -> (x - y)
    map1 = AffineMap(2, 0, (AffineExpr.dimension(0) - AffineExpr.dimension(1),))
    # map2 = (x, y) -> (y, x)
    map2 = AffineMap(
        2,
        0,
        (AffineExpr.dimension(1), AffineExpr.dimension(0)),
    )
    # Compose
    # map3 = (x, y) -> (y - x)
    map3 = map1.compose(map2)

    assert map3.eval([1, 2], []) == (1,)
    assert map3.eval([3, 4], []) == (1,)
    assert map3.eval([5, 6], []) == (1,)
    assert map3.eval([20, 10], []) == (-10,)


def test_composition():
    # map1: (x, y) -> (x floordiv 2, 2 * x + 3 * y)
    map1 = AffineMap(
        2,
        0,
        (
            AffineExpr.dimension(0) // 2,
            2 * AffineExpr.dimension(0) + 3 * AffineExpr.dimension(1),
        ),
    )
    # map2: (x, y) -> (-x, -y)
    map2 = AffineMap(2, 0, (-AffineExpr.dimension(0), -AffineExpr.dimension(1)))
    # Compose
    # map3: (x, y) -> (-x floordiv 2, -2 * x - 3 * y)
    map3 = map1.compose(map2)

    assert map3.eval([1, 2], []) == (-1, -8)
    assert map3.eval([3, 4], []) == (-2, -18)
    assert map3.eval([5, 6], []) == (-3, -28)


def test_compose_expr():
    d = [AffineExpr.dimension(i) for i in range(3)]
    s = [AffineExpr.symbol(i) for i in range(2)]

    expr = d[0] + d[2]
    map = AffineMap.from_callable(
        lambda d0, d1, d2, s0, s1: (d0 + s1, d1 + s0, d0 + d1 + d2),
        dim_symbol_split=(3, 2),
    )
    expected = (d[0] + s[1]) + (d[0] + d[1] + d[2])
    assert expr.compose(map) == expected


def test_compose_expr_recursive_simplification():
    d = [AffineExpr.dimension(i) for i in range(4)]

    # Tests simplifications that require recursion
    add1 = (d[0] + d[1]) + (d[2] + d[3])
    assert add1.compose(
        AffineMap.from_callable(lambda d0, d1: (1, 2, 3, 4))
    ) == AffineExpr.constant(10)

    add2 = d[0] + d[1] + d[2] + d[3]
    assert add2.compose(
        AffineMap.from_callable(lambda d0, d1: (1, 2, 3, 4))
    ) == AffineExpr.constant(10)


def test_compose_map():
    map1 = AffineMap.from_callable(
        lambda d0, d1, s0, s1: (d0 + 1 + s1, d1 - 1 - s0), dim_symbol_split=(2, 2)
    )
    map2 = AffineMap.from_callable(
        lambda d0, s0: (d0 + s0, d0 - s0), dim_symbol_split=(1, 1)
    )
    map3 = AffineMap.from_callable(
        lambda d0, s0, s1, s2: ((d0 + s2) + 1 + s1, (d0 - s2) - 1 - s0),
        dim_symbol_split=(1, 3),
    )

    assert map1.compose(map2) == map3


def test_helpers():
    m = AffineMap.constant_map(0)
    assert m == AffineMap(0, 0, (AffineExpr.constant(0),))
    m = AffineMap.point_map(0, 1)
    assert m == AffineMap(0, 0, (AffineExpr.constant(0), AffineExpr.constant(1)))
    m = AffineMap.identity(2)
    assert m == AffineMap(2, 0, (AffineExpr.dimension(0), AffineExpr.dimension(1)))
    m = AffineMap.identity(0, 2)
    assert m == AffineMap(0, 2, (AffineExpr.symbol(0), AffineExpr.symbol(1)))
    m = AffineMap.identity(2, 2)
    assert m == AffineMap(
        2,
        2,
        (
            AffineExpr.dimension(0),
            AffineExpr.dimension(1),
            AffineExpr.symbol(0),
            AffineExpr.symbol(1),
        ),
    )
    m = AffineMap.transpose_map()
    assert m == AffineMap(2, 0, (AffineExpr.dimension(1), AffineExpr.dimension(0)))
    m = AffineMap.empty()
    assert m == AffineMap(0, 0, ())


def test_from_callable():
    assert AffineMap.from_callable(lambda: (1,)) == AffineMap.constant_map(1)
    assert AffineMap.from_callable(lambda: (0, 1)) == AffineMap.point_map(0, 1)
    assert AffineMap.from_callable(lambda i, j: (i, j)) == AffineMap.identity(2)
    assert AffineMap.from_callable(lambda i, j: (j, i)) == AffineMap.transpose_map()
    assert AffineMap.from_callable(lambda: ()) == AffineMap.empty()

    assert AffineMap.from_callable(
        lambda i, j, p, q: (p + i, q + j), dim_symbol_split=(2, 2)
    ) == AffineMap(
        2,
        2,
        (
            AffineBinaryOpExpr(
                AffineBinaryOpKind.Add, AffineExpr.symbol(0), AffineExpr.dimension(0)
            ),
            AffineBinaryOpExpr(
                AffineBinaryOpKind.Add, AffineExpr.symbol(1), AffineExpr.dimension(1)
            ),
        ),
    )


def test_from_callable_fail():
    with pytest.raises(
        ValueError,
        match=re.escape(
            "Argument count mismatch in AffineMap.from_callable: 1 != 1 + 1"
        ),
    ):
        AffineMap.from_callable(lambda i: (i,), dim_symbol_split=(1, 1))


def test_inverse_permutation():
    assert AffineMap.empty().inverse_permutation() == AffineMap.empty()
    assert AffineMap.from_callable(
        lambda d0, d1, d2: (d1, d1, d0, d2, d1, d2, d1, d0)
    ).inverse_permutation() == AffineMap(
        8, 0, tuple(AffineExpr.dimension(d) for d in (2, 0, 3))
    )


def test_compress_dims():
    # (d0, d1, d2) -> (d1, d2) with [0,1,1] gives (d0, d1) -> (d0, d1)
    # (d0, d1, d2) -> (d2, d2) with [1,0,1] gives (d0, d1) -> (d1, d1)
    t = True
    f = False
    assert AffineMap.from_callable(lambda d0, d1, d2: (d1, d2)).compress_dims(
        [f, t, t]
    ) == AffineMap.from_callable(lambda d0, d1: (d0, d1))
    assert AffineMap.from_callable(lambda d0, d1, d2: (d2, d2)).compress_dims(
        [t, f, t]
    ) == AffineMap.from_callable(lambda d0, d1: (d1, d1))


def test_affine_expr_affine_expr_binary_simplification():
    one = AffineExpr.constant(1)
    two = AffineExpr.constant(2)
    three = AffineExpr.constant(3)
    five = AffineExpr.constant(5)
    six = AffineExpr.constant(6)

    # Should return AffineConstExpr when both lhs and rhs are AffineConstantExpr
    assert AffineExpr.binary(AffineBinaryOpKind.Add, one, one) == two
    assert AffineExpr.binary(AffineBinaryOpKind.Mul, two, three) == six
    assert AffineExpr.binary(AffineBinaryOpKind.Mod, five, two) == one
    assert AffineExpr.binary(AffineBinaryOpKind.FloorDiv, five, two) == two
    assert AffineExpr.binary(AffineBinaryOpKind.CeilDiv, five, two) == three

<<<<<<< HEAD
    # TODO test other simplifications like dim + const + const = dim + const


def test_affine_expr_is_function_of_dim():
    assert AffineExpr.dimension(0).is_function_of_dim(0)
    assert not AffineExpr.dimension(1).is_function_of_dim(0)
    assert not AffineExpr.constant(0).is_function_of_dim(0)
    assert not AffineExpr.symbol(0).is_function_of_dim(0)
    assert AffineMap(2, 0, (AffineExpr.dimension(0),)).results[0].is_function_of_dim(0)
    assert not (
        AffineMap(2, 0, (AffineExpr.dimension(0),)).results[0].is_function_of_dim(1)
    )
    assert (
        AffineMap.from_callable(lambda i, j: (i + j,)).results[0].is_function_of_dim(0)
    )
    assert (
        AffineMap.from_callable(lambda i, j: (i + j,)).results[0].is_function_of_dim(1)
    )
=======

def test_affine_expr_used_dims():
    assert AffineExpr.dimension(1).used_dims() == {1}
    assert (AffineExpr.dimension(2) + AffineExpr.dimension(3)).used_dims() == {2, 3}
    assert AffineExpr.symbol(4).used_dims() == set()
    assert AffineExpr.constant(5).used_dims() == set()
>>>>>>> b85f63bd


def test_affine_map_used_dims():
    assert AffineMap.from_callable(lambda i, j: (i, j)).used_dims() == {0, 1}
    assert AffineMap.from_callable(lambda i, j, _: (i + j,)).used_dims() == {0, 1}
    assert AffineMap.from_callable(lambda i, _, k: (i, k)).used_dims() == {0, 2}


<<<<<<< HEAD
def test_used_dims_bit_vector():
=======
def test_affine_map_used_dims_bit_vector():
>>>>>>> b85f63bd
    assert AffineMap.from_callable(lambda i, j: (i, j)).used_dims_bit_vector() == (
        True,
        True,
    )
    assert AffineMap.from_callable(lambda i, j, _: (i + j,)).used_dims_bit_vector() == (
        True,
        True,
        False,
    )
    assert AffineMap.from_callable(lambda i, _, k: (i, k)).used_dims_bit_vector() == (
        True,
        False,
        True,
    )<|MERGE_RESOLUTION|>--- conflicted
+++ resolved
@@ -246,33 +246,12 @@
     assert AffineExpr.binary(AffineBinaryOpKind.FloorDiv, five, two) == two
     assert AffineExpr.binary(AffineBinaryOpKind.CeilDiv, five, two) == three
 
-<<<<<<< HEAD
-    # TODO test other simplifications like dim + const + const = dim + const
-
-
-def test_affine_expr_is_function_of_dim():
-    assert AffineExpr.dimension(0).is_function_of_dim(0)
-    assert not AffineExpr.dimension(1).is_function_of_dim(0)
-    assert not AffineExpr.constant(0).is_function_of_dim(0)
-    assert not AffineExpr.symbol(0).is_function_of_dim(0)
-    assert AffineMap(2, 0, (AffineExpr.dimension(0),)).results[0].is_function_of_dim(0)
-    assert not (
-        AffineMap(2, 0, (AffineExpr.dimension(0),)).results[0].is_function_of_dim(1)
-    )
-    assert (
-        AffineMap.from_callable(lambda i, j: (i + j,)).results[0].is_function_of_dim(0)
-    )
-    assert (
-        AffineMap.from_callable(lambda i, j: (i + j,)).results[0].is_function_of_dim(1)
-    )
-=======
 
 def test_affine_expr_used_dims():
     assert AffineExpr.dimension(1).used_dims() == {1}
     assert (AffineExpr.dimension(2) + AffineExpr.dimension(3)).used_dims() == {2, 3}
     assert AffineExpr.symbol(4).used_dims() == set()
     assert AffineExpr.constant(5).used_dims() == set()
->>>>>>> b85f63bd
 
 
 def test_affine_map_used_dims():
@@ -281,11 +260,7 @@
     assert AffineMap.from_callable(lambda i, _, k: (i, k)).used_dims() == {0, 2}
 
 
-<<<<<<< HEAD
-def test_used_dims_bit_vector():
-=======
 def test_affine_map_used_dims_bit_vector():
->>>>>>> b85f63bd
     assert AffineMap.from_callable(lambda i, j: (i, j)).used_dims_bit_vector() == (
         True,
         True,
