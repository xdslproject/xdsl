// RUN: xdsl-opt -t riscv-asm %s | filecheck %s

"builtin.module"() ({
<<<<<<< HEAD
  "riscv.label"() ({
    %0 = "riscv.li"() {"immediate" = 6 : i32} : () -> !riscv.reg<zero>
    // CHECK:      li zero, 6
    %1 = "riscv.li"() {"immediate" = 5 : i32} : () -> !riscv.reg<j1>
    // CHECK-NEXT: li j1, 5
    %2 = "riscv.add"(%0, %1) : (!riscv.reg<zero>, !riscv.reg<j1>) -> !riscv.reg<j2>
    // CHECK-NEXT: add j2, zero, j1
    %mv = "riscv.mv"(%0) : (!riscv.reg<zero>) -> !riscv.reg<j2>
    // CHECK-NEXT: mv j2, zero

    // RV32I/RV64I: Integer Computational Instructions (Section 2.4)
    // Integer Register-Immediate Instructions
    %addi = "riscv.addi"(%1) {"immediate" = 1 : i32}: (!riscv.reg<j1>) -> !riscv.reg<j1>
    // CHECK-NEXT: addi j1, j1, 1
    %slti = "riscv.slti"(%1) {"immediate" = 1 : i32}: (!riscv.reg<j1>) -> !riscv.reg<j1>
    // CHECK-NEXT: slti j1, j1, 1
    %sltiu = "riscv.sltiu"(%1) {"immediate" = 1 : i32}: (!riscv.reg<j1>) -> !riscv.reg<j1>
    // CHECK-NEXT: sltiu j1, j1, 1
    %andi = "riscv.andi"(%1) {"immediate" = 1 : i32}: (!riscv.reg<j1>) -> !riscv.reg<j1>
    // CHECK-NEXT: andi j1, j1, 1
    %ori = "riscv.ori"(%1) {"immediate" = 1 : i32}: (!riscv.reg<j1>) -> !riscv.reg<j1>
    // CHECK-NEXT: ori j1, j1, 1
    %xori = "riscv.xori"(%1) {"immediate" = 1 : i32}: (!riscv.reg<j1>) -> !riscv.reg<j1>
    // CHECK-NEXT: xori j1, j1, 1
    %slli = "riscv.slli"(%1) {"immediate" = 1 : i32}: (!riscv.reg<j1>) -> !riscv.reg<j1>
    // CHECK-NEXT: slli j1, j1, 1
    %srli = "riscv.srli"(%1) {"immediate" = 1 : i32}: (!riscv.reg<j1>) -> !riscv.reg<j1>
    // CHECK-NEXT: srli j1, j1, 1
    %srai = "riscv.srai"(%1) {"immediate" = 1 : i32}: (!riscv.reg<j1>) -> !riscv.reg<j1>
    // CHECK-NEXT: srai j1, j1, 1
    %lui = "riscv.lui"() {"immediate" = 1 : i32}: () -> !riscv.reg<j0>
    // CHECK-NEXT: lui j0, 1
    %auipc = "riscv.auipc"() {"immediate" = 1 : i32}: () -> !riscv.reg<j0>
    // CHECK-NEXT: auipc j0, 1

    // Integer Register-Register Operations
    %add = "riscv.add"(%2, %1) : (!riscv.reg<j2>, !riscv.reg<j1>) -> !riscv.reg<j2>
    // CHECK-NEXT: add j2, j2, j1
    %slt = "riscv.slt"(%2, %1) : (!riscv.reg<j2>, !riscv.reg<j1>) -> !riscv.reg<j2>
    // CHECK-NEXT: slt j2, j2, j1
    %sltu = "riscv.sltu"(%2, %1) : (!riscv.reg<j2>, !riscv.reg<j1>) -> !riscv.reg<j2>
    // CHECK-NEXT: sltu j2, j2, j1
    %and = "riscv.and"(%2, %1) : (!riscv.reg<j2>, !riscv.reg<j1>) -> !riscv.reg<j2>
    // CHECK-NEXT: and j2, j2, j1
    %or = "riscv.or"(%2, %1) : (!riscv.reg<j2>, !riscv.reg<j1>) -> !riscv.reg<j2>
    // CHECK-NEXT: or j2, j2, j1
    %xor = "riscv.xor"(%2, %1) : (!riscv.reg<j2>, !riscv.reg<j1>) -> !riscv.reg<j2>
    // CHECK-NEXT: xor j2, j2, j1
    %sll = "riscv.sll"(%2, %1) : (!riscv.reg<j2>, !riscv.reg<j1>) -> !riscv.reg<j2>
    // CHECK-NEXT: sll j2, j2, j1
    %srl = "riscv.srl"(%2, %1) : (!riscv.reg<j2>, !riscv.reg<j1>) -> !riscv.reg<j2>
    // CHECK-NEXT: srl j2, j2, j1
    %sub = "riscv.sub"(%2, %1) : (!riscv.reg<j2>, !riscv.reg<j1>) -> !riscv.reg<j2>
    // CHECK-NEXT: sub j2, j2, j1
    %sra = "riscv.sra"(%2, %1) : (!riscv.reg<j2>, !riscv.reg<j1>) -> !riscv.reg<j2>
    // CHECK-NEXT: sra j2, j2, j1
    "riscv.nop"() : () -> ()
    // CHECK-NEXT: nop

    // RV32I/RV64I: 2.5 Control Transfer Instructions

    // Unconditional Branch Instructions
    "riscv.jal"() {"immediate" = 1 : i32} : () -> ()
    // CHECK-NEXT: jal 1
    "riscv.jal"() {"immediate" = 1 : i32, "rd" = !riscv.reg<s0>} : () -> ()
    // CHECK-NEXT: jal s0, 1
    "riscv.jal"() {"immediate" = #riscv.label<"label">} : () -> ()
    // CHECK-NEXT: jal label

    "riscv.j"() {"immediate" = 1 : i32, "rd" = !riscv.reg<zero>} : () -> ()
    // CHECK-NEXT: j 1
    "riscv.j"() {"immediate" = #riscv.label<"label">, "rd" = !riscv.reg<zero>} : () -> ()
    // CHECK-NEXT: j label

    "riscv.jalr"(%0) {"immediate" = 1 : i32}: (!riscv.reg<zero>) -> ()
    // CHECK-NEXT: jalr zero, 1
    "riscv.jalr"(%0) {"immediate" = 1 : i32, "rd" = !riscv.reg<j0>} : (!riscv.reg<zero>) -> ()
    // CHECK-NEXT: jalr j0, zero, 1
    "riscv.jalr"(%0) {"immediate" = #riscv.label<"label">} : (!riscv.reg<zero>) -> ()
    // CHECK-NEXT: jalr zero, label

    "riscv.ret"() : () -> ()
    // CHECK-NEXT: ret
  ^0(%b00 : !riscv.reg<>, %b01 : !riscv.reg<>):


    // Conditional Branch Instructions
    "riscv.beq"(%2, %1) {"offset" = 1 : i32}: (!riscv.reg<j2>, !riscv.reg<j1>) -> ()
    // CHECK-NEXT: beq j2, j1, 1
    "riscv.bne"(%2, %1) {"offset" = 1 : i32}: (!riscv.reg<j2>, !riscv.reg<j1>) -> ()
    // CHECK-NEXT: bne j2, j1, 1
    "riscv.blt"(%2, %1) {"offset" = 1 : i32}: (!riscv.reg<j2>, !riscv.reg<j1>) -> ()
    // CHECK-NEXT: blt j2, j1, 1
    "riscv.bge"(%2, %1) {"offset" = 1 : i32}: (!riscv.reg<j2>, !riscv.reg<j1>) -> ()
    // CHECK-NEXT: bge j2, j1, 1
    "riscv.bltu"(%2, %1) {"offset" = 1 : i32}: (!riscv.reg<j2>, !riscv.reg<j1>) -> ()
    // CHECK-NEXT: bltu j2, j1, 1
    "riscv.bgeu"(%2, %1) {"offset" = 1 : i32}: (!riscv.reg<j2>, !riscv.reg<j1>) -> ()
    // CHECK-NEXT: bgeu j2, j1, 1

    // RV32I/RV64I: Load and Store Instructions (Section 2.6)
    %lb = "riscv.lb"(%1) {"immediate" = 1 : i32}: (!riscv.reg<j1>) -> !riscv.reg<j2>
    // CHECK-NEXT: lb j2, j1, 1
    %lbu = "riscv.lbu"(%1) {"immediate" = 1 : i32}: (!riscv.reg<j1>) -> !riscv.reg<j2>
    // CHECK-NEXT: lbu j2, j1, 1
    %lh = "riscv.lh"(%1) {"immediate" = 1 : i32}: (!riscv.reg<j1>) -> !riscv.reg<j2>
    // CHECK-NEXT: lh j2, j1, 1
    %lhu = "riscv.lhu"(%1) {"immediate" = 1 : i32}: (!riscv.reg<j1>) -> !riscv.reg<j2>
    // CHECK-NEXT: lhu j2, j1, 1
    %lw = "riscv.lw"(%1) {"immediate" = 1 : i32}: (!riscv.reg<j1>) -> !riscv.reg<j2>
    // CHECK-NEXT: lw j2, j1, 1

    "riscv.sb"(%2, %1) {"immediate" = 1 : i32}: (!riscv.reg<j2>, !riscv.reg<j1>) -> ()
    // CHECK-NEXT: sb j2, j1, 1
    "riscv.sh"(%2, %1) {"immediate" = 1 : i32}: (!riscv.reg<j2>, !riscv.reg<j1>) -> ()
    // CHECK-NEXT: sh j2, j1, 1
    "riscv.sw"(%2, %1) {"immediate" = 1 : i32}: (!riscv.reg<j2>, !riscv.reg<j1>) -> ()
    // CHECK-NEXT: sw j2, j1, 1

    // RV32I/RV64I: Control and Status Register Instructions (Section 2.8)
    %csrrw_rw = "riscv.csrrw"(%2) {"csr" = 1024 : i32}: (!riscv.reg<j2>) -> !riscv.reg<j1>
    // CHECK-NEXT: csrrw j1, 1024, j2
    %csrrw_w = "riscv.csrrw"(%2) {"csr" = 1024 : i32, "writeonly"}: (!riscv.reg<j2>) -> !riscv.reg<zero>
    // CHECK-NEXT: csrrw zero, 1024, j2
    %csrrs_rw = "riscv.csrrs"(%2) {"csr" = 1024 : i32}: (!riscv.reg<j2>) -> !riscv.reg<zero>
    // CHECK-NEXT: csrrs zero, 1024, j2
    %csrrs_r = "riscv.csrrs"(%0) {"csr" = 1024 : i32, "readonly"}: (!riscv.reg<zero>) -> !riscv.reg<j2>
    // CHECK-NEXT: csrrs j2, 1024, zero
    %csrrc_rw = "riscv.csrrc"(%2) {"csr" = 1024 : i32}: (!riscv.reg<j2>) -> !riscv.reg<j0>
    // CHECK-NEXT: csrrc j0, 1024, j2
    %csrrc_r = "riscv.csrrc"(%0) {"csr" = 1024 : i32, "readonly"}: (!riscv.reg<zero>) -> !riscv.reg<j0>
    // CHECK-NEXT: csrrc j0, 1024, zero
    %csrrsi_rw = "riscv.csrrsi"() {"csr" = 1024 : i32, "immediate" = 8 : i32}: () -> !riscv.reg<j1>
    // CHECK-NEXT: csrrsi j1, 1024, 8
    %csrrsi_r = "riscv.csrrsi"() {"csr" = 1024 : i32, "immediate" = 0 : i32}: () -> !riscv.reg<j0>
    // CHECK-NEXT: csrrsi j0, 1024, 0
    %csrrci_rw = "riscv.csrrci"() {"csr" = 1024 : i32, "immediate" = 8 : i32}: () -> !riscv.reg<j0>
    // CHECK-NEXT: csrrci j0, 1024, 8
    %csrrci_r = "riscv.csrrci"() {"csr" = 1024 : i32, "immediate" = 0 : i32}: () -> !riscv.reg<j1>
    // CHECK-NEXT: csrrci j1, 1024, 0
    %csrrwi_rw = "riscv.csrrwi"() {"csr" = 1024 : i32}: () -> !riscv.reg<j0>
    // CHECK-NEXT: csrrwi j0, 1024
    %csrrwi_w = "riscv.csrrwi"() {"csr" = 1024 : i32, "writeonly"}: () -> !riscv.reg<zero>
    // CHECK-NEXT: csrrwi zero, 1024

    // Assembler pseudo-instructions
    %li = "riscv.li"() {"immediate" = 1 : i32}: () -> !riscv.reg<j0>
    // CHECK-NEXT: li j0, 1
    // Environment Call and Breakpoints
    "riscv.ecall"() : () -> ()
    // CHECK-NEXT: ecall
    "riscv.ebreak"() : () -> ()
    // CHECK-NEXT: ebreak
    "riscv.ret"() : () -> ()
    // CHECK-NEXT: ret
  ^1(%b10 : !riscv.reg<>, %b11 : !riscv.reg<>):

    "riscv.directive"() {"directive" = ".align", "value" = "2"} : () -> ()
    // CHECK-NEXT: .align 2
    "riscv.directive"() ({
      %nested_addi = "riscv.addi"(%1) {"immediate" = 1 : i32}: (!riscv.reg<j1>) -> !riscv.reg<j1>
    }) {"directive" = ".text"} : () -> ()
    // CHECK-NEXT:  .text
    // CHECK-NEXT:  addi j1, j1, 1
    "riscv.label"() {"label" = #riscv.label<"label0">} : () -> ()
    // CHECK-NEXT: label0:
    "riscv.label"() ({
      %nested_addi = "riscv.addi"(%1) {"immediate" = 1 : i32}: (!riscv.reg<j1>) -> !riscv.reg<j1>
      "riscv.ret"() : () -> ()
    }) {"label" = #riscv.label<"label1">} : () -> ()
    // CHECK-NEXT: label1:
    // CHECK-NEXT: addi j1, j1, 1
    // CHECK-NEXT: ret


    // Custom instruction
    %custom0, %custom1 = "riscv.custom_assembly_instruction"(%0, %1) {"instruction_name" = "hello"} : (!riscv.reg<zero>, !riscv.reg<j1>) -> (!riscv.reg<j3>, !riscv.reg<j4>)
    // CHECK-NEXT:   hello j3, j4, zero, j1

    // Terminate block
    "riscv.ret"() : () -> ()
    // CHECK-NEXT: ret
  }) {"label" = #riscv.label<"main">}: () -> ()
=======
  %0 = "riscv.li"() {"immediate" = 6 : i32} : () -> !riscv.reg<zero>
  // CHECK:      li zero, 6
  %1 = "riscv.li"() {"immediate" = 5 : i32} : () -> !riscv.reg<j1>
  // CHECK-NEXT: li j1, 5
  %2 = "riscv.add"(%0, %1) : (!riscv.reg<zero>, !riscv.reg<j1>) -> !riscv.reg<j2>
  // CHECK-NEXT: add j2, zero, j1
  %mv = "riscv.mv"(%0) : (!riscv.reg<zero>) -> !riscv.reg<j2>
  // CHECK-NEXT: mv j2, zero

  // RV32I/RV64I: Integer Computational Instructions (Section 2.4)
  // Integer Register-Immediate Instructions
  %addi = "riscv.addi"(%1) {"immediate" = 1 : i32}: (!riscv.reg<j1>) -> !riscv.reg<j1>
  // CHECK-NEXT: addi j1, j1, 1
  %slti = "riscv.slti"(%1) {"immediate" = 1 : i32}: (!riscv.reg<j1>) -> !riscv.reg<j1>
  // CHECK-NEXT: slti j1, j1, 1
  %sltiu = "riscv.sltiu"(%1) {"immediate" = 1 : i32}: (!riscv.reg<j1>) -> !riscv.reg<j1>
  // CHECK-NEXT: sltiu j1, j1, 1
  %andi = "riscv.andi"(%1) {"immediate" = 1 : i32}: (!riscv.reg<j1>) -> !riscv.reg<j1>
  // CHECK-NEXT: andi j1, j1, 1
  %ori = "riscv.ori"(%1) {"immediate" = 1 : i32}: (!riscv.reg<j1>) -> !riscv.reg<j1>
  // CHECK-NEXT: ori j1, j1, 1
  %xori = "riscv.xori"(%1) {"immediate" = 1 : i32}: (!riscv.reg<j1>) -> !riscv.reg<j1>
  // CHECK-NEXT: xori j1, j1, 1
  %slli = "riscv.slli"(%1) {"immediate" = 1 : i32}: (!riscv.reg<j1>) -> !riscv.reg<j1>
  // CHECK-NEXT: slli j1, j1, 1
  %srli = "riscv.srli"(%1) {"immediate" = 1 : i32}: (!riscv.reg<j1>) -> !riscv.reg<j1>
  // CHECK-NEXT: srli j1, j1, 1
  %srai = "riscv.srai"(%1) {"immediate" = 1 : i32}: (!riscv.reg<j1>) -> !riscv.reg<j1>
  // CHECK-NEXT: srai j1, j1, 1
  %lui = "riscv.lui"() {"immediate" = 1 : i32}: () -> !riscv.reg<j0>
  // CHECK-NEXT: lui j0, 1
  %auipc = "riscv.auipc"() {"immediate" = 1 : i32}: () -> !riscv.reg<j0>
  // CHECK-NEXT: auipc j0, 1

  // Integer Register-Register Operations
  %add = "riscv.add"(%2, %1) : (!riscv.reg<j2>, !riscv.reg<j1>) -> !riscv.reg<j2>
  // CHECK-NEXT: add j2, j2, j1
  %slt = "riscv.slt"(%2, %1) : (!riscv.reg<j2>, !riscv.reg<j1>) -> !riscv.reg<j2>
  // CHECK-NEXT: slt j2, j2, j1
  %sltu = "riscv.sltu"(%2, %1) : (!riscv.reg<j2>, !riscv.reg<j1>) -> !riscv.reg<j2>
  // CHECK-NEXT: sltu j2, j2, j1
  %and = "riscv.and"(%2, %1) : (!riscv.reg<j2>, !riscv.reg<j1>) -> !riscv.reg<j2>
  // CHECK-NEXT: and j2, j2, j1
  %or = "riscv.or"(%2, %1) : (!riscv.reg<j2>, !riscv.reg<j1>) -> !riscv.reg<j2>
  // CHECK-NEXT: or j2, j2, j1
  %xor = "riscv.xor"(%2, %1) : (!riscv.reg<j2>, !riscv.reg<j1>) -> !riscv.reg<j2>
  // CHECK-NEXT: xor j2, j2, j1
  %sll = "riscv.sll"(%2, %1) : (!riscv.reg<j2>, !riscv.reg<j1>) -> !riscv.reg<j2>
  // CHECK-NEXT: sll j2, j2, j1
  %srl = "riscv.srl"(%2, %1) : (!riscv.reg<j2>, !riscv.reg<j1>) -> !riscv.reg<j2>
  // CHECK-NEXT: srl j2, j2, j1
  %sub = "riscv.sub"(%2, %1) : (!riscv.reg<j2>, !riscv.reg<j1>) -> !riscv.reg<j2>
  // CHECK-NEXT: sub j2, j2, j1
  %sra = "riscv.sra"(%2, %1) : (!riscv.reg<j2>, !riscv.reg<j1>) -> !riscv.reg<j2>
  // CHECK-NEXT: sra j2, j2, j1
  "riscv.nop"() : () -> ()
  // CHECK-NEXT: nop

  // RV32I/RV64I: 2.5 Control Transfer Instructions
  // terminators continue at the end of module

  // Unconditional Branch Instructions
  "riscv.jal"() {"immediate" = 1 : i32} : () -> ()
  // CHECK-NEXT: jal 1
  "riscv.jal"() {"immediate" = 1 : i32, "rd" = !riscv.reg<s0>} : () -> ()
  // CHECK-NEXT: jal s0, 1
  "riscv.jal"() {"immediate" = #riscv.label<"label">} : () -> ()
  // CHECK-NEXT: jal label

  "riscv.j"() {"immediate" = 1 : i32, "rd" = !riscv.reg<zero>} : () -> ()
  // CHECK-NEXT: j 1
  "riscv.j"() {"immediate" = #riscv.label<"label">, "rd" = !riscv.reg<zero>} : () -> ()
  // CHECK-NEXT: j label

  "riscv.jalr"(%0) {"immediate" = 1 : i32}: (!riscv.reg<zero>) -> ()
  // CHECK-NEXT: jalr zero, 1
  "riscv.jalr"(%0) {"immediate" = 1 : i32, "rd" = !riscv.reg<j0>} : (!riscv.reg<zero>) -> ()
  // CHECK-NEXT: jalr j0, zero, 1
  "riscv.jalr"(%0) {"immediate" = #riscv.label<"label">} : (!riscv.reg<zero>) -> ()
  // CHECK-NEXT: jalr zero, label

  // Conditional Branch Instructions
  "riscv.beq"(%2, %1) {"offset" = 1 : i32}: (!riscv.reg<j2>, !riscv.reg<j1>) -> ()
  // CHECK-NEXT: beq j2, j1, 1
  "riscv.bne"(%2, %1) {"offset" = 1 : i32}: (!riscv.reg<j2>, !riscv.reg<j1>) -> ()
  // CHECK-NEXT: bne j2, j1, 1
  "riscv.blt"(%2, %1) {"offset" = 1 : i32}: (!riscv.reg<j2>, !riscv.reg<j1>) -> ()
  // CHECK-NEXT: blt j2, j1, 1
  "riscv.bge"(%2, %1) {"offset" = 1 : i32}: (!riscv.reg<j2>, !riscv.reg<j1>) -> ()
  // CHECK-NEXT: bge j2, j1, 1
  "riscv.bltu"(%2, %1) {"offset" = 1 : i32}: (!riscv.reg<j2>, !riscv.reg<j1>) -> ()
  // CHECK-NEXT: bltu j2, j1, 1
  "riscv.bgeu"(%2, %1) {"offset" = 1 : i32}: (!riscv.reg<j2>, !riscv.reg<j1>) -> ()
  // CHECK-NEXT: bgeu j2, j1, 1

  // RV32I/RV64I: Load and Store Instructions (Section 2.6)
  %lb = "riscv.lb"(%1) {"immediate" = 1 : i32}: (!riscv.reg<j1>) -> !riscv.reg<j2>
  // CHECK-NEXT: lb j2, j1, 1
  %lbu = "riscv.lbu"(%1) {"immediate" = 1 : i32}: (!riscv.reg<j1>) -> !riscv.reg<j2>
  // CHECK-NEXT: lbu j2, j1, 1
  %lh = "riscv.lh"(%1) {"immediate" = 1 : i32}: (!riscv.reg<j1>) -> !riscv.reg<j2>
  // CHECK-NEXT: lh j2, j1, 1
  %lhu = "riscv.lhu"(%1) {"immediate" = 1 : i32}: (!riscv.reg<j1>) -> !riscv.reg<j2>
  // CHECK-NEXT: lhu j2, j1, 1
  %lw = "riscv.lw"(%1) {"immediate" = 1 : i32}: (!riscv.reg<j1>) -> !riscv.reg<j2>
  // CHECK-NEXT: lw j2, 1(j1)

  "riscv.sb"(%2, %1) {"immediate" = 1 : i32}: (!riscv.reg<j2>, !riscv.reg<j1>) -> ()
  // CHECK-NEXT: sb j2, j1, 1
  "riscv.sh"(%2, %1) {"immediate" = 1 : i32}: (!riscv.reg<j2>, !riscv.reg<j1>) -> ()
  // CHECK-NEXT: sh j2, j1, 1
  "riscv.sw"(%2, %1) {"immediate" = 1 : i32}: (!riscv.reg<j2>, !riscv.reg<j1>) -> ()
  // CHECK-NEXT: sw j1, 1(j2)

  // RV32I/RV64I: Control and Status Register Instructions (Section 2.8)
  %csrrw_rw = "riscv.csrrw"(%2) {"csr" = 1024 : i32}: (!riscv.reg<j2>) -> !riscv.reg<j1>
  // CHECK-NEXT: csrrw j1, 1024, j2
  %csrrw_w = "riscv.csrrw"(%2) {"csr" = 1024 : i32, "writeonly"}: (!riscv.reg<j2>) -> !riscv.reg<zero>
  // CHECK-NEXT: csrrw zero, 1024, j2
  %csrrs_rw = "riscv.csrrs"(%2) {"csr" = 1024 : i32}: (!riscv.reg<j2>) -> !riscv.reg<zero>
  // CHECK-NEXT: csrrs zero, 1024, j2
  %csrrs_r = "riscv.csrrs"(%0) {"csr" = 1024 : i32, "readonly"}: (!riscv.reg<zero>) -> !riscv.reg<j2>
  // CHECK-NEXT: csrrs j2, 1024, zero
  %csrrc_rw = "riscv.csrrc"(%2) {"csr" = 1024 : i32}: (!riscv.reg<j2>) -> !riscv.reg<j0>
  // CHECK-NEXT: csrrc j0, 1024, j2
  %csrrc_r = "riscv.csrrc"(%0) {"csr" = 1024 : i32, "readonly"}: (!riscv.reg<zero>) -> !riscv.reg<j0>
  // CHECK-NEXT: csrrc j0, 1024, zero
  %csrrsi_rw = "riscv.csrrsi"() {"csr" = 1024 : i32, "immediate" = 8 : i32}: () -> !riscv.reg<j1>
  // CHECK-NEXT: csrrsi j1, 1024, 8
  %csrrsi_r = "riscv.csrrsi"() {"csr" = 1024 : i32, "immediate" = 0 : i32}: () -> !riscv.reg<j0>
  // CHECK-NEXT: csrrsi j0, 1024, 0
  %csrrci_rw = "riscv.csrrci"() {"csr" = 1024 : i32, "immediate" = 8 : i32}: () -> !riscv.reg<j0>
  // CHECK-NEXT: csrrci j0, 1024, 8
  %csrrci_r = "riscv.csrrci"() {"csr" = 1024 : i32, "immediate" = 0 : i32}: () -> !riscv.reg<j1>
  // CHECK-NEXT: csrrci j1, 1024, 0
  %csrrwi_rw = "riscv.csrrwi"() {"csr" = 1024 : i32}: () -> !riscv.reg<j0>
  // CHECK-NEXT: csrrwi j0, 1024
  %csrrwi_w = "riscv.csrrwi"() {"csr" = 1024 : i32, "writeonly"}: () -> !riscv.reg<zero>
  // CHECK-NEXT: csrrwi zero, 1024

  // Assembler pseudo-instructions
  %li = "riscv.li"() {"immediate" = 1 : i32}: () -> !riscv.reg<j0>
  // CHECK-NEXT: li j0, 1
  // Environment Call and Breakpoints
  "riscv.ecall"() : () -> ()
  // CHECK-NEXT: ecall
  "riscv.ebreak"() : () -> ()
  // CHECK-NEXT: ebreak
  "riscv.directive"() {"directive" = ".align", "value" = "2"} : () -> ()
  // CHECK-NEXT: .align 2
  "riscv.directive"() ({
    %nested_addi = "riscv.addi"(%1) {"immediate" = 1 : i32}: (!riscv.reg<j1>) -> !riscv.reg<j1>
  }) {"directive" = ".text"} : () -> ()
  // CHECK-NEXT:  .text
  // CHECK-NEXT:  addi j1, j1, 1
  "riscv.label"() {"label" = #riscv.label<"label0">} : () -> ()
  // CHECK-NEXT: label0:
  "riscv.label"() ({
    %nested_addi = "riscv.addi"(%1) {"immediate" = 1 : i32}: (!riscv.reg<j1>) -> !riscv.reg<j1>
  }) {"label" = #riscv.label<"label1">} : () -> ()
  // CHECK-NEXT: label1:
  // CHECK-NEXT: addi j1, j1, 1


  // Custom instruction
  %custom0, %custom1 = "riscv.custom_assembly_instruction"(%0, %1) {"instruction_name" = "hello"} : (!riscv.reg<zero>, !riscv.reg<j1>) -> (!riscv.reg<j3>, !riscv.reg<j4>)
  // CHECK-NEXT:   hello j3, j4, zero, j1

  // RV32I/RV64I: 2.5 Control Transfer Instructions (cont'd)
  // terminators

  // RV32F: 8 “F” Standard Extension for Single-Precision Floating-Point, Version 2.0
  %f0 = "riscv.fcvt.s.w"(%0) : (!riscv.reg<zero>) -> !riscv.freg<j5>
  // CHECK-NEXT: fcvt.s.w j5, zero
  %f1 = "riscv.fcvt.s.wu"(%1) : (!riscv.reg<j1>) -> !riscv.freg<j6>
  // CHECK-NEXT: fcvt.s.wu j6, j1
  %f2 = "riscv.fcvt.s.wu"(%1) : (!riscv.reg<j1>) -> !riscv.freg<j7>
  // CHECK-NEXT: fcvt.s.wu j7, j1
  %fmadd = "riscv.fmadd.s"(%f0, %f1, %f2) : (!riscv.freg<j5>, !riscv.freg<j6>, !riscv.freg<j7>) -> !riscv.freg<j8>
  // CHECK-NEXT: fmadd.s j8, j5, j6, j7
  %fmsub = "riscv.fmsub.s"(%f0, %f1, %f2) : (!riscv.freg<j5>, !riscv.freg<j6>, !riscv.freg<j7>) -> !riscv.freg<j8>
  // CHECK-NEXT: fmsub.s j8, j5, j6, j7
  %fnmsub = "riscv.fnmsub.s"(%f0, %f1, %f2) : (!riscv.freg<j5>, !riscv.freg<j6>, !riscv.freg<j7>) -> !riscv.freg<j8>
  // CHECK-NEXT: fnmsub.s j8, j5, j6, j7
  %fnmadd = "riscv.fnmadd.s"(%f0, %f1, %f2) : (!riscv.freg<j5>, !riscv.freg<j6>, !riscv.freg<j7>) -> !riscv.freg<j8>
  // CHECK-NEXT: fnmadd.s j8, j5, j6, j7
  %fadd = "riscv.fadd.s"(%f0, %f1) : (!riscv.freg<j5>, !riscv.freg<j6>) -> !riscv.freg<j8>
  // CHECK-NEXT: fadd.s j8, j5, j6
  %fsub = "riscv.fsub.s"(%f0, %f1) : (!riscv.freg<j5>, !riscv.freg<j6>) -> !riscv.freg<j8>
  // CHECK-NEXT: fsub.s j8, j5, j6
  %fmul = "riscv.fmul.s"(%f0, %f1) : (!riscv.freg<j5>, !riscv.freg<j6>) -> !riscv.freg<j8>
  // CHECK-NEXT: fmul.s j8, j5, j6
  %fdiv = "riscv.fdiv.s"(%f0, %f1) : (!riscv.freg<j5>, !riscv.freg<j6>) -> !riscv.freg<j8>
  // CHECK-NEXT: fdiv.s j8, j5, j6
  %fsqrt = "riscv.fsqrt.s"(%f0) : (!riscv.freg<j5>) -> !riscv.freg<j8>
  // CHECK-NEXT: fsqrt.s j8, j5
  %fsgnj = "riscv.fsgnj.s"(%f0, %f1) : (!riscv.freg<j5>, !riscv.freg<j6>) -> !riscv.freg<j8>
  // CHECK-NEXT: fsgnj.s j8, j5, j6
  %fsgnjn = "riscv.fsgnjn.s"(%f0, %f1) : (!riscv.freg<j5>, !riscv.freg<j6>) -> !riscv.freg<j8>
  // CHECK-NEXT: fsgnjn.s j8, j5, j6
  %fsgnjx = "riscv.fsgnjx.s"(%f0, %f1) : (!riscv.freg<j5>, !riscv.freg<j6>) -> !riscv.freg<j8>
  // CHECK-NEXT: fsgnjx.s j8, j5, j6
  %fmin = "riscv.fmin.s"(%f0, %f1) : (!riscv.freg<j5>, !riscv.freg<j6>) -> !riscv.freg<j8>
  // CHECK-NEXT: fmin.s j8, j5, j6
  %fmax = "riscv.fmax.s"(%f0, %f1) : (!riscv.freg<j5>, !riscv.freg<j6>) -> !riscv.freg<j8>
  // CHECK-NEXT: fmax.s j8, j5, j6
  %fcvtws = "riscv.fcvt.w.s"(%f0) : (!riscv.freg<j5>) -> !riscv.reg<j8>
  // CHECK-NEXT: fcvt.w.s j8, j5
  %fcvtwus = "riscv.fcvt.wu.s"(%f0) : (!riscv.freg<j5>) -> !riscv.reg<j8>
  // CHECK-NEXT: fcvt.wu.s j8, j5
  %fmvxw = "riscv.fmv.x.w"(%f0) : (!riscv.freg<j5>) -> !riscv.reg<j8>
  // CHECK-NEXT: fmv.x.w j8, j5
  %feq = "riscv.feq.s"(%f0, %f1) : (!riscv.freg<j5>, !riscv.freg<j6>) -> !riscv.reg<j8>
  // CHECK-NEXT: feq.s j8, j5, j6
  %flt = "riscv.flt.s"(%f0, %f1) : (!riscv.freg<j5>, !riscv.freg<j6>) -> !riscv.reg<j8>
  // CHECK-NEXT: flt.s j8, j5, j6
  %fle = "riscv.fle.s"(%f0, %f1) : (!riscv.freg<j5>, !riscv.freg<j6>) -> !riscv.reg<j8>
  // CHECK-NEXT: fle.s j8, j5, j6
  %fclass = "riscv.fclass.s"(%f0) : (!riscv.freg<j5>) -> !riscv.reg<j8>
  // CHECK-NEXT: fclass.s j8, j5
  %fcvtsw = "riscv.fcvt.s.w"(%0) : (!riscv.reg<zero>) -> !riscv.freg<j8>
  // CHECK-NEXT: fcvt.s.w j8, zero
  %fcvtswu = "riscv.fcvt.s.wu"(%0) : (!riscv.reg<zero>) -> !riscv.freg<j8>
  // CHECK-NEXT: fcvt.s.wu j8, zero
  %fmvwx = "riscv.fmv.w.x"(%0) : (!riscv.reg<zero>) -> !riscv.freg<j8>
  // CHECK-NEXT: fmv.w.x j8, zero
  %flw = "riscv.flw"(%0) {"immediate" = 1 : i32}: (!riscv.reg<zero>) -> !riscv.freg<j8>
  // CHECK-NEXT: flw j8, zero, 1
  "riscv.fsw"(%0, %f0) {"immediate" = 1 : i32} : (!riscv.reg<zero>, !riscv.freg<j5>) -> ()
  // CHECK-NEXT: fsw zero, j5, 1

  // Unconditional Branch Instructions
  "riscv.ret"() : () -> () // pseudo-instruction
  // CHECK-NEXT: ret
>>>>>>> e781c090
}) : () -> ()<|MERGE_RESOLUTION|>--- conflicted
+++ resolved
@@ -1,7 +1,6 @@
 // RUN: xdsl-opt -t riscv-asm %s | filecheck %s
 
 "builtin.module"() ({
-<<<<<<< HEAD
   "riscv.label"() ({
     %0 = "riscv.li"() {"immediate" = 6 : i32} : () -> !riscv.reg<zero>
     // CHECK:      li zero, 6
@@ -112,14 +111,14 @@
     %lhu = "riscv.lhu"(%1) {"immediate" = 1 : i32}: (!riscv.reg<j1>) -> !riscv.reg<j2>
     // CHECK-NEXT: lhu j2, j1, 1
     %lw = "riscv.lw"(%1) {"immediate" = 1 : i32}: (!riscv.reg<j1>) -> !riscv.reg<j2>
-    // CHECK-NEXT: lw j2, j1, 1
+    // CHECK-NEXT: lw j2, 1(j1)
 
     "riscv.sb"(%2, %1) {"immediate" = 1 : i32}: (!riscv.reg<j2>, !riscv.reg<j1>) -> ()
     // CHECK-NEXT: sb j2, j1, 1
     "riscv.sh"(%2, %1) {"immediate" = 1 : i32}: (!riscv.reg<j2>, !riscv.reg<j1>) -> ()
     // CHECK-NEXT: sh j2, j1, 1
     "riscv.sw"(%2, %1) {"immediate" = 1 : i32}: (!riscv.reg<j2>, !riscv.reg<j1>) -> ()
-    // CHECK-NEXT: sw j2, j1, 1
+    // CHECK-NEXT: sw j1, 1(j2)
 
     // RV32I/RV64I: Control and Status Register Instructions (Section 2.8)
     %csrrw_rw = "riscv.csrrw"(%2) {"csr" = 1024 : i32}: (!riscv.reg<j2>) -> !riscv.reg<j1>
@@ -181,244 +180,70 @@
     %custom0, %custom1 = "riscv.custom_assembly_instruction"(%0, %1) {"instruction_name" = "hello"} : (!riscv.reg<zero>, !riscv.reg<j1>) -> (!riscv.reg<j3>, !riscv.reg<j4>)
     // CHECK-NEXT:   hello j3, j4, zero, j1
 
+
+    // RV32F: 8 “F” Standard Extension for Single-Precision Floating-Point, Version 2.0
+
+    %f0 = "riscv.fcvt.s.w"(%0) : (!riscv.reg<zero>) -> !riscv.freg<j5>
+    // CHECK-NEXT: fcvt.s.w j5, zero
+    %f1 = "riscv.fcvt.s.wu"(%1) : (!riscv.reg<j1>) -> !riscv.freg<j6>
+    // CHECK-NEXT: fcvt.s.wu j6, j1
+    %f2 = "riscv.fcvt.s.wu"(%1) : (!riscv.reg<j1>) -> !riscv.freg<j7>
+    // CHECK-NEXT: fcvt.s.wu j7, j1
+    %fmadd = "riscv.fmadd.s"(%f0, %f1, %f2) : (!riscv.freg<j5>, !riscv.freg<j6>, !riscv.freg<j7>) -> !riscv.freg<j8>
+    // CHECK-NEXT: fmadd.s j8, j5, j6, j7
+    %fmsub = "riscv.fmsub.s"(%f0, %f1, %f2) : (!riscv.freg<j5>, !riscv.freg<j6>, !riscv.freg<j7>) -> !riscv.freg<j8>
+    // CHECK-NEXT: fmsub.s j8, j5, j6, j7
+    %fnmsub = "riscv.fnmsub.s"(%f0, %f1, %f2) : (!riscv.freg<j5>, !riscv.freg<j6>, !riscv.freg<j7>) -> !riscv.freg<j8>
+    // CHECK-NEXT: fnmsub.s j8, j5, j6, j7
+    %fnmadd = "riscv.fnmadd.s"(%f0, %f1, %f2) : (!riscv.freg<j5>, !riscv.freg<j6>, !riscv.freg<j7>) -> !riscv.freg<j8>
+    // CHECK-NEXT: fnmadd.s j8, j5, j6, j7
+    %fadd = "riscv.fadd.s"(%f0, %f1) : (!riscv.freg<j5>, !riscv.freg<j6>) -> !riscv.freg<j8>
+    // CHECK-NEXT: fadd.s j8, j5, j6
+    %fsub = "riscv.fsub.s"(%f0, %f1) : (!riscv.freg<j5>, !riscv.freg<j6>) -> !riscv.freg<j8>
+    // CHECK-NEXT: fsub.s j8, j5, j6
+    %fmul = "riscv.fmul.s"(%f0, %f1) : (!riscv.freg<j5>, !riscv.freg<j6>) -> !riscv.freg<j8>
+    // CHECK-NEXT: fmul.s j8, j5, j6
+    %fdiv = "riscv.fdiv.s"(%f0, %f1) : (!riscv.freg<j5>, !riscv.freg<j6>) -> !riscv.freg<j8>
+    // CHECK-NEXT: fdiv.s j8, j5, j6
+    %fsqrt = "riscv.fsqrt.s"(%f0) : (!riscv.freg<j5>) -> !riscv.freg<j8>
+    // CHECK-NEXT: fsqrt.s j8, j5
+    %fsgnj = "riscv.fsgnj.s"(%f0, %f1) : (!riscv.freg<j5>, !riscv.freg<j6>) -> !riscv.freg<j8>
+    // CHECK-NEXT: fsgnj.s j8, j5, j6
+    %fsgnjn = "riscv.fsgnjn.s"(%f0, %f1) : (!riscv.freg<j5>, !riscv.freg<j6>) -> !riscv.freg<j8>
+    // CHECK-NEXT: fsgnjn.s j8, j5, j6
+    %fsgnjx = "riscv.fsgnjx.s"(%f0, %f1) : (!riscv.freg<j5>, !riscv.freg<j6>) -> !riscv.freg<j8>
+    // CHECK-NEXT: fsgnjx.s j8, j5, j6
+    %fmin = "riscv.fmin.s"(%f0, %f1) : (!riscv.freg<j5>, !riscv.freg<j6>) -> !riscv.freg<j8>
+    // CHECK-NEXT: fmin.s j8, j5, j6
+    %fmax = "riscv.fmax.s"(%f0, %f1) : (!riscv.freg<j5>, !riscv.freg<j6>) -> !riscv.freg<j8>
+    // CHECK-NEXT: fmax.s j8, j5, j6
+    %fcvtws = "riscv.fcvt.w.s"(%f0) : (!riscv.freg<j5>) -> !riscv.reg<j8>
+    // CHECK-NEXT: fcvt.w.s j8, j5
+    %fcvtwus = "riscv.fcvt.wu.s"(%f0) : (!riscv.freg<j5>) -> !riscv.reg<j8>
+    // CHECK-NEXT: fcvt.wu.s j8, j5
+    %fmvxw = "riscv.fmv.x.w"(%f0) : (!riscv.freg<j5>) -> !riscv.reg<j8>
+    // CHECK-NEXT: fmv.x.w j8, j5
+    %feq = "riscv.feq.s"(%f0, %f1) : (!riscv.freg<j5>, !riscv.freg<j6>) -> !riscv.reg<j8>
+    // CHECK-NEXT: feq.s j8, j5, j6
+    %flt = "riscv.flt.s"(%f0, %f1) : (!riscv.freg<j5>, !riscv.freg<j6>) -> !riscv.reg<j8>
+    // CHECK-NEXT: flt.s j8, j5, j6
+    %fle = "riscv.fle.s"(%f0, %f1) : (!riscv.freg<j5>, !riscv.freg<j6>) -> !riscv.reg<j8>
+    // CHECK-NEXT: fle.s j8, j5, j6
+    %fclass = "riscv.fclass.s"(%f0) : (!riscv.freg<j5>) -> !riscv.reg<j8>
+    // CHECK-NEXT: fclass.s j8, j5
+    %fcvtsw = "riscv.fcvt.s.w"(%0) : (!riscv.reg<zero>) -> !riscv.freg<j8>
+    // CHECK-NEXT: fcvt.s.w j8, zero
+    %fcvtswu = "riscv.fcvt.s.wu"(%0) : (!riscv.reg<zero>) -> !riscv.freg<j8>
+    // CHECK-NEXT: fcvt.s.wu j8, zero
+    %fmvwx = "riscv.fmv.w.x"(%0) : (!riscv.reg<zero>) -> !riscv.freg<j8>
+    // CHECK-NEXT: fmv.w.x j8, zero
+    %flw = "riscv.flw"(%0) {"immediate" = 1 : i32}: (!riscv.reg<zero>) -> !riscv.freg<j8>
+    // CHECK-NEXT: flw j8, zero, 1
+    "riscv.fsw"(%0, %f0) {"immediate" = 1 : i32} : (!riscv.reg<zero>, !riscv.freg<j5>) -> ()
+    // CHECK-NEXT: fsw zero, j5, 1
+
     // Terminate block
     "riscv.ret"() : () -> ()
     // CHECK-NEXT: ret
   }) {"label" = #riscv.label<"main">}: () -> ()
-=======
-  %0 = "riscv.li"() {"immediate" = 6 : i32} : () -> !riscv.reg<zero>
-  // CHECK:      li zero, 6
-  %1 = "riscv.li"() {"immediate" = 5 : i32} : () -> !riscv.reg<j1>
-  // CHECK-NEXT: li j1, 5
-  %2 = "riscv.add"(%0, %1) : (!riscv.reg<zero>, !riscv.reg<j1>) -> !riscv.reg<j2>
-  // CHECK-NEXT: add j2, zero, j1
-  %mv = "riscv.mv"(%0) : (!riscv.reg<zero>) -> !riscv.reg<j2>
-  // CHECK-NEXT: mv j2, zero
-
-  // RV32I/RV64I: Integer Computational Instructions (Section 2.4)
-  // Integer Register-Immediate Instructions
-  %addi = "riscv.addi"(%1) {"immediate" = 1 : i32}: (!riscv.reg<j1>) -> !riscv.reg<j1>
-  // CHECK-NEXT: addi j1, j1, 1
-  %slti = "riscv.slti"(%1) {"immediate" = 1 : i32}: (!riscv.reg<j1>) -> !riscv.reg<j1>
-  // CHECK-NEXT: slti j1, j1, 1
-  %sltiu = "riscv.sltiu"(%1) {"immediate" = 1 : i32}: (!riscv.reg<j1>) -> !riscv.reg<j1>
-  // CHECK-NEXT: sltiu j1, j1, 1
-  %andi = "riscv.andi"(%1) {"immediate" = 1 : i32}: (!riscv.reg<j1>) -> !riscv.reg<j1>
-  // CHECK-NEXT: andi j1, j1, 1
-  %ori = "riscv.ori"(%1) {"immediate" = 1 : i32}: (!riscv.reg<j1>) -> !riscv.reg<j1>
-  // CHECK-NEXT: ori j1, j1, 1
-  %xori = "riscv.xori"(%1) {"immediate" = 1 : i32}: (!riscv.reg<j1>) -> !riscv.reg<j1>
-  // CHECK-NEXT: xori j1, j1, 1
-  %slli = "riscv.slli"(%1) {"immediate" = 1 : i32}: (!riscv.reg<j1>) -> !riscv.reg<j1>
-  // CHECK-NEXT: slli j1, j1, 1
-  %srli = "riscv.srli"(%1) {"immediate" = 1 : i32}: (!riscv.reg<j1>) -> !riscv.reg<j1>
-  // CHECK-NEXT: srli j1, j1, 1
-  %srai = "riscv.srai"(%1) {"immediate" = 1 : i32}: (!riscv.reg<j1>) -> !riscv.reg<j1>
-  // CHECK-NEXT: srai j1, j1, 1
-  %lui = "riscv.lui"() {"immediate" = 1 : i32}: () -> !riscv.reg<j0>
-  // CHECK-NEXT: lui j0, 1
-  %auipc = "riscv.auipc"() {"immediate" = 1 : i32}: () -> !riscv.reg<j0>
-  // CHECK-NEXT: auipc j0, 1
-
-  // Integer Register-Register Operations
-  %add = "riscv.add"(%2, %1) : (!riscv.reg<j2>, !riscv.reg<j1>) -> !riscv.reg<j2>
-  // CHECK-NEXT: add j2, j2, j1
-  %slt = "riscv.slt"(%2, %1) : (!riscv.reg<j2>, !riscv.reg<j1>) -> !riscv.reg<j2>
-  // CHECK-NEXT: slt j2, j2, j1
-  %sltu = "riscv.sltu"(%2, %1) : (!riscv.reg<j2>, !riscv.reg<j1>) -> !riscv.reg<j2>
-  // CHECK-NEXT: sltu j2, j2, j1
-  %and = "riscv.and"(%2, %1) : (!riscv.reg<j2>, !riscv.reg<j1>) -> !riscv.reg<j2>
-  // CHECK-NEXT: and j2, j2, j1
-  %or = "riscv.or"(%2, %1) : (!riscv.reg<j2>, !riscv.reg<j1>) -> !riscv.reg<j2>
-  // CHECK-NEXT: or j2, j2, j1
-  %xor = "riscv.xor"(%2, %1) : (!riscv.reg<j2>, !riscv.reg<j1>) -> !riscv.reg<j2>
-  // CHECK-NEXT: xor j2, j2, j1
-  %sll = "riscv.sll"(%2, %1) : (!riscv.reg<j2>, !riscv.reg<j1>) -> !riscv.reg<j2>
-  // CHECK-NEXT: sll j2, j2, j1
-  %srl = "riscv.srl"(%2, %1) : (!riscv.reg<j2>, !riscv.reg<j1>) -> !riscv.reg<j2>
-  // CHECK-NEXT: srl j2, j2, j1
-  %sub = "riscv.sub"(%2, %1) : (!riscv.reg<j2>, !riscv.reg<j1>) -> !riscv.reg<j2>
-  // CHECK-NEXT: sub j2, j2, j1
-  %sra = "riscv.sra"(%2, %1) : (!riscv.reg<j2>, !riscv.reg<j1>) -> !riscv.reg<j2>
-  // CHECK-NEXT: sra j2, j2, j1
-  "riscv.nop"() : () -> ()
-  // CHECK-NEXT: nop
-
-  // RV32I/RV64I: 2.5 Control Transfer Instructions
-  // terminators continue at the end of module
-
-  // Unconditional Branch Instructions
-  "riscv.jal"() {"immediate" = 1 : i32} : () -> ()
-  // CHECK-NEXT: jal 1
-  "riscv.jal"() {"immediate" = 1 : i32, "rd" = !riscv.reg<s0>} : () -> ()
-  // CHECK-NEXT: jal s0, 1
-  "riscv.jal"() {"immediate" = #riscv.label<"label">} : () -> ()
-  // CHECK-NEXT: jal label
-
-  "riscv.j"() {"immediate" = 1 : i32, "rd" = !riscv.reg<zero>} : () -> ()
-  // CHECK-NEXT: j 1
-  "riscv.j"() {"immediate" = #riscv.label<"label">, "rd" = !riscv.reg<zero>} : () -> ()
-  // CHECK-NEXT: j label
-
-  "riscv.jalr"(%0) {"immediate" = 1 : i32}: (!riscv.reg<zero>) -> ()
-  // CHECK-NEXT: jalr zero, 1
-  "riscv.jalr"(%0) {"immediate" = 1 : i32, "rd" = !riscv.reg<j0>} : (!riscv.reg<zero>) -> ()
-  // CHECK-NEXT: jalr j0, zero, 1
-  "riscv.jalr"(%0) {"immediate" = #riscv.label<"label">} : (!riscv.reg<zero>) -> ()
-  // CHECK-NEXT: jalr zero, label
-
-  // Conditional Branch Instructions
-  "riscv.beq"(%2, %1) {"offset" = 1 : i32}: (!riscv.reg<j2>, !riscv.reg<j1>) -> ()
-  // CHECK-NEXT: beq j2, j1, 1
-  "riscv.bne"(%2, %1) {"offset" = 1 : i32}: (!riscv.reg<j2>, !riscv.reg<j1>) -> ()
-  // CHECK-NEXT: bne j2, j1, 1
-  "riscv.blt"(%2, %1) {"offset" = 1 : i32}: (!riscv.reg<j2>, !riscv.reg<j1>) -> ()
-  // CHECK-NEXT: blt j2, j1, 1
-  "riscv.bge"(%2, %1) {"offset" = 1 : i32}: (!riscv.reg<j2>, !riscv.reg<j1>) -> ()
-  // CHECK-NEXT: bge j2, j1, 1
-  "riscv.bltu"(%2, %1) {"offset" = 1 : i32}: (!riscv.reg<j2>, !riscv.reg<j1>) -> ()
-  // CHECK-NEXT: bltu j2, j1, 1
-  "riscv.bgeu"(%2, %1) {"offset" = 1 : i32}: (!riscv.reg<j2>, !riscv.reg<j1>) -> ()
-  // CHECK-NEXT: bgeu j2, j1, 1
-
-  // RV32I/RV64I: Load and Store Instructions (Section 2.6)
-  %lb = "riscv.lb"(%1) {"immediate" = 1 : i32}: (!riscv.reg<j1>) -> !riscv.reg<j2>
-  // CHECK-NEXT: lb j2, j1, 1
-  %lbu = "riscv.lbu"(%1) {"immediate" = 1 : i32}: (!riscv.reg<j1>) -> !riscv.reg<j2>
-  // CHECK-NEXT: lbu j2, j1, 1
-  %lh = "riscv.lh"(%1) {"immediate" = 1 : i32}: (!riscv.reg<j1>) -> !riscv.reg<j2>
-  // CHECK-NEXT: lh j2, j1, 1
-  %lhu = "riscv.lhu"(%1) {"immediate" = 1 : i32}: (!riscv.reg<j1>) -> !riscv.reg<j2>
-  // CHECK-NEXT: lhu j2, j1, 1
-  %lw = "riscv.lw"(%1) {"immediate" = 1 : i32}: (!riscv.reg<j1>) -> !riscv.reg<j2>
-  // CHECK-NEXT: lw j2, 1(j1)
-
-  "riscv.sb"(%2, %1) {"immediate" = 1 : i32}: (!riscv.reg<j2>, !riscv.reg<j1>) -> ()
-  // CHECK-NEXT: sb j2, j1, 1
-  "riscv.sh"(%2, %1) {"immediate" = 1 : i32}: (!riscv.reg<j2>, !riscv.reg<j1>) -> ()
-  // CHECK-NEXT: sh j2, j1, 1
-  "riscv.sw"(%2, %1) {"immediate" = 1 : i32}: (!riscv.reg<j2>, !riscv.reg<j1>) -> ()
-  // CHECK-NEXT: sw j1, 1(j2)
-
-  // RV32I/RV64I: Control and Status Register Instructions (Section 2.8)
-  %csrrw_rw = "riscv.csrrw"(%2) {"csr" = 1024 : i32}: (!riscv.reg<j2>) -> !riscv.reg<j1>
-  // CHECK-NEXT: csrrw j1, 1024, j2
-  %csrrw_w = "riscv.csrrw"(%2) {"csr" = 1024 : i32, "writeonly"}: (!riscv.reg<j2>) -> !riscv.reg<zero>
-  // CHECK-NEXT: csrrw zero, 1024, j2
-  %csrrs_rw = "riscv.csrrs"(%2) {"csr" = 1024 : i32}: (!riscv.reg<j2>) -> !riscv.reg<zero>
-  // CHECK-NEXT: csrrs zero, 1024, j2
-  %csrrs_r = "riscv.csrrs"(%0) {"csr" = 1024 : i32, "readonly"}: (!riscv.reg<zero>) -> !riscv.reg<j2>
-  // CHECK-NEXT: csrrs j2, 1024, zero
-  %csrrc_rw = "riscv.csrrc"(%2) {"csr" = 1024 : i32}: (!riscv.reg<j2>) -> !riscv.reg<j0>
-  // CHECK-NEXT: csrrc j0, 1024, j2
-  %csrrc_r = "riscv.csrrc"(%0) {"csr" = 1024 : i32, "readonly"}: (!riscv.reg<zero>) -> !riscv.reg<j0>
-  // CHECK-NEXT: csrrc j0, 1024, zero
-  %csrrsi_rw = "riscv.csrrsi"() {"csr" = 1024 : i32, "immediate" = 8 : i32}: () -> !riscv.reg<j1>
-  // CHECK-NEXT: csrrsi j1, 1024, 8
-  %csrrsi_r = "riscv.csrrsi"() {"csr" = 1024 : i32, "immediate" = 0 : i32}: () -> !riscv.reg<j0>
-  // CHECK-NEXT: csrrsi j0, 1024, 0
-  %csrrci_rw = "riscv.csrrci"() {"csr" = 1024 : i32, "immediate" = 8 : i32}: () -> !riscv.reg<j0>
-  // CHECK-NEXT: csrrci j0, 1024, 8
-  %csrrci_r = "riscv.csrrci"() {"csr" = 1024 : i32, "immediate" = 0 : i32}: () -> !riscv.reg<j1>
-  // CHECK-NEXT: csrrci j1, 1024, 0
-  %csrrwi_rw = "riscv.csrrwi"() {"csr" = 1024 : i32}: () -> !riscv.reg<j0>
-  // CHECK-NEXT: csrrwi j0, 1024
-  %csrrwi_w = "riscv.csrrwi"() {"csr" = 1024 : i32, "writeonly"}: () -> !riscv.reg<zero>
-  // CHECK-NEXT: csrrwi zero, 1024
-
-  // Assembler pseudo-instructions
-  %li = "riscv.li"() {"immediate" = 1 : i32}: () -> !riscv.reg<j0>
-  // CHECK-NEXT: li j0, 1
-  // Environment Call and Breakpoints
-  "riscv.ecall"() : () -> ()
-  // CHECK-NEXT: ecall
-  "riscv.ebreak"() : () -> ()
-  // CHECK-NEXT: ebreak
-  "riscv.directive"() {"directive" = ".align", "value" = "2"} : () -> ()
-  // CHECK-NEXT: .align 2
-  "riscv.directive"() ({
-    %nested_addi = "riscv.addi"(%1) {"immediate" = 1 : i32}: (!riscv.reg<j1>) -> !riscv.reg<j1>
-  }) {"directive" = ".text"} : () -> ()
-  // CHECK-NEXT:  .text
-  // CHECK-NEXT:  addi j1, j1, 1
-  "riscv.label"() {"label" = #riscv.label<"label0">} : () -> ()
-  // CHECK-NEXT: label0:
-  "riscv.label"() ({
-    %nested_addi = "riscv.addi"(%1) {"immediate" = 1 : i32}: (!riscv.reg<j1>) -> !riscv.reg<j1>
-  }) {"label" = #riscv.label<"label1">} : () -> ()
-  // CHECK-NEXT: label1:
-  // CHECK-NEXT: addi j1, j1, 1
-
-
-  // Custom instruction
-  %custom0, %custom1 = "riscv.custom_assembly_instruction"(%0, %1) {"instruction_name" = "hello"} : (!riscv.reg<zero>, !riscv.reg<j1>) -> (!riscv.reg<j3>, !riscv.reg<j4>)
-  // CHECK-NEXT:   hello j3, j4, zero, j1
-
-  // RV32I/RV64I: 2.5 Control Transfer Instructions (cont'd)
-  // terminators
-
-  // RV32F: 8 “F” Standard Extension for Single-Precision Floating-Point, Version 2.0
-  %f0 = "riscv.fcvt.s.w"(%0) : (!riscv.reg<zero>) -> !riscv.freg<j5>
-  // CHECK-NEXT: fcvt.s.w j5, zero
-  %f1 = "riscv.fcvt.s.wu"(%1) : (!riscv.reg<j1>) -> !riscv.freg<j6>
-  // CHECK-NEXT: fcvt.s.wu j6, j1
-  %f2 = "riscv.fcvt.s.wu"(%1) : (!riscv.reg<j1>) -> !riscv.freg<j7>
-  // CHECK-NEXT: fcvt.s.wu j7, j1
-  %fmadd = "riscv.fmadd.s"(%f0, %f1, %f2) : (!riscv.freg<j5>, !riscv.freg<j6>, !riscv.freg<j7>) -> !riscv.freg<j8>
-  // CHECK-NEXT: fmadd.s j8, j5, j6, j7
-  %fmsub = "riscv.fmsub.s"(%f0, %f1, %f2) : (!riscv.freg<j5>, !riscv.freg<j6>, !riscv.freg<j7>) -> !riscv.freg<j8>
-  // CHECK-NEXT: fmsub.s j8, j5, j6, j7
-  %fnmsub = "riscv.fnmsub.s"(%f0, %f1, %f2) : (!riscv.freg<j5>, !riscv.freg<j6>, !riscv.freg<j7>) -> !riscv.freg<j8>
-  // CHECK-NEXT: fnmsub.s j8, j5, j6, j7
-  %fnmadd = "riscv.fnmadd.s"(%f0, %f1, %f2) : (!riscv.freg<j5>, !riscv.freg<j6>, !riscv.freg<j7>) -> !riscv.freg<j8>
-  // CHECK-NEXT: fnmadd.s j8, j5, j6, j7
-  %fadd = "riscv.fadd.s"(%f0, %f1) : (!riscv.freg<j5>, !riscv.freg<j6>) -> !riscv.freg<j8>
-  // CHECK-NEXT: fadd.s j8, j5, j6
-  %fsub = "riscv.fsub.s"(%f0, %f1) : (!riscv.freg<j5>, !riscv.freg<j6>) -> !riscv.freg<j8>
-  // CHECK-NEXT: fsub.s j8, j5, j6
-  %fmul = "riscv.fmul.s"(%f0, %f1) : (!riscv.freg<j5>, !riscv.freg<j6>) -> !riscv.freg<j8>
-  // CHECK-NEXT: fmul.s j8, j5, j6
-  %fdiv = "riscv.fdiv.s"(%f0, %f1) : (!riscv.freg<j5>, !riscv.freg<j6>) -> !riscv.freg<j8>
-  // CHECK-NEXT: fdiv.s j8, j5, j6
-  %fsqrt = "riscv.fsqrt.s"(%f0) : (!riscv.freg<j5>) -> !riscv.freg<j8>
-  // CHECK-NEXT: fsqrt.s j8, j5
-  %fsgnj = "riscv.fsgnj.s"(%f0, %f1) : (!riscv.freg<j5>, !riscv.freg<j6>) -> !riscv.freg<j8>
-  // CHECK-NEXT: fsgnj.s j8, j5, j6
-  %fsgnjn = "riscv.fsgnjn.s"(%f0, %f1) : (!riscv.freg<j5>, !riscv.freg<j6>) -> !riscv.freg<j8>
-  // CHECK-NEXT: fsgnjn.s j8, j5, j6
-  %fsgnjx = "riscv.fsgnjx.s"(%f0, %f1) : (!riscv.freg<j5>, !riscv.freg<j6>) -> !riscv.freg<j8>
-  // CHECK-NEXT: fsgnjx.s j8, j5, j6
-  %fmin = "riscv.fmin.s"(%f0, %f1) : (!riscv.freg<j5>, !riscv.freg<j6>) -> !riscv.freg<j8>
-  // CHECK-NEXT: fmin.s j8, j5, j6
-  %fmax = "riscv.fmax.s"(%f0, %f1) : (!riscv.freg<j5>, !riscv.freg<j6>) -> !riscv.freg<j8>
-  // CHECK-NEXT: fmax.s j8, j5, j6
-  %fcvtws = "riscv.fcvt.w.s"(%f0) : (!riscv.freg<j5>) -> !riscv.reg<j8>
-  // CHECK-NEXT: fcvt.w.s j8, j5
-  %fcvtwus = "riscv.fcvt.wu.s"(%f0) : (!riscv.freg<j5>) -> !riscv.reg<j8>
-  // CHECK-NEXT: fcvt.wu.s j8, j5
-  %fmvxw = "riscv.fmv.x.w"(%f0) : (!riscv.freg<j5>) -> !riscv.reg<j8>
-  // CHECK-NEXT: fmv.x.w j8, j5
-  %feq = "riscv.feq.s"(%f0, %f1) : (!riscv.freg<j5>, !riscv.freg<j6>) -> !riscv.reg<j8>
-  // CHECK-NEXT: feq.s j8, j5, j6
-  %flt = "riscv.flt.s"(%f0, %f1) : (!riscv.freg<j5>, !riscv.freg<j6>) -> !riscv.reg<j8>
-  // CHECK-NEXT: flt.s j8, j5, j6
-  %fle = "riscv.fle.s"(%f0, %f1) : (!riscv.freg<j5>, !riscv.freg<j6>) -> !riscv.reg<j8>
-  // CHECK-NEXT: fle.s j8, j5, j6
-  %fclass = "riscv.fclass.s"(%f0) : (!riscv.freg<j5>) -> !riscv.reg<j8>
-  // CHECK-NEXT: fclass.s j8, j5
-  %fcvtsw = "riscv.fcvt.s.w"(%0) : (!riscv.reg<zero>) -> !riscv.freg<j8>
-  // CHECK-NEXT: fcvt.s.w j8, zero
-  %fcvtswu = "riscv.fcvt.s.wu"(%0) : (!riscv.reg<zero>) -> !riscv.freg<j8>
-  // CHECK-NEXT: fcvt.s.wu j8, zero
-  %fmvwx = "riscv.fmv.w.x"(%0) : (!riscv.reg<zero>) -> !riscv.freg<j8>
-  // CHECK-NEXT: fmv.w.x j8, zero
-  %flw = "riscv.flw"(%0) {"immediate" = 1 : i32}: (!riscv.reg<zero>) -> !riscv.freg<j8>
-  // CHECK-NEXT: flw j8, zero, 1
-  "riscv.fsw"(%0, %f0) {"immediate" = 1 : i32} : (!riscv.reg<zero>, !riscv.freg<j5>) -> ()
-  // CHECK-NEXT: fsw zero, j5, 1
-
-  // Unconditional Branch Instructions
-  "riscv.ret"() : () -> () // pseudo-instruction
-  // CHECK-NEXT: ret
->>>>>>> e781c090
 }) : () -> ()