--- conflicted
+++ resolved
@@ -441,17 +441,15 @@
 
         return convert_memref_to_riscv.ConvertMemrefToRiscvPass
 
-<<<<<<< HEAD
     def get_convert_memref_stream_to_loops():
         from xdsl.transforms import convert_memref_stream_to_loops
 
         return convert_memref_stream_to_loops.ConvertMemrefStreamToLoopsPass
-=======
+
     def get_convert_onnx_to_linalg():
         from xdsl.transforms import convert_onnx_to_linalg
 
         return convert_onnx_to_linalg.ConvertOnnxToLinalgPass
->>>>>>> 57ccdf06
 
     def get_convert_memref_stream_to_snitch():
         from xdsl.transforms import convert_memref_stream_to_snitch_stream
