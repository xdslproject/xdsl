from __future__ import annotations
from typing import TYPE_CHECKING, Annotated, Sequence

from xdsl.dialects.builtin import (
    StringAttr,
    ArrayAttr,
    DenseArrayBase,
    IntAttr,
    NoneAttr,
    IntegerType,
    IntegerAttr,
    AnyIntegerAttr,
    IndexType,
    UnitAttr,
    i32,
    i64,
<<<<<<< HEAD
)
from xdsl.ir import (
=======
    SymbolRefAttr,
)
from xdsl.ir import (
    Block,
>>>>>>> 87a78e19
    TypeAttribute,
    ParametrizedAttribute,
    Attribute,
    Dialect,
    OpResult,
    Operation,
    SSAValue,
<<<<<<< HEAD
=======
    Region,
>>>>>>> 87a78e19
)
from xdsl.irdl import (
    OpAttr,
    Operand,
    ParameterDef,
    AnyAttr,
    irdl_attr_definition,
    irdl_op_definition,
    VarOperand,
    OptOpAttr,
<<<<<<< HEAD
)
=======
    IRDLOperation,
)
from xdsl.utils.exceptions import VerifyException
>>>>>>> 87a78e19

if TYPE_CHECKING:
    from xdsl.parser import Parser
    from xdsl.printer import Printer

GEP_USE_SSA_VAL = -2147483648
"""

This is used in the getelementptr index list to signify that an ssa value
should be used for this index.

"""


@irdl_attr_definition
class LLVMStructType(ParametrizedAttribute, TypeAttribute):
    name = "llvm.struct"

    # An empty string refers to a struct without a name.
    struct_name: ParameterDef[StringAttr]
    types: ParameterDef[ArrayAttr[Attribute]]

    # TODO: Add this parameter once xDSL supports the necessary capabilities.
    #  bitmask = ParameterDef(StringAttr)

    @staticmethod
    def from_type_list(types: Sequence[Attribute]) -> LLVMStructType:
        return LLVMStructType([StringAttr(""), ArrayAttr(types)])

    def print_parameters(self, printer: Printer) -> None:
        assert self.struct_name.data == ""
        printer.print("<(")
        printer.print_list(self.types.data, printer.print_attribute)
        printer.print(")>")

    @staticmethod
    def parse_parameters(parser: Parser) -> list[Attribute]:
        parser.parse_characters("<(", "LLVM Struct must start with `<(`")
        params = parser.parse_list_of(
            parser.try_parse_type,
            "Malformed LLVM struct, expected attribute definition here!",
        )
        parser.parse_characters(")>", "Unexpected input, expected end of LLVM struct!")
        return [StringAttr(""), ArrayAttr(params)]


@irdl_attr_definition
class LLVMPointerType(ParametrizedAttribute, TypeAttribute):
    name = "llvm.ptr"

    type: ParameterDef[Attribute | NoneAttr]
    addr_space: ParameterDef[IntAttr | NoneAttr]

    def print_parameters(self, printer: Printer) -> None:
        if isinstance(self.type, NoneAttr):
            return

        printer.print_string("<")
        printer.print_attribute(self.type)
        if not isinstance(self.addr_space, NoneAttr):
            printer.print_string(", ")
            printer.print_attribute(self.addr_space)

        printer.print_string(">")

    @staticmethod
<<<<<<< HEAD
    def parse_parameters(parser: BaseParser) -> list[Attribute]:
=======
    def parse_parameters(parser: Parser) -> list[Attribute]:
>>>>>>> 87a78e19
        if not parser.tokenizer.starts_with("<"):
            return [NoneAttr(), NoneAttr()]
        parser.parse_characters("<", "llvm.ptr parameters expected")
        type = parser.try_parse_type()
        if type is None:
            parser.raise_error("Expected first parameter of llvm.ptr to be a type!")
        if not parser.tokenizer.starts_with(","):
            parser.parse_characters(">", "End of llvm.ptr parameters expected!")
            return [type, NoneAttr()]
        parser.parse_characters(",", "llvm.ptr args must be separated by `,`")
        addr_space = parser.parse_int_literal()
        parser.parse_characters(">", "End of llvm.ptr parameters expected!")
        return [type, IntegerAttr.from_params(addr_space, IndexType())]

    @staticmethod
    def opaque():
        return LLVMPointerType([NoneAttr(), NoneAttr()])

    @staticmethod
    def typed(type: Attribute):
        return LLVMPointerType([type, NoneAttr()])

    def is_typed(self):
        return not isinstance(self.type, NoneAttr)


@irdl_attr_definition
class LLVMArrayType(ParametrizedAttribute, TypeAttribute):
    name = "llvm.array"

    size: ParameterDef[IntAttr]
    type: ParameterDef[Attribute]

    def print_parameters(self, printer: Printer) -> None:
        printer.print_string("<")
        printer.print_string(str(self.size.data))
        printer.print_string(" x ")
        printer.print_attribute(self.type)
        printer.print_string(">")

    @staticmethod
<<<<<<< HEAD
    def parse_parameters(parser: BaseParser) -> list[Attribute]:
=======
    def parse_parameters(parser: Parser) -> list[Attribute]:
>>>>>>> 87a78e19
        if not parser.tokenizer.starts_with("<"):
            return [NoneAttr(), NoneAttr()]
        parser.parse_characters("<", "llvm.array parameters expected")
        size = IntAttr(parser.parse_int_literal())
        if not parser.tokenizer.starts_with("x"):
            parser.parse_characters(">", "End of llvm.array type expected!")
            return [size, NoneAttr()]
        parser.parse_characters(
            "x", "llvm.array size and type must be separated by `x`"
        )
        type = parser.try_parse_type()
        if type is None:
            parser.raise_error("Expected second parameter of llvm.array to be a type!")
        parser.parse_characters(">", "End of llvm.array parameters expected!")
        return [size, type]

    @staticmethod
    def from_size_and_type(size: int | IntAttr, type: Attribute):
        if isinstance(size, int):
            size = IntAttr(size)
        return LLVMArrayType([size, type])


@irdl_attr_definition
class LinkageAttr(ParametrizedAttribute):
    name = "llvm.linkage"

    linkage: ParameterDef[StringAttr]

    def __init__(self, linkage: str | StringAttr) -> None:
        if isinstance(linkage, str):
            linkage = StringAttr(linkage)
        super().__init__([linkage])

    def print_parameters(self, printer: Printer) -> None:
        printer.print_string("<")
        printer.print_attribute(self.linkage)
        printer.print_string(">")

    @staticmethod
    def parse_parameters(parser: Parser) -> list[Attribute]:
        parser.parse_characters("<", "llvm.linkage parameter expected")
        # The linkage string is output from xDSL as a string (and accepted by MLIR as such)
        # however it is always output from MLIR without quotes. Therefore need to determine
        # whether this is a string or not and slightly change how we parse based upon that
        linkage_str = parser.try_parse_string_literal()
        if linkage_str is not None:
            linkage_str = linkage_str.string_contents
        else:
            linkage_str = parser.tokenizer.next_token().text
        linkage = StringAttr(linkage_str)
        parser.parse_characters(">", "End of llvm.linkage parameter expected!")
        return [linkage]

    def verify(self):
        allowed_linkage = [
            "private",
            "internal",
            "available_externally",
            "linkonce",
            "weak",
            "common",
            "appending",
            "extern_weak",
            "linkonce_odr",
            "weak_odr",
            "external",
        ]
        if self.linkage.data not in allowed_linkage:
            raise VerifyException(f"Specified linkage '{self.linkage.data}' is unknown")


@irdl_op_definition
<<<<<<< HEAD
class GEPOp(Operation):
    """
    llvm.getelementptr is an instruction to do pointer arithmetic by
    adding/subtracting offsets from a pointer.

    The llvm.getelementptr is documented online in various places online:

    LLVM documentation: https://www.llvm.org/docs/GetElementPtr.html
    A good blogpost: https://blog.yossarian.net/2020/09/19/LLVMs-getelementptr-by-example
    MLIR documentation: https://mlir.llvm.org/docs/Dialects/LLVM/#llvmgetelementptr-mlirllvmgepop

    Note that the first two discuss *LLVM IRs* GEP operation, not the MLIR one.
    Their semantics are the same, but the structure used by MLIR is not well
    documented (yet) and their syntax is a bit different.

    This text will mainly focus on MLIRs GEP operation here, with the syntax being

    %res = llvm.getelementptr %ptr  [1, 2, %val]
                              ^^^^   ^^^^^^^^^^
                              input   indices

    The central point to understanding GEP is that:
    > GEP never dereferences, it only does math on the given pointer

    It *always* returns a pointer to the element "selected" that is some
    number of bytes offset from the input pointer:

    `result = ptr + x` for some x parametrized by the arguments

    ## Examples:

    Given the following pointer:

    %ptr : llvm.ptr<llvm.struct<(i32, i32, llvm.array<2xi32>)>>

    The following indices point to the following things:

    [0]      -> The first element of the pointer, so a pointer to the struct:
                llvm.ptr<llvm.struct<(i32, i32, llvm.array<2xi32>)>>

    [1]      -> The *next* element of the pointer, useful if the
                pointer points to a list of structs.
                Equivalent to (ptr + 1), so points to
                llvm.ptr<llvm.struct<(i32, i32, llvm.array<2xi32>)>>

    [0,0]    -> The first member of the first struct:
                llvm.ptr<i32>

    [1,0]    -> The first member of the *second* struct pointed to by ptr
                (can result in oob access if the ptr only points to a single struct)
                llvm.ptr<i32>

    [0,2]    -> The third member of the first struct.
                llvm.ptr<llvm.array<2,i32>>

    [0,2,0]  -> The first entry of the array that is the third member of
                the first struct pointed to by our ptr.
                llvm.ptr<i32>

    [0,0,1]  -> Invalid! The first element of the first struct has no "sub-elements"!


    Here is an example of invalid GEP operation parameters:

    Given a different pointer to the example above:

    %ptr : llvm.ptr<llvm.struct<(llvm.ptr<i32>, i32)>>

    Note the two pointers, one to the struct, one in the struct.

    We can do math on the first pointer:

    [0]      -> First struct
                llvm.ptr<llvm.struct<(llvm.ptr<i32>, i32)>>

    [0,1]    -> Second member of first struct
                llvm.ptr<i32>

    [0,0]    -> First member of the first struct
                llvm.ptr<llvm.ptr<i32>>

    [0,0,3]  -> Invalid! In order to find the fourth element in the pointer
                it would need to be dereferenced! GEP can't do that!

    Expressed in "C", this would equate to:

    # address of first struct
    (ptr + 0)

    # address of first field of first struct
    &((ptr + 0)->elm0)
               ^^^^^^
               Even though it looks like it, we are not actually
               dereferencing ptr here.

    # address of fourth element:
    &(((ptr + 0)->elm0 + 3))
                ^^^^^^^^^^
                This actually dereferences (ptr + 0) to access elm0!

    Which translates to roughly this MLIR code:

    %elm0_addr   = llvm.gep %ptr[0,0]   : (!llvm.ptr<...>) -> !llvm.ptr<!llvm.ptr<i32>>
    %elm0        = llvm.load %elm0_addr : (!llvm.ptr<llvm.ptr<i32>>) -> !llvm.ptr<i32>
    %elm0_3_addr = llvm.gep %elm0[3]    : !llvm.ptr<i32> -> !llvm.ptr<i32>

    Here the necessary dereferencing is very visible, as %elm0_3_addr is only
    accessible through an `llvm.load` on %elm0_addr.
    """

=======
class GEPOp(IRDLOperation):
>>>>>>> 87a78e19
    name = "llvm.getelementptr"

    ptr: Annotated[Operand, LLVMPointerType]
    ssa_indices: Annotated[VarOperand, IntegerType]
    elem_type: OptOpAttr[Attribute]

    result: Annotated[OpResult, LLVMPointerType]

    rawConstantIndices: OpAttr[DenseArrayBase]
    inbounds: OptOpAttr[UnitAttr]

    @staticmethod
    def get(
        ptr: SSAValue | Operation,
<<<<<<< HEAD
        indices: Sequence[int],
        ssa_indices: Sequence[SSAValue | Operation] | None = None,
        result_type: LLVMPointerType = LLVMPointerType.opaque(),
        inbounds: bool = False,
        pointee_type: Attribute | None = None,
    ):
        """
        A basic constructor for the GEPOp.

        Pass the GEP_USE_SSA_VAL magic value in place of each constant
        index that you want to be read from an SSA value.

        Take a look at `from_mixed_indices` for something without
        magic values.
        """
=======
        result_type: LLVMPointerType = LLVMPointerType.opaque(),
        indices: list[int]
        | None = None,  # Here we are assuming the indices follow the MLIR standard (min int where the SSA value should be used)
        ssa_indices: list[SSAValue | Operation] | None = None,
        inbounds: bool = False,
        pointee_type: Attribute | None = None,
    ):
        if indices is None:
            raise ValueError("llvm.getelementptr must have indices passed.")

        indices_attr = DenseArrayBase.create_dense_int_or_index(i32, indices)

>>>>>>> 87a78e19
        # construct default mutable argument here:
        if ssa_indices is None:
            ssa_indices = []

        # convert a potential Operation into an SSAValue
        ptr_val = SSAValue.get(ptr)
        ptr_type = ptr_val.typ

        if not isinstance(result_type, LLVMPointerType):
            raise ValueError("Result type must be a pointer.")

        if not isinstance(ptr_type, LLVMPointerType):
            raise ValueError("Input must be a pointer")
<<<<<<< HEAD

        attrs: dict[str, Attribute] = {
            "rawConstantIndices": DenseArrayBase.create_dense_int_or_index(
                i32, indices
            ),
        }

        if not ptr_type.is_typed():
            if pointee_type is None:
                raise ValueError("Opaque types must have a pointee type passed")
            # opaque input ptr => opaque output ptr
            attrs["elem_type"] = LLVMPointerType.opaque()
=======

        if not ptr_type.is_typed():
            if pointee_type == None:
                raise ValueError("Opaque types must have a pointee type passed")

        attrs: dict[str, Attribute] = {
            "rawConstantIndices": indices_attr,
        }

        if not ptr_type.is_typed():
            attrs["elem_type"] = result_type
>>>>>>> 87a78e19

        if inbounds:
            attrs["inbounds"] = UnitAttr()

        return GEPOp.build(
            operands=[ptr, ssa_indices], result_types=[result_type], attributes=attrs
        )
<<<<<<< HEAD

    @staticmethod
    def from_mixed_indices(
        ptr: SSAValue | Operation,
        indices: Sequence[int | SSAValue | Operation],
        result_type: LLVMPointerType = LLVMPointerType.opaque(),
        inbounds: bool = False,
        pointee_type: Attribute | None = None,
    ):
        """
        This is a helper function that accepts a mixed list of SSA values and const
        indices. It will automatically construct the correct indices and ssa_indices
        lists from that.

        You can call this using [1, 2, some_ssa_val, 3] as the indices array.

        Other than that, this behaves exactly the same as `.get`
        """
        ssa_indices: list[SSAValue] = []
        const_indices: list[int] = []
        for idx in indices:
            if isinstance(idx, int):
                const_indices.append(idx)
            else:
                const_indices.append(GEP_USE_SSA_VAL)
                ssa_indices.append(SSAValue.get(idx))
        return GEPOp.get(
            ptr,
            const_indices,
            ssa_indices,
            result_type=result_type,
            inbounds=inbounds,
            pointee_type=pointee_type,
        )
=======
>>>>>>> 87a78e19


@irdl_op_definition
class AllocaOp(IRDLOperation):
    name = "llvm.alloca"

    size: Annotated[Operand, IntegerType]

    alignment: OpAttr[AnyIntegerAttr]

    res: OpResult

    @staticmethod
    def get(
        size: SSAValue | Operation,
        elem_type: Attribute,
        alignment: int = 32,
        as_untyped_ptr: bool = False,
    ):
        attrs: dict[str, Attribute] = {
            "alignment": IntegerAttr.from_int_and_width(alignment, 64)
        }
        if as_untyped_ptr:
            ptr_type = LLVMPointerType.opaque()
            attrs["elem_type"] = elem_type
        else:
            ptr_type = LLVMPointerType.typed(elem_type)

        return AllocaOp.build(
            operands=[size], attributes=attrs, result_types=[ptr_type]
        )


@irdl_op_definition
class IntToPtrOp(IRDLOperation):
    name = "llvm.inttoptr"

    input: Annotated[Operand, IntegerType]

    output: Annotated[OpResult, LLVMPointerType]

    @staticmethod
    def get(input: SSAValue | Operation, ptr_type: Attribute | None = None):
        if ptr_type is None:
            ptr_type = LLVMPointerType.opaque()
        else:
            ptr_type = LLVMPointerType.typed(ptr_type)
        return IntToPtrOp.build(operands=[input], result_types=[ptr_type])


@irdl_op_definition
class PtrToIntOp(IRDLOperation):
    name = "llvm.ptrtoint"

    input: Annotated[Operand, LLVMPointerType]

    output: Annotated[OpResult, IntegerType]

    @staticmethod
    def get(arg: SSAValue | Operation, int_type: Attribute = i64):
        return PtrToIntOp.build(operands=[arg], result_types=[int_type])


@irdl_op_definition
class LoadOp(IRDLOperation):
    name = "llvm.load"

    ptr: Annotated[Operand, LLVMPointerType]

    dereferenced_value: OpResult

    @staticmethod
    def get(ptr: SSAValue | Operation, result_type: Attribute | None = None):
        if result_type is None:
            ptr = SSAValue.get(ptr)
            assert isinstance(ptr.typ, LLVMPointerType)

            if isinstance(ptr.typ.type, NoneAttr):
                raise ValueError(
                    "llvm.load requires either a result type or a typed pointer!"
                )
            result_type = ptr.typ.type

        return LoadOp.build(operands=[ptr], result_types=[result_type])


@irdl_op_definition
class StoreOp(IRDLOperation):
    name = "llvm.store"

    value: Operand
    ptr: Annotated[Operand, LLVMPointerType]

    alignment: OptOpAttr[IntegerAttr[IntegerType]]
    ordering: OptOpAttr[IntegerAttr[IntegerType]]
    volatile_: OptOpAttr[UnitAttr]
    nontemporal: OptOpAttr[UnitAttr]

    @staticmethod
    def get(
        value: SSAValue | Operation,
        ptr: SSAValue | Operation,
        alignment: int | None = None,
        ordering: int = 0,
        volatile: bool = False,
        nontemporal: bool = False,
    ):
        attrs: dict[str, Attribute] = {
            "ordering": IntegerAttr(ordering, i64),
        }

        if alignment is not None:
            attrs["alignment"] = IntegerAttr[IntegerType](alignment, i64)
        if volatile:
            attrs["volatile_"] = UnitAttr()
        if nontemporal:
            attrs["nontemporal"] = UnitAttr()

        return StoreOp.build(
            operands=[value, ptr],
            attributes=attrs,
            result_types=[],
        )


@irdl_op_definition
class NullOp(IRDLOperation):
    name = "llvm.mlir.null"

    nullptr: Annotated[OpResult, LLVMPointerType]

    @staticmethod
    def get(ptr_type: LLVMPointerType | None = None):
        if ptr_type is None:
            ptr_type = LLVMPointerType.opaque()
        assert isinstance(ptr_type, LLVMPointerType)

        return NullOp.build(result_types=[ptr_type])


@irdl_op_definition
class LLVMExtractValue(IRDLOperation):
    name = "llvm.extractvalue"

    position: OpAttr[DenseArrayBase]
    container: Annotated[Operand, AnyAttr()]

    res: Annotated[OpResult, AnyAttr()]


@irdl_op_definition
class LLVMInsertValue(IRDLOperation):
    name = "llvm.insertvalue"

    position: OpAttr[DenseArrayBase]
    container: Annotated[Operand, AnyAttr()]
    value: Annotated[Operand, AnyAttr()]

    res: Annotated[OpResult, AnyAttr()]


@irdl_op_definition
class LLVMMLIRUndef(IRDLOperation):
    name = "llvm.mlir.undef"

    res: Annotated[OpResult, AnyAttr()]


<<<<<<< HEAD
=======
@irdl_op_definition
class GlobalOp(IRDLOperation):
    name = "llvm.mlir.global"

    global_type: OpAttr[Attribute]
    constant: OptOpAttr[UnitAttr]
    sym_name: OpAttr[StringAttr]
    linkage: OpAttr[LinkageAttr]
    dso_local: OptOpAttr[UnitAttr]
    thread_local_: OptOpAttr[UnitAttr]
    value: OptOpAttr[Attribute]
    alignment: OptOpAttr[AnyIntegerAttr]
    addr_space: OpAttr[AnyIntegerAttr]
    unnamed_addr: OptOpAttr[AnyIntegerAttr]
    section: OptOpAttr[StringAttr]

    # This always needs an empty region as it is in the top level module definition
    body: Region

    @staticmethod
    def get(
        global_type: Attribute,
        sym_name: str | StringAttr,
        linkage: str | LinkageAttr,
        addr_space: int,
        constant: bool | None = None,
        dso_local: bool | None = None,
        thread_local_: bool | None = None,
        value: Attribute | None = None,
        alignment: int | None = None,
        unnamed_addr: int | None = None,
        section: str | StringAttr | None = None,
    ):
        if isinstance(sym_name, str):
            sym_name = StringAttr(sym_name)

        if isinstance(linkage, str):
            linkage = LinkageAttr(linkage)

        attrs: dict[str, Attribute] = {
            "global_type": global_type,
            "sym_name": sym_name,
            "linkage": linkage,
            "addr_space": IntegerAttr(addr_space, 32),
        }

        if constant is not None and constant:
            attrs["constant"] = UnitAttr()

        if dso_local is not None and dso_local:
            attrs["dso_local"] = UnitAttr()

        if thread_local_ is not None and thread_local_:
            attrs["thread_local_"] = UnitAttr()

        if value is not None:
            attrs["value"] = value

        if alignment is not None:
            attrs["alignment"] = IntegerAttr(alignment, 64)

        if unnamed_addr is not None:
            attrs["unnamed_addr"] = IntegerAttr(unnamed_addr, 64)

        if section is not None:
            if isinstance(section, str):
                section = StringAttr(section)
            attrs["section"] = section

        return GlobalOp.build(attributes=attrs, regions=[Region([Block()])])


@irdl_op_definition
class AddressOfOp(IRDLOperation):
    name = "llvm.mlir.addressof"

    global_name: OpAttr[SymbolRefAttr]
    result: Annotated[OpResult, LLVMPointerType]

    @staticmethod
    def get(
        global_name: str | StringAttr | SymbolRefAttr, result_type: LLVMPointerType
    ):
        if isinstance(global_name, str):
            global_name = StringAttr(global_name)
        if isinstance(global_name, StringAttr):
            global_name = SymbolRefAttr(global_name)

        return AddressOfOp.build(
            attributes={"global_name": global_name}, result_types=[result_type]
        )


>>>>>>> 87a78e19
LLVM = Dialect(
    [
        LLVMExtractValue,
        LLVMInsertValue,
        LLVMMLIRUndef,
        AllocaOp,
        GEPOp,
        IntToPtrOp,
        NullOp,
        LoadOp,
        StoreOp,
<<<<<<< HEAD
    ],
    [LLVMStructType, LLVMPointerType, LLVMArrayType],
=======
        GlobalOp,
        AddressOfOp,
    ],
    [LLVMStructType, LLVMPointerType, LLVMArrayType, LinkageAttr],
>>>>>>> 87a78e19
)<|MERGE_RESOLUTION|>--- conflicted
+++ resolved
@@ -12,17 +12,12 @@
     AnyIntegerAttr,
     IndexType,
     UnitAttr,
+SymbolRefAttr,
     i32,
-    i64,
-<<<<<<< HEAD
-)
-from xdsl.ir import (
-=======
-    SymbolRefAttr,
+    i64
 )
 from xdsl.ir import (
     Block,
->>>>>>> 87a78e19
     TypeAttribute,
     ParametrizedAttribute,
     Attribute,
@@ -30,10 +25,7 @@
     OpResult,
     Operation,
     SSAValue,
-<<<<<<< HEAD
-=======
-    Region,
->>>>>>> 87a78e19
+Region,
 )
 from xdsl.irdl import (
     OpAttr,
@@ -44,13 +36,10 @@
     irdl_op_definition,
     VarOperand,
     OptOpAttr,
-<<<<<<< HEAD
-)
-=======
     IRDLOperation,
 )
+
 from xdsl.utils.exceptions import VerifyException
->>>>>>> 87a78e19
 
 if TYPE_CHECKING:
     from xdsl.parser import Parser
@@ -117,11 +106,7 @@
         printer.print_string(">")
 
     @staticmethod
-<<<<<<< HEAD
-    def parse_parameters(parser: BaseParser) -> list[Attribute]:
-=======
     def parse_parameters(parser: Parser) -> list[Attribute]:
->>>>>>> 87a78e19
         if not parser.tokenizer.starts_with("<"):
             return [NoneAttr(), NoneAttr()]
         parser.parse_characters("<", "llvm.ptr parameters expected")
@@ -163,11 +148,7 @@
         printer.print_string(">")
 
     @staticmethod
-<<<<<<< HEAD
-    def parse_parameters(parser: BaseParser) -> list[Attribute]:
-=======
     def parse_parameters(parser: Parser) -> list[Attribute]:
->>>>>>> 87a78e19
         if not parser.tokenizer.starts_with("<"):
             return [NoneAttr(), NoneAttr()]
         parser.parse_characters("<", "llvm.array parameters expected")
@@ -241,8 +222,7 @@
 
 
 @irdl_op_definition
-<<<<<<< HEAD
-class GEPOp(Operation):
+class GEPOp(IRDLOperation):
     """
     llvm.getelementptr is an instruction to do pointer arithmetic by
     adding/subtracting offsets from a pointer.
@@ -351,10 +331,6 @@
     Here the necessary dereferencing is very visible, as %elm0_3_addr is only
     accessible through an `llvm.load` on %elm0_addr.
     """
-
-=======
-class GEPOp(IRDLOperation):
->>>>>>> 87a78e19
     name = "llvm.getelementptr"
 
     ptr: Annotated[Operand, LLVMPointerType]
@@ -369,7 +345,6 @@
     @staticmethod
     def get(
         ptr: SSAValue | Operation,
-<<<<<<< HEAD
         indices: Sequence[int],
         ssa_indices: Sequence[SSAValue | Operation] | None = None,
         result_type: LLVMPointerType = LLVMPointerType.opaque(),
@@ -385,20 +360,6 @@
         Take a look at `from_mixed_indices` for something without
         magic values.
         """
-=======
-        result_type: LLVMPointerType = LLVMPointerType.opaque(),
-        indices: list[int]
-        | None = None,  # Here we are assuming the indices follow the MLIR standard (min int where the SSA value should be used)
-        ssa_indices: list[SSAValue | Operation] | None = None,
-        inbounds: bool = False,
-        pointee_type: Attribute | None = None,
-    ):
-        if indices is None:
-            raise ValueError("llvm.getelementptr must have indices passed.")
-
-        indices_attr = DenseArrayBase.create_dense_int_or_index(i32, indices)
-
->>>>>>> 87a78e19
         # construct default mutable argument here:
         if ssa_indices is None:
             ssa_indices = []
@@ -412,7 +373,6 @@
 
         if not isinstance(ptr_type, LLVMPointerType):
             raise ValueError("Input must be a pointer")
-<<<<<<< HEAD
 
         attrs: dict[str, Attribute] = {
             "rawConstantIndices": DenseArrayBase.create_dense_int_or_index(
@@ -425,19 +385,6 @@
                 raise ValueError("Opaque types must have a pointee type passed")
             # opaque input ptr => opaque output ptr
             attrs["elem_type"] = LLVMPointerType.opaque()
-=======
-
-        if not ptr_type.is_typed():
-            if pointee_type == None:
-                raise ValueError("Opaque types must have a pointee type passed")
-
-        attrs: dict[str, Attribute] = {
-            "rawConstantIndices": indices_attr,
-        }
-
-        if not ptr_type.is_typed():
-            attrs["elem_type"] = result_type
->>>>>>> 87a78e19
 
         if inbounds:
             attrs["inbounds"] = UnitAttr()
@@ -445,7 +392,6 @@
         return GEPOp.build(
             operands=[ptr, ssa_indices], result_types=[result_type], attributes=attrs
         )
-<<<<<<< HEAD
 
     @staticmethod
     def from_mixed_indices(
@@ -480,8 +426,7 @@
             inbounds=inbounds,
             pointee_type=pointee_type,
         )
-=======
->>>>>>> 87a78e19
+
 
 
 @irdl_op_definition
@@ -650,8 +595,6 @@
     res: Annotated[OpResult, AnyAttr()]
 
 
-<<<<<<< HEAD
-=======
 @irdl_op_definition
 class GlobalOp(IRDLOperation):
     name = "llvm.mlir.global"
@@ -745,7 +688,6 @@
         )
 
 
->>>>>>> 87a78e19
 LLVM = Dialect(
     [
         LLVMExtractValue,
@@ -757,13 +699,6 @@
         NullOp,
         LoadOp,
         StoreOp,
-<<<<<<< HEAD
     ],
-    [LLVMStructType, LLVMPointerType, LLVMArrayType],
-=======
-        GlobalOp,
-        AddressOfOp,
-    ],
-    [LLVMStructType, LLVMPointerType, LLVMArrayType, LinkageAttr],
->>>>>>> 87a78e19
+    [LLVMStructType, LLVMPointerType, LLVMArrayType, LinkageAttr,]
 )