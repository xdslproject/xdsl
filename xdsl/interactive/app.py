--- conflicted
+++ resolved
@@ -345,8 +345,6 @@
                 (selected_pass_value, selected_pass_spec),
             )
 
-<<<<<<< HEAD
-=======
     @on(Tree.NodeSelected, "#passes_tree")
     def update_pass_pipeline(
         self, event: Tree.NodeSelected[tuple[type[ModulePass], PipelinePassSpec | None]]
@@ -362,7 +360,6 @@
         module_pass, pass_spec = selected_pass.data
         self.get_pass_arguments(module_pass, pass_spec)
 
->>>>>>> cbd1080a
     def watch_pass_pipeline(self) -> None:
         """
         Function called when the reactive variable pass_pipeline changes - updates the
