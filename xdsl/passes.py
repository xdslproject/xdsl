import dataclasses
from abc import ABC, abstractmethod
from collections.abc import Callable
from dataclasses import Field, dataclass, field
from types import NoneType, UnionType
from typing import Any, ClassVar, TypeVar, Union, get_args, get_origin

from xdsl.dialects import builtin
from xdsl.ir import MLContext
from xdsl.utils.hints import isa, type_repr
from xdsl.utils.parse_pipeline import (
    PassArgElementType,
    PassArgListType,
    PipelinePassSpec,
)

ModulePassT = TypeVar("ModulePassT", bound="ModulePass")


@dataclass
class ModulePass(ABC):
    """
    A Pass is a named rewrite pass over an IR module that can accept arguments.

    All passes are expected to leave the IR in a valid state *after* application,
    meaning that a call to .verify() succeeds on the whole module. In turn, all
    passes can expect that the IR they are applied to is in a valid state. It
    is not required that the IR verifies at any point while the pass is being
    applied.

    In order to make a pass accept arguments, it must be a dataclass. Furthermore,
    only the following types are supported as argument types:

    Base types:             int | float | bool | string
    Lists of base types:    list[int], list[int|float], list[int] | list[float]
    Top-level optional:      ... | None

    Pass arguments on the CLI are formatted as follows:

    CLI arg                             Mapped to class field
    -------------------------           ------------------------------
    my-pass{arg-1=1}                    arg_1: int = 1
    my-pass{arg-1}                      arg_1: int | None = None
    my-pass{arg-1=1,2,3}                arg_1: list[int] = [1, 2, 3]
    my-pass{arg-1=true}                 arg_1: bool | None = True
    """

    name: ClassVar[str]

    @abstractmethod
    def apply(self, ctx: MLContext, op: builtin.ModuleOp) -> None:
        ...

    @classmethod
    def from_pass_spec(cls: type[ModulePassT], spec: PipelinePassSpec) -> ModulePassT:
        """
        This method takes a PipelinePassSpec, does type checking on the
        arguments, and then instantiates an instance of the ModulePass
        from the spec.
        """
        if spec.name != cls.name:
            raise ValueError(
                f"Cannot create Pass {cls.name} from pass arguments for pass {spec.name}"
            )

        # normalize spec arg names:
        spec.normalize_arg_names()

        # get all dataclass fields
        fields: tuple[Field[Any], ...] = dataclasses.fields(cls)

        # start constructing the argument dict for the dataclass
        arg_dict = dict[str, PassArgListType | PassArgElementType | None]()

        # iterate over all fields of the dataclass
        for op_field in fields:
            # ignore the name field and everything that's not used by __init__
            if op_field.name == "name" or not op_field.init:
                continue
            # check that non-optional fields are present
            if op_field.name not in spec.args:
                if _is_optional(op_field):
                    arg_dict[op_field.name] = _get_default(op_field)
                    continue
                raise ValueError(f'Pass {cls.name} requires argument "{op_field.name}"')

            # convert pass arg to the correct type:
            arg_dict[op_field.name] = _convert_pass_arg_to_type(
                spec.args.pop(op_field.name),
                op_field.type,
            )
            # we use .pop here to also remove the arg from the dict

        # if not all args were removed we raise an error
        if len(spec.args) != 0:
            arguments_str = ", ".join(f'"{arg}"' for arg in spec.args)
            fields_str = ", ".join(f'"{field.name}"' for field in fields)
            raise ValueError(
                f"Provided arguments [{arguments_str}] not found in expected pass "
                f"arguments [{fields_str}]"
            )

        # instantiate the dataclass using kwargs
        return cls(**arg_dict)

<<<<<<< HEAD
    def from_pass_to_spec(self) -> PipelinePassSpec:
        """
        This function takes am instantiated ModulePass and returns a PipelinePassSpec.
=======
    def pipeline_pass_spec(self) -> PipelinePassSpec:
        """
        This function takes a ModulePass and returns a PipelinePassSpec.
>>>>>>> 73b3e61e
        """
        # get all dataclass fields
        fields: tuple[Field[Any], ...] = dataclasses.fields(self)
        arg_dict: dict[str, PassArgListType] = {}

        # iterate over all fields of the dataclass
        for op_field in fields:
            # ignore the name field and everything that's not used by __init__
            if op_field.name == "name" or not op_field.init:
                continue

            if _is_optional(op_field):
                arg_dict[op_field.name] = _get_default(op_field)

            val = getattr(self, op_field.name)
            if val is None:
                arg_dict.update({op_field.name: []})
            elif isinstance(val, PassArgElementType):
                arg_dict.update({op_field.name: [getattr(self, op_field.name)]})
            else:
                arg_dict.update({op_field.name: getattr(self, op_field.name)})

        return PipelinePassSpec(self.name, arg_dict)


<<<<<<< HEAD
def get_pass_argument_names_and_types(arg: type[ModulePassT]) -> str:
    """
    This method takes a ModulePassT and outputs a string containing the names of the
=======
# Git Issue: https://github.com/xdslproject/xdsl/issues/1845
def get_pass_argument_names_and_types(arg: type[ModulePassT]) -> str:
    """
    This method takes a type[ModulePassT] and outputs a string containing the names of the
>>>>>>> 73b3e61e
    pass arguments and their types. If an argument has a default value, it is not
    added to the string.
    """

    return " ".join(
        [
            f"{field.name}={type_repr(field.type)}"
            if not hasattr(arg, field.name)
            else f"{field.name}={str(getattr(arg, field.name)).lower()}"
            for field in dataclasses.fields(arg)
        ]
    )


def _empty_callback(
    previous_pass: ModulePass, module: builtin.ModuleOp, next_pass: ModulePass
) -> None:
    return


@dataclass
class PipelinePass(ModulePass):
    passes: list[ModulePass]
    callback: Callable[[ModulePass, builtin.ModuleOp, ModulePass], None] = field(
        default=_empty_callback
    )
    """
    Function called in between every pass, taking the pass that just ran, the module, and
    the next pass.
    """

    def apply(self, ctx: MLContext, op: builtin.ModuleOp) -> None:
        if not self.passes:
            # Early exit to avoid fetching a non-existing last pass.
            return

        for prev, next in zip(self.passes[:-1], self.passes[1:]):
            prev.apply(ctx, op)
            self.callback(prev, op, next)

        self.passes[-1].apply(ctx, op)


def _convert_pass_arg_to_type(
    value: PassArgListType, dest_type: Any
) -> PassArgListType | PassArgElementType | None:
    """
    Takes in a list of pass args, and converts them to the required type.

    value,      dest_type,      result
    []          int | None      None
    [1]         int | None      1
    [1]         list[int]       [1]
    [1,2]       list[int]       [1,2]
    [1,2]       int | None      Error
    []          int             Error

    And so on
    """
    origin = get_origin(dest_type)

    # we need to special case optionals as [] means no option given
    if origin in [Union, UnionType]:
        if len(value) == 0:
            if NoneType in get_args(dest_type):
                return None
            else:
                raise ValueError("Argument must contain a value")

    # first check if an individual value passes the type check
    if len(value) == 1 and isa(value[0], dest_type):
        return value[0]

    # then check if array value is okay
    if isa(value, dest_type):
        return value

    # at this point we exhausted all possibilities
    raise ValueError(f"Incompatible types: given {value}, expected {dest_type}")


def _is_optional(field: Field[Any]):
    """
    Shorthand to check if the given type allows "None" as a value.
    """
    can_be_none = get_origin(field.type) in [Union, UnionType] and NoneType in get_args(
        field.type
    )
    has_default_val = field.default is not dataclasses.MISSING
    has_default_factory = field.default_factory is not dataclasses.MISSING

    return can_be_none or has_default_val or has_default_factory


def _get_default(field: Field[Any]) -> Any:
    if field.default is not dataclasses.MISSING:
        return field.default
    if field.default_factory is not dataclasses.MISSING:
        return field.default_factory()
    return None<|MERGE_RESOLUTION|>--- conflicted
+++ resolved
@@ -103,15 +103,9 @@
         # instantiate the dataclass using kwargs
         return cls(**arg_dict)
 
-<<<<<<< HEAD
-    def from_pass_to_spec(self) -> PipelinePassSpec:
-        """
-        This function takes am instantiated ModulePass and returns a PipelinePassSpec.
-=======
     def pipeline_pass_spec(self) -> PipelinePassSpec:
         """
         This function takes a ModulePass and returns a PipelinePassSpec.
->>>>>>> 73b3e61e
         """
         # get all dataclass fields
         fields: tuple[Field[Any], ...] = dataclasses.fields(self)
@@ -137,16 +131,10 @@
         return PipelinePassSpec(self.name, arg_dict)
 
 
-<<<<<<< HEAD
-def get_pass_argument_names_and_types(arg: type[ModulePassT]) -> str:
-    """
-    This method takes a ModulePassT and outputs a string containing the names of the
-=======
 # Git Issue: https://github.com/xdslproject/xdsl/issues/1845
 def get_pass_argument_names_and_types(arg: type[ModulePassT]) -> str:
     """
     This method takes a type[ModulePassT] and outputs a string containing the names of the
->>>>>>> 73b3e61e
     pass arguments and their types. If an argument has a default value, it is not
     added to the string.
     """
