from __future__ import annotations

from xdsl.dialects.builtin import (
    Attribute,
    DenseArrayBase,
    IntegerType,
    ParametrizedAttribute,
    StringAttr,
    i64,
)
from xdsl.ir import Dialect, Operation, Region, SSAValue, TypeAttribute
from xdsl.irdl import (
    IRDLOperation,
    ParameterDef,
    attr_def,
    irdl_attr_definition,
    irdl_op_definition,
    operand_def,
    opt_attr_def,
    region_def,
    result_def,
    traits_def,
    var_operand_def,
)
from xdsl.traits import IsTerminator


@irdl_op_definition
class HLSYieldOp(IRDLOperation):
    name = "hls.yield"
    arguments = var_operand_def()

    traits = traits_def(IsTerminator())

    @staticmethod
    def get(*operands: SSAValue | Operation) -> HLSYieldOp:
        return HLSYieldOp.create(
            operands=[SSAValue.get(operand) for operand in operands]
        )


@irdl_op_definition
class PragmaPipelineOp(IRDLOperation):
    name = "hls.pipeline"
    ii = operand_def(IntegerType)

    def __init__(self, ii: SSAValue | Operation):
        super().__init__(operands=[ii])


@irdl_op_definition
class PragmaUnrollOp(IRDLOperation):
    name = "hls.unroll"
    factor = operand_def(IntegerType)

    def __init__(self, factor: SSAValue | Operation):
        super().__init__(operands=[factor])


@irdl_op_definition
class PragmaDataflowOp(IRDLOperation):
    name = "hls.dataflow"

    body = region_def()

    def __init__(self, region: Region):
        super().__init__(regions=[region])


@irdl_op_definition
class PragmaArrayPartitionOp(IRDLOperation):
    name = "hls.array_partition"
    variable = opt_attr_def(StringAttr)
    array_type = opt_attr_def(Attribute)  # look at memref.Global
    factor = operand_def()
    dim = operand_def()

    def __init__(
        self,
        variable: StringAttr,
        array_type: Attribute,
        factor: SSAValue | Operation,
        dim: SSAValue | Operation,
    ):
        super().__init__(
            operands=[factor, dim],
            attributes={"variable": variable, "array_type": array_type},
        )


@irdl_attr_definition
class HLSStreamType(ParametrizedAttribute, TypeAttribute):
    name = "hls.streamtype"

    element_type: ParameterDef[Attribute]

<<<<<<< HEAD
    @staticmethod
    def get(element_type: Attribute):
        return HLSStreamType(element_type)
=======
    def __init__(self, element_type: Attribute):
        super().__init__((element_type,))
>>>>>>> c81fea84


@irdl_op_definition
class HLSStreamOp(IRDLOperation):
    name = "hls.stream"
    elem_type = attr_def(Attribute)
    result = result_def(HLSStreamType)  # This should be changed to HLSStreamType

    @staticmethod
    def get(elem_type: Attribute) -> HLSStreamOp:
        attrs: dict[str, Attribute] = {}

        attrs["elem_type"] = elem_type

        stream_type = HLSStreamType(elem_type)
        return HLSStreamOp.build(result_types=[stream_type], attributes=attrs)


@irdl_op_definition
class HLSStreamWriteOp(IRDLOperation):
    name = "hls.write"
    element = operand_def()
    stream = operand_def(HLSStreamType)

    def __init__(self, element: SSAValue | Operation, stream: SSAValue | Operation):
        super().__init__(operands=[element, stream])


@irdl_op_definition
class HLSStreamReadOp(IRDLOperation):
    name = "hls.read"
    stream = operand_def(HLSStreamType)
    res = result_def()

    def __init__(self, stream: SSAValue):
        assert isinstance(stream.type, HLSStreamType)
        print("TYPE STREAM: ", type(stream.type))
        super().__init__(operands=[stream], result_types=[stream.type.element_type])


@irdl_op_definition
class HLSExtractStencilValueOp(IRDLOperation):
    name = "hls.extract_stencil_value"

    position = attr_def(DenseArrayBase.constr(i64))
    container = operand_def(Attribute)

    res = result_def(Attribute)

    def __init__(
        self,
        position: DenseArrayBase,
        container: SSAValue | Operation,
        result_type: Attribute,
    ):
        super().__init__(
            operands=[container],
            attributes={
                "position": position,
            },
            result_types=[result_type],
        )


HLS = Dialect(
    "hls",
    [
        PragmaPipelineOp,
        PragmaUnrollOp,
        PragmaDataflowOp,
        PragmaArrayPartitionOp,
        HLSStreamOp,
        HLSStreamWriteOp,
        HLSStreamReadOp,
        HLSYieldOp,
        HLSExtractStencilValueOp,
    ],
    [HLSStreamType],
)<|MERGE_RESOLUTION|>--- conflicted
+++ resolved
@@ -94,15 +94,6 @@
 
     element_type: ParameterDef[Attribute]
 
-<<<<<<< HEAD
-    @staticmethod
-    def get(element_type: Attribute):
-        return HLSStreamType(element_type)
-=======
-    def __init__(self, element_type: Attribute):
-        super().__init__((element_type,))
->>>>>>> c81fea84
-
 
 @irdl_op_definition
 class HLSStreamOp(IRDLOperation):
