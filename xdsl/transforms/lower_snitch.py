"""
Rewrite patterns for lowering snitch → riscv.
"""

from dataclasses import dataclass

from xdsl.dialects import builtin, riscv, snitch
from xdsl.dialects.builtin import IntegerAttr, i32
from xdsl.ir import MLContext
from xdsl.irdl import Operand
from xdsl.passes import ModulePass
from xdsl.pattern_rewriter import (
    GreedyRewritePatternApplier,
    PatternRewriter,
    PatternRewriteWalker,
    RewritePattern,
    op_type_rewrite_pattern,
)


@dataclass(frozen=True)
class SnitchStreamerDimension:
    # Offset of the streamer bound configuration for a specific dimension
    bound: int

    # Offset of the streamer stride configuration for a specific dimension
    stride: int

    # Offset of the streamer source address configuration for a specific dimension
    source: int

    # Offset of the streamer source address configuration for a specific dimension
    destination: int


@dataclass(frozen=True)
class SnitchStreamerMemoryMap:
    """
    In the Snitch architecture, each streamer (a.k.a. data mover)
    is configured via a memory-mapped address space that can be written
    via custom riscv.scfgw (Stream ConFiGure Write) operation. For each
    streamer we have:

    * Repeat: how many times a value should be repeated when
              popped from/pushed to a stream
    * Dimensions: a list of supported streaming dimensions

    For each dimension, the supported configuration parameters are:

    * Bound
    * Stride
    * Source: base address when reading from a stream
    * Destination: base address when writing to a stream

    This table encodes the base addresses for each of the configuration
    parameters above.
    """

    # Global streaming behaviour enable/disable register.
    # Accessible as a regular RISC-V CSR.
    csr: int = 0x7C0

    # Offset of the streamer repetition configuration.
    repeat: int = 0x01

    dimension: tuple[SnitchStreamerDimension, ...] = (
        # Dimension 0
        SnitchStreamerDimension(
            0x02,  # Bound
            0x06,  # Stride
            0x18,  # Source
            0x1C,  # Destination
        ),
        # Dimension 1
        SnitchStreamerDimension(
            0x03,  # Bound
            0x07,  # Stride
            0x19,  # Source
            0x1D,  # Destination
        ),
        # Dimension 2
        SnitchStreamerDimension(
            0x04,  # Bound
            0x08,  # Stride
            0x1A,  # Source
            0x1E,  # Destination
        ),
        # Dimension 3
        SnitchStreamerDimension(
            0x05,  # Bound
            0x09,  # Stride
            0x1B,  # Source
            0x1F,  # Destination
        ),
    )


def make_stream_set_config_ops(value: Operand, stream: Operand, baseaddr: int):
    """
    Return the list of riscv operations needed to set a specific SSR configuration
    parameter located at 'baseaddr' to a specific 'value' for a specific data mover
    identified by 'stream'.

    To compute the actual address of the memory-mapped configuration parameter,
    we have to compute:

    address = stream + baseaddr << 5

    This value is then passed to riscv.scfgw to perform the actual setting.
    """
    return [
        address := riscv.AddiOp(
            stream,
            immediate=IntegerAttr(baseaddr << 5, i32),
        ),
<<<<<<< HEAD
        riscv.ScfgwOp(rs1=value, rs2=address, rd=riscv.Registers.ZERO),
=======
        riscv.ScfgwOp(
            rs1=value,
            rs2=address,
            rd=riscv.Registers.ZERO,
        ),
>>>>>>> 042027a5
    ]


class LowerSsrSetDimensionBoundOp(RewritePattern):
    @op_type_rewrite_pattern
    def match_and_rewrite(
        self, op: snitch.SsrSetDimensionBoundOp, rewriter: PatternRewriter, /
    ):
        dim: int = op.dimension.value.data
        ops = make_stream_set_config_ops(
            value=op.value,
            stream=op.stream,
            baseaddr=SnitchStreamerMemoryMap.dimension[dim].bound,
        )
        rewriter.replace_matched_op(
            [*ops],
            [],
        )


class LowerSsrSetDimensionStrideOp(RewritePattern):
    @op_type_rewrite_pattern
    def match_and_rewrite(
        self, op: snitch.SsrSetDimensionStrideOp, rewriter: PatternRewriter, /
    ):
        dim: int = op.dimension.value.data
        ops = make_stream_set_config_ops(
            value=op.value,
            stream=op.stream,
            baseaddr=SnitchStreamerMemoryMap.dimension[dim].stride,
        )
        rewriter.replace_matched_op(
            [*ops],
            [],
        )


class LowerSsrSetDimensionSourceOp(RewritePattern):
    @op_type_rewrite_pattern
    def match_and_rewrite(
        self, op: snitch.SsrSetDimensionSourceOp, rewriter: PatternRewriter, /
    ):
        dim: int = op.dimension.value.data
        ops = make_stream_set_config_ops(
            value=op.value,
            stream=op.stream,
            baseaddr=SnitchStreamerMemoryMap.dimension[dim].source,
        )
        rewriter.replace_matched_op(
            [*ops],
            [],
        )


class LowerSsrSetDimensionDestinationOp(RewritePattern):
    @op_type_rewrite_pattern
    def match_and_rewrite(
        self, op: snitch.SsrSetDimensionDestinationOp, rewriter: PatternRewriter, /
    ):
        dim: int = op.dimension.value.data
        ops = make_stream_set_config_ops(
            value=op.value,
            stream=op.stream,
            baseaddr=SnitchStreamerMemoryMap.dimension[dim].destination,
        )
        rewriter.replace_matched_op(
            [*ops],
            [],
        )


class LowerSsrSetStreamRepetitionOp(RewritePattern):
    @op_type_rewrite_pattern
    def match_and_rewrite(
        self, op: snitch.SsrSetStreamRepetitionOp, rewriter: PatternRewriter, /
    ):
        ops = make_stream_set_config_ops(
            value=op.value,
            stream=op.stream,
            baseaddr=SnitchStreamerMemoryMap.repeat,
        )
        rewriter.replace_matched_op(
            [*ops],
            [],
        )


class LowerSsrEnable(RewritePattern):
    @op_type_rewrite_pattern
    def match_and_rewrite(self, op: snitch.SsrEnable, rewriter: PatternRewriter, /):
        rewriter.replace_matched_op(
            [
                riscv.CsrrsiOp(
                    csr=IntegerAttr(SnitchStreamerMemoryMap.csr, i32),
                    immediate=IntegerAttr(1, i32),
                    rd=riscv.Registers.ZERO,
                )
            ],
            [],
        )


class LowerSsrDisable(RewritePattern):
    @op_type_rewrite_pattern
    def match_and_rewrite(self, op: snitch.SsrDisable, rewriter: PatternRewriter, /):
        rewriter.replace_matched_op(
            [
                riscv.CsrrciOp(
                    csr=IntegerAttr(SnitchStreamerMemoryMap.csr, i32),
                    immediate=IntegerAttr(1, i32),
                    rd=riscv.Registers.ZERO,
                )
            ],
            [],
        )


@dataclass
class LowerSnitchPass(ModulePass):
    name = "lower-snitch"

    def apply(self, ctx: MLContext, op: builtin.ModuleOp) -> None:
        walker = PatternRewriteWalker(
            GreedyRewritePatternApplier(
                [
                    LowerSsrSetDimensionBoundOp(),
                    LowerSsrSetDimensionStrideOp(),
                    LowerSsrSetDimensionSourceOp(),
                    LowerSsrSetDimensionDestinationOp(),
                    LowerSsrSetStreamRepetitionOp(),
                    LowerSsrEnable(),
                    LowerSsrDisable(),
                ]
            ),
            apply_recursively=False,
        )
        walker.rewrite_module(op)<|MERGE_RESOLUTION|>--- conflicted
+++ resolved
@@ -113,15 +113,11 @@
             stream,
             immediate=IntegerAttr(baseaddr << 5, i32),
         ),
-<<<<<<< HEAD
-        riscv.ScfgwOp(rs1=value, rs2=address, rd=riscv.Registers.ZERO),
-=======
         riscv.ScfgwOp(
             rs1=value,
             rs2=address,
             rd=riscv.Registers.ZERO,
         ),
->>>>>>> 042027a5
     ]
 
 
