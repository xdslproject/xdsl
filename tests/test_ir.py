import pytest

from typing import cast

from xdsl.dialects.arith import Arith, Addi, Subi, Constant
from xdsl.dialects.builtin import (
    Builtin,
    IntegerType,
    i32,
    i64,
    IntegerAttr,
    ModuleOp,
)
from xdsl.dialects.func import Func
from xdsl.dialects.cf import Cf
from xdsl.dialects.scf import If
from xdsl.dialects.test import TestOp

from xdsl.ir import (
    MLContext,
    Operation,
    Block,
    Region,
    ErasedSSAValue,
    SSAValue,
)
from xdsl.parser import Parser
from xdsl.irdl import (
    IRDLOperation,
    VarRegion,
    irdl_op_definition,
    Operand,
<<<<<<< HEAD
    OptSuccessor,
=======
    operand_def,
    var_region_def,
>>>>>>> 508b2d7b
)
from xdsl.utils.test_value import TestSSAValue
from xdsl.utils.exceptions import VerifyException


def test_ops_accessor():
    a = Constant.from_int_and_width(1, i32)
    b = Constant.from_int_and_width(2, i32)
    # Operation to add these constants
    c = Addi(a, b)

    block0 = Block([a, b, c])
    # Create a region to include a, b, c
    region = Region(block0)

    assert len(region.ops) == 3
    assert len(region.blocks[0].ops) == 3

    # Operation to subtract b from a
    d = Subi(a, b)

    assert d.results[0] != c.results[0]

    assert c.lhs.owner is a
    assert c.rhs.owner is b
    assert d.lhs.owner is a
    assert d.rhs.owner is b


def test_ops_accessor_II():
    a = Constant.from_int_and_width(1, i32)
    b = Constant.from_int_and_width(2, i32)
    # Operation to add these constants
    c = Addi(a, b)

    block0 = Block([a, b, c])
    # Create a region to include a, b, c
    region = Region(block0)

    assert len(region.ops) == 3
    assert len(region.blocks[0].ops) == 3

    # Operation to subtract b from a
    d = Subi(a, b)

    assert d.results[0] != c.results[0]

    # Erase operations and block
    region2 = Region()
    region.move_blocks(region2)

    region2.blocks[0].erase_op(a, safe_erase=False)
    region2.blocks[0].erase_op(b, safe_erase=False)
    region2.blocks[0].erase_op(c, safe_erase=False)

    assert isinstance(c.lhs, ErasedSSAValue)
    assert isinstance(c.rhs, ErasedSSAValue)
    assert c.lhs.owner is a
    assert c.rhs.owner is b

    region2.detach_block(block0)
    region2.drop_all_references()

    assert len(region2.blocks) == 0


def test_ops_accessor_III():
    # Create constants `from_attr` and add them, add them in blocks, blocks in
    # a region and create a function
    a = Constant.from_attr(IntegerAttr.from_int_and_width(1, 32), i32)
    b = Constant.from_attr(IntegerAttr.from_int_and_width(2, 32), i32)
    c = Constant.from_attr(IntegerAttr.from_int_and_width(3, 32), i32)
    d = Constant.from_attr(IntegerAttr.from_int_and_width(4, 32), i32)

    # Operation to add these constants
    e = Addi(a, b)
    f = Addi(c, d)

    # Create Blocks and Regions
    block0 = Block([a, b, e])
    block1 = Block([c, d, f])
    block2 = Block()

    region0 = Region([block0, block1])
    region1 = Region(block2)

    with pytest.raises(ValueError):
        region0.ops

    with pytest.raises(ValueError):
        region0.op

    with pytest.raises(ValueError):
        region1.op

    with pytest.raises(Exception):
        region1.detach_block(block0)

    region0.detach_block(block0)
    region0.detach_block(0)
    with pytest.raises(IndexError):
        region0.detach_block(1)


def test_op_clone():
    a = Constant.from_int_and_width(1, 32)
    b = a.clone()

    assert a is not b

    assert isinstance(b.value, IntegerAttr)
    b_value = cast(IntegerAttr[IntegerType], b.value)

    assert b_value.value.data == 1
    assert b_value.typ.width.data == 32


def test_op_clone_with_regions():
    cond = Constant.from_int_and_width(1, 1)
    a = Constant.from_int_and_width(1, 32)
    if_ = If.get(cond, [], Region([Block([a])]), Region([Block([a.clone()])]))

    if2 = if_.clone()

    assert if2 is not if_
    assert len(if2.true_region.ops) == 1
    assert len(if2.false_region.ops) == 1
    assert if2.true_region.op is not if_.true_region.op
    assert if2.false_region.op is not if_.false_region.op


<<<<<<< HEAD
@irdl_op_definition
class SuccessorOp(IRDLOperation):
    name = "test.successor_op"

    successor: OptSuccessor


def test_block_containing_not_term_op_with_successors():
    block1 = Block([TestOp.create(), TestOp.create()])

    op_with_successors = SuccessorOp.create(successors=[block1])
    block0 = Block([op_with_successors, TestOp.create()])

    with pytest.raises(
        Exception,
        match="Operation with block successors must terminate its parent block",
    ):
        block0.verify()


def test_block_not_branching_to_another_region():
    block1 = Block([TestOp.create(), TestOp.create()])
    region1 = Region([block1])

    op_with_successors = SuccessorOp.create(successors=[block1])
    block0 = Block([op_with_successors])
    region0 = Region([block0])
    reg_op0 = TestOp.create(regions=[region0, region1])

    outer_block = Block([reg_op0])

    with pytest.raises(
        Exception,
        match="Branching to a block of a different region",
    ):
        outer_block.verify()


def test_empty_block_with_no_parent_region_requires_no_terminator():
    """
    Tests that an empty block belonging no parent region requires no terminator
    operation.
    """
    block0 = Block([])

    block0.verify()


def test_empty_block_with_single_block_parent_region_requires_no_terminator():
    """
    Tests that an empty block belonging to a single-block region with no parent
    operation requires no terminator operation.
    """
    block0 = Block([])
    _ = Region([block0])

    block0.verify()


def test_empty_block_with_non_single_block_parent_region_requires_terminator():
    block0 = Block([])
    block1 = Block([])
    _ = Region([block0, block1])

    with pytest.raises(Exception, match="Empty block expects at least a terminator"):
        block0.verify()


def test_empty_block_with_orphan_single_block_parent_region_requires_no_terminator():
    """
    Tests that an empty block belonging to a single-block region with no parent
    operation requires no terminator operation.
    """
    block0 = Block([])
    _ = Region([block0])

    block0.verify()


def test_empty_block_with_single_block_parent_region_requires_terminator():
    """
    Tests that an empty block belonging to a single-block region with parent
    operation requires terminator operation.
    """
    block0 = Block([])
    region0 = Region([block0])
    _ = TestOp.create(regions=[region0])

    with pytest.raises(Exception, match="Empty block expects at least a terminator"):
        block0.verify()
=======
def test_region_clone_into_circular_blocks():
    """
    Test that cloning a region with circular block dependency works.
    """
    region_str = """
    {
    ^0:
        "test.op"() [^1] : () -> ()
    ^1:
        "test.op"() [^0] : () -> ()
    }
    """
    ctx = MLContext()
    region = Parser(ctx, region_str, allow_unregistered_dialect=True).parse_region()

    region2 = Region()
    region.clone_into(region2)

    assert region.is_structurally_equivalent(region2)


def test_op_with_successors_not_in_block():
    block0 = Block()
    op0 = TestOp.create(successors=[block0])

    with pytest.raises(
        VerifyException,
        match="Operation with block successors does not belong to a block or a region",
    ):
        op0.verify()


def test_op_with_successors_not_in_region():
    block0 = Block()
    op0 = TestOp.create(successors=[block0])
    _ = Block([op0])

    with pytest.raises(
        VerifyException,
        match="Operation with block successors does not belong to a block or a region",
    ):
        op0.verify()


def test_non_empty_block_with_single_block_parent_region_can_have_terminator():
    """
    Tests that an non-empty block belonging to a single-block region with parent
    operation can have a single terminator operation without the IsTerminator
    trait.
    """
    block1 = Block([TestOp.create()])
    region0 = Region([block1])
    op0 = TestOp.create(regions=[region0])

    op0.verify()


def test_non_empty_block_with_parent_region_requires_terminator_with_successors():
    """
    Tests that an non-empty block belonging to a multi-block region with parent
    operation requires terminator operation.
    The terminator operation may have successors.
    """
    block0 = Block()
    block1 = Block([TestOp.create(successors=[block0])])
    region0 = Region([block0, block1])
    op0 = TestOp.create(regions=[region0])

    with pytest.raises(
        VerifyException,
        match="Operation terminates block but is not a terminator",
    ):
        op0.verify()


def test_non_empty_block_with_parent_region_requires_terminator_without_successors():
    """
    Tests that an non-empty block belonging to a multi-block region with parent
    operation requires terminator operation.
    The terminator operation may not have successors.
    """
    block0 = Block()
    block1 = Block([TestOp.create()])
    region0 = Region([block0, block1])
    op0 = TestOp.create(regions=[region0])

    with pytest.raises(
        VerifyException,
        match="Operation terminates block but is not a terminator",
    ):
        op0.verify()


def test_non_empty_block_with_parent_region_has_successors_but_not_last_block_op():
    """
    Tests that an non-empty block belonging to a multi-block region with parent
    operation requires terminator operation.
    """
    block0 = Block()
    block1 = Block([TestOp.create(successors=[block0]), TestOp.create()])
    region0 = Region([block0, block1])
    op0 = TestOp.create(regions=[region0])

    with pytest.raises(
        VerifyException,
        match="Operation with block successors must terminate its parent block",
    ):
        op0.verify()
>>>>>>> 508b2d7b


##################### Testing is_structurally_equal #####################

program_region = """
"builtin.module"() ({
  %0 = "arith.constant"() {"value" = 1 : i32} : () -> i32
}) : () -> ()
"""

program_region_2 = """
"builtin.module"() ({
  %0 = "arith.constant"() {"value" = 2 : i32} : () -> i32
}) : () -> ()
"""

program_region_2_diff_name = """
"builtin.module"() ({
  %cst = "arith.constant"() {"value" = 2 : i32} : () -> i32
}) : () -> ()
"""

program_region_2_diff_type = """
"builtin.module"() ({
  %0 = "arith.constant"() {"value" = 2 : i64} : () -> i64
}) : () -> ()
"""

program_add = """
"builtin.module"() ({
  %0 = "arith.constant"() {"value" = 1 : i32} : () -> i32
  %1 = "arith.constant"() {"value" = 2 : i32} : () -> i32
  %2 = "arith.addi"(%0, %1) : (i32, i32) -> i32
}) : () -> ()
"""

program_add_2 = """
"builtin.module"() ({
  %0 = "arith.constant"() {"value" = 1 : i32} : () -> i32
  %1 = "arith.constant"() {"value" = 2 : i32} : () -> i32
  %2 = "arith.addi"(%1, %0) : (i32, i32) -> i32
}) : () -> ()
"""

program_func = """
"builtin.module"() ({
  "func.func"() ({
  ^0(%0 : i32, %1 : i32):
    %2 = "arith.addi"(%0, %1) : (i32, i32) -> i32
    "func.return"(%2) : (i32) -> ()
  }) {"sym_name" = "test", "function_type" = (i32, i32) -> i32, "sym_visibility" = "private"} : () -> ()
}) : () -> ()
"""

program_successors = """
"builtin.module"() ({
  "func.func"() ({
  ^0:
    "cf.br"() [^1] : () -> ()
  ^1:
    "cf.br"() [^0] : () -> ()
  }) {"sym_name" = "unconditional_br", "function_type" = () -> (), "sym_visibility" = "private"} : () -> ()
}) : () -> ()
"""


@pytest.mark.parametrize(
    "args, expected_result",
    [
        ([program_region, program_region], True),
        ([program_region_2, program_region_2], True),
        ([program_region_2_diff_type, program_region_2_diff_type], True),
        ([program_region_2_diff_name, program_region_2_diff_name], True),
        ([program_region, program_region_2], False),
        ([program_region_2, program_region_2_diff_type], False),
        ([program_region_2, program_region_2_diff_name], True),
        ([program_add, program_add], True),
        ([program_add_2, program_add_2], True),
        ([program_add, program_add_2], False),
        ([program_func, program_func], True),
        ([program_successors, program_successors], True),
        ([program_successors, program_func], False),
        ([program_successors, program_add], False),
    ],
)
def test_is_structurally_equivalent(args: list[str], expected_result: bool):
    ctx = MLContext()
    ctx.register_dialect(Builtin)
    ctx.register_dialect(Func)
    ctx.register_dialect(Arith)
    ctx.register_dialect(Cf)

    parser = Parser(ctx, args[0])
    lhs: Operation = parser.parse_op()

    parser = Parser(ctx, args[1])
    rhs: Operation = parser.parse_op()

    assert lhs.is_structurally_equivalent(rhs) == expected_result


def test_is_structurally_equivalent_free_operands():
    val1 = TestSSAValue(i32)
    val2 = TestSSAValue(i64)
    op1 = TestOp.create(operands=[val1, val2])
    op2 = TestOp.create(operands=[val1, val2])
    assert op1.is_structurally_equivalent(op2)


def test_is_structurally_equivalent_free_operands_fail():
    val1 = TestSSAValue(i32)
    val2 = TestSSAValue(i32)
    op1 = TestOp.create(operands=[val1])
    op2 = TestOp.create(operands=[val2])
    assert not op1.is_structurally_equivalent(op2)


def test_is_structurally_equivalent_incompatible_ir_nodes():
    program_func = """
"builtin.module"() ({
  "func.func"() ({
  ^0(%0 : i32, %1 : i32):
    %2 = "arith.addi"(%0, %1) : (i32, i32) -> i32
    %3 = "arith.constant"() {"value" = 2 : i32} : () -> i32
    "func.return"(%3) : (i32) -> ()
  ^1(%4 : i32, %5 : i32):
    "func.return"(%4) : (i32) -> ()
  }) {"sym_name" = "test", "function_type" = (i32, i32) -> i32, "sym_visibility" = "private"} : () -> ()
}) : () -> ()
"""
    ctx = MLContext()
    ctx.register_dialect(Builtin)
    ctx.register_dialect(Func)
    ctx.register_dialect(Arith)
    ctx.register_dialect(Cf)

    parser = Parser(ctx, program_func)
    program = parser.parse_operation()

    assert isinstance(program, ModuleOp)

    assert program.is_structurally_equivalent(program.regions[0]) == False
    assert program.is_structurally_equivalent(program.regions[0].blocks[0]) == False
    assert program.regions[0].is_structurally_equivalent(program) == False
    assert program.regions[0].blocks[0].is_structurally_equivalent(program) == False

    func_op = program.ops.first
    assert func_op is not None

    block = func_op.regions[0].blocks[0]
    ops = list(block.ops)
    assert not ops[0].is_structurally_equivalent(ops[1])
    assert not block.is_structurally_equivalent(func_op.regions[0].blocks[1])


def test_descriptions():
    a = Constant.from_int_and_width(1, 32)

    assert str(a.value) == "1 : i32"
    assert f"{a.value}" == "1 : i32"

    assert str(a) == '%0 = "arith.constant"() {"value" = 1 : i32} : () -> i32'
    assert f"{a}" == 'Constant(%0 = "arith.constant"() {"value" = 1 : i32} : () -> i32)'

    m = ModuleOp([a])

    assert (
        str(m)
        == """\
builtin.module {
  %0 = "arith.constant"() {"value" = 1 : i32} : () -> i32
}"""
    )

    assert (
        f"{m}"
        == """\
ModuleOp(
\tbuiltin.module {
\t  %0 = "arith.constant"() {"value" = 1 : i32} : () -> i32
\t}
)"""
    )


# ToDo: Create this op without IRDL itself, since it tests fine grained
# stuff which is supposed to be used with IRDL or PDL.
@irdl_op_definition
class CustomOpWithMultipleRegions(IRDLOperation):
    name = "test.custom_op_with_multiple_regions"
    region: VarRegion = var_region_def()


def test_region_index_fetch():
    a = Constant.from_int_and_width(1, 32)
    b = Constant.from_int_and_width(2, 32)
    c = Constant.from_int_and_width(3, 32)
    d = Constant.from_int_and_width(4, 32)

    region0 = Region([Block([a])])
    region1 = Region([Block([b])])
    region2 = Region([Block([c])])
    region3 = Region([Block([d])])

    op = CustomOpWithMultipleRegions.build(
        regions=[[region0, region1, region2, region3]]
    )

    assert op.get_region_index(region0) == 0
    assert op.get_region_index(region1) == 1
    assert op.get_region_index(region2) == 2
    assert op.get_region_index(region3) == 3


def test_region_index_fetch_region_unavailability():
    a = Constant.from_int_and_width(1, 32)
    b = Constant.from_int_and_width(2, 32)

    region0 = Region([Block([a])])
    region1 = Region([Block([b])])

    op = CustomOpWithMultipleRegions.build(regions=[[region0]])

    assert op.get_region_index(region0) == 0
    with pytest.raises(Exception) as exc_info:
        op.get_region_index(region1)
    assert exc_info.value.args[0] == "Region is not attached to the operation."


def test_detach_region():
    a = Constant.from_int_and_width(1, 32)
    b = Constant.from_int_and_width(2, 32)
    c = Constant.from_int_and_width(3, 32)

    region0 = Region([Block([a])])
    region1 = Region([Block([b])])
    region2 = Region([Block([c])])

    op = CustomOpWithMultipleRegions.build(regions=[[region0, region1, region2]])

    assert op.detach_region(1) == region1
    assert op.detach_region(region0) == region0
    assert len(op.regions) == 1
    assert op.get_region_index(region2) == 0


@irdl_op_definition
class CustomVerify(IRDLOperation):
    name = "test.custom_verify_op"
    val: Operand = operand_def(i64)

    @staticmethod
    def get(val: SSAValue):
        return CustomVerify.build(operands=[val])

    def verify_(self):
        raise Exception("Custom Verification Check")


def test_op_custom_verify_is_called():
    a = Constant.from_int_and_width(1, i64)
    b = CustomVerify.get(a.result)
    with pytest.raises(Exception) as e:
        b.verify()
    assert e.value.args[0] == "Custom Verification Check"


def test_op_custom_verify_is_done_last():
    a = Constant.from_int_and_width(1, i32)
    # CustomVerify expects a i64, not i32
    b = CustomVerify.get(a.result)
    with pytest.raises(Exception) as e:
        b.verify()
    assert e.value.args[0] != "Custom Verification Check"
    assert "test.custom_verify_op operation does not verify" in e.value.args[0]


def test_replace_operand():
    cst0 = Constant.from_int_and_width(0, 32).result
    cst1 = Constant.from_int_and_width(1, 32).result
    add = Addi(cst0, cst1)

    new_cst = Constant.from_int_and_width(2, 32).result
    add.replace_operand(cst0, new_cst)

    assert new_cst in add.operands
    assert cst0 not in add.operands

    with pytest.raises(ValueError):
        add.replace_operand(cst0, new_cst)


def test_block_walk():
    a = Constant.from_int_and_width(1, 32)
    b = Constant.from_int_and_width(2, 32)
    c = Constant.from_int_and_width(3, 32)

    ops = [a, b, c]
    block = Block(ops)

    assert list(block.walk()) == [a, b, c]
    assert list(block.walk_reverse()) == [c, b, a]


def test_region_walk():
    a = Constant.from_int_and_width(1, 32)
    b = Constant.from_int_and_width(2, 32)

    block_a = Block([a])
    block_b = Block([b])

    region = Region([block_a, block_b])

    assert list(region.walk()) == [a, b]
    assert list(region.walk_reverse()) == [b, a]


def test_op_walk():
    a = Constant.from_int_and_width(1, 32)
    b = Constant.from_int_and_width(2, 32)

    block_a = Block([a])
    block_b = Block([b])

    region_a = Region(block_a)
    region_b = Region(block_b)

    op_multi_region = TestOp.create(regions=[region_a, region_b])

    assert list(op_multi_region.walk()) == [op_multi_region, a, b]
    assert list(op_multi_region.walk_reverse()) == [b, a, op_multi_region]<|MERGE_RESOLUTION|>--- conflicted
+++ resolved
@@ -30,12 +30,10 @@
     VarRegion,
     irdl_op_definition,
     Operand,
-<<<<<<< HEAD
-    OptSuccessor,
-=======
     operand_def,
     var_region_def,
->>>>>>> 508b2d7b
+    OptSuccessor,
+    opt_successor_def,
 )
 from xdsl.utils.test_value import TestSSAValue
 from xdsl.utils.exceptions import VerifyException
@@ -167,12 +165,11 @@
     assert if2.false_region.op is not if_.false_region.op
 
 
-<<<<<<< HEAD
 @irdl_op_definition
 class SuccessorOp(IRDLOperation):
     name = "test.successor_op"
 
-    successor: OptSuccessor
+    successor: OptSuccessor = opt_successor_def()
 
 
 def test_block_containing_not_term_op_with_successors():
@@ -258,7 +255,8 @@
 
     with pytest.raises(Exception, match="Empty block expects at least a terminator"):
         block0.verify()
-=======
+
+
 def test_region_clone_into_circular_blocks():
     """
     Test that cloning a region with circular block dependency works.
@@ -367,7 +365,6 @@
         match="Operation with block successors must terminate its parent block",
     ):
         op0.verify()
->>>>>>> 508b2d7b
 
 
 ##################### Testing is_structurally_equal #####################
