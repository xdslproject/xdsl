from __future__ import annotations

from abc import ABC, abstractmethod
from collections.abc import Mapping, Set
from io import StringIO
from typing import IO, ClassVar, Sequence, TypeAlias

from typing_extensions import Self

from xdsl.dialects.builtin import (
    AnyIntegerAttr,
    IndexType,
    IntegerAttr,
    IntegerType,
    ModuleOp,
    Signedness,
    StringAttr,
    UnitAttr,
)
from xdsl.ir import (
    Attribute,
    Block,
    Data,
    Dialect,
    Operation,
    OpResult,
    Region,
    SSAValue,
    TypeAttribute,
)
from xdsl.irdl import (
    IRDLOperation,
    Operand,
    OptSingleBlockRegion,
    VarOperand,
    VarOpResult,
    attr_def,
    irdl_attr_definition,
    irdl_op_definition,
    operand_def,
    opt_attr_def,
    result_def,
    var_operand_def,
    var_result_def,
)
from xdsl.irdl.irdl import OptRegion, opt_region_def, region_def
from xdsl.parser import AttrParser, Parser, UnresolvedOperand
from xdsl.printer import Printer
from xdsl.traits import IsTerminator, NoTerminator
from xdsl.utils.exceptions import VerifyException
from xdsl.utils.hints import isa


class RISCVRegisterType(Data[str], TypeAttribute, ABC):
    """
    A RISC-V register type.
    """

    _unallocated: ClassVar[Self | None] = None

    @classmethod
    def unallocated(cls) -> Self:
        if cls._unallocated is None:
            cls._unallocated = cls("")
        return cls._unallocated

    @property
    def register_name(self) -> str:
        """Returns name if allocated, raises ValueError if not"""
        if not self.is_allocated:
            raise ValueError("Cannot get name for unallocated register")
        return self.data

    @property
    def is_allocated(self) -> bool:
        """Returns true if a RISCV register is allocated, otherwise false"""
        return bool(self.data)

    @classmethod
    def parse_parameter(cls, parser: AttrParser) -> str:
        name = parser.parse_optional_identifier()
        if name is None:
            return ""
        if not name.startswith("j"):
            assert name in cls.abi_index_by_name()
        return name

    def print_parameter(self, printer: Printer) -> None:
        printer.print_string(self.data)

    def verify(self) -> None:
        name = self.data
        if not self.is_allocated or name.startswith("j"):
            return
        if name not in type(self).abi_index_by_name():
            raise VerifyException(f"{name} not in {self.instruction_set_name()}")

    @classmethod
    @abstractmethod
    def instruction_set_name(cls) -> str:
        raise NotImplementedError()

    @classmethod
    @abstractmethod
    def abi_index_by_name(cls) -> dict[str, int]:
        raise NotImplementedError()


@irdl_attr_definition
class IntRegisterType(RISCVRegisterType):
    """
    A RISC-V register type.
    """

    name = "riscv.reg"

    @classmethod
    def instruction_set_name(cls) -> str:
        return "RV32I"

    @classmethod
    def abi_index_by_name(cls) -> dict[str, int]:
        return IntRegisterType.RV32I_INDEX_BY_NAME

    RV32I_INDEX_BY_NAME = {
        "zero": 0,
        "ra": 1,
        "sp": 2,
        "gp": 3,
        "tp": 4,
        "t0": 5,
        "t1": 6,
        "t2": 7,
        "fp": 8,
        "s0": 8,
        "s1": 9,
        "a0": 10,
        "a1": 11,
        "a2": 12,
        "a3": 13,
        "a4": 14,
        "a5": 15,
        "a6": 16,
        "a7": 17,
        "s2": 18,
        "s3": 19,
        "s4": 20,
        "s5": 21,
        "s6": 22,
        "s7": 23,
        "s8": 24,
        "s9": 25,
        "s10": 26,
        "s11": 27,
        "t3": 28,
        "t4": 29,
        "t5": 30,
        "t6": 31,
    }


@irdl_attr_definition
class FloatRegisterType(RISCVRegisterType):
    """
    A RISC-V register type.
    """

    name = "riscv.freg"

    @classmethod
    def instruction_set_name(cls) -> str:
        return "RV32F"

    @classmethod
    def abi_index_by_name(cls) -> dict[str, int]:
        return FloatRegisterType.RV32F_INDEX_BY_NAME

    RV32F_INDEX_BY_NAME = {
        "ft0": 0,
        "ft1": 1,
        "ft2": 2,
        "ft3": 3,
        "ft4": 4,
        "ft5": 5,
        "ft6": 6,
        "ft7": 7,
        "fs0": 8,
        "fs1": 9,
        "fa0": 10,
        "fa1": 11,
        "fa2": 12,
        "fa3": 13,
        "fa4": 14,
        "fa5": 15,
        "fa6": 16,
        "fa7": 17,
        "fs2": 18,
        "fs3": 19,
        "fs4": 20,
        "fs5": 21,
        "fs6": 22,
        "fs7": 23,
        "fs8": 24,
        "fs9": 25,
        "fs10": 26,
        "fs11": 27,
        "ft8": 28,
        "ft9": 29,
        "ft10": 30,
        "ft11": 31,
    }


class Registers(ABC):
    """Namespace for named register constants."""

    ZERO = IntRegisterType("zero")
    RA = IntRegisterType("ra")
    SP = IntRegisterType("sp")
    GP = IntRegisterType("gp")
    TP = IntRegisterType("tp")
    T0 = IntRegisterType("t0")
    T1 = IntRegisterType("t1")
    T2 = IntRegisterType("t2")
    FP = IntRegisterType("fp")
    S0 = IntRegisterType("s0")
    S1 = IntRegisterType("s1")
    A0 = IntRegisterType("a0")
    A1 = IntRegisterType("a1")
    A2 = IntRegisterType("a2")
    A3 = IntRegisterType("a3")
    A4 = IntRegisterType("a4")
    A5 = IntRegisterType("a5")
    A6 = IntRegisterType("a6")
    A7 = IntRegisterType("a7")
    S2 = IntRegisterType("s2")
    S3 = IntRegisterType("s3")
    S4 = IntRegisterType("s4")
    S5 = IntRegisterType("s5")
    S6 = IntRegisterType("s6")
    S7 = IntRegisterType("s7")
    S8 = IntRegisterType("s8")
    S9 = IntRegisterType("s9")
    S10 = IntRegisterType("s10")
    S11 = IntRegisterType("s11")
    T3 = IntRegisterType("t3")
    T4 = IntRegisterType("t4")
    T5 = IntRegisterType("t5")
    T6 = IntRegisterType("t6")

    FT0 = FloatRegisterType("ft0")
    FT1 = FloatRegisterType("ft1")
    FT2 = FloatRegisterType("ft2")
    FT3 = FloatRegisterType("ft3")
    FT4 = FloatRegisterType("ft4")
    FT5 = FloatRegisterType("ft5")
    FT6 = FloatRegisterType("ft6")
    FT7 = FloatRegisterType("ft7")
    FS0 = FloatRegisterType("fs0")
    FS1 = FloatRegisterType("fs1")
    FA0 = FloatRegisterType("fa0")
    FA1 = FloatRegisterType("fa1")
    FA2 = FloatRegisterType("fa2")
    FA3 = FloatRegisterType("fa3")
    FA4 = FloatRegisterType("fa4")
    FA5 = FloatRegisterType("fa5")
    FA6 = FloatRegisterType("fa6")
    FA7 = FloatRegisterType("fa7")
    FS2 = FloatRegisterType("fs2")
    FS3 = FloatRegisterType("fs3")
    FS4 = FloatRegisterType("fs4")
    FS5 = FloatRegisterType("fs5")
    FS6 = FloatRegisterType("fs6")
    FS7 = FloatRegisterType("fs7")
    FS8 = FloatRegisterType("fs8")
    FS9 = FloatRegisterType("fs9")
    FS10 = FloatRegisterType("fs10")
    FS11 = FloatRegisterType("fs11")
    FT8 = FloatRegisterType("ft8")
    FT9 = FloatRegisterType("ft9")
    FT10 = FloatRegisterType("ft10")
    FT11 = FloatRegisterType("ft11")


@irdl_attr_definition
class SImm12Attr(IntegerAttr[IntegerType]):
    """
    A 12-bit immediate signed value.
    """

    name = "riscv.simm12"

    def __init__(self, value: int) -> None:
        super().__init__(value, IntegerType(12, Signedness.SIGNED))

    def verify(self) -> None:
        """
        All I- and S-type instructions with 12-bit signed immediates --- e.g., addi but not slli ---
        accept their immediate argument as an integer in the interval [-2048, 2047]. Integers in the subinterval [-2048, -1]
        can also be passed by their (unsigned) associates in the interval [0xfffff800, 0xffffffff] on RV32I,
        and in [0xfffffffffffff800, 0xffffffffffffffff] on both RV32I and RV64I.

        https://github.com/riscv-non-isa/riscv-asm-manual/blob/master/riscv-asm.md#signed-immediates-for-i--and-s-type-instructions
        """

        if 0xFFFFFFFFFFFFF800 <= self.value.data <= 0xFFFFFFFFFFFFFFFF:
            return

        if 0xFFFFF800 <= self.value.data <= 0xFFFFFFFF:
            return

        super().verify()


@irdl_attr_definition
class LabelAttr(Data[str]):
    name = "riscv.label"

    @classmethod
    def parse_parameter(cls, parser: AttrParser) -> str:
        return parser.parse_str_literal()

    def print_parameter(self, printer: Printer) -> None:
        printer.print_string_literal(self.data)


class RISCVOp(Operation, ABC):
    """
    Base class for operations that can be a part of RISC-V assembly printing.
    """

    @abstractmethod
    def assembly_line(self) -> str | None:
        raise NotImplementedError()

    @classmethod
    def parse(cls, parser: Parser) -> Self:
        args = cls.parse_unresolved_operand(parser)
        custom_attributes = cls.custom_parse_attributes(parser)
        remaining_attributes = parser.parse_optional_attr_dict()
        # TODO ensure distinct keys for attributes
        attributes = custom_attributes | remaining_attributes
        regions = parser.parse_region_list()
        parser.parse_punctuation(":")
        func_type = parser.parse_function_type()
        operands = parser.resolve_operands(args, func_type.inputs.data, parser.pos)
        return cls.create(
            operands=operands,
            result_types=func_type.outputs.data,
            attributes=attributes,
            regions=regions,
        )

    @classmethod
    def parse_unresolved_operand(cls, parser: Parser) -> list[UnresolvedOperand]:
        """
        Parse a list of comma separated unresolved operands.

        Notice that this method will consume trailing comma.
        """
        if operand := parser.parse_optional_unresolved_operand():
            operands = [operand]
            while parser.parse_optional_punctuation(",") and (
                operand := parser.parse_optional_unresolved_operand()
            ):
                operands.append(operand)
            return operands
        return []

    @classmethod
    def custom_parse_attributes(cls, parser: Parser) -> Mapping[str, Attribute]:
        """
        Parse attributes with custom syntax. Subclasses may override this method.
        """
        return parser.parse_optional_attr_dict()

    def print(self, printer: Printer) -> None:
        if self.operands:
            printer.print(" ")
            printer.print_list(self.operands, printer.print_operand)
        printed_attributes = self.custom_print_attributes(printer)
        unprinted_attributes = {
            name: attr
            for name, attr in self.attributes.items()
            if name not in printed_attributes
        }
        printer.print_op_attributes(unprinted_attributes)
        printer.print_regions(self.regions)
        printer.print(" : ")
        printer.print_operation_type(self)

    def custom_print_attributes(self, printer: Printer) -> Set[str]:
        """
        Print attributes with custom syntax. Return the names of the attributes printed. Subclasses may override this method.
        """
        printer.print_op_attributes(self.attributes)
        return self.attributes.keys()


AssemblyInstructionArg: TypeAlias = (
    AnyIntegerAttr | LabelAttr | SSAValue | IntRegisterType | str
)


class RISCVInstruction(RISCVOp):
    """
    Base class for operations that can be a part of RISC-V assembly printing. Must
    represent an instruction in the RISC-V instruction set, and have the following format:

    name arg0, arg1, arg2           # comment

    The name of the operation will be used as the RISC-V assembly instruction name.
    """

    comment: StringAttr | None = opt_attr_def(StringAttr)
    """
    An optional comment that will be printed along with the instruction.
    """

    @abstractmethod
    def assembly_line_args(self) -> tuple[AssemblyInstructionArg | None, ...]:
        """
        The arguments to the instruction, in the order they should be printed in the
        assembly.
        """
        raise NotImplementedError()

    def assembly_instruction_name(self) -> str:
        """
        By default, the name of the instruction is the same as the name of the operation.
        """

        return self.name.split(".", 1)[-1]

    def assembly_line(self) -> str | None:
        # default assembly code generator
        instruction_name = self.assembly_instruction_name()
        arg_str = ", ".join(
            _assembly_arg_str(arg)
            for arg in self.assembly_line_args()
            if arg is not None
        )
        return _assembly_line(instruction_name, arg_str, self.comment)


# region Assembly printing


def _append_comment(line: str, comment: StringAttr | None) -> str:
    if comment is None:
        return line

    padding = " " * max(0, 48 - len(line))

    return f"{line}{padding} # {comment.data}"


def _assembly_arg_str(arg: AssemblyInstructionArg) -> str:
    if isa(arg, AnyIntegerAttr):
        return f"{arg.value.data}"
    elif isinstance(arg, int):
        return f"{arg}"
    elif isinstance(arg, LabelAttr):
        return arg.data
    elif isinstance(arg, str):
        return arg
    elif isinstance(arg, IntRegisterType):
        return arg.register_name
    elif isinstance(arg, FloatRegisterType):
        return arg.register_name
    else:
        if isinstance(arg.type, IntRegisterType):
            reg = arg.type.register_name
            return reg
        elif isinstance(arg.type, FloatRegisterType):
            reg = arg.type.register_name
            return reg
        else:
            assert False, f"{arg.type}"
    assert False, f"{arg}"


def _assembly_line(
    name: str,
    arg_str: str,
    comment: StringAttr | None = None,
    is_indented: bool = True,
) -> str:
    code = "    " if is_indented else ""
    code += name
    if arg_str:
        code += f" {arg_str}"
    code = _append_comment(code, comment)
    return code


def print_assembly(module: ModuleOp, output: IO[str]) -> None:
    for op in module.body.walk():
        assert isinstance(op, RISCVOp), f"{op}"
        asm = op.assembly_line()
        if asm is not None:
            print(asm, file=output)


def riscv_code(module: ModuleOp) -> str:
    stream = StringIO()
    print_assembly(module, stream)
    return stream.getvalue()


# endregion

# region Base Operation classes


class RdRsRsIntegerOperation(IRDLOperation, RISCVInstruction, ABC):
    """
    A base class for RISC-V operations that have one destination register, and two source
    registers.

    This is called R-Type in the RISC-V specification.
    """

    rd: OpResult = result_def(IntRegisterType)
    rs1: Operand = operand_def(IntRegisterType)
    rs2: Operand = operand_def(IntRegisterType)

    def __init__(
        self,
        rs1: Operation | SSAValue,
        rs2: Operation | SSAValue,
        *,
        rd: IntRegisterType | str | None = None,
        comment: str | StringAttr | None = None,
    ):
        if rd is None:
            rd = IntRegisterType.unallocated()
        elif isinstance(rd, str):
            rd = IntRegisterType(rd)
        if isinstance(comment, str):
            comment = StringAttr(comment)

        super().__init__(
            operands=[rs1, rs2],
            attributes={
                "comment": comment,
            },
            result_types=[rd],
        )

    def assembly_line_args(self) -> tuple[AssemblyInstructionArg, ...]:
        return self.rd, self.rs1, self.rs2


class RdImmIntegerOperation(IRDLOperation, RISCVInstruction, ABC):
    """
    A base class for RISC-V operations that have one destination register, and one
    immediate operand (e.g. U-Type and J-Type instructions in the RISC-V spec).
    """

    rd: OpResult = result_def(IntRegisterType)
    immediate: AnyIntegerAttr | LabelAttr = attr_def(AnyIntegerAttr | LabelAttr)

    def __init__(
        self,
        immediate: int | AnyIntegerAttr | str | LabelAttr,
        *,
        rd: IntRegisterType | str | None = None,
        comment: str | StringAttr | None = None,
    ):
        if isinstance(immediate, int):
            immediate = IntegerAttr(immediate, IntegerType(20, Signedness.UNSIGNED))
        elif isinstance(immediate, str):
            immediate = LabelAttr(immediate)
        if rd is None:
            rd = IntRegisterType.unallocated()
        elif isinstance(rd, str):
            rd = IntRegisterType(rd)
        if isinstance(comment, str):
            comment = StringAttr(comment)

        super().__init__(
            result_types=[rd],
            attributes={
                "immediate": immediate,
                "comment": comment,
            },
        )

    def assembly_line_args(self) -> tuple[AssemblyInstructionArg, ...]:
        return self.rd, self.immediate


class RdImmJumpOperation(IRDLOperation, RISCVInstruction, ABC):
    """
    In the RISC-V spec, this is the same as `RdImmOperation`. For jumps, the `rd` register
    is neither an operand, because the stored value is overwritten, nor a result value,
    because the value in `rd` is not defined after the jump back. So the `rd` makes the
    most sense as an attribute.
    """

    rd: IntRegisterType | None = opt_attr_def(IntRegisterType)
    """
    The rd register here is not a register storing the result, rather the register where
    the program counter is stored before jumping.
    """
    immediate: AnyIntegerAttr | LabelAttr = attr_def(AnyIntegerAttr | LabelAttr)

    def __init__(
        self,
        immediate: int | AnyIntegerAttr | str | LabelAttr,
        *,
        rd: IntRegisterType | str | None = None,
        comment: str | StringAttr | None = None,
    ):
        if isinstance(immediate, int):
            immediate = IntegerAttr(immediate, IntegerType(20, Signedness.SIGNED))
        elif isinstance(immediate, str):
            immediate = LabelAttr(immediate)
        if isinstance(rd, str):
            rd = IntRegisterType(rd)
        if isinstance(comment, str):
            comment = StringAttr(comment)
        super().__init__(
            attributes={
                "immediate": immediate,
                "rd": rd,
                "comment": comment,
            }
        )

    def assembly_line_args(self) -> tuple[AssemblyInstructionArg | None, ...]:
        return self.rd, self.immediate

    @classmethod
    def custom_parse_attributes(cls, parser: Parser) -> Mapping[str, Attribute]:
        attributes = dict[str, Attribute]()
        if immediate := parser.parse_optional_integer(allow_boolean=False):
            attributes["immediate"] = IntegerAttr(
                immediate, IntegerType(12, Signedness.SIGNED)
            )
        elif immediate := parser.parse_optional_str_literal():
            attributes["immediate"] = LabelAttr(immediate)
        else:
            parser.raise_error("Expected immediate")
        if parser.parse_optional_punctuation(","):
            attributes["rd"] = parser.parse_attribute()
        return attributes

    def custom_print_attributes(self, printer: Printer) -> Set[str]:
        printer.print(" ")
        match self.immediate:
            case IntegerAttr():
                printer.print(self.immediate.value.data)
            case LabelAttr():
                printer.print_string_literal(self.immediate.data)
        if self.rd is not None:
            printer.print(", ")
            printer.print_attribute(self.rd)
        return {"immediate", "rd"}


class RdRsImmIntegerOperation(IRDLOperation, RISCVInstruction, ABC):
    """
    A base class for RISC-V operations that have one destination register, one source
    register and one immediate operand.

    This is called I-Type in the RISC-V specification.
    """

    rd: OpResult = result_def(IntRegisterType)
    rs1: Operand = operand_def(IntRegisterType)
    immediate: AnyIntegerAttr | LabelAttr = attr_def(AnyIntegerAttr | LabelAttr)

    def __init__(
        self,
        rs1: Operation | SSAValue,
        immediate: int | AnyIntegerAttr | str | LabelAttr,
        *,
        rd: IntRegisterType | str | None = None,
        comment: str | StringAttr | None = None,
    ):
        if isinstance(immediate, int):
            immediate = SImm12Attr(immediate)
        elif isinstance(immediate, str):
            immediate = LabelAttr(immediate)

        if rd is None:
            rd = IntRegisterType.unallocated()
        elif isinstance(rd, str):
            rd = IntRegisterType(rd)
        if isinstance(comment, str):
            comment = StringAttr(comment)
        super().__init__(
            operands=[rs1],
            result_types=[rd],
            attributes={
                "immediate": immediate,
                "comment": comment,
            },
        )

    def assembly_line_args(self) -> tuple[AssemblyInstructionArg, ...]:
        return self.rd, self.rs1, self.immediate


class RdRsImmShiftOperation(RdRsImmIntegerOperation):
    """
    A base class for RISC-V operations that have one destination register, one source
    register and one immediate operand.

    This is called I-Type in the RISC-V specification.

    Shifts by a constant are encoded as a specialization of the I-type format.
    The shift amount is encoded in the lower 5 bits of the I-immediate field for RV32

    For RV32I, SLLI, SRLI, and SRAI generate an illegal instruction exception if
    imm[5] 6 != 0 but the shift amount is encoded in the lower 6 bits of the I-immediate field for RV64I.
    """

    def __init__(
        self,
        rs1: Operation | SSAValue,
        immediate: int | AnyIntegerAttr | str | LabelAttr,
        *,
        rd: IntRegisterType | str | None = None,
        comment: str | StringAttr | None = None,
    ):
        if isinstance(immediate, int):
            immediate = IntegerAttr(immediate, IntegerType(5, Signedness.UNSIGNED))

        super().__init__(rs1, immediate, rd=rd, comment=comment)


class RdRsImmJumpOperation(IRDLOperation, RISCVInstruction, ABC):
    """
    A base class for RISC-V operations that have one destination register, one source
    register and one immediate operand.

    This is called I-Type in the RISC-V specification.

    In the RISC-V spec, this is the same as `RdRsImmOperation`. For jumps, the `rd` register
    is neither an operand, because the stored value is overwritten, nor a result value,
    because the value in `rd` is not defined after the jump back. So the `rd` makes the
    most sense as an attribute.
    """

    rs1: Operand = operand_def(IntRegisterType)
    rd: IntRegisterType | None = opt_attr_def(IntRegisterType)
    """
    The rd register here is not a register storing the result, rather the register where
    the program counter is stored before jumping.
    """
    immediate: AnyIntegerAttr | LabelAttr = attr_def(AnyIntegerAttr | LabelAttr)

    def __init__(
        self,
        rs1: Operation | SSAValue,
        immediate: int | AnyIntegerAttr | str | LabelAttr,
        *,
        rd: IntRegisterType | str | None = None,
        comment: str | StringAttr | None = None,
    ):
        if isinstance(immediate, int):
            immediate = IntegerAttr(immediate, IntegerType(12, Signedness.SIGNED))
        elif isinstance(immediate, str):
            immediate = LabelAttr(immediate)

        if isinstance(rd, str):
            rd = IntRegisterType(rd)

        if isinstance(comment, str):
            comment = StringAttr(comment)

        super().__init__(
            operands=[rs1],
            attributes={
                "immediate": immediate,
                "rd": rd,
                "comment": comment,
            },
        )

    def assembly_line_args(self) -> tuple[AssemblyInstructionArg | None, ...]:
        return self.rd, self.rs1, self.immediate

    @classmethod
    def custom_parse_attributes(cls, parser: Parser) -> Mapping[str, Attribute]:
        attributes = dict[str, Attribute]()
<<<<<<< HEAD
        match immediate := _parse_int_or_str_literal(parser, "Expected immediate"):
            case int():
                attributes["immediate"] = IntegerAttr(
                    immediate, IntegerType(12, Signedness.SIGNED)
                )
            case str():
                attributes["immediate"] = LabelAttr(immediate)
=======
        attributes["immediate"] = _parse_immediate_value(
            parser, IntegerType(12, Signedness.SIGNED)
        )
>>>>>>> 39617270
        if parser.parse_optional_punctuation(","):
            attributes["rd"] = parser.parse_attribute()
        return attributes

    def custom_print_attributes(self, printer: Printer) -> Set[str]:
        printer.print(", ")
        match self.immediate:
            case IntegerAttr():
                printer.print(self.immediate.value.data)
            case LabelAttr():
                printer.print_string_literal(self.immediate.data)
        if self.rd is not None:
            printer.print(", ")
            printer.print_attribute(self.rd)
        return {"immediate", "rd"}


class RdRsIntegerOperation(IRDLOperation, RISCVInstruction, ABC):
    """
    A base class for RISC-V pseudo-instructions that have one destination register and one
    source register.
    """

    rd: OpResult = result_def(IntRegisterType)
    rs: Operand = operand_def(IntRegisterType)

    def __init__(
        self,
        rs: Operation | SSAValue,
        *,
        rd: IntRegisterType | str | None = None,
        comment: str | StringAttr | None = None,
    ):
        if rd is None:
            rd = IntRegisterType.unallocated()
        elif isinstance(rd, str):
            rd = IntRegisterType(rd)
        if isinstance(comment, str):
            comment = StringAttr(comment)
        super().__init__(
            operands=[rs],
            result_types=[rd],
            attributes={"comment": comment},
        )

    def assembly_line_args(self) -> tuple[AssemblyInstructionArg, ...]:
        return self.rd, self.rs


class RsRsOffIntegerOperation(IRDLOperation, RISCVInstruction, ABC):
    """
    A base class for RISC-V operations that have one source register and a destination
    register, and an offset.

    This is called B-Type in the RISC-V specification.
    """

    rs1: Operand = operand_def(IntRegisterType)
    rs2: Operand = operand_def(IntRegisterType)
    offset: AnyIntegerAttr | LabelAttr = attr_def(AnyIntegerAttr | LabelAttr)

    def __init__(
        self,
        rs1: Operation | SSAValue,
        rs2: Operation | SSAValue,
        offset: int | AnyIntegerAttr | LabelAttr,
        *,
        comment: str | StringAttr | None = None,
    ):
        if isinstance(offset, int):
            offset = IntegerAttr(offset, 12)
        if isinstance(offset, str):
            offset = LabelAttr(offset)
        if isinstance(comment, str):
            comment = StringAttr(comment)

        super().__init__(
            operands=[rs1, rs2],
            attributes={
                "offset": offset,
                "comment": comment,
            },
        )

    def assembly_line_args(self) -> tuple[AssemblyInstructionArg, ...]:
        return self.rs1, self.rs2, self.offset


class RsRsImmIntegerOperation(IRDLOperation, RISCVInstruction, ABC):
    """
    A base class for RISC-V operations that have two source registers and an
    immediate.

    This is called S-Type in the RISC-V specification.
    """

    rs1: Operand = operand_def(IntRegisterType)
    rs2: Operand = operand_def(IntRegisterType)
    immediate: AnyIntegerAttr = attr_def(AnyIntegerAttr)

    def __init__(
        self,
        rs1: Operation | SSAValue,
        rs2: Operation | SSAValue,
        immediate: int | AnyIntegerAttr | str | LabelAttr,
        *,
        comment: str | StringAttr | None = None,
    ):
        if isinstance(immediate, int):
            immediate = SImm12Attr(immediate)
        elif isinstance(immediate, str):
            immediate = LabelAttr(immediate)
        if isinstance(comment, str):
            comment = StringAttr(comment)

        super().__init__(
            operands=[rs1, rs2],
            attributes={
                "immediate": immediate,
                "comment": comment,
            },
        )

    def assembly_line_args(self) -> tuple[AssemblyInstructionArg, ...]:
        return self.rs1, self.rs2, self.immediate


class RsRsIntegerOperation(IRDLOperation, RISCVInstruction, ABC):
    """
    A base class for RISC-V operations that have two source
    registers.
    """

    rs1: Operand = operand_def(IntRegisterType)
    rs2: Operand = operand_def(IntRegisterType)

    def __init__(self, rs1: Operation | SSAValue, rs2: Operation | SSAValue):
        super().__init__(
            operands=[rs1, rs2],
        )

    def assembly_line_args(self) -> tuple[AssemblyInstructionArg, ...]:
        return self.rs1, self.rs2


class NullaryOperation(IRDLOperation, RISCVInstruction, ABC):
    """
    A base class for RISC-V operations that have neither sources nor destinations.
    """

    def __init__(
        self,
        *,
        comment: str | StringAttr | None = None,
    ):
        if isinstance(comment, str):
            comment = StringAttr(comment)

        super().__init__(
            attributes={
                "comment": comment,
            },
        )

    def assembly_line_args(self) -> tuple[AssemblyInstructionArg, ...]:
        return ()


class CsrReadWriteOperation(IRDLOperation, RISCVInstruction, ABC):
    """
    A base class for RISC-V operations performing a swap to/from a CSR.

    The 'writeonly' attribute controls the actual behaviour of the operation:
    * when True, the operation writes the rs value to the CSR but never reads it and
      in this case rd *must* be allocated to x0
    * when False, a proper atomic swap is performed and the previous CSR value is
      returned in rd
    """

    rd: OpResult = result_def(IntRegisterType)
    rs1: Operand = operand_def(IntRegisterType)
    csr: AnyIntegerAttr = attr_def(AnyIntegerAttr)
    writeonly: UnitAttr | None = opt_attr_def(UnitAttr)

    def __init__(
        self,
        rs1: Operation | SSAValue,
        csr: AnyIntegerAttr,
        *,
        writeonly: bool = False,
        rd: IntRegisterType | str | None = None,
        comment: str | StringAttr | None = None,
    ):
        if rd is None:
            rd = IntRegisterType.unallocated()
        elif isinstance(rd, str):
            rd = IntRegisterType(rd)
        if isinstance(comment, str):
            comment = StringAttr(comment)
        super().__init__(
            operands=[rs1],
            attributes={
                "csr": csr,
                "writeonly": UnitAttr() if writeonly else None,
                "comment": comment,
            },
            result_types=[rd],
        )

    def verify_(self) -> None:
        if not self.writeonly:
            return
        if not isinstance(self.rd.type, IntRegisterType):
            return
        if self.rd.type.is_allocated and self.rd.type.data != "zero":
            raise VerifyException(
                "When in 'writeonly' mode, destination must be register x0 (a.k.a. 'zero'), "
                f"not '{self.rd.type.data}'"
            )

    def assembly_line_args(self) -> tuple[AssemblyInstructionArg, ...]:
        return self.rd, self.csr, self.rs1


class CsrBitwiseOperation(IRDLOperation, RISCVInstruction, ABC):
    """
    A base class for RISC-V operations performing a masked bitwise operation on the
    CSR while returning the original value.

    The 'readonly' attribute controls the actual behaviour of the operation:
    * when True, the operation is guaranteed to have no side effects that can
      be potentially related to writing to a CSR; in this case rs *must be
      allocated to x0*
    * when False, the bitwise operations is performed and any side effect related
      to writing to a CSR takes place even if the mask in rs has no actual bits set.
    """

    rd: OpResult = result_def(IntRegisterType)
    rs1: Operand = operand_def(IntRegisterType)
    csr: AnyIntegerAttr = attr_def(AnyIntegerAttr)
    readonly: UnitAttr | None = opt_attr_def(UnitAttr)

    def __init__(
        self,
        rs1: Operation | SSAValue,
        csr: AnyIntegerAttr,
        *,
        readonly: bool = False,
        rd: IntRegisterType | str | None = None,
        comment: str | StringAttr | None = None,
    ):
        if rd is None:
            rd = IntRegisterType.unallocated()
        elif isinstance(rd, str):
            rd = IntRegisterType(rd)
        if isinstance(comment, str):
            comment = StringAttr(comment)
        super().__init__(
            operands=[rs1],
            attributes={
                "csr": csr,
                "readonly": UnitAttr() if readonly else None,
                "comment": comment,
            },
            result_types=[rd],
        )

    def verify_(self) -> None:
        if not self.readonly:
            return
        if not isinstance(self.rs1.type, IntRegisterType):
            return
        if self.rs1.type.is_allocated and self.rs1.type.data != "zero":
            raise VerifyException(
                "When in 'readonly' mode, source must be register x0 (a.k.a. 'zero'), "
                f"not '{self.rs1.type.data}'"
            )

    def assembly_line_args(self) -> tuple[AssemblyInstructionArg, ...]:
        return self.rd, self.csr, self.rs1


class CsrReadWriteImmOperation(IRDLOperation, RISCVInstruction, ABC):
    """
    A base class for RISC-V operations performing a write immediate to/read from a CSR.

    The 'writeonly' attribute controls the actual behaviour of the operation:
    * when True, the operation writes the rs value to the CSR but never reads it and
      in this case rd *must* be allocated to x0
    * when False, a proper atomic swap is performed and the previous CSR value is
      returned in rd
    """

    rd: OpResult = result_def(IntRegisterType)
    csr: AnyIntegerAttr = attr_def(AnyIntegerAttr)
    writeonly: UnitAttr | None = opt_attr_def(UnitAttr)
    immediate: AnyIntegerAttr | None = opt_attr_def(AnyIntegerAttr)

    def __init__(
        self,
        csr: AnyIntegerAttr,
        immediate: AnyIntegerAttr,
        *,
        writeonly: bool = False,
        rd: IntRegisterType | str | None = None,
        comment: str | StringAttr | None = None,
    ):
        if rd is None:
            rd = IntRegisterType.unallocated()
        elif isinstance(rd, str):
            rd = IntRegisterType(rd)
        if isinstance(comment, str):
            comment = StringAttr(comment)
        super().__init__(
            attributes={
                "csr": csr,
                "immediate": immediate,
                "writeonly": UnitAttr() if writeonly else None,
                "comment": comment,
            },
            result_types=[rd],
        )

    def verify_(self) -> None:
        if self.writeonly is None:
            return
        if not isinstance(self.rd.type, IntRegisterType):
            return
        if self.rd.type.is_allocated and self.rd.type.data != "zero":
            raise VerifyException(
                "When in 'writeonly' mode, destination must be register x0 (a.k.a. 'zero'), "
                f"not '{self.rd.type.data}'"
            )

    def assembly_line_args(self) -> tuple[AssemblyInstructionArg | None, ...]:
        return self.rd, self.csr, self.immediate


class CsrBitwiseImmOperation(IRDLOperation, RISCVInstruction, ABC):
    """
    A base class for RISC-V operations performing a masked bitwise operation on the
    CSR while returning the original value. The bitmask is specified in the 'immediate'
    attribute.

    The 'immediate' attribute controls the actual behaviour of the operation:
    * when equals to zero, the operation is guaranteed to have no side effects
      that can be potentially related to writing to a CSR;
    * when not equal to zero, any side effect related to writing to a CSR takes
      place.
    """

    rd: OpResult = result_def(IntRegisterType)
    csr: AnyIntegerAttr = attr_def(AnyIntegerAttr)
    immediate: AnyIntegerAttr = attr_def(AnyIntegerAttr)

    def __init__(
        self,
        csr: AnyIntegerAttr,
        immediate: AnyIntegerAttr,
        *,
        rd: IntRegisterType | str | None = None,
        comment: str | StringAttr | None = None,
    ):
        if rd is None:
            rd = IntRegisterType.unallocated()
        elif isinstance(rd, str):
            rd = IntRegisterType(rd)
        if isinstance(comment, str):
            comment = StringAttr(comment)
        super().__init__(
            attributes={
                "csr": csr,
                "immediate": immediate,
                "comment": comment,
            },
            result_types=[rd],
        )

    def assembly_line_args(self) -> tuple[AssemblyInstructionArg, ...]:
        return self.rd, self.csr, self.immediate


# endregion

# region RV32I/RV64I: 2.4 Integer Computational Instructions

## Integer Register-Immediate Instructions


@irdl_op_definition
class AddiOp(RdRsImmIntegerOperation):
    """
    Adds the sign-extended 12-bit immediate to register rs1.
    Arithmetic overflow is ignored and the result is simply the low XLEN bits of the result.

    x[rd] = x[rs1] + sext(immediate)

    https://msyksphinz-self.github.io/riscv-isadoc/html/rvi.html#addi
    """

    name = "riscv.addi"


@irdl_op_definition
class SltiOp(RdRsImmIntegerOperation):
    """
    Place the value 1 in register rd if register rs1 is less than the sign-extended
    immediate when both are treated as signed numbers, else 0 is written to rd.

    x[rd] = x[rs1] <s sext(immediate)

    https://msyksphinz-self.github.io/riscv-isadoc/html/rvi.html#slti
    """

    name = "riscv.slti"


@irdl_op_definition
class SltiuOp(RdRsImmIntegerOperation):
    """
    Place the value 1 in register rd if register rs1 is less than the immediate when
    both are treated as unsigned numbers, else 0 is written to rd.

    x[rd] = x[rs1] <u sext(immediate)

    https://msyksphinz-self.github.io/riscv-isadoc/html/rvi.html#sltiu
    """

    name = "riscv.sltiu"


@irdl_op_definition
class AndiOp(RdRsImmIntegerOperation):
    """
    Performs bitwise AND on register rs1 and the sign-extended 12-bit
    immediate and place the result in rd.

    x[rd] = x[rs1] & sext(immediate)

    https://msyksphinz-self.github.io/riscv-isadoc/html/rvi.html#andi
    """

    name = "riscv.andi"


@irdl_op_definition
class OriOp(RdRsImmIntegerOperation):
    """
    Performs bitwise OR on register rs1 and the sign-extended 12-bit immediate and place
    the result in rd.

    x[rd] = x[rs1] | sext(immediate)

    https://msyksphinz-self.github.io/riscv-isadoc/html/rvi.html#ori
    """

    name = "riscv.ori"


@irdl_op_definition
class XoriOp(RdRsImmIntegerOperation):
    """
    Performs bitwise XOR on register rs1 and the sign-extended 12-bit immediate and place
    the result in rd.

    x[rd] = x[rs1] ^ sext(immediate)

    https://msyksphinz-self.github.io/riscv-isadoc/html/rvi.html#xori
    """

    name = "riscv.xori"


@irdl_op_definition
class SlliOp(RdRsImmShiftOperation):
    """
    Performs logical left shift on the value in register rs1 by the shift amount
    held in the lower 5 bits of the immediate.

    x[rd] = x[rs1] << shamt

    https://msyksphinz-self.github.io/riscv-isadoc/html/rvi.html#slli
    """

    name = "riscv.slli"


@irdl_op_definition
class SrliOp(RdRsImmShiftOperation):
    """
    Performs logical right shift on the value in register rs1 by the shift amount held
    in the lower 5 bits of the immediate.

    x[rd] = x[rs1] >>u shamt

    https://msyksphinz-self.github.io/riscv-isadoc/html/rvi.html#srli
    """

    name = "riscv.srli"


@irdl_op_definition
class SraiOp(RdRsImmShiftOperation):
    """
    Performs arithmetic right shift on the value in register rs1 by the shift amount
    held in the lower 5 bits of the immediate.

    x[rd] = x[rs1] >>s shamt

    https://msyksphinz-self.github.io/riscv-isadoc/html/rvi.html#srai
    """

    name = "riscv.srai"


@irdl_op_definition
class LuiOp(RdImmIntegerOperation):
    """
    Build 32-bit constants and uses the U-type format. LUI places the U-immediate value
    in the top 20 bits of the destination register rd, filling in the lowest 12 bits with zeros.

    x[rd] = sext(immediate[31:12] << 12)

    https://msyksphinz-self.github.io/riscv-isadoc/html/rvi.html#lui
    """

    name = "riscv.lui"


@irdl_op_definition
class AuipcOp(RdImmIntegerOperation):
    """
    Build pc-relative addresses and uses the U-type format. AUIPC forms a 32-bit offset
    from the 20-bit U-immediate, filling in the lowest 12 bits with zeros, adds this
    offset to the pc, then places the result in register rd.

    x[rd] = pc + sext(immediate[31:12] << 12)

    https://msyksphinz-self.github.io/riscv-isadoc/html/rvi.html#auipc
    """

    name = "riscv.auipc"


@irdl_op_definition
class MVOp(RdRsIntegerOperation):
    """
    A pseudo instruction to copy contents of one register to another.

    Equivalent to `addi rd, rs, 0`
    """

    name = "riscv.mv"


## Integer Register-Register Operations


@irdl_op_definition
class AddOp(RdRsRsIntegerOperation):
    """
    Adds the registers rs1 and rs2 and stores the result in rd.
    Arithmetic overflow is ignored and the result is simply the low XLEN bits of the result.

    x[rd] = x[rs1] + x[rs2]

    https://msyksphinz-self.github.io/riscv-isadoc/html/rvi.html#add
    """

    name = "riscv.add"


@irdl_op_definition
class SltOp(RdRsRsIntegerOperation):
    """
    Place the value 1 in register rd if register rs1 is less than register rs2 when both
    are treated as signed numbers, else 0 is written to rd.

    x[rd] = x[rs1] <s x[rs2]

    https://msyksphinz-self.github.io/riscv-isadoc/html/rvi.html#slt
    """

    name = "riscv.slt"


@irdl_op_definition
class SltuOp(RdRsRsIntegerOperation):
    """
    Place the value 1 in register rd if register rs1 is less than register rs2 when both
    are treated as unsigned numbers, else 0 is written to rd.

    x[rd] = x[rs1] <u x[rs2]

    https://msyksphinz-self.github.io/riscv-isadoc/html/rvi.html#sltu
    """

    name = "riscv.sltu"


@irdl_op_definition
class AndOp(RdRsRsIntegerOperation):
    """
    Performs bitwise AND on registers rs1 and rs2 and place the result in rd.

    x[rd] = x[rs1] & x[rs2]

    https://msyksphinz-self.github.io/riscv-isadoc/html/rvi.html#and
    """

    name = "riscv.and"


@irdl_op_definition
class OrOp(RdRsRsIntegerOperation):
    """
    Performs bitwise OR on registers rs1 and rs2 and place the result in rd.

    x[rd] = x[rs1] | x[rs2]

    https://msyksphinz-self.github.io/riscv-isadoc/html/rvi.html#or
    """

    name = "riscv.or"


@irdl_op_definition
class XorOp(RdRsRsIntegerOperation):
    """
    Performs bitwise XOR on registers rs1 and rs2 and place the result in rd.

    x[rd] = x[rs1] ^ x[rs2]

    https://msyksphinz-self.github.io/riscv-isadoc/html/rvi.html#xor
    """

    name = "riscv.xor"


@irdl_op_definition
class SllOp(RdRsRsIntegerOperation):
    """
    Performs logical left shift on the value in register rs1 by the shift amount
    held in the lower 5 bits of register rs2.

    x[rd] = x[rs1] << x[rs2]

    https://msyksphinz-self.github.io/riscv-isadoc/html/rvi.html#sll
    """

    name = "riscv.sll"


@irdl_op_definition
class SrlOp(RdRsRsIntegerOperation):
    """
    Logical right shift on the value in register rs1 by the shift amount held
    in the lower 5 bits of register rs2.

    x[rd] = x[rs1] >>u x[rs2]

    https://msyksphinz-self.github.io/riscv-isadoc/html/rvi.html#srl
    """

    name = "riscv.srl"


@irdl_op_definition
class SubOp(RdRsRsIntegerOperation):
    """
    Subtracts the registers rs1 and rs2 and stores the result in rd.
    Arithmetic overflow is ignored and the result is simply the low XLEN bits of the result.

    x[rd] = x[rs1] - x[rs2]

    https://msyksphinz-self.github.io/riscv-isadoc/html/rvi.html#sub
    """

    name = "riscv.sub"


@irdl_op_definition
class SraOp(RdRsRsIntegerOperation):
    """
    Performs arithmetic right shift on the value in register rs1 by the shift amount held
    in the lower 5 bits of register rs2.

    x[rd] = x[rs1] >>s x[rs2]

    https://msyksphinz-self.github.io/riscv-isadoc/html/rvi.html#sub
    """

    name = "riscv.sra"


@irdl_op_definition
class NopOp(NullaryOperation):
    """
    Does not change any user-visible state, except for advancing the pc register.
    Canonical nop is encoded as addi x0, x0, 0.
    """

    name = "riscv.nop"


# endregion

# region RV32I/RV64I: 2.5 Control Transfer Instructions

# Unconditional jumps


@irdl_op_definition
class JalOp(RdImmJumpOperation):
    """
    Jump to address and place return address in rd.

    jal mylabel is a pseudoinstruction for jal ra, mylabel

    x[rd] = pc+4; pc += sext(offset)

    https://msyksphinz-self.github.io/riscv-isadoc/html/rvi.html#jal
    """

    name = "riscv.jal"


@irdl_op_definition
class JOp(RdImmJumpOperation):
    """
    A pseudo-instruction, for unconditional jumps you don't expect to return from.
    Is equivalent to JalOp with `rd` = `x0`.
    Used to be a part of the spec, removed in 2.0.
    """

    name = "riscv.j"

    def __init__(
        self,
        immediate: int | AnyIntegerAttr | str | LabelAttr,
        *,
        comment: str | StringAttr | None = None,
    ):
        super().__init__(immediate, rd=Registers.ZERO, comment=comment)

    def assembly_line_args(self) -> tuple[AssemblyInstructionArg, ...]:
        # J op is a special case of JalOp with zero return register
        return (self.immediate,)


@irdl_op_definition
class JalrOp(RdRsImmJumpOperation):
    """
    Jump to address and place return address in rd.

    ```
    t = pc+4
    pc = (x[rs1] + sext(offset)) & ~1
    x[rd] = t
    ```

    https://msyksphinz-self.github.io/riscv-isadoc/html/rvi.html#jalr
    """

    name = "riscv.jalr"


@irdl_op_definition
class ReturnOp(NullaryOperation):
    """
    Pseudo-op for returning from subroutine.

    Equivalent to `jalr x0, x1, 0`
    """

    name = "riscv.ret"

    traits = frozenset([IsTerminator()])


# Conditional Branches


@irdl_op_definition
class BeqOp(RsRsOffIntegerOperation):
    """
    Take the branch if registers rs1 and rs2 are equal.

    if (x[rs1] == x[rs2]) pc += sext(offset)

    https://msyksphinz-self.github.io/riscv-isadoc/html/rvi.html#beq
    """

    name = "riscv.beq"


@irdl_op_definition
class BneOp(RsRsOffIntegerOperation):
    """
    Take the branch if registers rs1 and rs2 are not equal.

    if (x[rs1] != x[rs2]) pc += sext(offset)

    https://msyksphinz-self.github.io/riscv-isadoc/html/rvi.html#bne
    """

    name = "riscv.bne"


@irdl_op_definition
class BltOp(RsRsOffIntegerOperation):
    """
    Take the branch if registers rs1 is less than rs2, using signed comparison.

    if (x[rs1] <s x[rs2]) pc += sext(offset)

    https://msyksphinz-self.github.io/riscv-isadoc/html/rvi.html#blt
    """

    name = "riscv.blt"


@irdl_op_definition
class BgeOp(RsRsOffIntegerOperation):
    """
    Take the branch if registers rs1 is greater than or equal to rs2, using signed comparison.

    if (x[rs1] >=s x[rs2]) pc += sext(offset)

    https://msyksphinz-self.github.io/riscv-isadoc/html/rvi.html#bge
    """

    name = "riscv.bge"


@irdl_op_definition
class BltuOp(RsRsOffIntegerOperation):
    """
    Take the branch if registers rs1 is less than rs2, using unsigned comparison.

    if (x[rs1] <u x[rs2]) pc += sext(offset)

    https://msyksphinz-self.github.io/riscv-isadoc/html/rvi.html#bltu
    """

    name = "riscv.bltu"


@irdl_op_definition
class BgeuOp(RsRsOffIntegerOperation):
    """
    Take the branch if registers rs1 is greater than or equal to rs2, using unsigned comparison.

    if (x[rs1] >=u x[rs2]) pc += sext(offset)

    https://msyksphinz-self.github.io/riscv-isadoc/html/rvi.html#bgeu
    """

    name = "riscv.bgeu"


# endregion

# region RV32I/RV64I: 2.6 Load and Store Instructions


@irdl_op_definition
class LbOp(RdRsImmIntegerOperation):
    """
    Loads a 8-bit value from memory and sign-extends this to XLEN bits before
    storing it in register rd.

    x[rd] = sext(M[x[rs1] + sext(offset)][7:0])

    https://msyksphinz-self.github.io/riscv-isadoc/html/rvi.html#lb
    """

    name = "riscv.lb"


@irdl_op_definition
class LbuOp(RdRsImmIntegerOperation):
    """
    Loads a 8-bit value from memory and zero-extends this to XLEN bits before
    storing it in register rd.

    x[rd] = M[x[rs1] + sext(offset)][7:0]

    https://msyksphinz-self.github.io/riscv-isadoc/html/rvi.html#lbu
    """

    name = "riscv.lbu"


@irdl_op_definition
class LhOp(RdRsImmIntegerOperation):
    """
    Loads a 16-bit value from memory and sign-extends this to XLEN bits before
    storing it in register rd.

    x[rd] = sext(M[x[rs1] + sext(offset)][15:0])

    https://msyksphinz-self.github.io/riscv-isadoc/html/rvi.html#lh
    """

    name = "riscv.lh"


@irdl_op_definition
class LhuOp(RdRsImmIntegerOperation):
    """
    Loads a 16-bit value from memory and zero-extends this to XLEN bits before
    storing it in register rd.

    x[rd] = M[x[rs1] + sext(offset)][15:0]

    https://msyksphinz-self.github.io/riscv-isadoc/html/rvi.html#lhu
    """

    name = "riscv.lhu"


@irdl_op_definition
class LwOp(RdRsImmIntegerOperation):
    """
    Loads a 32-bit value from memory and sign-extends this to XLEN bits before
    storing it in register rd.

    x[rd] = sext(M[x[rs1] + sext(offset)][31:0])

    https://msyksphinz-self.github.io/riscv-isadoc/html/rvi.html#lw
    """

    name = "riscv.lw"

    def assembly_line(self) -> str | None:
        instruction_name = self.assembly_instruction_name()
        value = _assembly_arg_str(self.rd)
        imm = _assembly_arg_str(self.immediate)
        offset = _assembly_arg_str(self.rs1)
        return _assembly_line(
            instruction_name, f"{value}, {imm}({offset})", self.comment
        )


@irdl_op_definition
class SbOp(RsRsImmIntegerOperation):
    """
    Store 8-bit, values from the low bits of register rs2 to memory.

    M[x[rs1] + sext(offset)] = x[rs2][7:0]

    https://msyksphinz-self.github.io/riscv-isadoc/html/rvi.html#sb
    """

    name = "riscv.sb"


@irdl_op_definition
class ShOp(RsRsImmIntegerOperation):
    """
    Store 16-bit, values from the low bits of register rs2 to memory.

    M[x[rs1] + sext(offset)] = x[rs2][15:0]

    https://msyksphinz-self.github.io/riscv-isadoc/html/rvi.html#sh

    """

    name = "riscv.sh"


@irdl_op_definition
class SwOp(RsRsImmIntegerOperation):
    """
    Store 32-bit, values from the low bits of register rs2 to memory.

    M[x[rs1] + sext(offset)] = x[rs2][31:0]

    https://msyksphinz-self.github.io/riscv-isadoc/html/rvi.html#sw
    """

    name = "riscv.sw"

    def assembly_line(self) -> str | None:
        instruction_name = self.assembly_instruction_name()
        value = _assembly_arg_str(self.rs2)
        imm = _assembly_arg_str(self.immediate)
        offset = _assembly_arg_str(self.rs1)
        return _assembly_line(
            instruction_name, f"{value}, {imm}({offset})", self.comment
        )


# endregion

# region RV32I/RV64I: 2.8 Control and Status Register Instructions


@irdl_op_definition
class CsrrwOp(CsrReadWriteOperation):
    """
    Atomically swaps values in the CSRs and integer registers.
    CSRRW reads the old value of the CSR, zero-extends the value to XLEN bits,
    then writes it to integer register rd. The initial value in rs1 is written
    to the CSR. If the 'writeonly' attribute evaluates to False, then the
    instruction shall not read the CSR and shall not cause any of the side effects
    that might occur on a CSR read; in this case rd *must be allocated to x0*.

    t = CSRs[csr]; CSRs[csr] = x[rs1]; x[rd] = t

    https://msyksphinz-self.github.io/riscv-isadoc/html/rvi.html#csrrw
    """

    name = "riscv.csrrw"


@irdl_op_definition
class CsrrsOp(CsrBitwiseOperation):
    """
    Reads the value of the CSR, zero-extends the value to XLEN bits, and writes
    it to integer register rd. The initial value in integer register rs1 is treated
    as a bit mask that specifies bit positions to be set in the CSR.
    Any bit that is high in rs1 will cause the corresponding bit to be set in the CSR,
    if that CSR bit is writable. Other bits in the CSR are unaffected (though CSRs might
    have side effects when written).

    If the 'readonly' attribute evaluates to True, then the instruction will not write
    to the CSR at all, and so shall not cause any of the side effects that might otherwise
    occur on a CSR write, such as raising illegal instruction exceptions on accesses to
    read-only CSRs. Note that if rs1 specifies a register holding a zero value other than x0,
    the instruction will still attempt to write the unmodified value back to the CSR and will
    cause any attendant side effects.

    t = CSRs[csr]; CSRs[csr] = t | x[rs1]; x[rd] = t

    https://msyksphinz-self.github.io/riscv-isadoc/html/rvi.html#csrrs
    """

    name = "riscv.csrrs"


@irdl_op_definition
class CsrrcOp(CsrBitwiseOperation):
    """
    Reads the value of the CSR, zero-extends the value to XLEN bits, and writes
    it to integer register rd. The initial value in integer register rs1 is treated
    as a bit mask that specifies bit positions to be cleared in the CSR.
    Any bit that is high in rs1 will cause the corresponding bit to be cleared in the CSR,
    if that CSR bit is writable. Other bits in the CSR are unaffected (though CSRs might
    have side effects when written).

    If the 'readonly' attribute evaluates to True, then the instruction will not write
    to the CSR at all, and so shall not cause any of the side effects that might otherwise
    occur on a CSR write, such as raising illegal instruction exceptions on accesses to
    read-only CSRs. Note that if rs1 specifies a register holding a zero value other than x0,
    the instruction will still attempt to write the unmodified value back to the CSR and will
    cause any attendant side effects.

    t = CSRs[csr]; CSRs[csr] = t &~x[rs1]; x[rd] = t

    https://msyksphinz-self.github.io/riscv-isadoc/html/rvi.html#csrrc
    """

    name = "riscv.csrrc"


@irdl_op_definition
class CsrrwiOp(CsrReadWriteImmOperation):
    """
    Update the CSR using an XLEN-bit value obtained by zero-extending the
    'immediate' attribute.
    If the 'writeonly' attribute evaluates to False, then the
    instruction shall not read the CSR and shall not cause any of the side effects
    that might occur on a CSR read; in this case rd *must be allocated to x0*.

    x[rd] = CSRs[csr]; CSRs[csr] = zimm

    https://msyksphinz-self.github.io/riscv-isadoc/html/rvi.html#csrrwi
    """

    name = "riscv.csrrwi"


@irdl_op_definition
class CsrrsiOp(CsrBitwiseImmOperation):
    """
    Reads the value of the CSR, zero-extends the value to XLEN bits, and writes
    it to integer register rd. The value in the 'immediate' attribute is treated
    as a bit mask that specifies bit positions to be set in the CSR.
    Any bit that is high in it will cause the corresponding bit to be set in the CSR,
    if that CSR bit is writable. Other bits in the CSR are unaffected (though CSRs might
    have side effects when written).

    If the 'immediate' attribute value is zero, then the instruction will not write
    to the CSR at all, and so shall not cause any of the side effects that might otherwise
    occur on a CSR write, such as raising illegal instruction exceptions on accesses to
    read-only CSRs.

    t = CSRs[csr]; CSRs[csr] = t | zimm; x[rd] = t

    https://msyksphinz-self.github.io/riscv-isadoc/html/rvi.html#csrrsi
    """

    name = "riscv.csrrsi"


@irdl_op_definition
class CsrrciOp(CsrBitwiseImmOperation):
    """
    Reads the value of the CSR, zero-extends the value to XLEN bits, and writes
    it to integer register rd.  The value in the 'immediate' attribute is treated
    as a bit mask that specifies bit positions to be cleared in the CSR.
    Any bit that is high in rs1 will cause the corresponding bit to be cleared in the CSR,
    if that CSR bit is writable. Other bits in the CSR are unaffected (though CSRs might
    have side effects when written).

    If the 'immediate' attribute value is zero, then the instruction will not write
    to the CSR at all, and so shall not cause any of the side effects that might otherwise
    occur on a CSR write, such as raising illegal instruction exceptions on accesses to
    read-only CSRs.

    t = CSRs[csr]; CSRs[csr] = t &~zimm; x[rd] = t

    https://msyksphinz-self.github.io/riscv-isadoc/html/rvi.html#csrrci
    """

    name = "riscv.csrrci"


# endregion

# region RV32M/RV64M: 7 “M” Standard Extension for Integer Multiplication and Division

## Multiplication Operations


@irdl_op_definition
class MulOp(RdRsRsIntegerOperation):
    """
    Performs an XLEN-bit × XLEN-bit multiplication of signed rs1 by signed rs2
    and places the lower XLEN bits in the destination register.
    x[rd] = x[rs1] * x[rs2]

    https://msyksphinz-self.github.io/riscv-isadoc/html/rvi.html#add
    """

    name = "riscv.mul"


@irdl_op_definition
class MulhOp(RdRsRsIntegerOperation):
    """
    Performs an XLEN-bit × XLEN-bit multiplication of signed rs1 by signed rs2
    and places the upper XLEN bits in the destination register.
    x[rd] = (x[rs1] s×s x[rs2]) >>s XLEN

    https://msyksphinz-self.github.io/riscv-isadoc/html/rvm.html#mulh
    """

    name = "riscv.mulh"


@irdl_op_definition
class MulhsuOp(RdRsRsIntegerOperation):
    """
    Performs an XLEN-bit × XLEN-bit multiplication of signed rs1 by unsigned rs2
    and places the upper XLEN bits in the destination register.
    x[rd] = (x[rs1] s × x[rs2]) >>s XLEN

    https://msyksphinz-self.github.io/riscv-isadoc/html/rvm.html#mulhsu
    """

    name = "riscv.mulhsu"


@irdl_op_definition
class MulhuOp(RdRsRsIntegerOperation):
    """
    Performs an XLEN-bit × XLEN-bit multiplication of unsigned rs1 by unsigned rs2
    and places the upper XLEN bits in the destination register.
    x[rd] = (x[rs1] u × x[rs2]) >>u XLEN

    https://msyksphinz-self.github.io/riscv-isadoc/html/rvm.html#mulhu
    """

    name = "riscv.mulhu"


## Division Operations
@irdl_op_definition
class DivOp(RdRsRsIntegerOperation):
    """
    Perform an XLEN bits by XLEN bits signed integer division of rs1 by rs2,
    rounding towards zero.
    x[rd] = x[rs1] /s x[rs2]

    https://msyksphinz-self.github.io/riscv-isadoc/html/rvm.html#div
    """

    name = "riscv.div"


@irdl_op_definition
class DivuOp(RdRsRsIntegerOperation):
    """
    Perform an XLEN bits by XLEN bits unsigned integer division of rs1 by rs2,
    rounding towards zero.
    x[rd] = x[rs1] /u x[rs2]

    https://msyksphinz-self.github.io/riscv-isadoc/html/rvm.html#divu
    """

    name = "riscv.divu"


@irdl_op_definition
class RemOp(RdRsRsIntegerOperation):
    """
    Perform an XLEN bits by XLEN bits signed integer reminder of rs1 by rs2.
    x[rd] = x[rs1] %s x[rs2]

    https://msyksphinz-self.github.io/riscv-isadoc/html/rvm.html#rem
    """

    name = "riscv.rem"


@irdl_op_definition
class RemuOp(RdRsRsIntegerOperation):
    """
    Perform an XLEN bits by XLEN bits unsigned integer reminder of rs1 by rs2.
    x[rd] = x[rs1] %u x[rs2]

    https://msyksphinz-self.github.io/riscv-isadoc/html/rvm.html#remu
    """

    name = "riscv.remu"


# endregion

# region Assembler pseudo-instructions
# https://github.com/riscv-non-isa/riscv-asm-manual/blob/master/riscv-asm.md


@irdl_op_definition
class LiOp(RdImmIntegerOperation):
    """
    Loads an immediate into rd.

    This is an assembler pseudo-instruction.

    https://github.com/riscv-non-isa/riscv-asm-manual/blob/master/riscv-asm.md#load-immediate
    """

    name = "riscv.li"

    def __init__(
        self,
        immediate: int | AnyIntegerAttr | str | LabelAttr,
        *,
        rd: IntRegisterType | str | None = None,
        comment: str | StringAttr | None = None,
    ):
        if isinstance(immediate, int):
            immediate = IntegerAttr(immediate, IntegerType(32, Signedness.SIGNED))

        super().__init__(immediate, rd=rd, comment=comment)


@irdl_op_definition
class EcallOp(NullaryOperation):
    """
    The ECALL instruction is used to make a request to the supporting execution
    environment, which is usually an operating system.
    The ABI for the system will define how parameters for the environment
    request are passed, but usually these will be in defined locations in the
    integer register file.

    https://github.com/riscv/riscv-isa-manual/releases/download/Ratified-IMAFDQC/riscv-spec-20191213.pdf
    """

    name = "riscv.ecall"


@irdl_op_definition
class LabelOp(IRDLOperation, RISCVOp):
    """
    The label operation is used to emit text labels (e.g. loop:) that are used
    as branch, unconditional jump targets and symbol offsets.

    https://github.com/riscv-non-isa/riscv-asm-manual/blob/master/riscv-asm.md#labels

    Optionally, a label can be associated with a single-block region, since
    that is a common target for jump instructions.

    For example, to generate this assembly:
    ```
    label1:
        add a0, a1, a2
    ```

    One needs to do the following:

    ``` python
    @Builder.implicit_region
    def my_add():
        a1_reg = TestSSAValue(riscv.Registers.A1)
        a2_reg = TestSSAValue(riscv.Registers.A2)
        riscv.AddOp(a1_reg, a2_reg, rd=riscv.Registers.A0)

    label_op = riscv.LabelOp("label1", my_add)
    ```
    """

    name = "riscv.label"
    label: LabelAttr = attr_def(LabelAttr)
    comment: StringAttr | None = opt_attr_def(StringAttr)
    data: OptRegion = opt_region_def()

    def __init__(
        self,
        label: str | LabelAttr,
        region: OptRegion = None,
        *,
        comment: str | StringAttr | None = None,
    ):
        if isinstance(label, str):
            label = LabelAttr(label)
        if isinstance(comment, str):
            comment = StringAttr(comment)
        if region is None:
            region = Region()

        super().__init__(
            attributes={
                "label": label,
                "comment": comment,
            },
            regions=[region],
        )

    def assembly_line(self) -> str | None:
        return _append_comment(f"{self.label.data}:", self.comment)


@irdl_op_definition
class DirectiveOp(IRDLOperation, RISCVOp):
    """
    The directive operation is used to emit assembler directives (e.g. .word; .equ; etc.)
    without any associated region of assembly code.
    A more complete list of directives can be found here:

    https://github.com/riscv-non-isa/riscv-asm-manual/blob/master/riscv-asm.md#pseudo-ops
    """

    name = "riscv.directive"
    directive: StringAttr = attr_def(StringAttr)
    value: StringAttr | None = opt_attr_def(StringAttr)

    def __init__(
        self,
        directive: str | StringAttr,
        value: str | StringAttr | None,
    ):
        if isinstance(directive, str):
            directive = StringAttr(directive)
        if isinstance(value, str):
            value = StringAttr(value)

        super().__init__(
            attributes={
                "directive": directive,
                "value": value,
            }
        )

    def assembly_line(self) -> str | None:
        if self.value is not None and self.value.data:
            arg_str = _assembly_arg_str(self.value.data)
        else:
            arg_str = ""

        return _assembly_line(self.directive.data, arg_str, is_indented=False)


@irdl_op_definition
class AssemblySectionOp(IRDLOperation, RISCVOp):
    """
    The directive operation is used to emit assembler directives (e.g. .text; .data; etc.)
    with the scope of a section.

    A more complete list of directives can be found here:

    https://github.com/riscv-non-isa/riscv-asm-manual/blob/master/riscv-asm.md#pseudo-ops

    This operation can have nested operations, corresponding to a section of the assembly.
    """

    name = "riscv.assembly_section"
    directive: StringAttr = attr_def(StringAttr)
    data: Region = region_def("single_block")

    traits = frozenset([NoTerminator()])

    def __init__(
        self,
        directive: str | StringAttr,
        region: OptSingleBlockRegion = None,
    ):
        if isinstance(directive, str):
            directive = StringAttr(directive)
        if region is None:
            region = Region()

        super().__init__(
            regions=[region],
            attributes={
                "directive": directive,
            },
        )

    @classmethod
    def parse(cls, parser: Parser) -> AssemblySectionOp:
        directive = parser.parse_str_literal()
        attr_dict = parser.parse_optional_attr_dict_with_keyword(("directive"))
        region = parser.parse_optional_region()

        if region is None:
            region = Region(Block())
        section = AssemblySectionOp(directive, region)
        if attr_dict is not None:
            section.attributes |= attr_dict.data

        return section

    def print(self, printer: Printer) -> None:
        printer.print_string(" ")
        printer.print_string_literal(self.directive.data)
        printer.print_op_attributes_with_keyword(self.attributes, ("directive"))
        printer.print_string(" ")
        if self.data.block.ops:
            printer.print_region(self.data)

    def assembly_line(self) -> str | None:
        return _assembly_line(self.directive.data, "", is_indented=False)


@irdl_op_definition
class CustomAssemblyInstructionOp(IRDLOperation, RISCVInstruction):
    """
    An instruction with unspecified semantics, that can be printed during assembly
    emission.

    During assembly emission, the results are printed before the operands:

    ``` python
    s0 = riscv.GetRegisterOp(Registers.s0).res
    s1 = riscv.GetRegisterOp(Registers.s1).res
    rs2 = riscv.Registers.s2
    rs3 = riscv.Registers.s3
    op = CustomAssemblyInstructionOp("my_instr", (s0, s1), (rs2, rs3))

    op.assembly_line()   # "my_instr s2, s3, s0, s1"
    ```
    """

    name = "riscv.custom_assembly_instruction"
    inputs: VarOperand = var_operand_def()
    outputs: VarOpResult = var_result_def()
    instruction_name: StringAttr = attr_def(StringAttr)
    comment: StringAttr | None = opt_attr_def(StringAttr)

    def __init__(
        self,
        instruction_name: str | StringAttr,
        inputs: Sequence[SSAValue],
        result_types: Sequence[Attribute],
        *,
        comment: str | StringAttr | None = None,
    ):
        if isinstance(instruction_name, str):
            instruction_name = StringAttr(instruction_name)
        if isinstance(comment, str):
            comment = StringAttr(comment)

        super().__init__(
            operands=[inputs],
            result_types=[result_types],
            attributes={
                "instruction_name": instruction_name,
                "comment": comment,
            },
        )

    def assembly_instruction_name(self) -> str:
        return self.instruction_name.data

    def assembly_line_args(self) -> tuple[AssemblyInstructionArg, ...]:
        return *self.results, *self.operands


@irdl_op_definition
class CommentOp(IRDLOperation, RISCVOp):
    name = "riscv.comment"
    comment: StringAttr = attr_def(StringAttr)

    def __init__(self, comment: str | StringAttr):
        if isinstance(comment, str):
            comment = StringAttr(comment)

        super().__init__(
            attributes={
                "comment": comment,
            },
        )

    def assembly_line(self) -> str | None:
        return f"    # {self.comment.data}"


@irdl_op_definition
class EbreakOp(NullaryOperation):
    """
    The EBREAK instruction is used by debuggers to cause control to be
    transferred back to a debugging environment.

    https://github.com/riscv/riscv-isa-manual/releases/download/Ratified-IMAFDQC/riscv-spec-20191213.pdf
    """

    name = "riscv.ebreak"


@irdl_op_definition
class WfiOp(NullaryOperation):
    """
    The Wait for Interrupt instruction (WFI) provides a hint to the
    implementation that the current hart can be stalled until an
    interrupt might need servicing.

    https://github.com/riscv/riscv-isa-manual/releases/download/Priv-v1.12/riscv-privileged-20211203.pdf
    """

    name = "riscv.wfi"


# endregion

# region RISC-V SSA Helpers


@irdl_op_definition
class GetRegisterOp(IRDLOperation, RISCVOp):
    """
    This instruction allows us to create an SSAValue with for a given integer register name. This
    is useful for bridging the RISC-V convention that stores the result of function calls
    in `a0` and `a1` into SSA form.

    For example, to generate this assembly:
    ```
    jal my_func
    add a0 s0 a0
    ```

    One needs to do the following:

    ``` python
    rhs = riscv.GetRegisterOp(Registers.s0).res
    riscv.JalOp("my_func")
    lhs = riscv.GetRegisterOp(Registers.A0).res
    sum = riscv.AddOp(lhs, rhs, Registers.A0).rd
    ```
    """

    name = "riscv.get_register"
    res: OpResult = result_def(IntRegisterType)

    def __init__(
        self,
        register_type: IntRegisterType | str,
    ):
        if isinstance(register_type, str):
            register_type = IntRegisterType(register_type)
        super().__init__(result_types=[register_type])

    def assembly_line(self) -> str | None:
        # Don't print assembly for creating a SSA value representing register
        return None


@irdl_op_definition
class GetFloatRegisterOp(IRDLOperation, RISCVOp):
    """
    This instruction allows us to create an SSAValue with for a given floating register name. This
    is useful for bridging the RISC-V convention that stores the result of function calls
    in `a0` and `a1` into SSA form.
    """

    name = "riscv.get_float_register"
    res: OpResult = result_def(FloatRegisterType)

    def __init__(
        self,
        register_type: FloatRegisterType | str,
    ):
        if isinstance(register_type, str):
            register_type = FloatRegisterType(register_type)
        super().__init__(result_types=[register_type])

    def assembly_line(self) -> str | None:
        # Don't print assembly for creating a SSA value representing register
        return None


# endregion

# region RISC-V Extensions


@irdl_op_definition
class ScfgwOp(RsRsIntegerOperation):
    """
    Write a the value in rs1 to the Snitch stream configuration
    location pointed by rs2 in the memory-mapped address space.

    This is an extension of the RISC-V ISA.
    """

    name = "riscv.scfgw"


# endregion

# region RV32F: 8 “F” Standard Extension for Single-Precision Floating-Point, Version 2.0


class RdRsRsRsFloatOperation(IRDLOperation, RISCVInstruction, ABC):
    """
    A base class for RV32F operations that take three
    floating-point input registers and a destination register,
    e.g: fused-multiply-add (FMA) instructions.
    """

    rd: OpResult = result_def(FloatRegisterType)
    rs1: Operand = operand_def(FloatRegisterType)
    rs2: Operand = operand_def(FloatRegisterType)
    rs3: Operand = operand_def(FloatRegisterType)

    def __init__(
        self,
        rs1: Operation | SSAValue,
        rs2: Operation | SSAValue,
        rs3: Operation | SSAValue,
        *,
        rd: FloatRegisterType | str | None = None,
        comment: str | StringAttr | None = None,
    ):
        if rd is None:
            rd = FloatRegisterType.unallocated()
        elif isinstance(rd, str):
            rd = FloatRegisterType(rd)
        if isinstance(comment, str):
            comment = StringAttr(comment)

        super().__init__(
            operands=[rs1, rs2, rs3],
            attributes={
                "comment": comment,
            },
            result_types=[rd],
        )

    def assembly_line_args(self) -> tuple[AssemblyInstructionArg, ...]:
        return self.rd, self.rs1, self.rs2, self.rs3


class RdRsRsFloatOperation(IRDLOperation, RISCVInstruction, ABC):
    """
    A base class for RV32F operations that
    take two floating-point input registers and a destination.
    """

    rd: OpResult = result_def(FloatRegisterType)
    rs1: Operand = operand_def(FloatRegisterType)
    rs2: Operand = operand_def(FloatRegisterType)

    def __init__(
        self,
        rs1: Operation | SSAValue,
        rs2: Operation | SSAValue,
        *,
        rd: FloatRegisterType | str | None = None,
        comment: str | StringAttr | None = None,
    ):
        if rd is None:
            rd = FloatRegisterType.unallocated()
        elif isinstance(rd, str):
            rd = FloatRegisterType(rd)
        if isinstance(comment, str):
            comment = StringAttr(comment)

        super().__init__(
            operands=[rs1, rs2],
            attributes={
                "comment": comment,
            },
            result_types=[rd],
        )

    def assembly_line_args(self) -> tuple[AssemblyInstructionArg, ...]:
        return self.rd, self.rs1, self.rs2


class RdRsRsFloatFloatIntegerOperation(IRDLOperation, RISCVInstruction, ABC):
    """
    A base class for RV32F operations that take
    two floating-point input registers and an integer destination register.
    """

    rd: OpResult = result_def(IntRegisterType)
    rs1: Operand = operand_def(FloatRegisterType)
    rs2: Operand = operand_def(FloatRegisterType)

    def __init__(
        self,
        rs1: Operation | SSAValue,
        rs2: Operation | SSAValue,
        *,
        rd: IntRegisterType | str | None = None,
        comment: str | StringAttr | None = None,
    ):
        if rd is None:
            rd = IntRegisterType.unallocated()
        elif isinstance(rd, str):
            rd = IntRegisterType(rd)
        if isinstance(comment, str):
            comment = StringAttr(comment)

        super().__init__(
            operands=[rs1, rs2],
            attributes={
                "comment": comment,
            },
            result_types=[rd],
        )

    def assembly_line_args(self) -> tuple[AssemblyInstructionArg, ...]:
        return self.rd, self.rs1, self.rs2


class RdRsFloatOperation(IRDLOperation, RISCVInstruction, ABC):
    """
    A base class for RV32F operations that take a floating-point
    input register and a floating destination register.
    """

    rd: OpResult = result_def(FloatRegisterType)
    rs: Operand = operand_def(FloatRegisterType)

    def __init__(
        self,
        rs: Operation | SSAValue,
        *,
        rd: FloatRegisterType | str | None = None,
        comment: str | StringAttr | None = None,
    ):
        if rd is None:
            rd = FloatRegisterType.unallocated()
        elif isinstance(rd, str):
            rd = FloatRegisterType(rd)
        if isinstance(comment, str):
            comment = StringAttr(comment)
        super().__init__(
            operands=[rs],
            result_types=[rd],
            attributes={"comment": comment},
        )

    def assembly_line_args(self) -> tuple[AssemblyInstructionArg, ...]:
        return self.rd, self.rs


class RdRsFloatIntegerOperation(IRDLOperation, RISCVInstruction, ABC):
    """
    A base class for RV32F operations that take a floating-point
    input register and an integer destination register.
    """

    rd: OpResult = result_def(IntRegisterType)
    rs: Operand = operand_def(FloatRegisterType)

    def __init__(
        self,
        rs: Operation | SSAValue,
        *,
        rd: IntRegisterType | str | None = None,
        comment: str | StringAttr | None = None,
    ):
        if rd is None:
            rd = IntRegisterType.unallocated()
        elif isinstance(rd, str):
            rd = IntRegisterType(rd)
        if isinstance(comment, str):
            comment = StringAttr(comment)
        super().__init__(
            operands=[rs],
            result_types=[rd],
            attributes={"comment": comment},
        )

    def assembly_line_args(self) -> tuple[AssemblyInstructionArg, ...]:
        return self.rd, self.rs


class RdRsIntegerFloatOperation(IRDLOperation, RISCVInstruction, ABC):
    """
    A base class for RV32F operations that take an integer
    input register and a floating-point destination register.
    """

    rd: OpResult = result_def(FloatRegisterType)
    rs: Operand = operand_def(IntRegisterType)

    def __init__(
        self,
        rs: Operation | SSAValue,
        *,
        rd: FloatRegisterType | str | None = None,
        comment: str | StringAttr | None = None,
    ):
        if rd is None:
            rd = FloatRegisterType.unallocated()
        elif isinstance(rd, str):
            rd = FloatRegisterType(rd)
        if isinstance(comment, str):
            comment = StringAttr(comment)
        super().__init__(
            operands=[rs],
            result_types=[rd],
            attributes={"comment": comment},
        )

    def assembly_line_args(self) -> tuple[AssemblyInstructionArg, ...]:
        return self.rd, self.rs


class RsRsImmFloatOperation(IRDLOperation, RISCVInstruction, ABC):
    """
    A base class for RV32F operations that have two source registers
    (one integer and one floating-point) and an immediate.
    """

    rs1: Operand = operand_def(IntRegisterType)
    rs2: Operand = operand_def(FloatRegisterType)
    immediate: AnyIntegerAttr = attr_def(AnyIntegerAttr)

    def __init__(
        self,
        rs1: Operation | SSAValue,
        rs2: Operation | SSAValue,
        immediate: int | AnyIntegerAttr | str | LabelAttr,
        *,
        comment: str | StringAttr | None = None,
    ):
        if isinstance(immediate, int):
            immediate = SImm12Attr(immediate)
        elif isinstance(immediate, str):
            immediate = LabelAttr(immediate)
        if isinstance(comment, str):
            comment = StringAttr(comment)

        super().__init__(
            operands=[rs1, rs2],
            attributes={
                "immediate": immediate,
                "comment": comment,
            },
        )

    def assembly_line_args(self) -> tuple[AssemblyInstructionArg, ...]:
        return self.rs1, self.rs2, self.immediate


class RdRsImmFloatOperation(IRDLOperation, RISCVInstruction, ABC):
    """
    A base class for RV32Foperations that have one floating-point
    destination register, one source register and
    one immediate operand.
    """

    rd: OpResult = result_def(FloatRegisterType)
    rs1: Operand = operand_def(IntRegisterType)
    immediate: AnyIntegerAttr | LabelAttr = attr_def(AnyIntegerAttr | LabelAttr)

    def __init__(
        self,
        rs1: Operation | SSAValue,
        immediate: int | AnyIntegerAttr | str | LabelAttr,
        *,
        rd: FloatRegisterType | str | None = None,
        comment: str | StringAttr | None = None,
    ):
        if isinstance(immediate, int):
            immediate = SImm12Attr(immediate)
        elif isinstance(immediate, str):
            immediate = LabelAttr(immediate)

        if rd is None:
            rd = FloatRegisterType.unallocated()
        elif isinstance(rd, str):
            rd = FloatRegisterType(rd)
        if isinstance(comment, str):
            comment = StringAttr(comment)
        super().__init__(
            operands=[rs1],
            result_types=[rd],
            attributes={
                "immediate": immediate,
                "comment": comment,
            },
        )

    def assembly_line_args(self) -> tuple[AssemblyInstructionArg, ...]:
        return self.rd, self.rs1, self.immediate


@irdl_op_definition
class FMAddSOp(RdRsRsRsFloatOperation):
    """
    Perform single-precision fused multiply addition.

    f[rd] = f[rs1]×f[rs2]+f[rs3]

    https://msyksphinz-self.github.io/riscv-isadoc/html/rvfd.html#fmadd-s
    """

    name = "riscv.fmadd.s"


@irdl_op_definition
class FMSubSOp(RdRsRsRsFloatOperation):
    """
    Perform single-precision fused multiply substraction.

    f[rd] = f[rs1]×f[rs2]+f[rs3]

    https://msyksphinz-self.github.io/riscv-isadoc/html/rvfd.html#fmsub-s
    """

    name = "riscv.fmsub.s"


@irdl_op_definition
class FNMSubSOp(RdRsRsRsFloatOperation):
    """
    Perform single-precision fused multiply substraction.

    f[rd] = -f[rs1]×f[rs2]+f[rs3]

    https://msyksphinz-self.github.io/riscv-isadoc/html/rvfd.html#fnmsub-s
    """

    name = "riscv.fnmsub.s"


@irdl_op_definition
class FNMAddSOp(RdRsRsRsFloatOperation):
    """
    Perform single-precision fused multiply addition.

    f[rd] = -f[rs1]×f[rs2]-f[rs3]

    https://msyksphinz-self.github.io/riscv-isadoc/html/rvfd.html#fnmadd-s
    """

    name = "riscv.fnmadd.s"


@irdl_op_definition
class FAddSOp(RdRsRsFloatOperation):
    """
    Perform single-precision floating-point addition.

    f[rd] = f[rs1]+f[rs2]

    https://msyksphinz-self.github.io/riscv-isadoc/html/rvfd.html#fadd-s
    """

    name = "riscv.fadd.s"


@irdl_op_definition
class FSubSOp(RdRsRsFloatOperation):
    """
    Perform single-precision floating-point substraction.

    f[rd] = f[rs1]-f[rs2]

    https://msyksphinz-self.github.io/riscv-isadoc/html/rvfd.html#fsub-s
    """

    name = "riscv.fsub.s"


@irdl_op_definition
class FMulSOp(RdRsRsFloatOperation):
    """
    Perform single-precision floating-point multiplication.

    f[rd] = f[rs1]×f[rs2]

    https://msyksphinz-self.github.io/riscv-isadoc/html/rvfd.html#fmul-s
    """

    name = "riscv.fmul.s"


@irdl_op_definition
class FDivSOp(RdRsRsFloatOperation):
    """
    Perform single-precision floating-point division.

    f[rd] = f[rs1] / f[rs2]

    https://msyksphinz-self.github.io/riscv-isadoc/html/rvfd.html#fdiv-s
    """

    name = "riscv.fdiv.s"


@irdl_op_definition
class FSqrtSOp(RdRsFloatOperation):
    """
    Perform single-precision floating-point square root.

    f[rd] = sqrt(f[rs1])

    https://msyksphinz-self.github.io/riscv-isadoc/html/rvfd.html#fsqrt-s
    """

    name = "riscv.fsqrt.s"


@irdl_op_definition
class FSgnJSOp(RdRsRsFloatOperation):
    """
    Produce a result that takes all bits except the sign bit from rs1.
    The result’s sign bit is rs2’s sign bit.

    f[rd] = {f[rs2][31], f[rs1][30:0]}

    https://msyksphinz-self.github.io/riscv-isadoc/html/rvfd.html#fsgnj.s
    """

    name = "riscv.fsgnj.s"


@irdl_op_definition
class FSgnJNSOp(RdRsRsFloatOperation):
    """
    Produce a result that takes all bits except the sign bit from rs1.
    The result’s sign bit is opposite of rs2’s sign bit.


    f[rd] = {~f[rs2][31], f[rs1][30:0]}

    https://msyksphinz-self.github.io/riscv-isadoc/html/rvfd.html#fsgnjn.s
    """

    name = "riscv.fsgnjn.s"


@irdl_op_definition
class FSgnJXSOp(RdRsRsFloatOperation):
    """
    Produce a result that takes all bits except the sign bit from rs1.
    The result’s sign bit is XOR of sign bit of rs1 and rs2.

    f[rd] = {f[rs1][31] ^ f[rs2][31], f[rs1][30:0]}

    https://msyksphinz-self.github.io/riscv-isadoc/html/rvfd.html#fsgnjx.s
    """

    name = "riscv.fsgnjx.s"


@irdl_op_definition
class FMinSOp(RdRsRsFloatOperation):
    """
    Write the smaller of single precision data in rs1 and rs2 to rd.

    f[rd] = min(f[rs1], f[rs2])

    https://msyksphinz-self.github.io/riscv-isadoc/html/rvfd.html#fmin-s
    """

    name = "riscv.fmin.s"


@irdl_op_definition
class FMaxSOp(RdRsRsFloatOperation):
    """
    Write the larger of single precision data in rs1 and rs2 to rd.

    f[rd] = max(f[rs1], f[rs2])

    https://msyksphinz-self.github.io/riscv-isadoc/html/rvfd.html#fmax-s
    """

    name = "riscv.fmax.s"


@irdl_op_definition
class FCvtWSOp(RdRsFloatIntegerOperation):
    """
    Convert a floating-point number in floating-point register rs1 to a signed 32-bit in integer register rd.

    x[rd] = sext(s32_{f32}(f[rs1]))

    https://msyksphinz-self.github.io/riscv-isadoc/html/rvfd.html#fcvt.w.s
    """

    name = "riscv.fcvt.w.s"


@irdl_op_definition
class FCvtWuSOp(RdRsFloatIntegerOperation):
    """
    Convert a floating-point number in floating-point register rs1 to a signed 32-bit in unsigned integer register rd.

    x[rd] = sext(u32_{f32}(f[rs1]))

    https://msyksphinz-self.github.io/riscv-isadoc/html/rvfd.html#fcvt.wu.s
    """

    name = "riscv.fcvt.wu.s"


@irdl_op_definition
class FMvXWOp(RdRsFloatIntegerOperation):
    """
    Move the single-precision value in floating-point register rs1 represented in IEEE 754-2008 encoding to the lower 32 bits of integer register rd.

    x[rd] = sext(f[rs1][31:0])

    https://msyksphinz-self.github.io/riscv-isadoc/html/rvfd.html#fmv.x.w
    """

    name = "riscv.fmv.x.w"


@irdl_op_definition
class FeqSOP(RdRsRsFloatFloatIntegerOperation):
    """
    Performs a quiet equal comparison between floating-point registers rs1 and rs2 and record the Boolean result in integer register rd.
    Only signaling NaN inputs cause an Invalid Operation exception.
    The result is 0 if either operand is NaN.

    x[rd] = f[rs1] == f[rs2]

    https://msyksphinz-self.github.io/riscv-isadoc/html/rvfd.html#feq.s
    """

    name = "riscv.feq.s"


@irdl_op_definition
class FltSOP(RdRsRsFloatFloatIntegerOperation):
    """
    Performs a quiet less comparison between floating-point registers rs1 and rs2 and record the Boolean result in integer register rd.
    Only signaling NaN inputs cause an Invalid Operation exception.
    The result is 0 if either operand is NaN.

    x[rd] = f[rs1] < f[rs2]

    https://msyksphinz-self.github.io/riscv-isadoc/html/rvfd.html#flt.s
    """

    name = "riscv.flt.s"


@irdl_op_definition
class FleSOP(RdRsRsFloatFloatIntegerOperation):
    """
    Performs a quiet less or equal comparison between floating-point registers rs1 and rs2 and record the Boolean result in integer register rd.
    Only signaling NaN inputs cause an Invalid Operation exception.
    The result is 0 if either operand is NaN.

    x[rd] = f[rs1] <= f[rs2]

    https://msyksphinz-self.github.io/riscv-isadoc/html/rvfd.html#fle.s
    """

    name = "riscv.fle.s"


@irdl_op_definition
class FClassSOp(RdRsFloatIntegerOperation):
    """
    Examines the value in floating-point register rs1 and writes to integer register rd a 10-bit mask that indicates the class of the floating-point number.
    The format of the mask is described in [classify table]_.
    The corresponding bit in rd will be set if the property is true and clear otherwise.
    All other bits in rd are cleared. Note that exactly one bit in rd will be set.

    x[rd] = classifys(f[rs1])

    https://msyksphinz-self.github.io/riscv-isadoc/html/rvfd.html#fclass.s
    """

    name = "riscv.fclass.s"


@irdl_op_definition
class FCvtSWOp(RdRsIntegerFloatOperation):
    """
    Converts a 32-bit signed integer, in integer register rs1 into a floating-point number in floating-point register rd.

    f[rd] = f32_{s32}(x[rs1])

    https://msyksphinz-self.github.io/riscv-isadoc/html/rvfd.html#fcvt.s.w
    """

    name = "riscv.fcvt.s.w"


@irdl_op_definition
class FCvtSWuOp(RdRsIntegerFloatOperation):
    """
    Converts a 32-bit unsigned integer, in integer register rs1 into a floating-point number in floating-point register rd.

    f[rd] = f32_{u32}(x[rs1])

    https://msyksphinz-self.github.io/riscv-isadoc/html/rvfd.html#fcvt.s.wu
    """

    name = "riscv.fcvt.s.wu"


@irdl_op_definition
class FMvWXOp(RdRsIntegerFloatOperation):
    """
    Move the single-precision value encoded in IEEE 754-2008 standard encoding from the lower 32 bits of integer register rs1 to the floating-point register rd.

    f[rd] = x[rs1][31:0]


    https://msyksphinz-self.github.io/riscv-isadoc/html/rvfd.html#fmv.w.x
    """

    name = "riscv.fmv.w.x"


@irdl_op_definition
class FLwOp(RdRsImmFloatOperation):
    """
    Load a single-precision value from memory into floating-point register rd.

    f[rd] = M[x[rs1] + sext(offset)][31:0]

    https://msyksphinz-self.github.io/riscv-isadoc/html/rvfd.html#flw
    """

    name = "riscv.flw"


@irdl_op_definition
class FSwOp(RsRsImmFloatOperation):
    """
    Store a single-precision value from floating-point register rs2 to memory.

    M[x[rs1] + offset] = f[rs2]

    https://msyksphinz-self.github.io/riscv-isadoc/html/rvfd.html#fsw
    """

    name = "riscv.fsw"


# endregion


<<<<<<< HEAD
def _parse_int_or_str_literal(parser: Parser, msg: str) -> int | str:
    if (term := parser.parse_optional_integer()) is not None:
        return term
    if (term := parser.parse_optional_str_literal()) is not None:
        return term
    parser.raise_error(msg)
=======
def _parse_optional_immediate_value(
    parser: Parser, integer_type: IntegerType | IndexType
) -> IntegerAttr[IntegerType | IndexType] | LabelAttr | None:
    """
    Parse an optional immediate value. If an integer is parsed, an integer attr with the specified type is created.
    """
    if (immediate := parser.parse_optional_integer()) is not None:
        return IntegerAttr(immediate, integer_type)
    if (immediate := parser.parse_optional_str_literal()) is not None:
        return LabelAttr(immediate)


def _parse_immediate_value(
    parser: Parser, integer_type: IntegerType | IndexType
) -> IntegerAttr[IntegerType | IndexType] | LabelAttr:
    return parser.expect(
        lambda: _parse_optional_immediate_value(parser, integer_type),
        "Expected immediate",
    )
>>>>>>> 39617270


RISCV = Dialect(
    [
        AddiOp,
        SltiOp,
        SltiuOp,
        AndiOp,
        OriOp,
        XoriOp,
        SlliOp,
        SrliOp,
        SraiOp,
        LuiOp,
        AuipcOp,
        MVOp,
        AddOp,
        SltOp,
        SltuOp,
        AndOp,
        OrOp,
        XorOp,
        SllOp,
        SrlOp,
        SubOp,
        SraOp,
        NopOp,
        JalOp,
        JOp,
        JalrOp,
        ReturnOp,
        BeqOp,
        BneOp,
        BltOp,
        BgeOp,
        BltuOp,
        BgeuOp,
        LbOp,
        LbuOp,
        LhOp,
        LhuOp,
        LwOp,
        SbOp,
        ShOp,
        SwOp,
        CsrrwOp,
        CsrrsOp,
        CsrrcOp,
        CsrrwiOp,
        CsrrsiOp,
        CsrrciOp,
        MulOp,
        MulhOp,
        MulhsuOp,
        MulhuOp,
        DivOp,
        DivuOp,
        RemOp,
        RemuOp,
        LiOp,
        EcallOp,
        LabelOp,
        DirectiveOp,
        AssemblySectionOp,
        EbreakOp,
        WfiOp,
        CustomAssemblyInstructionOp,
        CommentOp,
        GetRegisterOp,
        GetFloatRegisterOp,
        ScfgwOp,
        # Floating point
        FMAddSOp,
        FMSubSOp,
        FNMSubSOp,
        FNMAddSOp,
        FAddSOp,
        FSubSOp,
        FMulSOp,
        FDivSOp,
        FSqrtSOp,
        FSgnJSOp,
        FSgnJNSOp,
        FSgnJXSOp,
        FMinSOp,
        FMaxSOp,
        FCvtWSOp,
        FCvtWuSOp,
        FMvXWOp,
        FeqSOP,
        FltSOP,
        FleSOP,
        FClassSOp,
        FCvtSWOp,
        FCvtSWuOp,
        FMvWXOp,
        FLwOp,
        FSwOp,
    ],
    [
        IntRegisterType,
        FloatRegisterType,
        LabelAttr,
    ],
)<|MERGE_RESOLUTION|>--- conflicted
+++ resolved
@@ -635,14 +635,9 @@
     @classmethod
     def custom_parse_attributes(cls, parser: Parser) -> Mapping[str, Attribute]:
         attributes = dict[str, Attribute]()
-        if immediate := parser.parse_optional_integer(allow_boolean=False):
-            attributes["immediate"] = IntegerAttr(
-                immediate, IntegerType(12, Signedness.SIGNED)
-            )
-        elif immediate := parser.parse_optional_str_literal():
-            attributes["immediate"] = LabelAttr(immediate)
-        else:
-            parser.raise_error("Expected immediate")
+        attributes["immediate"] = _parse_immediate_value(
+            parser, IntegerType(20, Signedness.SIGNED)
+        )
         if parser.parse_optional_punctuation(","):
             attributes["rd"] = parser.parse_attribute()
         return attributes
@@ -787,19 +782,9 @@
     @classmethod
     def custom_parse_attributes(cls, parser: Parser) -> Mapping[str, Attribute]:
         attributes = dict[str, Attribute]()
-<<<<<<< HEAD
-        match immediate := _parse_int_or_str_literal(parser, "Expected immediate"):
-            case int():
-                attributes["immediate"] = IntegerAttr(
-                    immediate, IntegerType(12, Signedness.SIGNED)
-                )
-            case str():
-                attributes["immediate"] = LabelAttr(immediate)
-=======
         attributes["immediate"] = _parse_immediate_value(
             parser, IntegerType(12, Signedness.SIGNED)
         )
->>>>>>> 39617270
         if parser.parse_optional_punctuation(","):
             attributes["rd"] = parser.parse_attribute()
         return attributes
@@ -3082,14 +3067,6 @@
 # endregion
 
 
-<<<<<<< HEAD
-def _parse_int_or_str_literal(parser: Parser, msg: str) -> int | str:
-    if (term := parser.parse_optional_integer()) is not None:
-        return term
-    if (term := parser.parse_optional_str_literal()) is not None:
-        return term
-    parser.raise_error(msg)
-=======
 def _parse_optional_immediate_value(
     parser: Parser, integer_type: IntegerType | IndexType
 ) -> IntegerAttr[IntegerType | IndexType] | LabelAttr | None:
@@ -3109,7 +3086,6 @@
         lambda: _parse_optional_immediate_value(parser, integer_type),
         "Expected immediate",
     )
->>>>>>> 39617270
 
 
 RISCV = Dialect(
