"""
This file contains the data structures necessary for the parsing and printing
of the MLIR declarative assembly format defined at
https://mlir.llvm.org/docs/DefiningDialects/Operations/#declarative-assembly-format .
"""

from __future__ import annotations

from abc import ABC, abstractmethod
from collections.abc import Sequence
from dataclasses import dataclass, field
from typing import Any, Literal, cast

from xdsl.dialects.builtin import UnitAttr
from xdsl.ir import (
    Attribute,
    Data,
    ParametrizedAttribute,
    Region,
    SSAValue,
    TypedAttribute,
)
from xdsl.irdl import (
    ConstraintContext,
    IRDLOperation,
    IRDLOperationInvT,
    OpDef,
    OptionalDef,
    VariadicDef,
    VarIRConstruct,
)
from xdsl.parser import Parser, UnresolvedOperand
from xdsl.printer import Printer
from xdsl.utils.exceptions import VerifyException
from xdsl.utils.hints import isa
from xdsl.utils.lexer import PunctuationSpelling

OperandOrResult = Literal[VarIRConstruct.OPERAND, VarIRConstruct.RESULT]


@dataclass
class ParsingState:
    """
    State carried during the parsing of an operation using the declarative assembly
    format.
    It contains the elements that have already been parsed.
    """

    operands: list[UnresolvedOperand | None | list[UnresolvedOperand | None]]
    operand_types: list[Attribute | None | list[Attribute | None]]
    result_types: list[Attribute | None | list[Attribute | None]]
    regions: list[Region | None | list[Region]]
    attributes: dict[str, Attribute]
    properties: dict[str, Attribute]
    constraint_context: ConstraintContext

    def __init__(self, op_def: OpDef):
        if op_def.successors:
            raise NotImplementedError(
<<<<<<< HEAD
                "Operation definitions with " "successors are not yet supported"
=======
                "Operation definitions with successors are not yet supported"
>>>>>>> a2ed14d5
            )
        self.operands = [None] * len(op_def.operands)
        self.operand_types = [None] * len(op_def.operands)
        self.result_types = [None] * len(op_def.results)
        self.regions = [None] * len(op_def.regions)
        self.attributes = {}
        self.properties = {}
        self.constraint_context = ConstraintContext()


@dataclass
class PrintingState:
    """
    State carried during the printing of an operation using the declarative assembly
    format.
    It contains information on the last token, to know if a space should be emitted.
    """

    last_was_punctuation: bool = field(default=False)
    """Was the last element parsed a punctuation."""
    should_emit_space: bool = field(default=True)
    """
    Should the printer emit a space before the next element.
    Depending on the directive, the space might not be printed
    (for instance for some punctuations).
    """


@dataclass(frozen=True)
class FormatProgram:
    """
    The toplevel data structure of a declarative assembly format program.
    It is used to parse and print an operation.
    """

    stmts: list[FormatDirective]
    """The list of statements composing the program. They are executed in order."""

    @staticmethod
    def from_str(input: str, op_def: OpDef) -> FormatProgram:
        """
        Create the assembly format data program from its string representation.
        This might raise a ParseError exception if the string is invalid.
        """
        from xdsl.irdl.declarative_assembly_format_parser import FormatParser

        return FormatParser(input, op_def).parse_format()

    def parse(
        self, parser: Parser, op_type: type[IRDLOperationInvT]
    ) -> IRDLOperationInvT:
        """
        Parse the operation with this format.
        The given operation type is expected to be the operation type represented by
        the operation definition passed to the FormatParser that created this
        FormatProgram.
        """
        # Parse elements one by one
        op_def = op_type.get_irdl_definition()
        state = ParsingState(op_def)
        for stmt in self.stmts:
            stmt.parse(parser, state)

        # Get constraint variables from the parsed operand and result types
        self.assign_constraint_variables(parser, state, op_def)

        # Infer operand types that should be inferred
        unresolved_operands = state.operands
        assert isa(
            unresolved_operands, list[UnresolvedOperand | list[UnresolvedOperand]]
        ), unresolved_operands
        self.resolve_operand_types(state, op_def)
        operand_types = state.operand_types
        assert isa(operand_types, list[Attribute | list[Attribute]])

        # Infer result types that should be inferred
        self.resolve_result_types(state, op_def)
        result_types = state.result_types
        assert isa(result_types, list[Attribute | list[Attribute]])

        # Resolve all operands
        operands: Sequence[SSAValue | Sequence[SSAValue]] = []
        for uo, ot in zip(unresolved_operands, operand_types, strict=True):
            if isinstance(uo, list):
                assert isinstance(
                    ot, list
                ), "Something went wrong with the declarative assembly format parser."
                "Variadic or optional operand has no type or a single type "
                operands.append(parser.resolve_operands(uo, ot, parser.pos))
            else:
                assert isinstance(
                    ot, Attribute
                ), "Something went wrong with the declarative assembly format parser."
                "Single operand has no type or variadic/optional type"
                operands.append(parser.resolve_operand(uo, ot))

        # Get the properties from the attribute dictionary if no properties are
        # defined. This is necessary to be compatible with MLIR format, such as
        # `memref.load`.
        if state.properties:
            properties = state.properties
        else:
            properties = op_def.split_properties(state.attributes)

        return op_type.build(
            result_types=result_types,
            operands=operands,
            attributes=state.attributes,
            properties=properties,
            regions=state.regions,
        )

    def assign_constraint_variables(
        self, parser: Parser, state: ParsingState, op_def: OpDef
    ):
        """
        Assign constraint variables with values got from the
        parsed operand and result types.
        """
        if any(type is None for type in (*state.operand_types, *state.result_types)):
            try:
                for (_, operand_def), operand_type in zip(
                    op_def.operands, state.operand_types, strict=True
                ):
                    if operand_type is None:
                        continue
                    if isinstance(operand_type, Attribute):
                        operand_type = [operand_type]
                    assert isa(operand_type, list[Attribute])
                    operand_def.constr.verify(operand_type, state.constraint_context)
                for (_, result_def), result_type in zip(
                    op_def.results, state.result_types, strict=True
                ):
                    if result_type is None:
                        continue
                    if isinstance(result_type, Attribute):
                        result_type = [result_type]
                    assert isa(result_type, list[Attribute])
                    result_def.constr.verify(result_type, state.constraint_context)
            except VerifyException as e:
                parser.raise_error(
                    "Verification error while inferring operation type: " + str(e)
                )

    def resolve_operand_types(self, state: ParsingState, op_def: OpDef) -> None:
        """
        Use the inferred type resolutions to fill missing operand types from other parsed
        types.
        """
        for i, (operand_type, (_, operand_def)) in enumerate(
            zip(state.operand_types, op_def.operands, strict=True)
        ):
            if operand_type is None:
                operand = state.operands[i]
                range_length = len(operand) if isinstance(operand, list) else 1
                operand_type = operand_def.constr.infer(
                    range_length, state.constraint_context
                )
                if isinstance(operand_def, OptionalDef):
                    operand_type = (
                        list[Attribute | None]()
                        if len(operand_type) == 0
                        else operand_type[0]
                    )
                elif isinstance(operand_def, VariadicDef):
                    operand_type = cast(list[Attribute | None], operand_type)
                else:
                    operand_type = operand_type[0]
                state.operand_types[i] = operand_type

    def resolve_result_types(self, state: ParsingState, op_def: OpDef) -> None:
        """
        Use the inferred type resolutions to fill missing result types from other parsed
        types.
        """
        for i, (result_type, (_, result_def)) in enumerate(
            zip(state.result_types, op_def.results, strict=True)
        ):
            if result_type is None:
                result_type = state.result_types[i]
                range_length = len(result_type) if isinstance(result_type, list) else 1
                result_type = result_def.constr.infer(
                    range_length, state.constraint_context
                )
                if isinstance(result_def, OptionalDef):
                    result_type = (
                        list[Attribute | None]()
                        if len(result_type) == 0
                        else result_type[0]
                    )
                elif isinstance(result_def, VariadicDef):
                    result_type = cast(list[Attribute | None], result_type)
                else:
                    result_type = result_type[0]
                state.result_types[i] = result_type

    def print(self, printer: Printer, op: IRDLOperation) -> None:
        """
        Print the operation with this format.
        The given operation is expected to be defined using the operation definition
        passed to the FormatParser that created this FormatProgram.
        """
        state = PrintingState()
        for stmt in self.stmts:
            stmt.print(printer, state, op)


@dataclass(frozen=True)
class FormatDirective(ABC):
    """A format directive for operation format."""

    @abstractmethod
    def parse(self, parser: Parser, state: ParsingState) -> None: ...

    @abstractmethod
    def print(
        self, printer: Printer, state: PrintingState, op: IRDLOperation
    ) -> None: ...


class AnchorableDirective(FormatDirective, ABC):
    """
    Base class for Directive usable as anchors to optional groups.
    """

    @abstractmethod
    def is_present(self, op: IRDLOperation) -> bool:
        """
        Check if the directive is present in the input.
        """
        ...


class OptionallyParsableDirective(FormatDirective, ABC):
    """
    Base class for Directive that can be optionally parsed.
    Those are the ones usable as first element of an optional group.
    """

    @abstractmethod
    def parse_optional(self, parser: Parser, state: ParsingState) -> bool:
        """
        Try parsing the directive and return if it was present.
        """
        ...

    def parse(self, parser: Parser, state: ParsingState) -> None:
        self.parse_optional(parser, state)


class VariadicLikeFormatDirective(AnchorableDirective, ABC):
    """
    Baseclass to help keep typechecking simple.
    VariadicLike is mostly Variadic or Optional: Whatever directive that can accept
    having nothing to parse.
    """

    pass


@dataclass(frozen=True)
class VariableDirective(FormatDirective, ABC):
    """
    A variable directive, with the following format:
      variable-directive ::= dollar-ident
    The directive will request a space to be printed after.
    """

    name: str
    """The variable name. This is only used for error message reporting."""
    index: int
    """Index of the variable(operand or result) definition."""


class TypeDirective(VariableDirective, ABC):
    """
    Base class for Directive meant to parse types.
    """

    pass


class RegionDirective(OptionallyParsableDirective, ABC):
    """
    Baseclass to help keep typechecking simple.
    RegionDirective is for any RegionVariable, which are all OptionallyParsable.
    """

    pass


class VariadicLikeVariable(VariadicLikeFormatDirective, VariableDirective, ABC):
    pass


class VariadicVariable(VariadicLikeVariable, ABC):
    def is_present(self, op: IRDLOperation) -> bool:
        return len(getattr(op, self.name)) > 0


class OptionalVariable(VariadicLikeVariable, ABC):
    def is_present(self, op: IRDLOperation) -> bool:
        return getattr(op, self.name) is not None


class VariadicLikeTypeDirective(VariadicLikeFormatDirective, VariableDirective, ABC):
    pass


class VariadicTypeDirective(VariadicLikeTypeDirective, VariadicVariable, ABC):
    pass


class OptionalTypeDirective(VariadicLikeTypeDirective, OptionalVariable, ABC):
    pass


@dataclass(frozen=True)
class AttrDictDirective(FormatDirective):
    """
    An attribute dictionary directive, with the following format:
       attr-dict-directive ::= attr-dict
       attr-dict-with-format-directive ::= `attributes` attr-dict
    The directive (with and without the keyword) will always print a space before, and
    will not request a space to be printed after.
    """

    with_keyword: bool
    """If this is set, the format starts with the `attributes` keyword."""

    reserved_attr_names: set[str]
    """
    The set of attributes that should not be printed.
    These attributes are printed in other places in the format, and thus would be
    printed twice otherwise.
    """

    print_properties: bool
    """
    If this is set, also print properties as part of the attribute dictionary.
    This is used to keep compatibility with MLIR which allows that.
    """

    def parse(self, parser: Parser, state: ParsingState) -> None:
        if self.with_keyword:
            res = parser.parse_optional_attr_dict_with_keyword()
            if res is None:
                res = {}
            else:
                res = res.data
        else:
            res = parser.parse_optional_attr_dict()
        defined_reserved_keys = self.reserved_attr_names & res.keys()
        if defined_reserved_keys:
            parser.raise_error(
                f"attributes {', '.join(defined_reserved_keys)} are defined in other parts of the "
                "assembly format, and thus should not be defined in the attribute "
                "dictionary."
            )
        state.attributes |= res

    def print(self, printer: Printer, state: PrintingState, op: IRDLOperation) -> None:
        if self.print_properties:
            if (
                not (set(op.attributes.keys()) | set(op.properties.keys()))
                - self.reserved_attr_names
            ):
                return
            if any(name in op.attributes for name in op.properties):
                raise ValueError(
                    "Cannot print attributes and properties with the same name "
                    "in a signle dictionary"
                )
            printer.print_op_attributes(
                op.attributes | op.properties,
                reserved_attr_names=self.reserved_attr_names,
                print_keyword=self.with_keyword,
            )
        else:
            if not set(op.attributes.keys()) - self.reserved_attr_names:
                return
            printer.print_op_attributes(
                op.attributes,
                reserved_attr_names=self.reserved_attr_names,
                print_keyword=self.with_keyword,
            )

        # This is changed only if something was printed
        state.last_was_punctuation = False
        state.should_emit_space = True


@dataclass(frozen=True)
class OperandVariable(VariableDirective):
    """
    An operand variable, with the following format:
      operand-directive ::= dollar-ident
    The directive will request a space to be printed after.
    """

    def parse(self, parser: Parser, state: ParsingState) -> None:
        operand = parser.parse_unresolved_operand()
        state.operands[self.index] = operand

    def print(self, printer: Printer, state: PrintingState, op: IRDLOperation) -> None:
        if state.should_emit_space or not state.last_was_punctuation:
            printer.print(" ")
        printer.print_ssa_value(getattr(op, self.name))
        state.last_was_punctuation = False
        state.should_emit_space = True


@dataclass(frozen=True)
class VariadicOperandVariable(
    VariadicVariable, VariableDirective, OptionallyParsableDirective
):
    """
    A variadic operand variable, with the following format:
      operand-directive ::= ( percent-ident ( `,` percent-id )* )?
    The directive will request a space to be printed after.
    """

    def parse_optional(self, parser: Parser, state: ParsingState) -> bool:
        operands = parser.parse_optional_undelimited_comma_separated_list(
            parser.parse_optional_unresolved_operand, parser.parse_unresolved_operand
        )
        if operands is None:
            operands = []
        state.operands[self.index] = cast(list[UnresolvedOperand | None], operands)
        return bool(operands)

    def print(self, printer: Printer, state: PrintingState, op: IRDLOperation) -> None:
        if state.should_emit_space or not state.last_was_punctuation:
            printer.print(" ")
        operand = getattr(op, self.name)
        if operand:
            printer.print_list(operand, printer.print_ssa_value)
            state.last_was_punctuation = False
            state.should_emit_space = True


class OptionalOperandVariable(OptionalVariable, OptionallyParsableDirective):
    """
    An optional operand variable, with the following format:
      operand-directive ::= ( percent-ident )?
    The directive will request a space to be printed after.
    """

    def parse_optional(self, parser: Parser, state: ParsingState) -> bool:
        operand = parser.parse_optional_unresolved_operand()
        if operand is None:
            operand = list[UnresolvedOperand | None]()
        state.operands[self.index] = operand
        return bool(operand)

    def print(self, printer: Printer, state: PrintingState, op: IRDLOperation) -> None:
        if state.should_emit_space or not state.last_was_punctuation:
            printer.print(" ")
        operand = getattr(op, self.name)
        if operand:
            printer.print_ssa_value(operand)
            state.last_was_punctuation = False
            state.should_emit_space = True


@dataclass(frozen=True)
class OperandTypeDirective(TypeDirective):
    """
    An operand variable type directive, with the following format:
      operand-type-directive ::= type(dollar-ident)
    The directive will request a space to be printed right after.
    """

    def parse(self, parser: Parser, state: ParsingState) -> None:
        type = parser.parse_type()
        state.operand_types[self.index] = type

    def print(self, printer: Printer, state: PrintingState, op: IRDLOperation) -> None:
        if state.should_emit_space or not state.last_was_punctuation:
            printer.print(" ")
        printer.print_attribute(getattr(op, self.name).type)
        state.last_was_punctuation = False
        state.should_emit_space = True


@dataclass(frozen=True)
class VariadicOperandTypeDirective(
    TypeDirective, VariadicTypeDirective, OptionallyParsableDirective
):
    """
    A variadic operand variable, with the following format:
      operand-directive ::= ( percent-ident ( `,` percent-id )* )?
    The directive will request a space to be printed after.
    """

    def parse_optional(self, parser: Parser, state: ParsingState) -> bool:
        operand_types = parser.parse_optional_undelimited_comma_separated_list(
            parser.parse_optional_type, parser.parse_type
        )
        if operand_types is None:
            operand_types = []
        state.operand_types[self.index] = cast(list[Attribute | None], operand_types)
        return bool(operand_types)

    def print(self, printer: Printer, state: PrintingState, op: IRDLOperation) -> None:
        if state.should_emit_space or not state.last_was_punctuation:
            printer.print(" ")
        printer.print_list(getattr(op, self.name).types, printer.print_attribute)
        state.last_was_punctuation = False
        state.should_emit_space = True


class OptionalOperandTypeDirective(OptionalTypeDirective, OptionallyParsableDirective):
    """
    An optional operand variable type directive, with the following format:
      operand-type-directive ::= ( type(dollar-ident) )?
    The directive will request a space to be printed after.
    """

    def parse_optional(self, parser: Parser, state: ParsingState) -> bool:
        type = parser.parse_optional_type()
        if type is None:
            type = list[Attribute | None]()
        state.operand_types[self.index] = type
        return bool(type)

    def print(self, printer: Printer, state: PrintingState, op: IRDLOperation) -> None:
        if state.should_emit_space or not state.last_was_punctuation:
            printer.print(" ")
        operand = getattr(op, self.name)
        if operand:
            printer.print_attribute(operand.type)
            state.last_was_punctuation = False
            state.should_emit_space = True


@dataclass(frozen=True)
class ResultVariable(VariableDirective):
    """
    An result variable, with the following format:
      result-directive ::= dollar-ident
    This directive can not be used for parsing and printing directly, as result
    parsing is not handled by the custom operation parser.
    """

    def parse(self, parser: Parser, state: ParsingState) -> None:
        assert (
            "Result variables cannot be used directly to parse/print in "
            "declarative formats."
        )

    def print(self, printer: Printer, state: PrintingState, op: IRDLOperation) -> None:
        assert (
            "Result variables cannot be used directly to parse/print in "
            "declarative formats."
        )


@dataclass(frozen=True)
class VariadicResultVariable(
    ResultVariable, VariadicVariable, OptionallyParsableDirective
):
    """
    A variadic result variable, with the following format:
      result-directive ::= percent-ident (( `,` percent-id )* )?
    This directive can not be used for parsing and printing directly, as result
    parsing is not handled by the custom operation parser.
    """

    def parse_optional(self, parser: Parser, state: ParsingState) -> bool:
        assert (
            "Result variables cannot be used directly to parse/print in "
            "declarative formats."
        )
        return False

    def print(self, printer: Printer, state: PrintingState, op: IRDLOperation) -> None:
        assert (
            "Result variables cannot be used directly to parse/print in "
            "declarative formats."
        )


class OptionalResultVariable(OptionalVariable, OptionallyParsableDirective):
    """
    An optional result variable, with the following format:
      result-directive ::= ( percent-ident )?
    This directive can not be used for parsing and printing directly, as result
    parsing is not handled by the custom operation parser.
    """

    def parse_optional(self, parser: Parser, state: ParsingState) -> bool:
        assert (
            "Result variables cannot be used directly to parse/print in "
            "declarative formats."
        )
        return False

    def print(self, printer: Printer, state: PrintingState, op: IRDLOperation) -> None:
        assert (
            "Result variables cannot be used directly to parse/print in "
            "declarative formats."
        )


@dataclass(frozen=True)
class ResultTypeDirective(TypeDirective):
    """
    A result variable type directive, with the following format:
      result-type-directive ::= type(dollar-ident)
    The directive will request a space to be printed right after.
    """

    def parse(self, parser: Parser, state: ParsingState) -> None:
        type = parser.parse_type()
        state.result_types[self.index] = type

    def print(self, printer: Printer, state: PrintingState, op: IRDLOperation) -> None:
        if state.should_emit_space or not state.last_was_punctuation:
            printer.print(" ")
        printer.print_attribute(getattr(op, self.name).type)
        state.last_was_punctuation = False
        state.should_emit_space = True


@dataclass(frozen=True)
class VariadicResultTypeDirective(
    TypeDirective, VariadicTypeDirective, OptionallyParsableDirective
):
    """
    A variadic result variable type directive, with the following format:
      variadic-result-type-directive ::= ( percent-ident ( `,` percent-id )* )?
    The directive will request a space to be printed after.
    """

    def parse_optional(self, parser: Parser, state: ParsingState) -> bool:
        result_types = parser.parse_optional_undelimited_comma_separated_list(
            parser.parse_optional_type, parser.parse_type
        )
        if result_types is None:
            result_types = []
        state.result_types[self.index] = cast(list[Attribute | None], result_types)
        return bool(result_types)

    def print(self, printer: Printer, state: PrintingState, op: IRDLOperation) -> None:
        if state.should_emit_space or not state.last_was_punctuation:
            printer.print(" ")
        printer.print_list(getattr(op, self.name).types, printer.print_attribute)
        state.last_was_punctuation = False
        state.should_emit_space = True


class OptionalResultTypeDirective(
    TypeDirective, OptionalTypeDirective, OptionallyParsableDirective
):
    """
    An optional result variable type directive, with the following format:
      result-type-directive ::= ( type(dollar-ident) )?
    The directive will request a space to be printed after.
    """

    def parse_optional(self, parser: Parser, state: ParsingState) -> bool:
        type = parser.parse_optional_type()
        if type is None:
            type = list[Attribute | None]()
        state.result_types[self.index] = type
        return bool(type)

    def print(self, printer: Printer, state: PrintingState, op: IRDLOperation) -> None:
        if state.should_emit_space or not state.last_was_punctuation:
            printer.print(" ")
        result = getattr(op, self.name)
        if result:
            printer.print_attribute(result.type)
            state.last_was_punctuation = False
            state.should_emit_space = True


@dataclass(frozen=True)
<<<<<<< HEAD
class RegionVariable(RegionDirective, VariableDirective):
=======
class RegionVariable(VariableDirective, OptionallyParsableDirective):
>>>>>>> a2ed14d5
    """
    A region variable, with the following format:
      region-directive ::= dollar-ident
    The directive will request a space to be printed after.
    """

<<<<<<< HEAD
=======
    def parse(self, parser: Parser, state: ParsingState) -> None:
        region = parser.parse_region()
        state.regions[self.index] = region

>>>>>>> a2ed14d5
    def parse_optional(self, parser: Parser, state: ParsingState) -> bool:
        region = parser.parse_optional_region()
        state.regions[self.index] = region
        return region is not None

    def print(self, printer: Printer, state: PrintingState, op: IRDLOperation) -> None:
        if state.should_emit_space or not state.last_was_punctuation:
            printer.print(" ")
        printer.print_region(getattr(op, self.name))
        state.last_was_punctuation = False
        state.should_emit_space = True


@dataclass(frozen=True)
<<<<<<< HEAD
class VariadicRegionVariable(RegionDirective, VariadicVariable):
    """
    A variadic region variable, with the following format:
      region-directive ::= ( dollar-ident ( `,` dollar-id )* )?
=======
class VariadicRegionVariable(
    VariadicVariable, VariableDirective, OptionallyParsableDirective
):
    """
    A variadic region variable, with the following format:
      region-directive ::= dollar-ident
>>>>>>> a2ed14d5
    The directive will request a space to be printed after.
    """

    def parse_optional(self, parser: Parser, state: ParsingState) -> bool:
        regions: list[Region] = []
        current_region = parser.parse_optional_region()
        while current_region is not None:
            regions.append(current_region)
            current_region = parser.parse_optional_region()

        state.regions[self.index] = regions
        return bool(regions)

    def print(self, printer: Printer, state: PrintingState, op: IRDLOperation) -> None:
        if state.should_emit_space or not state.last_was_punctuation:
            printer.print(" ")
        region = getattr(op, self.name)
        if region:
            printer.print_list(region, printer.print_region, delimiter=" ")
            state.last_was_punctuation = False
            state.should_emit_space = True


<<<<<<< HEAD
class OptionalRegionVariable(RegionDirective, OptionalVariable):
    """
    An optional region variable, with the following format:
      region-directive ::= ( dollar-ident )?
=======
class OptionalRegionVariable(OptionalVariable, OptionallyParsableDirective):
    """
    An optional region variable, with the following format:
      region-directive ::= dollar-ident
>>>>>>> a2ed14d5
    The directive will request a space to be printed after.
    """

    def parse_optional(self, parser: Parser, state: ParsingState) -> bool:
        region = parser.parse_optional_region()
        if region is None:
            region = list[Region]()
        state.regions[self.index] = region
        return bool(region)

    def print(self, printer: Printer, state: PrintingState, op: IRDLOperation) -> None:
        if state.should_emit_space or not state.last_was_punctuation:
            printer.print(" ")
        region = getattr(op, self.name)
        if region:
            printer.print_region(region)
            state.last_was_punctuation = False
            state.should_emit_space = True


@dataclass(frozen=True)
class AttributeVariable(FormatDirective):
    """
    An attribute variable, with the following format:
      result-directive ::= dollar-ident
    The directive will request a space to be printed right after.
    """

    name: str
    """The attribute name as it should be in the attribute or property dictionary."""
    is_property: bool
    """Should this attribute be put in the attribute or property dictionary."""
    unique_base: type[Attribute] | None
    """The known base class of the Attribute, if any."""
    unique_type: Attribute | None
    """The known type of the Attribute, if any."""

    def parse(self, parser: Parser, state: ParsingState) -> None:
        unique_base = self.unique_base
        if unique_base is None:
            attr = parser.parse_attribute()
        elif self.unique_type is not None:
            unique_base = cast(
                type[TypedAttribute[Attribute]],
                unique_base,
            )
            attr = unique_base.parse_with_type(parser, self.unique_type)
        elif issubclass(
            unique_base,
            ParametrizedAttribute,
        ):
            attr = unique_base.new(unique_base.parse_parameters(parser))
        elif issubclass(unique_base, Data):
            unique_base = cast(
                type[Data[Any]],
                unique_base,
            )
            attr = unique_base.new(unique_base.parse_parameter(parser))
        else:
            raise ValueError("Attributes must be Data or ParameterizedAttribute.")
        if self.is_property:
            state.properties[self.name] = attr
        else:
            state.attributes[self.name] = attr

    def print(self, printer: Printer, state: PrintingState, op: IRDLOperation) -> None:
        if state.should_emit_space or not state.last_was_punctuation:
            printer.print(" ")
        state.should_emit_space = True
        state.last_was_punctuation = False

        if self.is_property:
            attr = op.properties[self.name]
        else:
            attr = op.attributes[self.name]

        if self.unique_type is not None:
            return cast(TypedAttribute[Attribute], attr).print_without_type(printer)
        if self.unique_base is None:
            return printer.print_attribute(attr)
        if isinstance(attr, ParametrizedAttribute):
            return attr.print_parameters(printer)
        if isinstance(attr, Data):
            return attr.print_parameter(printer)
        raise ValueError("Attributes must be Data or ParameterizedAttribute!")


class OptionalAttributeVariable(AttributeVariable, OptionalVariable):
    """
    An optional attribute variable, with the following format:
      operand-directive ::= ( percent-ident )?
    The directive will request a space to be printed after.
    """


class OptionalUnitAttrVariable(OptionalAttributeVariable):
    """
    An optional UnitAttr variable that holds no value and derives its meaning from its existence. Holds a parse
    and print method to reflect this.

      operand-directive ::= (`unit_attr` unit_attr^)?

    Also see: https://mlir.llvm.org/docs/DefiningDialects/Operations/#unit-attributes
    """

    def parse(self, parser: Parser, state: ParsingState) -> None:
        if self.is_property:
            state.properties[self.name] = UnitAttr()
        else:
            state.attributes[self.name] = UnitAttr()

    def print(self, printer: Printer, state: PrintingState, op: IRDLOperation) -> None:
        return


@dataclass(frozen=True)
class WhitespaceDirective(FormatDirective):
    """
    A whitespace directive, with the following format:
      whitespace-directive ::= `\n` | ` ` | ``
    This directive is only applied during printing, and has no effect during
    parsing.
    The directive will not request any space to be printed after.
    """

    whitespace: Literal[" ", "\n", ""]
    """The whitespace that should be printed."""

    def parse(self, parser: Parser, state: ParsingState) -> None:
        pass

    def print(self, printer: Printer, state: PrintingState, op: IRDLOperation) -> None:
        printer.print(self.whitespace)
        state.last_was_punctuation = self.whitespace == ""
        state.should_emit_space = False


@dataclass(frozen=True)
class PunctuationDirective(OptionallyParsableDirective):
    """
    A punctuation directive, with the following format:
      punctuation-directive ::= punctuation
    The directive will request a space to be printed right after, unless the punctuation
    is `<`, `(`, `{`, or `[`.
    It will also print a space before if a space is requested, and that the punctuation
    is neither `>`, `)`, `}`, `]`, or `,` if the last element was a punctuation, and
    additionally neither `<`, `(`, `}`, `]`, if the last element was not a punctuation.
    """

    punctuation: PunctuationSpelling
    """The punctuation that should be printed/parsed."""

    def parse_optional(self, parser: Parser, state: ParsingState) -> bool:
        return parser.parse_optional_punctuation(self.punctuation) is not None

    def parse(self, parser: Parser, state: ParsingState) -> None:
        parser.parse_punctuation(self.punctuation)

    def print(self, printer: Printer, state: PrintingState, op: IRDLOperation) -> None:
        emit_space = False
        if state.should_emit_space:
            if state.last_was_punctuation:
                if self.punctuation not in (">", ")", "}", "]", ","):
                    emit_space = True
            elif self.punctuation not in ("<", ">", "(", ")", "{", "}", "[", "]", ","):
                emit_space = True

            if emit_space:
                printer.print(" ")

        printer.print(self.punctuation)

        state.should_emit_space = self.punctuation not in ("<", "(", "{", "[")
        state.last_was_punctuation = True


@dataclass(frozen=True)
class KeywordDirective(OptionallyParsableDirective):
    """
    A keyword directive, with the following format:
      keyword-directive ::= bare-ident
    The directive expects a specific identifier, and will request a space to be printed
    after.
    """

    keyword: str
    """The identifier that should be printed."""

    def parse_optional(self, parser: Parser, state: ParsingState):
        return parser.parse_optional_keyword(self.keyword) is not None

    def parse(self, parser: Parser, state: ParsingState):
        parser.parse_keyword(self.keyword)

    def print(self, printer: Printer, state: PrintingState, op: IRDLOperation) -> None:
        if state.should_emit_space:
            printer.print(" ")
        printer.print(self.keyword)
        state.should_emit_space = True
        state.last_was_punctuation = False


@dataclass(frozen=True)
class OptionalGroupDirective(FormatDirective):
    anchor: AnchorableDirective
    then_whitespace: tuple[WhitespaceDirective, ...]
    then_first: OptionallyParsableDirective
    then_elements: tuple[FormatDirective, ...]

    def parse(self, parser: Parser, state: ParsingState) -> None:
        # If the first element was parsed, parse the then-elements as usual
        if self.then_first.parse_optional(parser, state):
            for element in self.then_elements:
                element.parse(parser, state)
        # Otherwise, just explicitly set the variadic/optional variables and
        # type to empty
        else:
            for element in self.then_elements:
                match element:
                    case (
                        OperandVariable(_, index)
                        | VariadicOperandVariable(_, index)
                        | OptionalOperandVariable(_, index)
                    ):
                        state.operands[index] = list[UnresolvedOperand | None]()
                    case (
                        OperandTypeDirective(_, index)
                        | VariadicOperandTypeDirective(_, index)
                        | OptionalOperandTypeDirective(_, index)
                    ):
                        state.operand_types[index] = list[Attribute | None]()
                    case (
                        RegionVariable(_, index)
                        | VariadicRegionVariable(_, index)
                        | OptionalRegionVariable(_, index)
                    ):
                        state.regions[index] = list[Region]()
                    case (
                        ResultTypeDirective(_, index)
                        | VariadicResultTypeDirective(_, index)
                        | OptionalResultTypeDirective(_, index)
                    ):
                        state.result_types[index] = list[Attribute | None]()
                    case _:
                        pass

    def print(self, printer: Printer, state: PrintingState, op: IRDLOperation) -> None:
        if self.anchor.is_present(op):
            for element in (
                *self.then_whitespace,
                self.then_first,
                *self.then_elements,
            ):
                element.print(printer, state, op)<|MERGE_RESOLUTION|>--- conflicted
+++ resolved
@@ -57,11 +57,7 @@
     def __init__(self, op_def: OpDef):
         if op_def.successors:
             raise NotImplementedError(
-<<<<<<< HEAD
-                "Operation definitions with " "successors are not yet supported"
-=======
                 "Operation definitions with successors are not yet supported"
->>>>>>> a2ed14d5
             )
         self.operands = [None] * len(op_def.operands)
         self.operand_types = [None] * len(op_def.operands)
@@ -741,24 +737,13 @@
 
 
 @dataclass(frozen=True)
-<<<<<<< HEAD
 class RegionVariable(RegionDirective, VariableDirective):
-=======
-class RegionVariable(VariableDirective, OptionallyParsableDirective):
->>>>>>> a2ed14d5
     """
     A region variable, with the following format:
       region-directive ::= dollar-ident
     The directive will request a space to be printed after.
     """
 
-<<<<<<< HEAD
-=======
-    def parse(self, parser: Parser, state: ParsingState) -> None:
-        region = parser.parse_region()
-        state.regions[self.index] = region
-
->>>>>>> a2ed14d5
     def parse_optional(self, parser: Parser, state: ParsingState) -> bool:
         region = parser.parse_optional_region()
         state.regions[self.index] = region
@@ -773,19 +758,11 @@
 
 
 @dataclass(frozen=True)
-<<<<<<< HEAD
 class VariadicRegionVariable(RegionDirective, VariadicVariable):
-    """
-    A variadic region variable, with the following format:
-      region-directive ::= ( dollar-ident ( `,` dollar-id )* )?
-=======
-class VariadicRegionVariable(
-    VariadicVariable, VariableDirective, OptionallyParsableDirective
-):
     """
     A variadic region variable, with the following format:
       region-directive ::= dollar-ident
->>>>>>> a2ed14d5
+
     The directive will request a space to be printed after.
     """
 
@@ -809,17 +786,10 @@
             state.should_emit_space = True
 
 
-<<<<<<< HEAD
 class OptionalRegionVariable(RegionDirective, OptionalVariable):
-    """
-    An optional region variable, with the following format:
-      region-directive ::= ( dollar-ident )?
-=======
-class OptionalRegionVariable(OptionalVariable, OptionallyParsableDirective):
     """
     An optional region variable, with the following format:
       region-directive ::= dollar-ident
->>>>>>> a2ed14d5
     The directive will request a space to be printed after.
     """
 
