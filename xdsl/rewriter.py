--- conflicted
+++ resolved
@@ -2,63 +2,8 @@
 
 from collections.abc import Sequence
 from dataclasses import dataclass, field
-<<<<<<< HEAD
-=======
 
 from xdsl.ir import Block, Operation, Region, SSAValue
-
-
-@dataclass(frozen=True)
-class InsertPoint:
-    """
-    An insert point.
-    It is either a point before an operation, or at the end of a block.
-
-    https://mlir.llvm.org/doxygen/classmlir_1_1OpBuilder_1_1InsertPoint.html
-    """
-
-    block: Block
-    """The block where the insertion point is in."""
-
-    insert_before: Operation | None = field(default=None)
-    """
-    The insertion point is right before this operation.
-    If the operation is None, the insertion point is at the end of the block.
-    """
-
-    def __post_init__(self) -> None:
-        # Check that the insertion point is valid.
-        # An insertion point can only be invalid if `insert_before` is an `Operation`,
-        # and its parent is not `block`.
-        if self.insert_before is not None:
-            if self.insert_before.parent is not self.block:
-                raise ValueError("Insertion point must be in the builder's `block`")
->>>>>>> 9642077e
-
-    @staticmethod
-    def before(op: Operation) -> InsertPoint:
-        """Gets the insertion point before an operation."""
-        if (block := op.parent_block()) is None:
-            raise ValueError("Operation insertion point must have a parent block")
-        return InsertPoint(block, op)
-
-    @staticmethod
-    def after(op: Operation) -> InsertPoint:
-        """Gets the insertion point after an operation."""
-        block = op.parent_block()
-        if block is None:
-            raise ValueError("Operation insertion point must have a parent block")
-        return InsertPoint(block, op.next_op)
-
-    @staticmethod
-    def at_start(block: Block) -> InsertPoint:
-        """Gets the insertion point at the start of a block."""
-        return InsertPoint(block, block.ops.first)
-
-    @staticmethod
-    def at_end(block: Block) -> InsertPoint:
-        """Gets the insertion point at the end of a block."""
-        return InsertPoint(block)
 
 
 @dataclass(frozen=True)
