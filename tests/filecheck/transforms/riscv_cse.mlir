// RUN: xdsl-opt -p cse --split-input-file %s | filecheck %s

%a8 = riscv.li 8 : () -> !riscv.reg
%b8 = riscv.li 8 : () -> !riscv.reg
%c8 = riscv.li 8 : () -> !riscv.reg

%a7 = riscv.li 7 : () -> !riscv.reg
%b7 = riscv.li 7 : () -> !riscv.reg

riscv.assembly_section ".text" {
<<<<<<< HEAD
    %d8 = riscv.li 8 : () -> !riscv.reg<>
    %e8 = riscv.li 8 : () -> !riscv.reg<>

    "test.op"(%d8, %e8) : (!riscv.reg<>, !riscv.reg<>) -> ()
=======
    %d8 = riscv.li 8 : () -> !riscv.reg
    %e8 = riscv.li 8 : () -> !riscv.reg
>>>>>>> f8834add
}

%f8 = riscv.li 8 : () -> !riscv.reg

"test.op"(%a8, %b8, %c8, %a7, %a7, %b7, %f8) : (!riscv.reg<>, !riscv.reg<>, !riscv.reg<>, !riscv.reg<>, !riscv.reg<>, !riscv.reg<>, !riscv.reg<>) -> ()

// CHECK:       builtin.module {
// CHECK-NEXT:    %a8 = riscv.li 8 : () -> !riscv.reg
// CHECK-NEXT:    %a7 = riscv.li 7 : () -> !riscv.reg
// CHECK-NEXT:    riscv.assembly_section ".text" {
<<<<<<< HEAD
// CHECK-NEXT:      %d8 = riscv.li 8 : () -> !riscv.reg<>
// CHECK-NEXT:      "test.op"(%d8, %d8) : (!riscv.reg<>, !riscv.reg<>) -> ()
=======
// CHECK-NEXT:      %d8 = riscv.li 8 : () -> !riscv.reg
>>>>>>> f8834add
// CHECK-NEXT:    }
// CHECK-NEXT:    "test.op"(%a8, %a8, %a8, %a7, %a7, %a7, %a8) : (!riscv.reg<>, !riscv.reg<>, !riscv.reg<>, !riscv.reg<>, !riscv.reg<>, !riscv.reg<>, !riscv.reg<>) -> ()
// CHECK-NEXT:  }

// -----

%0, %1, %2 = "test.op"() : () -> (!stream.readable<!riscv.freg>, !stream.readable<!riscv.freg>, !riscv.reg)

%8 = riscv.li 8 : () -> !riscv.reg
%9 = riscv.li 8 : () -> !riscv.reg
%10 = riscv.li 8 : () -> !riscv.reg
%11 = riscv.li 0 : () -> !riscv.reg
%12 = riscv.li 1 : () -> !riscv.reg
riscv_scf.for %13 : !riscv.reg = %11 to %8 step %12 {
    riscv_scf.for %14 : !riscv.reg = %11 to %9 step %12 {
        %15 = riscv.li 8 : () -> !riscv.reg
        %16 = riscv.mul %15, %13 : (!riscv.reg, !riscv.reg) -> !riscv.reg
        %17 = riscv.add %16, %14 : (!riscv.reg, !riscv.reg) -> !riscv.reg
        %18 = riscv.li 8 : () -> !riscv.reg
        %19 = riscv.mul %17, %18 {"comment" = "multiply by element size"} : (!riscv.reg, !riscv.reg) -> !riscv.reg
        %20 = riscv.add %2, %19 : (!riscv.reg, !riscv.reg) -> !riscv.reg
        %21 = riscv.fld %20, 0 {"comment" = "load double from memref of shape (8, 8)"} : (!riscv.reg) -> !riscv.freg
        %22 = riscv.fmv.d %21 : (!riscv.freg) -> !riscv.freg
        %23 = riscv_scf.for %24 : !riscv.reg = %11 to %10 step %12 iter_args(%25 = %22) -> (!riscv.freg) {
            %26 = riscv_snitch.read from %0 : !riscv.freg
            %27 = riscv_snitch.read from %1 : !riscv.freg
            %28 = riscv.fmul.d %26, %27 : (!riscv.freg, !riscv.freg) -> !riscv.freg
            %29 = riscv.fadd.d %21, %26 : (!riscv.freg, !riscv.freg) -> !riscv.freg
            riscv_scf.yield %29 : !riscv.freg
        }
        %30 = riscv.li 8 : () -> !riscv.reg
        %31 = riscv.mul %30, %13 : (!riscv.reg, !riscv.reg) -> !riscv.reg
        %32 = riscv.add %31, %14 : (!riscv.reg, !riscv.reg) -> !riscv.reg
        %33 = riscv.li 8 : () -> !riscv.reg
        %34 = riscv.mul %32, %33 {"comment" = "multiply by element size"} : (!riscv.reg, !riscv.reg) -> !riscv.reg
        %35 = riscv.add %2, %34 : (!riscv.reg, !riscv.reg) -> !riscv.reg
        riscv.fsd %35, %23, 0 {"comment" = "store double value to memref of shape (8, 8)"} : (!riscv.reg, !riscv.freg) -> ()
    }
}

// CHECK:       builtin.module {
<<<<<<< HEAD
// CHECK-NEXT:    %{{.*}}, %{{.*}}, %{{.*}} = "test.op"() : () -> (!stream.readable<!riscv.freg<>>, !stream.readable<!riscv.freg<>>, !riscv.reg<>)
// CHECK-NEXT:    %{{.*}} = riscv.li 8 : () -> !riscv.reg<>
// CHECK-NEXT:    %{{.*}} = riscv.li 0 : () -> !riscv.reg<>
// CHECK-NEXT:    %{{.*}} = riscv.li 1 : () -> !riscv.reg<>
// CHECK-NEXT:    riscv_scf.for %{{.*}} : !riscv.reg<> = %{{.*}} to %{{.*}} step %{{.*}} {
// CHECK-NEXT:      riscv_scf.for %{{.*}} : !riscv.reg<> = %{{.*}} to %{{.*}} step %{{.*}} {
// CHECK-NEXT:        %{{.*}} = riscv.mul %{{.*}}, %{{.*}} : (!riscv.reg<>, !riscv.reg<>) -> !riscv.reg<>
// CHECK-NEXT:        %{{.*}} = riscv.add %{{.*}}, %{{.*}} : (!riscv.reg<>, !riscv.reg<>) -> !riscv.reg<>
// CHECK-NEXT:        %{{.*}} = riscv.mul %{{.*}}, %{{.*}} {"comment" = "multiply by element size"} : (!riscv.reg<>, !riscv.reg<>) -> !riscv.reg<>
// CHECK-NEXT:        %{{.*}} = riscv.add %{{.*}}, %{{.*}} : (!riscv.reg<>, !riscv.reg<>) -> !riscv.reg<>
// CHECK-NEXT:        %{{.*}} = riscv.fld %{{.*}}, 0 {"comment" = "load double from memref of shape (8, 8)"} : (!riscv.reg<>) -> !riscv.freg<>
// CHECK-NEXT:        %{{.*}} = riscv.fmv.d %{{.*}} : (!riscv.freg<>) -> !riscv.freg<>
// CHECK-NEXT:        %{{.*}} = riscv_scf.for %{{.*}} : !riscv.reg<> = %{{.*}} to %{{.*}} step %{{.*}} iter_args(%{{.*}} = %{{.*}}) -> (!riscv.freg<>) {
// CHECK-NEXT:          %{{.*}} = riscv_snitch.read from %{{.*}} : !riscv.freg<>
// CHECK-NEXT:          %{{.*}} = riscv_snitch.read from %{{.*}} : !riscv.freg<>
// CHECK-NEXT:          %{{.*}} = riscv.fadd.d %{{.*}}, %{{.*}} : (!riscv.freg<>, !riscv.freg<>) -> !riscv.freg<>
// CHECK-NEXT:          riscv_scf.yield %{{.*}} : !riscv.freg<>
=======
// CHECK-NEXT:    %{{.*}}, %{{.*}}, %{{.*}} = "test.op"() : () -> (!stream.readable<!riscv.freg>, !stream.readable<!riscv.freg>, !riscv.reg)
// CHECK-NEXT:    %{{.*}} = riscv.li 8 : () -> !riscv.reg
// CHECK-NEXT:    %{{.*}} = riscv.li 0 : () -> !riscv.reg
// CHECK-NEXT:    %{{.*}} = riscv.li 1 : () -> !riscv.reg
// CHECK-NEXT:    riscv_scf.for %{{.*}} : !riscv.reg = %{{.*}} to %{{.*}} step %{{.*}} {
// CHECK-NEXT:      riscv_scf.for %{{.*}} : !riscv.reg = %{{.*}} to %{{.*}} step %{{.*}} {
// CHECK-NEXT:        %{{.*}} = riscv.li 8 : () -> !riscv.reg
// CHECK-NEXT:        %{{.*}} = riscv.mul %{{.*}}, %{{.*}} : (!riscv.reg, !riscv.reg) -> !riscv.reg
// CHECK-NEXT:        %{{.*}} = riscv.add %{{.*}}, %{{.*}} : (!riscv.reg, !riscv.reg) -> !riscv.reg
// CHECK-NEXT:        %{{.*}} = riscv.mul %{{.*}}, %{{.*}} {"comment" = "multiply by element size"} : (!riscv.reg, !riscv.reg) -> !riscv.reg
// CHECK-NEXT:        %{{.*}} = riscv.add %{{.*}}, %{{.*}} : (!riscv.reg, !riscv.reg) -> !riscv.reg
// CHECK-NEXT:        %{{.*}} = riscv.fld %{{.*}}, 0 {"comment" = "load double from memref of shape (8, 8)"} : (!riscv.reg) -> !riscv.freg
// CHECK-NEXT:        %{{.*}} = riscv.fmv.d %{{.*}} : (!riscv.freg) -> !riscv.freg
// CHECK-NEXT:        %{{.*}} = riscv_scf.for %{{.*}} : !riscv.reg = %{{.*}} to %{{.*}} step %{{.*}} iter_args(%{{.*}} = %{{.*}}) -> (!riscv.freg) {
// CHECK-NEXT:          %{{.*}} = riscv_snitch.read from %{{.*}} : !riscv.freg
// CHECK-NEXT:          %{{.*}} = riscv_snitch.read from %{{.*}} : !riscv.freg
// CHECK-NEXT:          %{{.*}} = riscv.fmul.d %{{.*}}, %{{.*}} : (!riscv.freg, !riscv.freg) -> !riscv.freg
// CHECK-NEXT:          %{{.*}} = riscv.fadd.d %{{.*}}, %{{.*}} : (!riscv.freg, !riscv.freg) -> !riscv.freg
// CHECK-NEXT:          riscv_scf.yield %{{.*}} : !riscv.freg
>>>>>>> f8834add
// CHECK-NEXT:        }
// CHECK-NEXT:        riscv.fsd %{{.*}}, %{{.*}}, 0 {"comment" = "store double value to memref of shape (8, 8)"} : (!riscv.reg, !riscv.freg) -> ()
// CHECK-NEXT:      }
// CHECK-NEXT:    }
// CHECK-NEXT:  }<|MERGE_RESOLUTION|>--- conflicted
+++ resolved
@@ -8,33 +8,24 @@
 %b7 = riscv.li 7 : () -> !riscv.reg
 
 riscv.assembly_section ".text" {
-<<<<<<< HEAD
-    %d8 = riscv.li 8 : () -> !riscv.reg<>
-    %e8 = riscv.li 8 : () -> !riscv.reg<>
-
-    "test.op"(%d8, %e8) : (!riscv.reg<>, !riscv.reg<>) -> ()
-=======
     %d8 = riscv.li 8 : () -> !riscv.reg
     %e8 = riscv.li 8 : () -> !riscv.reg
->>>>>>> f8834add
+
+    "test.op"(%d8, %e8) : (!riscv.reg, !riscv.reg) -> ()
 }
 
 %f8 = riscv.li 8 : () -> !riscv.reg
 
-"test.op"(%a8, %b8, %c8, %a7, %a7, %b7, %f8) : (!riscv.reg<>, !riscv.reg<>, !riscv.reg<>, !riscv.reg<>, !riscv.reg<>, !riscv.reg<>, !riscv.reg<>) -> ()
+"test.op"(%a8, %b8, %c8, %a7, %a7, %b7, %f8) : (!riscv.reg, !riscv.reg, !riscv.reg, !riscv.reg, !riscv.reg, !riscv.reg, !riscv.reg) -> ()
 
 // CHECK:       builtin.module {
 // CHECK-NEXT:    %a8 = riscv.li 8 : () -> !riscv.reg
 // CHECK-NEXT:    %a7 = riscv.li 7 : () -> !riscv.reg
 // CHECK-NEXT:    riscv.assembly_section ".text" {
-<<<<<<< HEAD
-// CHECK-NEXT:      %d8 = riscv.li 8 : () -> !riscv.reg<>
-// CHECK-NEXT:      "test.op"(%d8, %d8) : (!riscv.reg<>, !riscv.reg<>) -> ()
-=======
 // CHECK-NEXT:      %d8 = riscv.li 8 : () -> !riscv.reg
->>>>>>> f8834add
+// CHECK-NEXT:      "test.op"(%d8, %d8) : (!riscv.reg, !riscv.reg) -> ()
 // CHECK-NEXT:    }
-// CHECK-NEXT:    "test.op"(%a8, %a8, %a8, %a7, %a7, %a7, %a8) : (!riscv.reg<>, !riscv.reg<>, !riscv.reg<>, !riscv.reg<>, !riscv.reg<>, !riscv.reg<>, !riscv.reg<>) -> ()
+// CHECK-NEXT:    "test.op"(%a8, %a8, %a8, %a7, %a7, %a7, %a8) : (!riscv.reg, !riscv.reg, !riscv.reg, !riscv.reg, !riscv.reg, !riscv.reg, !riscv.reg) -> ()
 // CHECK-NEXT:  }
 
 // -----
@@ -74,32 +65,12 @@
 }
 
 // CHECK:       builtin.module {
-<<<<<<< HEAD
-// CHECK-NEXT:    %{{.*}}, %{{.*}}, %{{.*}} = "test.op"() : () -> (!stream.readable<!riscv.freg<>>, !stream.readable<!riscv.freg<>>, !riscv.reg<>)
-// CHECK-NEXT:    %{{.*}} = riscv.li 8 : () -> !riscv.reg<>
-// CHECK-NEXT:    %{{.*}} = riscv.li 0 : () -> !riscv.reg<>
-// CHECK-NEXT:    %{{.*}} = riscv.li 1 : () -> !riscv.reg<>
-// CHECK-NEXT:    riscv_scf.for %{{.*}} : !riscv.reg<> = %{{.*}} to %{{.*}} step %{{.*}} {
-// CHECK-NEXT:      riscv_scf.for %{{.*}} : !riscv.reg<> = %{{.*}} to %{{.*}} step %{{.*}} {
-// CHECK-NEXT:        %{{.*}} = riscv.mul %{{.*}}, %{{.*}} : (!riscv.reg<>, !riscv.reg<>) -> !riscv.reg<>
-// CHECK-NEXT:        %{{.*}} = riscv.add %{{.*}}, %{{.*}} : (!riscv.reg<>, !riscv.reg<>) -> !riscv.reg<>
-// CHECK-NEXT:        %{{.*}} = riscv.mul %{{.*}}, %{{.*}} {"comment" = "multiply by element size"} : (!riscv.reg<>, !riscv.reg<>) -> !riscv.reg<>
-// CHECK-NEXT:        %{{.*}} = riscv.add %{{.*}}, %{{.*}} : (!riscv.reg<>, !riscv.reg<>) -> !riscv.reg<>
-// CHECK-NEXT:        %{{.*}} = riscv.fld %{{.*}}, 0 {"comment" = "load double from memref of shape (8, 8)"} : (!riscv.reg<>) -> !riscv.freg<>
-// CHECK-NEXT:        %{{.*}} = riscv.fmv.d %{{.*}} : (!riscv.freg<>) -> !riscv.freg<>
-// CHECK-NEXT:        %{{.*}} = riscv_scf.for %{{.*}} : !riscv.reg<> = %{{.*}} to %{{.*}} step %{{.*}} iter_args(%{{.*}} = %{{.*}}) -> (!riscv.freg<>) {
-// CHECK-NEXT:          %{{.*}} = riscv_snitch.read from %{{.*}} : !riscv.freg<>
-// CHECK-NEXT:          %{{.*}} = riscv_snitch.read from %{{.*}} : !riscv.freg<>
-// CHECK-NEXT:          %{{.*}} = riscv.fadd.d %{{.*}}, %{{.*}} : (!riscv.freg<>, !riscv.freg<>) -> !riscv.freg<>
-// CHECK-NEXT:          riscv_scf.yield %{{.*}} : !riscv.freg<>
-=======
 // CHECK-NEXT:    %{{.*}}, %{{.*}}, %{{.*}} = "test.op"() : () -> (!stream.readable<!riscv.freg>, !stream.readable<!riscv.freg>, !riscv.reg)
 // CHECK-NEXT:    %{{.*}} = riscv.li 8 : () -> !riscv.reg
 // CHECK-NEXT:    %{{.*}} = riscv.li 0 : () -> !riscv.reg
 // CHECK-NEXT:    %{{.*}} = riscv.li 1 : () -> !riscv.reg
 // CHECK-NEXT:    riscv_scf.for %{{.*}} : !riscv.reg = %{{.*}} to %{{.*}} step %{{.*}} {
 // CHECK-NEXT:      riscv_scf.for %{{.*}} : !riscv.reg = %{{.*}} to %{{.*}} step %{{.*}} {
-// CHECK-NEXT:        %{{.*}} = riscv.li 8 : () -> !riscv.reg
 // CHECK-NEXT:        %{{.*}} = riscv.mul %{{.*}}, %{{.*}} : (!riscv.reg, !riscv.reg) -> !riscv.reg
 // CHECK-NEXT:        %{{.*}} = riscv.add %{{.*}}, %{{.*}} : (!riscv.reg, !riscv.reg) -> !riscv.reg
 // CHECK-NEXT:        %{{.*}} = riscv.mul %{{.*}}, %{{.*}} {"comment" = "multiply by element size"} : (!riscv.reg, !riscv.reg) -> !riscv.reg
@@ -109,10 +80,8 @@
 // CHECK-NEXT:        %{{.*}} = riscv_scf.for %{{.*}} : !riscv.reg = %{{.*}} to %{{.*}} step %{{.*}} iter_args(%{{.*}} = %{{.*}}) -> (!riscv.freg) {
 // CHECK-NEXT:          %{{.*}} = riscv_snitch.read from %{{.*}} : !riscv.freg
 // CHECK-NEXT:          %{{.*}} = riscv_snitch.read from %{{.*}} : !riscv.freg
-// CHECK-NEXT:          %{{.*}} = riscv.fmul.d %{{.*}}, %{{.*}} : (!riscv.freg, !riscv.freg) -> !riscv.freg
 // CHECK-NEXT:          %{{.*}} = riscv.fadd.d %{{.*}}, %{{.*}} : (!riscv.freg, !riscv.freg) -> !riscv.freg
 // CHECK-NEXT:          riscv_scf.yield %{{.*}} : !riscv.freg
->>>>>>> f8834add
 // CHECK-NEXT:        }
 // CHECK-NEXT:        riscv.fsd %{{.*}}, %{{.*}}, 0 {"comment" = "store double value to memref of shape (8, 8)"} : (!riscv.reg, !riscv.freg) -> ()
 // CHECK-NEXT:      }
