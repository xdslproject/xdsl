--- conflicted
+++ resolved
@@ -46,11 +46,7 @@
       %zero = arith.constant 0 : i32
       %c = "arith.cmpi"(%zero, %arg) {"predicate" = 1 : i64} : (i32, i32) -> i1
       scf.condition(%c) %zero : i32
-<<<<<<< HEAD
     } do {
-=======
-    }, {
->>>>>>> 6772bf33
     ^1(%arg2 : i32):
       scf.yield %arg2 : i32
     }
@@ -63,11 +59,7 @@
   // CHECK-NEXT:     %{{.*}} = arith.constant 0 : i32
   // CHECK-NEXT:     %{{.*}} = arith.cmpi ne, %{{.*}}, %{{.*}} : i32
   // CHECK-NEXT:     scf.condition(%{{.*}}) %{{.*}} : i32
-<<<<<<< HEAD
   // CHECK-NEXT:   } do {
-=======
-  // CHECK-NEXT:   }, {
->>>>>>> 6772bf33
   // CHECK-NEXT:   ^{{.*}}(%{{.*}} : i32):
   // CHECK-NEXT:     scf.yield %{{.*}} : i32
   // CHECK-NEXT:   }
@@ -82,11 +74,7 @@
       %c = "arith.constant"() {value = 0 : i32} : () -> i32
       %d = "arith.cmpi"(%arg0, %c) {predicate = 0 : i64} : (i32, i32) -> i1
       scf.condition(%d) %arg0, %arg1 : i32, f32
-<<<<<<< HEAD
     } do {
-=======
-    }, {
->>>>>>> 6772bf33
     ^bb0(%arg0: i32, %arg1: f32):
       %c = "arith.constant"() {value = 1.000000e+00 : f32} : () -> f32
       %d = "arith.addf"(%c, %arg1) {fastmath = #arith.fastmath<none>} : (f32, f32) -> f32
@@ -134,15 +122,9 @@
   // CHECK-NEXT:    %{{.*}}, %{{.*}} = scf.while (%{{.*}} = %{{.*}}, %{{.*}} = %{{.*}}) : (i32, f32) -> (i32, f32) {
   // CHECK-NEXT:      %{{.*}} = arith.constant 0 : i32
   // CHECK-NEXT:      %{{.*}} = arith.cmpi eq, %{{.*}}, %{{.*}} : i32
-<<<<<<< HEAD
   // CHECK-NEXT:      scf.condition(%{{.*}}) {"hello" = "world"} %{{.*}}, %{{.*}} : i32, f32
   // CHECK-NEXT:    } do {
   // CHECK-NEXT:    ^{{.*}}(%{{.*}} : i32, %{{.*}} : f32):
-=======
-  // CHECK-NEXT:      scf.condition(%{{.*}}) %{{.*}}, %{{.*}} : i32, f32
-  // CHECK-NEXT:    }, {
-  // CHECK-NEXT:    ^3(%{{.*}} : i32, %{{.*}} : f32):
->>>>>>> 6772bf33
   // CHECK-NEXT:      %{{.*}} = arith.constant 1.000000e+00 : f32
   // CHECK-NEXT:      %{{.*}} = arith.addf %{{.*}}, %{{.*}} : f32
   // CHECK-NEXT:      scf.yield %{{.*}}, %{{.*}} : i32, f32
