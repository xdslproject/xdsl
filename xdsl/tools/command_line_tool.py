--- conflicted
+++ resolved
@@ -12,440 +12,6 @@
 from xdsl.utils.lexer import Span
 
 
-<<<<<<< HEAD
-def get_all_passes() -> dict[str, Callable[[], type[ModulePass]]]:
-    """Return the list of all available passes."""
-
-    def get_arith_add_fastmath():
-        from xdsl.transforms import arith_add_fastmath
-
-        return arith_add_fastmath.AddArithFastMathFlagsPass
-
-    def get_loop_hoist_memref():
-        from xdsl.transforms import loop_hoist_memref
-
-        return loop_hoist_memref.LoopHoistMemrefPass
-
-    def get_canonicalize():
-        from xdsl.transforms import canonicalize
-
-        return canonicalize.CanonicalizePass
-
-    def get_canonicalize_dmp():
-        from xdsl.transforms import canonicalize_dmp
-
-        return canonicalize_dmp.CanonicalizeDmpPass
-
-    def get_convert_linalg_to_memref_stream():
-        from xdsl.transforms import convert_linalg_to_memref_stream
-
-        return convert_linalg_to_memref_stream.ConvertLinalgToMemrefStreamPass
-
-    def get_convert_linalg_to_loops():
-        from xdsl.transforms import convert_linalg_to_loops
-
-        return convert_linalg_to_loops.ConvertLinalgToLoopsPass
-
-    def get_convert_ml_program_to_memref():
-        from xdsl.transforms import convert_ml_program_to_memref
-
-        return convert_ml_program_to_memref.ConvertMlProgramToMemrefPass
-
-    def get_convert_riscv_scf_for_to_frep():
-        from xdsl.transforms import convert_riscv_scf_for_to_frep
-
-        return convert_riscv_scf_for_to_frep.ConvertRiscvScfForToFrepPass
-
-    def get_convert_scf_to_openmp():
-        from xdsl.transforms import convert_scf_to_openmp
-
-        return convert_scf_to_openmp.ConvertScfToOpenMPPass
-
-    def get_convert_snitch_stream_to_snitch():
-        from xdsl.backend.riscv.lowering import convert_snitch_stream_to_snitch
-
-        return convert_snitch_stream_to_snitch.ConvertSnitchStreamToSnitch
-
-    def get_constant_fold_interp():
-        from xdsl.transforms import constant_fold_interp
-
-        return constant_fold_interp.ConstantFoldInterpPass
-
-    def get_convert_snrt_to_riscv():
-        from xdsl.transforms import inline_snrt
-
-        return inline_snrt.ConvertSnrtToRISCV
-
-    def get_convert_stencil_to_ll_mlir():
-        from xdsl.transforms.experimental import convert_stencil_to_ll_mlir
-
-        return convert_stencil_to_ll_mlir.ConvertStencilToLLMLIRPass
-
-    def get_convert_riscv_scf_to_riscv_cf():
-        from xdsl.backend.riscv.lowering import convert_riscv_scf_to_riscv_cf
-
-        return convert_riscv_scf_to_riscv_cf.ConvertRiscvScfToRiscvCfPass
-
-    def get_cse():
-        from xdsl.transforms import common_subexpression_elimination
-
-        return common_subexpression_elimination.CommonSubexpressionElimination
-
-    def get_csl_stencil_to_csl_wrapper():
-        from xdsl.transforms import csl_stencil_to_csl_wrapper
-
-        return csl_stencil_to_csl_wrapper.CslStencilToCslWrapperPass
-
-    def get_dce():
-        from xdsl.transforms import dead_code_elimination
-
-        return dead_code_elimination.DeadCodeElimination
-
-    def get_desymrefy():
-        from xdsl.frontend.passes.desymref import DesymrefyPass
-
-        return DesymrefyPass
-
-    def get_gpu_allocs():
-        from xdsl.transforms import gpu_allocs
-
-        return gpu_allocs.MemrefToGPUPass
-
-    def get_gpu_map_parallel_loops():
-        from xdsl.transforms import gpu_map_parallel_loops
-
-        return gpu_map_parallel_loops.GpuMapParallelLoopsPass
-
-    def get_distribute_stencil():
-        from xdsl.transforms.experimental.dmp import stencil_global_to_local
-
-        return stencil_global_to_local.DistributeStencilPass
-
-    def get_lower_halo_to_mpi():
-        from xdsl.transforms.experimental.dmp import stencil_global_to_local
-
-        return stencil_global_to_local.LowerHaloToMPI
-
-    def get_individual_rewrite():
-        from xdsl.transforms.individual_rewrite import IndividualRewrite
-
-        return IndividualRewrite
-
-    def get_lift_arith_to_linalg():
-        from xdsl.transforms.lift_arith_to_linalg import LiftArithToLinalg
-
-        return LiftArithToLinalg
-
-    def get_lower_affine():
-        from xdsl.transforms import lower_affine
-
-        return lower_affine.LowerAffinePass
-
-    def get_lower_mpi():
-        from xdsl.transforms import lower_mpi
-
-        return lower_mpi.LowerMPIPass
-
-    def get_lower_riscv_func():
-        from xdsl.transforms import lower_riscv_func
-
-        return lower_riscv_func.LowerRISCVFunc
-
-    def get_lower_snitch():
-        from xdsl.transforms import lower_snitch
-
-        return lower_snitch.LowerSnitchPass
-
-    def get_memref_streamify():
-        from xdsl.transforms import memref_streamify
-
-        return memref_streamify.MemrefStreamifyPass
-
-    def get_memref_stream_unnest_out_parameters():
-        from xdsl.transforms import memref_stream_unnest_out_parameters
-
-        return memref_stream_unnest_out_parameters.MemrefStreamUnnestOutParametersPass
-
-    def get_memref_stream_fold_fill():
-        from xdsl.transforms import memref_stream_fold_fill
-
-        return memref_stream_fold_fill.MemrefStreamFoldFillPass
-
-    def get_memref_stream_generalize_fill():
-        from xdsl.transforms import memref_stream_generalize_fill
-
-        return memref_stream_generalize_fill.MemrefStreamGeneralizeFillPass
-
-    def get_memref_stream_infer_fill():
-        from xdsl.transforms import memref_stream_infer_fill
-
-        return memref_stream_infer_fill.MemrefStreamInferFillPass
-
-    def get_memref_stream_interleave():
-        from xdsl.transforms import memref_stream_interleave
-
-        return memref_stream_interleave.MemrefStreamInterleavePass
-
-    def get_memref_stream_tile_outer_loops():
-        from xdsl.transforms import memref_stream_tile_outer_loops
-
-        return memref_stream_tile_outer_loops.MemrefStreamTileOuterLoopsPass
-
-    def get_memref_stream_legalize():
-        from xdsl.transforms import memref_stream_legalize
-
-        return memref_stream_legalize.MemrefStreamLegalizePass
-
-    def get_mlir_opt():
-        from xdsl.transforms import mlir_opt
-
-        return mlir_opt.MLIROptPass
-
-    def get_printf_to_llvm():
-        from xdsl.transforms import printf_to_llvm
-
-        return printf_to_llvm.PrintfToLLVM
-
-    def get_printf_to_putchar():
-        from xdsl.transforms import printf_to_putchar
-
-        return printf_to_putchar.PrintfToPutcharPass
-
-    def get_riscv_register_allocation():
-        from xdsl.transforms import riscv_register_allocation
-
-        return riscv_register_allocation.RISCVRegisterAllocation
-
-    def get_scf_for_loop_flatten():
-        from xdsl.transforms import scf_for_loop_flatten
-
-        return scf_for_loop_flatten.ScfForLoopFlattenPass
-
-    def get_riscv_scf_loop_range_folding():
-        from xdsl.transforms import riscv_scf_loop_range_folding
-
-        return riscv_scf_loop_range_folding.RiscvScfLoopRangeFoldingPass
-
-    def get_snitch_register_allocation():
-        from xdsl.transforms import snitch_register_allocation
-
-        return snitch_register_allocation.SnitchRegisterAllocation
-
-    def get_riscv_prologue_epilogue_insertion():
-        from xdsl.backend.riscv import prologue_epilogue_insertion
-
-        return prologue_epilogue_insertion.PrologueEpilogueInsertion
-
-    def get_convert_arith_to_riscv():
-        from xdsl.backend.riscv.lowering import convert_arith_to_riscv
-
-        return convert_arith_to_riscv.ConvertArithToRiscvPass
-
-    def get_convert_arith_to_riscv_snitch():
-        from xdsl.backend.riscv.lowering import convert_arith_to_riscv_snitch
-
-        return convert_arith_to_riscv_snitch.ConvertArithToRiscvSnitchPass
-
-    def get_convert_func_to_riscv_func():
-        from xdsl.backend.riscv.lowering import convert_func_to_riscv_func
-
-        return convert_func_to_riscv_func.ConvertFuncToRiscvFuncPass
-
-    def get_convert_memref_to_riscv():
-        from xdsl.backend.riscv.lowering import convert_memref_to_riscv
-
-        return convert_memref_to_riscv.ConvertMemrefToRiscvPass
-
-    def get_convert_memref_stream_to_loops():
-        from xdsl.transforms import convert_memref_stream_to_loops
-
-        return convert_memref_stream_to_loops.ConvertMemrefStreamToLoopsPass
-
-    def get_convert_onnx_to_linalg():
-        from xdsl.transforms import convert_onnx_to_linalg
-
-        return convert_onnx_to_linalg.ConvertOnnxToLinalgPass
-
-    def get_convert_memref_stream_to_snitch_stream():
-        from xdsl.transforms import convert_memref_stream_to_snitch_stream
-
-        return (
-            convert_memref_stream_to_snitch_stream.ConvertMemrefStreamToSnitchStreamPass
-        )
-
-    def get_convert_print_format_to_riscv_debug():
-        from xdsl.backend.riscv.lowering import convert_print_format_to_riscv_debug
-
-        return convert_print_format_to_riscv_debug.ConvertPrintFormatToRiscvDebugPass
-
-    def get_convert_qref_to_qssa():
-        from xdsl.transforms import convert_qref_to_qssa
-
-        return convert_qref_to_qssa.ConvertQRefToQssa
-
-    def get_convert_qssa_to_qref():
-        from xdsl.transforms import convert_qssa_to_qref
-
-        return convert_qssa_to_qref.ConvertQssaToQRef
-
-    def get_scf_parallel_loop_tiling():
-        from xdsl.transforms import scf_parallel_loop_tiling
-
-        return scf_parallel_loop_tiling.ScfParallelLoopTilingPass
-
-    def get_convert_scf_to_riscv_scf():
-        from xdsl.backend.riscv.lowering import convert_scf_to_riscv_scf
-
-        return convert_scf_to_riscv_scf.ConvertScfToRiscvPass
-
-    def get_function_constant_pinning():
-        from xdsl.transforms.experimental.function_constant_pinning import (
-            FunctionConstantPinningPass,
-        )
-
-        return FunctionConstantPinningPass
-
-    def get_lower_scf_for_to_labels():
-        from xdsl.backend.riscv import riscv_scf_to_asm
-
-        return riscv_scf_to_asm.LowerScfForToLabels
-
-    def get_stencil_shape_inference():
-        from xdsl.transforms.experimental import stencil_shape_inference
-
-        return stencil_shape_inference.StencilShapeInferencePass
-
-    def get_stencil_storage_materialization():
-        from xdsl.transforms.experimental import stencil_storage_materialization
-
-        return stencil_storage_materialization.StencilStorageMaterializationPass
-
-    def get_reconcile_unrealized_casts():
-        from xdsl.transforms import reconcile_unrealized_casts
-
-        return reconcile_unrealized_casts.ReconcileUnrealizedCastsPass
-
-    def get_hls_convert_stencil_to_ll_mlir():
-        from xdsl.transforms.experimental import hls_convert_stencil_to_ll_mlir
-
-        return hls_convert_stencil_to_ll_mlir.HLSConvertStencilToLLMLIRPass
-
-    def get_lower_hls():
-        from xdsl.transforms.experimental import lower_hls
-
-        return lower_hls.LowerHLSPass
-
-    def get_replace_incompatible_fpga():
-        from xdsl.transforms.experimental import replace_incompatible_fpga
-
-        return replace_incompatible_fpga.ReplaceIncompatibleFPGA
-
-    def get_stencil_tensorize_z_dimension():
-        from xdsl.transforms.experimental import stencil_tensorize_z_dimension
-
-        return stencil_tensorize_z_dimension.StencilTensorizeZDimension
-
-    def get_stencil_to_csl_stencil():
-        from xdsl.transforms import stencil_to_csl_stencil
-
-        return stencil_to_csl_stencil.StencilToCslStencilPass
-
-    def get_stencil_unroll():
-        from xdsl.transforms import stencil_unroll
-
-        return stencil_unroll.StencilUnrollPass
-
-    def get_test_lower_linalg_to_snitch():
-        from xdsl.transforms import test_lower_linalg_to_snitch
-
-        return test_lower_linalg_to_snitch.TestLowerLinalgToSnitchPass
-
-    def get_stencil_bufferize():
-        from xdsl.transforms import stencil_bufferize
-
-        return stencil_bufferize.StencilBufferize
-
-    def get_licm():
-        from xdsl.transforms import loop_invariant_code_motion
-
-        return loop_invariant_code_motion.ScfForLoopInavarintCodeMotionPass
-
-    return {
-        "arith-add-fastmath": get_arith_add_fastmath,
-        "loop-hoist-memref": get_loop_hoist_memref,
-        "canonicalize-dmp": get_canonicalize_dmp,
-        "canonicalize": get_canonicalize,
-        "constant-fold-interp": get_constant_fold_interp,
-        "convert-arith-to-riscv": get_convert_arith_to_riscv,
-        "convert-arith-to-riscv-snitch": get_convert_arith_to_riscv_snitch,
-        "convert-func-to-riscv-func": get_convert_func_to_riscv_func,
-        "convert-linalg-to-memref-stream": get_convert_linalg_to_memref_stream,
-        "convert-linalg-to-loops": get_convert_linalg_to_loops,
-        "convert-memref-stream-to-loops": get_convert_memref_stream_to_loops,
-        "convert-memref-to-riscv": get_convert_memref_to_riscv,
-        "convert-ml-program-to-memref": get_convert_ml_program_to_memref,
-        "convert-onnx-to-linalg": get_convert_onnx_to_linalg,
-        "convert-memref-stream-to-snitch-stream": get_convert_memref_stream_to_snitch_stream,
-        "convert-print-format-to-riscv-debug": get_convert_print_format_to_riscv_debug,
-        "convert-qref-to-qssa": get_convert_qref_to_qssa,
-        "convert-qssa-to-qref": get_convert_qssa_to_qref,
-        "convert-riscv-scf-for-to-frep": get_convert_riscv_scf_for_to_frep,
-        "convert-riscv-scf-to-riscv-cf": get_convert_riscv_scf_to_riscv_cf,
-        "convert-scf-to-openmp": get_convert_scf_to_openmp,
-        "convert-scf-to-riscv-scf": get_convert_scf_to_riscv_scf,
-        "convert-snitch-stream-to-snitch": get_convert_snitch_stream_to_snitch,
-        "inline-snrt": get_convert_snrt_to_riscv,
-        "convert-stencil-to-ll-mlir": get_convert_stencil_to_ll_mlir,
-        "cse": get_cse,
-        "csl-stencil-to-csl-wrapper": get_csl_stencil_to_csl_wrapper,
-        "dce": get_dce,
-        "distribute-stencil": get_distribute_stencil,
-        "dmp-to-mpi": get_lower_halo_to_mpi,
-        "frontend-desymrefy": get_desymrefy,
-        "function-constant-pinning": get_function_constant_pinning,
-        "memref-to-gpu": get_gpu_allocs,
-        "gpu-map-parallel-loops": get_gpu_map_parallel_loops,
-        "hls-convert-stencil-to-ll-mlir": get_hls_convert_stencil_to_ll_mlir,
-        "apply-individual-rewrite": get_individual_rewrite,
-        "lift-arith-to-linalg": get_lift_arith_to_linalg,
-        "lower-affine": get_lower_affine,
-        "lower-hls": get_lower_hls,
-        "lower-mpi": get_lower_mpi,
-        "lower-riscv-func": get_lower_riscv_func,
-        "lower-riscv-scf-to-labels": get_lower_scf_for_to_labels,
-        "lower-snitch": get_lower_snitch,
-        "memref-streamify": get_memref_streamify,
-        "memref-stream-unnest-out-parameters": get_memref_stream_unnest_out_parameters,
-        "memref-stream-fold-fill": get_memref_stream_fold_fill,
-        "memref-stream-generalize-fill": get_memref_stream_generalize_fill,
-        "memref-stream-infer-fill": get_memref_stream_infer_fill,
-        "memref-stream-interleave": get_memref_stream_interleave,
-        "memref-stream-tile-outer-loops": get_memref_stream_tile_outer_loops,
-        "memref-stream-legalize": get_memref_stream_legalize,
-        "mlir-opt": get_mlir_opt,
-        "printf-to-llvm": get_printf_to_llvm,
-        "printf-to-putchar": get_printf_to_putchar,
-        "reconcile-unrealized-casts": get_reconcile_unrealized_casts,
-        "replace-incompatible-fpga": get_replace_incompatible_fpga,
-        "riscv-allocate-registers": get_riscv_register_allocation,
-        "scf-for-loop-flatten": get_scf_for_loop_flatten,
-        "riscv-scf-loop-range-folding": get_riscv_scf_loop_range_folding,
-        "scf-parallel-loop-tiling": get_scf_parallel_loop_tiling,
-        "snitch-allocate-registers": get_snitch_register_allocation,
-        "riscv-prologue-epilogue-insertion": get_riscv_prologue_epilogue_insertion,
-        "stencil-shape-inference": get_stencil_shape_inference,
-        "stencil-storage-materialization": get_stencil_storage_materialization,
-        "stencil-tensorize-z-dimension": get_stencil_tensorize_z_dimension,
-        "stencil-to-csl-stencil": get_stencil_to_csl_stencil,
-        "stencil-unroll": get_stencil_unroll,
-        "stencil-bufferize": get_stencil_bufferize,
-        "test-lower-linalg-to-snitch": get_test_lower_linalg_to_snitch,
-        "licm": get_licm,
-    }
-
-
-=======
->>>>>>> 1d157a3e
 class CommandLineTool:
     ctx: Context
     args: argparse.Namespace
