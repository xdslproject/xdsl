from collections.abc import Callable

from xdsl.interactive.passes import (
    AvailablePass,
    get_condensed_pass_list,
    get_new_registered_context,
)
from xdsl.ir import Dialect
from xdsl.parser import Parser
from xdsl.passes import ModulePass, PassPipeline


def get_available_pass_list(
    all_dialects: tuple[tuple[str, Callable[[], Dialect]], ...],
    all_passes: tuple[tuple[str, type[ModulePass]], ...],
    input_text: str,
    pass_pipeline: tuple[ModulePass, ...],
    condense_mode: bool,
) -> tuple[AvailablePass, ...]:
    """
    This function returns the available pass list file based on an input text string, pass_pipeline and condense_mode.
    """
    ctx = get_new_registered_context(all_dialects)
    parser = Parser(ctx, input_text)
    current_module = parser.parse_module()

    PassPipeline(pass_pipeline).apply(ctx, current_module)

    # merge rewrite passes with "other" pass list
    if condense_mode:
<<<<<<< HEAD
        pass_list = get_condensed_pass_list(current_module, all_passes)
=======
        pass_list = get_condensed_pass_list(ctx, current_module, all_passes)
        # get all individual rewrites
        individual_rewrites = get_all_possible_rewrites(current_module)
        pass_list += tuple(individual_rewrites)
>>>>>>> b7b3e691
    else:
        pass_list = tuple(AvailablePass(p) for _, p in all_passes)
    return pass_list<|MERGE_RESOLUTION|>--- conflicted
+++ resolved
@@ -28,14 +28,7 @@
 
     # merge rewrite passes with "other" pass list
     if condense_mode:
-<<<<<<< HEAD
-        pass_list = get_condensed_pass_list(current_module, all_passes)
-=======
         pass_list = get_condensed_pass_list(ctx, current_module, all_passes)
-        # get all individual rewrites
-        individual_rewrites = get_all_possible_rewrites(current_module)
-        pass_list += tuple(individual_rewrites)
->>>>>>> b7b3e691
     else:
         pass_list = tuple(AvailablePass(p) for _, p in all_passes)
     return pass_list