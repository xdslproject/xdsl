import pytest

from xdsl.dialects import llvm, builtin, arith
from xdsl.utils.exceptions import VerifyException


def test_llvm_pointer_ops():
<<<<<<< HEAD
    module = builtin.ModuleOp.from_region_or_ops(
=======
    module = builtin.ModuleOp(
>>>>>>> 87a78e19
        [
            idx := arith.Constant.from_int_and_width(0, 64),
            ptr := llvm.AllocaOp.get(idx, builtin.i32),
            val := llvm.LoadOp.get(ptr),
            nullptr := llvm.NullOp.get(),
            alloc_ptr := llvm.AllocaOp.get(idx, elem_type=builtin.IndexType()),
            llvm.LoadOp.get(alloc_ptr),
            store := llvm.StoreOp.get(
                val, ptr, alignment=32, volatile=True, nontemporal=True
            ),
        ]
    )

    module.verify()

    assert len(alloc_ptr.res.uses) == 1
    assert ptr.size is idx.result
    assert isinstance(ptr.res.typ, llvm.LLVMPointerType)
    assert ptr.res.typ.type == builtin.i32
    assert isinstance(ptr.res.typ.addr_space, builtin.NoneAttr)

    assert "volatile_" in store.attributes
    assert "nontemporal" in store.attributes
    assert "alignment" in store.attributes
    assert "ordering" in store.attributes

    assert isinstance(nullptr.nullptr.typ, llvm.LLVMPointerType)
    assert isinstance(nullptr.nullptr.typ.type, builtin.NoneAttr)
    assert isinstance(nullptr.nullptr.typ.addr_space, builtin.NoneAttr)


def test_llvm_ptr_to_int_to_ptr():
    idx = arith.Constant.from_int_and_width(0, 64)
    ptr = llvm.IntToPtrOp.get(idx, ptr_type=builtin.i32)
    int_val = llvm.PtrToIntOp.get(ptr)

    assert ptr.input == idx.result
    assert isinstance(ptr.output.typ, llvm.LLVMPointerType)
    assert ptr.output.typ.type == builtin.i32
    assert int_val.input == ptr.output
    assert isinstance(int_val.output.typ, builtin.IntegerType)
    assert int_val.output.typ.width.data == 64


def test_llvm_pointer_type():
    assert llvm.LLVMPointerType.typed(builtin.i64).is_typed()
    assert llvm.LLVMPointerType.typed(builtin.i64).type is builtin.i64
    assert isinstance(
        llvm.LLVMPointerType.typed(builtin.i64).addr_space, builtin.NoneAttr
    )

    assert not llvm.LLVMPointerType.opaque().is_typed()
    assert isinstance(llvm.LLVMPointerType.opaque().type, builtin.NoneAttr)
    assert isinstance(llvm.LLVMPointerType.opaque().addr_space, builtin.NoneAttr)


def test_llvm_getelementptr_op_invalid_construction():
    size = arith.Constant.from_int_and_width(1, 32)
    ptr = llvm.AllocaOp.get(size, builtin.i32)
    opaque_ptr = llvm.AllocaOp.get(size, builtin.i32, as_untyped_ptr=True)

    # check that passing an opaque pointer to GEP without a pointee type fails
    with pytest.raises(ValueError):
<<<<<<< HEAD
        llvm.GEPOp.get(
            opaque_ptr,
            indices=[1],
            result_type=llvm.LLVMPointerType.typed(builtin.i32),
        )
=======
        llvm.GEPOp.get(opaque_ptr, llvm.LLVMPointerType.typed(builtin.i32), [1])
>>>>>>> 87a78e19

    # check that non-pointer arguments fail
    with pytest.raises(ValueError):
        llvm.GEPOp.get(
            size,
            indices=[1],
            result_type=llvm.LLVMPointerType.opaque(),
        )

    # check that non-pointer result types fail
    with pytest.raises(ValueError):
<<<<<<< HEAD
        llvm.GEPOp.get(
            ptr,
            indices=[1],
            result_type=builtin.i32,  # type: ignore
        )
=======
        llvm.GEPOp.get(ptr, builtin.i32, [1])  # type: ignore
>>>>>>> 87a78e19


def test_llvm_getelementptr_op():
    size = arith.Constant.from_int_and_width(1, 32)
    ptr = llvm.AllocaOp.get(size, builtin.i32)
    ptr_typ = llvm.LLVMPointerType.typed(ptr.res.typ)
    opaque_ptr = llvm.AllocaOp.get(size, builtin.i32, as_untyped_ptr=True)

    # check that construction with static-only offsets and inbounds attr works:
<<<<<<< HEAD
    gep1 = llvm.GEPOp.from_mixed_indices(
        ptr,
        indices=[1],
        result_type=ptr_typ,
        inbounds=True,
    )
=======
    gep1 = llvm.GEPOp.get(ptr, ptr_typ, [1], inbounds=True)
>>>>>>> 87a78e19

    assert "inbounds" in gep1.attributes
    assert gep1.result.typ == ptr_typ
    assert gep1.ptr == ptr.res
    assert "elem_type" not in gep1.attributes
    assert len(gep1.rawConstantIndices.data) == 1
    assert len(gep1.ssa_indices) == 0

    # check that construction with opaque pointer works:
<<<<<<< HEAD
    gep2 = llvm.GEPOp.from_mixed_indices(
        opaque_ptr,
        indices=[1],
        result_type=ptr_typ,
        pointee_type=builtin.i32,
    )
=======
    gep2 = llvm.GEPOp.get(opaque_ptr, ptr_typ, [1], pointee_type=builtin.i32)
>>>>>>> 87a78e19

    assert "elem_type" in gep2.attributes
    assert "inbounds" not in gep2.attributes
    assert gep2.result.typ == ptr_typ
    assert len(gep1.rawConstantIndices.data) == 1
    assert len(gep1.ssa_indices) == 0

    # check GEP with mixed args
    gep3 = llvm.GEPOp.from_mixed_indices(ptr, [1, size], ptr_typ)

    assert len(gep3.rawConstantIndices.data) == 2
    assert len(gep3.ssa_indices) == 1


def test_array_type():
    array_type = llvm.LLVMArrayType.from_size_and_type(10, builtin.i32)

    assert isinstance(array_type.size, builtin.IntAttr)
    assert array_type.size.data == 10
    assert array_type.type == builtin.i32


def test_linkage_attr():
    linkage = llvm.LinkageAttr("internal")

    assert isinstance(linkage.linkage, builtin.StringAttr)
    assert linkage.linkage.data == "internal"


def test_linkage_attr_unknown_str():
    with pytest.raises(VerifyException):
        llvm.LinkageAttr("unknown")


def test_global_op():
    global_op = llvm.GlobalOp.get(
        builtin.i32,
        "testsymbol",
        "internal",
        10,
        True,
        value=builtin.IntegerAttr(76, 32),
        alignment=8,
        unnamed_addr=0,
        section="test",
    )

    assert global_op.global_type == builtin.i32
    assert isinstance(global_op.sym_name, builtin.StringAttr)
    assert global_op.sym_name.data == "testsymbol"
    assert isinstance(global_op.section, builtin.StringAttr)
    assert global_op.section.data == "test"
    assert isinstance(global_op.addr_space, builtin.IntegerAttr)
    assert global_op.addr_space.value.data == 10
    assert isinstance(global_op.alignment, builtin.IntegerAttr)
    assert global_op.alignment.value.data == 8
    assert isinstance(global_op.unnamed_addr, builtin.IntegerAttr)
    assert global_op.unnamed_addr.value.data == 0
    assert isinstance(global_op.linkage, llvm.LinkageAttr)
    assert isinstance(global_op.value, builtin.IntegerAttr)
    assert global_op.value.value.data == 76


def test_addressof_op():
    ptr_type = llvm.LLVMPointerType.typed(builtin.i32)
    address_of = llvm.AddressOfOp.get("test", ptr_type)

    assert isinstance(address_of.global_name, builtin.SymbolRefAttr)
    assert address_of.global_name.root_reference.data == "test"
    assert address_of.result.typ == ptr_type<|MERGE_RESOLUTION|>--- conflicted
+++ resolved
@@ -5,11 +5,8 @@
 
 
 def test_llvm_pointer_ops():
-<<<<<<< HEAD
-    module = builtin.ModuleOp.from_region_or_ops(
-=======
     module = builtin.ModuleOp(
->>>>>>> 87a78e19
+
         [
             idx := arith.Constant.from_int_and_width(0, 64),
             ptr := llvm.AllocaOp.get(idx, builtin.i32),
@@ -73,15 +70,11 @@
 
     # check that passing an opaque pointer to GEP without a pointee type fails
     with pytest.raises(ValueError):
-<<<<<<< HEAD
         llvm.GEPOp.get(
             opaque_ptr,
             indices=[1],
             result_type=llvm.LLVMPointerType.typed(builtin.i32),
         )
-=======
-        llvm.GEPOp.get(opaque_ptr, llvm.LLVMPointerType.typed(builtin.i32), [1])
->>>>>>> 87a78e19
 
     # check that non-pointer arguments fail
     with pytest.raises(ValueError):
@@ -93,15 +86,11 @@
 
     # check that non-pointer result types fail
     with pytest.raises(ValueError):
-<<<<<<< HEAD
         llvm.GEPOp.get(
             ptr,
             indices=[1],
             result_type=builtin.i32,  # type: ignore
         )
-=======
-        llvm.GEPOp.get(ptr, builtin.i32, [1])  # type: ignore
->>>>>>> 87a78e19
 
 
 def test_llvm_getelementptr_op():
@@ -111,16 +100,12 @@
     opaque_ptr = llvm.AllocaOp.get(size, builtin.i32, as_untyped_ptr=True)
 
     # check that construction with static-only offsets and inbounds attr works:
-<<<<<<< HEAD
     gep1 = llvm.GEPOp.from_mixed_indices(
         ptr,
         indices=[1],
         result_type=ptr_typ,
         inbounds=True,
     )
-=======
-    gep1 = llvm.GEPOp.get(ptr, ptr_typ, [1], inbounds=True)
->>>>>>> 87a78e19
 
     assert "inbounds" in gep1.attributes
     assert gep1.result.typ == ptr_typ
@@ -130,16 +115,12 @@
     assert len(gep1.ssa_indices) == 0
 
     # check that construction with opaque pointer works:
-<<<<<<< HEAD
     gep2 = llvm.GEPOp.from_mixed_indices(
         opaque_ptr,
         indices=[1],
         result_type=ptr_typ,
         pointee_type=builtin.i32,
     )
-=======
-    gep2 = llvm.GEPOp.get(opaque_ptr, ptr_typ, [1], pointee_type=builtin.i32)
->>>>>>> 87a78e19
 
     assert "elem_type" in gep2.attributes
     assert "inbounds" not in gep2.attributes
