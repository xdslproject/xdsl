from typing import cast

from xdsl.dialects import riscv
from xdsl.dialects.builtin import IntegerAttr
from xdsl.ir import OpResult
from xdsl.pattern_rewriter import (
    PatternRewriter,
    RewritePattern,
    op_type_rewrite_pattern,
)


class RemoveRedundantMv(RewritePattern):
    @op_type_rewrite_pattern
    def match_and_rewrite(self, op: riscv.MVOp, rewriter: PatternRewriter) -> None:
        if (
            op.rd.type == op.rs.type
            and isinstance(op.rd.type, riscv.RISCVRegisterType)
            and op.rd.type.is_allocated
        ):
            rewriter.replace_matched_op([], [op.rs])


class RemoveRedundantFMv(RewritePattern):
    @op_type_rewrite_pattern
    def match_and_rewrite(self, op: riscv.FMVOp, rewriter: PatternRewriter) -> None:
        if (
            op.rd.type == op.rs.type
            and isinstance(op.rd.type, riscv.RISCVRegisterType)
            and op.rd.type.is_allocated
        ):
            rewriter.replace_matched_op([], [op.rs])


class MultiplyImmediates(RewritePattern):
    @op_type_rewrite_pattern
    def match_and_rewrite(self, op: riscv.MulOp, rewriter: PatternRewriter) -> None:
        if (
            isinstance(op.rs1, OpResult)
            and isinstance(op.rs1.op, riscv.LiOp)
            and isinstance(op.rs1.op.immediate, IntegerAttr)
            and isinstance(op.rs2, OpResult)
            and isinstance(op.rs2.op, riscv.LiOp)
            and isinstance(op.rs2.op.immediate, IntegerAttr)
        ):
            rd = cast(riscv.IntRegisterType, op.rd.type)
            rewriter.replace_matched_op(
                riscv.LiOp(
                    op.rs1.op.immediate.value.data * op.rs2.op.immediate.value.data,
                    rd=rd,
                )
            )


class MultiplyImmediateZero(RewritePattern):
    @op_type_rewrite_pattern
    def match_and_rewrite(self, op: riscv.MulOp, rewriter: PatternRewriter) -> None:
        if (
            isinstance(op.rs1, OpResult)
            and isinstance(op.rs1.op, riscv.LiOp)
            and isinstance(op.rs1.op.immediate, IntegerAttr)
            and op.rs1.op.immediate.value.data == 0
        ):
            rd = cast(riscv.IntRegisterType, op.rd.type)
            rewriter.replace_matched_op(riscv.MVOp(op.rs1, rd=rd))
        elif (
            isinstance(op.rs2, OpResult)
            and isinstance(op.rs2.op, riscv.LiOp)
            and isinstance(op.rs2.op.immediate, IntegerAttr)
            and op.rs2.op.immediate.value.data == 0
        ):
            rd = cast(riscv.IntRegisterType, op.rd.type)
            rewriter.replace_matched_op(riscv.MVOp(op.rs2, rd=rd))


class AddImmediates(RewritePattern):
    @op_type_rewrite_pattern
    def match_and_rewrite(self, op: riscv.AddOp, rewriter: PatternRewriter) -> None:
        lhs: int | None = None
        rhs: int | None = None
        if (
            isinstance(op.rs1, OpResult)
            and isinstance(op.rs1.op, riscv.LiOp)
            and isinstance(op.rs1.op.immediate, IntegerAttr)
        ):
            lhs = op.rs1.op.immediate.value.data

        if (
            isinstance(op.rs2, OpResult)
            and isinstance(op.rs2.op, riscv.LiOp)
            and isinstance(op.rs2.op.immediate, IntegerAttr)
        ):
            rhs = op.rs2.op.immediate.value.data

        rd = cast(riscv.IntRegisterType, op.rd.type)

        match (lhs, rhs):
            case int(), None:
                rewriter.replace_matched_op(
                    riscv.AddiOp(
                        op.rs2,
                        lhs,
                        rd=rd,
                        comment=op.comment,
                    )
                )
            case None, int():
                rewriter.replace_matched_op(
                    riscv.AddiOp(
                        op.rs1,
                        rhs,
                        rd=rd,
                        comment=op.comment,
                    )
                )
            case int(), int():
                rewriter.replace_matched_op(
                    riscv.LiOp(lhs + rhs, rd=rd, comment=op.comment)
                )
            case _:
                pass


class AddImmediateZero(RewritePattern):
    @op_type_rewrite_pattern
    def match_and_rewrite(self, op: riscv.AddiOp, rewriter: PatternRewriter) -> None:
        if isinstance(op.immediate, IntegerAttr) and op.immediate.value.data == 0:
            rd = cast(riscv.IntRegisterType, op.rd.type)
            rewriter.replace_matched_op(riscv.MVOp(op.rs1, rd=rd))


class AddImmediateConstant(RewritePattern):
    @op_type_rewrite_pattern
    def match_and_rewrite(self, op: riscv.AddiOp, rewriter: PatternRewriter) -> None:
        if (
            isinstance(op.rs1, OpResult)
            and isinstance(op.rs1.op, riscv.LiOp)
            and isinstance(op.rs1.op.immediate, IntegerAttr)
            and isinstance(op.immediate, IntegerAttr)
        ):
            rd = cast(riscv.IntRegisterType, op.rd.type)
            rewriter.replace_matched_op(
                riscv.LiOp(
                    op.rs1.op.immediate.value.data + op.immediate.value.data,
                    rd=rd,
                    comment=op.comment,
                )
            )


class SubImmediates(RewritePattern):
    @op_type_rewrite_pattern
    def match_and_rewrite(self, op: riscv.SubOp, rewriter: PatternRewriter) -> None:
        lhs: int | None = None
        rhs: int | None = None
        if (
            isinstance(op.rs1, OpResult)
            and isinstance(op.rs1.op, riscv.LiOp)
            and isinstance(op.rs1.op.immediate, IntegerAttr)
        ):
            lhs = op.rs1.op.immediate.value.data

        if (
            isinstance(op.rs2, OpResult)
            and isinstance(op.rs2.op, riscv.LiOp)
            and isinstance(op.rs2.op.immediate, IntegerAttr)
        ):
            rhs = op.rs2.op.immediate.value.data

        rd = cast(riscv.IntRegisterType, op.rd.type)

        match (lhs, rhs):
            case int(), None:
                # TODO: anything to do here?
                return
            case None, int():
                rewriter.replace_matched_op(
                    riscv.AddiOp(
                        op.rs1,
                        -rhs,
                        rd=rd,
                        comment=op.comment,
                    )
                )
            case int(), int():
                rewriter.replace_matched_op(
                    riscv.LiOp(lhs - rhs, rd=rd, comment=op.comment)
                )
            case _:
                pass


class SubAddi(RewritePattern):
    """
    (a + 4) - a -> 4
    """

    @op_type_rewrite_pattern
    def match_and_rewrite(self, op: riscv.SubOp, rewriter: PatternRewriter) -> None:
        if (
            isinstance(op.rs1, OpResult)
            and isinstance(op.rs1.op, riscv.AddiOp)
            and op.rs2 == op.rs1.op.rs1
        ):
            rd = cast(riscv.IntRegisterType, op.rd.type)
            rewriter.replace_matched_op(riscv.LiOp(op.rs1.op.immediate, rd=rd))


class ShiftLeftImmediate(RewritePattern):
    @op_type_rewrite_pattern
    def match_and_rewrite(self, op: riscv.SlliOp, rewriter: PatternRewriter) -> None:
        if (
            isinstance(op.rs1, OpResult)
            and isinstance(op.rs1.op, riscv.LiOp)
            and isinstance(op.rs1.op.immediate, IntegerAttr)
            and isinstance(op.immediate, IntegerAttr)
        ):
            rd = cast(riscv.IntRegisterType, op.rd.type)
            rewriter.replace_matched_op(
                riscv.LiOp(
                    op.rs1.op.immediate.value.data << op.immediate.value.data, rd=rd
                )
            )


class LoadWordWithKnownOffset(RewritePattern):
    @op_type_rewrite_pattern
    def match_and_rewrite(self, op: riscv.LwOp, rewriter: PatternRewriter) -> None:
        if (
            isinstance(op.rs1, OpResult)
            and isinstance(op.rs1.op, riscv.AddiOp)
            and isinstance(op.rs1.op.immediate, IntegerAttr)
            and isinstance(op.immediate, IntegerAttr)
        ):
            rd = cast(riscv.IntRegisterType, op.rd.type)
            rewriter.replace_matched_op(
                riscv.LwOp(
                    op.rs1.op.rs1,
                    op.rs1.op.immediate.value.data + op.immediate.value.data,
                    rd=rd,
                    comment=op.comment,
                )
            )


class StoreWordWithKnownOffset(RewritePattern):
    @op_type_rewrite_pattern
    def match_and_rewrite(self, op: riscv.SwOp, rewriter: PatternRewriter) -> None:
        if (
            isinstance(op.rs1, OpResult)
            and isinstance(op.rs1.op, riscv.AddiOp)
            and isinstance(op.rs1.op.immediate, IntegerAttr)
        ):
            rewriter.replace_matched_op(
                riscv.SwOp(
                    op.rs1.op.rs1,
                    op.rs2,
                    op.rs1.op.immediate.value.data + op.immediate.value.data,
                    comment=op.comment,
                )
            )


class LoadFloatWordWithKnownOffset(RewritePattern):
    @op_type_rewrite_pattern
    def match_and_rewrite(self, op: riscv.FLwOp, rewriter: PatternRewriter) -> None:
        if (
            isinstance(op.rs1, OpResult)
            and isinstance(op.rs1.op, riscv.AddiOp)
            and isinstance(op.rs1.op.immediate, IntegerAttr)
            and isinstance(op.immediate, IntegerAttr)
        ):
            rd = cast(riscv.FloatRegisterType, op.rd.type)
            rewriter.replace_matched_op(
                riscv.FLwOp(
                    op.rs1.op.rs1,
                    op.rs1.op.immediate.value.data + op.immediate.value.data,
                    rd=rd,
                    comment=op.comment,
                )
            )


class StoreFloatWordWithKnownOffset(RewritePattern):
    @op_type_rewrite_pattern
    def match_and_rewrite(self, op: riscv.FSwOp, rewriter: PatternRewriter) -> None:
        if (
            isinstance(op.rs1, OpResult)
            and isinstance(op.rs1.op, riscv.AddiOp)
            and isinstance(op.rs1.op.immediate, IntegerAttr)
        ):
            rewriter.replace_matched_op(
                riscv.FSwOp(
                    op.rs1.op.rs1,
                    op.rs2,
                    op.rs1.op.immediate.value.data + op.immediate.value.data,
                    comment=op.comment,
                )
            )


class LoadDoubleWithKnownOffset(RewritePattern):
    @op_type_rewrite_pattern
    def match_and_rewrite(self, op: riscv.FLdOp, rewriter: PatternRewriter) -> None:
        if (
            isinstance(op.rs1, OpResult)
            and isinstance(op.rs1.op, riscv.AddiOp)
            and isinstance(op.rs1.op.immediate, IntegerAttr)
            and isinstance(op.immediate, IntegerAttr)
        ):
            rd = cast(riscv.FloatRegisterType, op.rd.type)
            rewriter.replace_matched_op(
                riscv.FLdOp(
                    op.rs1.op.rs1,
                    op.rs1.op.immediate.value.data + op.immediate.value.data,
                    rd=rd,
                    comment=op.comment,
                )
            )


class StoreDoubleWithKnownOffset(RewritePattern):
    @op_type_rewrite_pattern
    def match_and_rewrite(self, op: riscv.FSdOp, rewriter: PatternRewriter) -> None:
        if (
            isinstance(op.rs1, OpResult)
            and isinstance(op.rs1.op, riscv.AddiOp)
            and isinstance(op.rs1.op.immediate, IntegerAttr)
        ):
            rewriter.replace_matched_op(
                riscv.FSdOp(
                    op.rs1.op.rs1,
                    op.rs2,
                    op.rs1.op.immediate.value.data + op.immediate.value.data,
                    comment=op.comment,
                )
            )


class AdditionOfSameVariablesToMultiplyByTwo(RewritePattern):
    @op_type_rewrite_pattern
    def match_and_rewrite(self, op: riscv.AddOp, rewriter: PatternRewriter) -> None:
        if op.rs1 == op.rs2:
            rd = cast(riscv.IntRegisterType, op.rd.type)
            rewriter.replace_matched_op(
                [
                    li_op := riscv.LiOp(2),
                    riscv.MulOp(
                        op.rs1,
                        li_op,
                        rd=rd,
                        comment=op.comment,
                    ),
                ]
            )


<<<<<<< HEAD
class ScfgwImmediatePattern(RewritePattern):
    @op_type_rewrite_pattern
    def match_and_rewrite(self, op: riscv.ScfgwOp, rewriter: PatternRewriter) -> None:
        if isinstance(op.rs2, OpResult) and isinstance(op.rs2.op, riscv.LiOp):
            rd = cast(riscv.IntRegisterType, op.rd.type)
            rewriter.replace_matched_op(
                riscv.ScfgwiOp(
                    op.rs1,
                    op.rs2.op.immediate,
                    rd=rd,
=======
class ScfgwOpUsingImmediate(RewritePattern):
    @op_type_rewrite_pattern
    def match_and_rewrite(self, op: riscv.ScfgwOp, rewriter: PatternRewriter) -> None:
        if (
            isinstance(op.rs2, OpResult)
            and isinstance(op.rs2.op, riscv.LiOp)
            and isinstance(op.rs2.op.immediate, IntegerAttr)
        ):
            rewriter.replace_matched_op(
                riscv.ScfgwiOp(
                    op.rs1,
                    op.rs2.op.immediate.value.data,
>>>>>>> 042027a5
                    comment=op.comment,
                ),
            )<|MERGE_RESOLUTION|>--- conflicted
+++ resolved
@@ -355,31 +355,20 @@
             )
 
 
-<<<<<<< HEAD
-class ScfgwImmediatePattern(RewritePattern):
+class ScfgwOpUsingImmediate(RewritePattern):
     @op_type_rewrite_pattern
     def match_and_rewrite(self, op: riscv.ScfgwOp, rewriter: PatternRewriter) -> None:
-        if isinstance(op.rs2, OpResult) and isinstance(op.rs2.op, riscv.LiOp):
-            rd = cast(riscv.IntRegisterType, op.rd.type)
-            rewriter.replace_matched_op(
-                riscv.ScfgwiOp(
-                    op.rs1,
-                    op.rs2.op.immediate,
-                    rd=rd,
-=======
-class ScfgwOpUsingImmediate(RewritePattern):
-    @op_type_rewrite_pattern
-    def match_and_rewrite(self, op: riscv.ScfgwOp, rewriter: PatternRewriter) -> None:
         if (
             isinstance(op.rs2, OpResult)
             and isinstance(op.rs2.op, riscv.LiOp)
             and isinstance(op.rs2.op.immediate, IntegerAttr)
         ):
+            rd = cast(riscv.IntRegisterType, op.rd.type)
             rewriter.replace_matched_op(
                 riscv.ScfgwiOp(
                     op.rs1,
                     op.rs2.op.immediate.value.data,
->>>>>>> 042027a5
+                    rd=rd,
                     comment=op.comment,
                 ),
             )