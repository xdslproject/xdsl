--- conflicted
+++ resolved
@@ -14,17 +14,13 @@
 dynamic = ["version"]
 
 [project.optional-dependencies]
-<<<<<<< HEAD
 extras = [
     "riscemu==2.2.5",
-    "wgpu==0.14.0",
-    "textual==0.50.1",
+    "wgpu==0.14.1",
+    "textual==0.51.0",
     "pyclip==0.7",
     "marimo",
 ]
-=======
-extras = ["riscemu==2.2.5", "wgpu==0.14.1", "textual==0.51.0", "pyclip==0.7"]
->>>>>>> faf4af93
 onnx = ["onnx-weekly"]
 
 [project.urls]
