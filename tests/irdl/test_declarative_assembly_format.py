from __future__ import annotations

import textwrap
from collections.abc import Callable
from io import StringIO
from typing import Annotated, ClassVar, Generic

import pytest
from typing_extensions import TypeVar

from xdsl.context import Context
from xdsl.dialects import test
from xdsl.dialects.builtin import (
    I32,
    I64,
    BoolAttr,
    DenseArrayBase,
    Float32Type,
    Float64Type,
    FloatAttr,
    IndexType,
    IntegerAttr,
    IntegerType,
    MemRefType,
    ModuleOp,
    StringAttr,
    SymbolNameConstraint,
    UnitAttr,
    i32,
)
from xdsl.dialects.test import Test, TestType
from xdsl.ir import (
    Attribute,
    Operation,
    ParametrizedAttribute,
    TypeAttribute,
)
from xdsl.irdl import (
    AllOf,
    AnyAttr,
    AnyInt,
    AttrConstraint,
    AttrSizedOperandSegments,
    AttrSizedRegionSegments,
    AttrSizedResultSegments,
    BaseAttr,
    EqAttrConstraint,
    IntVarConstraint,
    IRDLOperation,
    ParamAttrConstraint,
    ParsePropInAttrDict,
    RangeOf,
    RangeVarConstraint,
    TypedAttributeConstraint,  # pyright: ignore[reportDeprecated]
    VarConstraint,
    VarOperand,
    VarOpResult,
    attr_def,
    eq,
    irdl_attr_definition,
    irdl_op_definition,
    irdl_to_attr_constraint,
    operand_def,
    opt_attr_def,
    opt_operand_def,
    opt_prop_def,
    opt_region_def,
    opt_result_def,
    opt_successor_def,
    prop_def,
    region_def,
    result_def,
    successor_def,
    var_operand_def,
    var_region_def,
    var_result_def,
    var_successor_def,
)
from xdsl.irdl.declarative_assembly_format import (
    AttrDictDirective,
    AttributeVariable,
    CustomDirective,
    FormatProgram,
    OperandsDirective,
    OperandVariable,
    ParsingState,
    PrintingState,
    PunctuationDirective,
    RegionVariable,
    ResultsDirective,
    SuccessorVariable,
    TypeDirective,
    VariadicOperandVariable,
    irdl_custom_directive,
)
from xdsl.parser import Parser
from xdsl.printer import Printer
from xdsl.utils.exceptions import (
    ParseError,
    PyRDLError,
    PyRDLOpDefinitionError,
    VerifyException,
)

################################################################################
# Utils for this test file                                                     #
################################################################################


def check_roundtrip(program: str, ctx: Context):
    """Check that the given program roundtrips exactly (including whitespaces)."""
    parser = Parser(ctx, program)
    ops: list[Operation] = []
    while (op := parser.parse_optional_operation()) is not None:
        ops.append(op)

    res_io = StringIO()
    printer = Printer(stream=res_io)
    for op in ops[:-1]:
        printer.print_op(op)
        printer.print_string("\n")
    printer.print_op(ops[-1])

    assert program == res_io.getvalue()


def check_equivalence(program1: str, program2: str, ctx: Context):
    """Check that the given programs are structurally equivalent."""

    parser = Parser(ctx, program1)
    ops1: list[Operation] = []
    while (op := parser.parse_optional_operation()) is not None:
        ops1.append(op)

    parser = Parser(ctx, program2)
    ops2: list[Operation] = []
    while (op := parser.parse_optional_operation()) is not None:
        ops2.append(op)

    mod1 = ModuleOp(ops1)
    mod2 = ModuleOp(ops2)

    assert mod1.is_structurally_equivalent(mod2), str(mod1) + "\n!=\n" + str(mod2)


################################################################################
# Tests that we cannot have both a declarative and Python-defined format       #
################################################################################


def test_format_and_print_op():
    """
    Check that an operation with an assembly format cannot redefine the print method.
    """
    with pytest.raises(
        PyRDLOpDefinitionError, match="Cannot define both an assembly format"
    ):

        @irdl_op_definition
        class FormatAndPrintOp(IRDLOperation):  # pyright: ignore[reportUnusedClass]
            name = "test.format_and_print"

            assembly_format = "attr-dict"

            def print(self, printer: Printer) -> None:
                pass


def test_format_and_parse_op():
    """
    Check that an operation with an assembly format cannot redefine the parse method.
    """
    with pytest.raises(
        PyRDLOpDefinitionError, match="Cannot define both an assembly format"
    ):

        @irdl_op_definition
        class FormatAndParseOp(IRDLOperation):
            name = "test.format_and_parse"

            assembly_format = "attr-dict"

            @classmethod
            def parse(cls, parser: Parser) -> FormatAndParseOp:
                raise NotImplementedError()


################################################################################
# 'attr-dict' directive                                                        #
################################################################################


def test_expected_attr_dict():
    """Check that an attr-dict directive is expected."""

    with pytest.raises(PyRDLOpDefinitionError, match="'attr-dict' directive not found"):

        @irdl_op_definition
        class NoAttrDictOp0(IRDLOperation):  # pyright: ignore[reportUnusedClass]
            name = "test.no_attr_dict"

            assembly_format = ""


def test_two_attr_dicts():
    """Check that we cannot have two attr-dicts."""

    with pytest.raises(
        PyRDLOpDefinitionError, match="'attr-dict' directive can only occur once"
    ):

        @irdl_op_definition
        class NoAttrDictOp1(IRDLOperation):  # pyright: ignore[reportUnusedClass]
            name = "test.no_attr_dict"

            assembly_format = "attr-dict attr-dict"

    with pytest.raises(
        PyRDLOpDefinitionError, match="'attr-dict' directive can only occur once"
    ):

        @irdl_op_definition
        class NoAttrDictOp2(IRDLOperation):  # pyright: ignore[reportUnusedClass]
            name = "test.no_attr_dict"

            assembly_format = "attr-dict attr-dict-with-keyword"

    with pytest.raises(
        PyRDLOpDefinitionError, match="'attr-dict' directive can only occur once"
    ):

        @irdl_op_definition
        class NoAttrDictOp3(IRDLOperation):  # pyright: ignore[reportUnusedClass]
            name = "test.no_attr_dict"

            assembly_format = "attr-dict-with-keyword attr-dict"

    with pytest.raises(
        PyRDLOpDefinitionError, match="'attr-dict' directive can only occur once"
    ):

        @irdl_op_definition
        class NoAttrDictOp4(IRDLOperation):  # pyright: ignore[reportUnusedClass]
            name = "test.no_attr_dict"

            assembly_format = "attr-dict-with-keyword attr-dict-with-keyword"


@irdl_op_definition
class AttrDictOp(IRDLOperation):
    name = "test.attr_dict"

    assembly_format = "attr-dict"


@irdl_op_definition
class AttrDictWithKeywordOp(IRDLOperation):
    name = "test.attr_dict_with_keyword"

    assembly_format = "attr-dict-with-keyword"


@pytest.mark.parametrize(
    "program, generic_program",
    [
        ("test.attr_dict", '"test.attr_dict"() : () -> ()'),
        ("test.attr_dict_with_keyword", '"test.attr_dict_with_keyword"() : () -> ()'),
        (
            "test.attr_dict {a = 2 : i32}",
            '"test.attr_dict"() {a = 2 : i32} : () -> ()',
        ),
        (
            "test.attr_dict_with_keyword attributes {a = 2 : i32}",
            '"test.attr_dict_with_keyword"() {a = 2 : i32} : () -> ()',
        ),
    ],
)
def test_attr_dict(program: str, generic_program: str):
    """Test the 'attr-dict' and 'attr-dict-with-keyword' directives."""
    ctx = Context()
    ctx.load_op(AttrDictOp)
    ctx.load_op(AttrDictWithKeywordOp)

    check_roundtrip(program, ctx)
    check_equivalence(program, generic_program, ctx)


@pytest.mark.parametrize(
    "program, generic_program",
    [
        ("test.prop {prop = true}", '"test.prop"() <{prop = true}> : () -> ()'),
        (
            "test.prop {a = 2 : i32, prop = true}",
            '"test.prop"() <{prop = true}> {a = 2 : i32} : () -> ()',
        ),
    ],
)
def test_attr_dict_prop_fallback(program: str, generic_program: str):
    @irdl_op_definition
    class PropOp(IRDLOperation):
        name = "test.prop"
        prop = opt_prop_def()
        irdl_options = [ParsePropInAttrDict()]
        assembly_format = "attr-dict"

    ctx = Context()
    ctx.load_op(PropOp)

    check_roundtrip(program, ctx)
    check_equivalence(program, generic_program, ctx)


@pytest.mark.parametrize(
    "program, generic_program",
    [
        (
            "test.prop false {prop2 = true}",
            '"test.prop"() <{prop1 = false, prop2 = true}> : () -> ()',
        ),
        (
            "test.prop false {a = 2 : i32, prop2 = true}",
            '"test.prop"() <{prop1 = false, prop2 = true}> {a = 2 : i32} : () -> ()',
        ),
    ],
)
def test_partial_attr_dict_prop_fallback(program: str, generic_program: str):
    @irdl_op_definition
    class PropOp(IRDLOperation):
        name = "test.prop"
        prop1 = prop_def()
        prop2 = opt_prop_def()
        irdl_options = [ParsePropInAttrDict()]
        assembly_format = "$prop1 attr-dict"

    ctx = Context()
    ctx.load_op(PropOp)

    check_roundtrip(program, ctx)
    check_equivalence(program, generic_program, ctx)


################################################################################
# Attribute variables                                                          #
################################################################################


@irdl_op_definition
class OpWithAttrOp(IRDLOperation):
    name = "test.one_attr"

    attr = attr_def()
    assembly_format = "$attr attr-dict"


@pytest.mark.parametrize(
    "program, generic_program",
    [
        ("test.one_attr i32", '"test.one_attr"() {attr = i32} : () -> ()'),
        (
            "test.one_attr i32 {attr2 = i64}",
            '"test.one_attr"() {attr = i32, attr2 = i64} : () -> ()',
        ),
    ],
)
def test_standard_attr_directive(program: str, generic_program: str):
    ctx = Context()
    ctx.load_op(OpWithAttrOp)

    check_equivalence(program, generic_program, ctx)
    check_roundtrip(program, ctx)


def test_attr_variable_shadowed():
    ctx = Context()
    ctx.load_op(OpWithAttrOp)

    parser = Parser(ctx, "test.one_attr i32 {attr = i64}")
    with pytest.raises(
        ParseError,
        match="attributes attr are defined in other parts",
    ):
        parser.parse_operation()


@pytest.mark.parametrize(
    "program, generic_program",
    [
        ("test.one_attr i32", '"test.one_attr"() {irdl = i32} : () -> ()'),
        (
            "test.one_attr i32 {attr2 = i64}",
            '"test.one_attr"() {irdl = i32, attr2 = i64} : () -> ()',
        ),
    ],
)
def test_attr_name(program: str, generic_program: str):
    @irdl_op_definition
    class RenamedAttrOp(IRDLOperation):
        name = "test.one_attr"

        python = attr_def(Attribute, attr_name="irdl")
        assembly_format = "$irdl attr-dict"

    ctx = Context()
    ctx.load_op(RenamedAttrOp)

    check_equivalence(program, generic_program, ctx)
    check_roundtrip(program, ctx)


@pytest.mark.parametrize(
    "program, generic_program",
    [
        (
            "test.one_attr <5 : i64>",
            '"test.one_attr"() {attr = #test.param<5 : i64>} : () -> ()',
        ),
        (
            'test.one_attr <"hello">',
            '"test.one_attr"() {attr = #test.param<"hello">} : () -> ()',
        ),
        (
            'test.one_attr <#test.param<"nested">>',
            '"test.one_attr"() {attr = #test.param<#test.param<"nested">>} : () -> ()',
        ),
    ],
)
def test_unqualified_attr(program: str, generic_program: str):
    @irdl_attr_definition
    class ParamOne(ParametrizedAttribute):
        name = "test.param"
        p: Attribute

    @irdl_op_definition
    class UnqualifiedAttrOp(IRDLOperation):
        name = "test.one_attr"

        attr = attr_def(ParamOne)
        assembly_format = "$attr attr-dict"

    ctx = Context()
    ctx.load_attr_or_type(ParamOne)
    ctx.load_op(UnqualifiedAttrOp)

    check_equivalence(program, generic_program, ctx)
    check_roundtrip(program, ctx)


def test_missing_property_error():
    class MissingPropOp(IRDLOperation):
        name = "test.missing_prop"

        prop1 = prop_def()
        prop2 = prop_def()
        assembly_format = "$prop1 attr-dict"

    with pytest.raises(
        PyRDLOpDefinitionError,
        match="prop2 properties are missing",
    ):
        irdl_op_definition(MissingPropOp)


def test_attribute_duplicated():
    """Test that attributes should not be parsed twice"""
    with pytest.raises(
        PyRDLOpDefinitionError, match="attribute 'attr' is already bound"
    ):

        @irdl_op_definition
        class DuplicatedAttributeOp(  # pyright: ignore[reportUnusedClass]
            IRDLOperation
        ):
            name = "test.duplicated_attribute_op"
            attr = attr_def()

            assembly_format = "$attr $attr attr-dict"


def test_property_duplicated():
    """Test that properties should not be parsed twice"""
    with pytest.raises(
        PyRDLOpDefinitionError, match="property 'attr' is already bound"
    ):

        @irdl_op_definition
        class DuplicatedPropertiesOp(  # pyright: ignore[reportUnusedClass]
            IRDLOperation
        ):
            name = "test.duplicated_property_op"
            attr = prop_def()

            assembly_format = "$attr $attr attr-dict"


@pytest.mark.parametrize(
    "program, generic_program",
    [
        ("test.one_prop i32", '"test.one_prop"() <{prop = i32}> : () -> ()'),
        (
            "test.one_prop i32 {attr2 = i64}",
            '"test.one_prop"() <{prop = i32}> {attr2 = i64} : () -> ()',
        ),
    ],
)
def test_standard_prop_directive(program: str, generic_program: str):
    @irdl_op_definition
    class PropOp(IRDLOperation):
        name = "test.one_prop"

        prop = prop_def()
        assembly_format = "$prop attr-dict"

    ctx = Context()
    ctx.load_op(PropOp)

    check_equivalence(program, generic_program, ctx)
    check_roundtrip(program, ctx)


@pytest.mark.parametrize(
    "program, generic_program",
    [
        ("test.one_prop i32", '"test.one_prop"() <{irdl = i32}> : () -> ()'),
        (
            "test.one_prop i32 {attr2 = i64}",
            '"test.one_prop"() <{irdl = i32}> {attr2 = i64} : () -> ()',
        ),
    ],
)
def test_prop_name(program: str, generic_program: str):
    @irdl_op_definition
    class RenamedPropOp(IRDLOperation):
        name = "test.one_prop"

        python = prop_def(Attribute, prop_name="irdl")
        assembly_format = "$irdl attr-dict"

    ctx = Context()
    ctx.load_op(RenamedPropOp)

    check_equivalence(program, generic_program, ctx)
    check_roundtrip(program, ctx)


@pytest.mark.parametrize(
    "program, generic_program",
    [
        (
            "test.optional_property",
            '"test.optional_property"() : () -> ()',
        ),
        (
            "test.optional_property prop i32",
            '"test.optional_property"() <{prop = i32}> : () -> ()',
        ),
    ],
)
def test_optional_property(program: str, generic_program: str):
    """Test the parsing of optional operands"""

    @irdl_op_definition
    class OptionalPropertyOp(IRDLOperation):
        name = "test.optional_property"
        prop = opt_prop_def()

        assembly_format = "(`prop` $prop^)? attr-dict"

    ctx = Context()
    ctx.load_op(OptionalPropertyOp)
    ctx.load_dialect(Test)

    check_roundtrip(program, ctx)
    check_equivalence(program, generic_program, ctx)


@pytest.mark.parametrize(
    "program, generic_program",
    [
        (
            "test.optional_property",
            '"test.optional_property"() : () -> ()',
        ),
        (
            "test.optional_property i32",
            '"test.optional_property"() <{prop = i32}> : () -> ()',
        ),
    ],
)
def test_optional_qualified_property(program: str, generic_program: str):
    """Test the parsing of optional operands"""

    @irdl_op_definition
    class OptionalPropertyOp(IRDLOperation):
        name = "test.optional_property"
        prop = opt_prop_def()

        assembly_format = "($prop^)? attr-dict"

    ctx = Context()
    ctx.load_op(OptionalPropertyOp)
    ctx.load_dialect(Test)

    check_roundtrip(program, ctx)
    check_equivalence(program, generic_program, ctx)


@pytest.mark.parametrize(
    "program, generic_program",
    [
        (
            "test.optional_property()",
            '"test.optional_property"() : () -> ()',
        ),
        (
            "test.optional_property( prop i32 )",
            '"test.optional_property"() <{prop = i32}> : () -> ()',
        ),
    ],
)
def test_optional_property_with_whitespace(program: str, generic_program: str):
    """Test the parsing of optional operands"""

    @irdl_op_definition
    class OptionalPropertyOp(IRDLOperation):
        name = "test.optional_property"
        prop = opt_prop_def()

        assembly_format = "`(` (` ` `prop` $prop^ ` `)? `)` attr-dict"

    ctx = Context()
    ctx.load_op(OptionalPropertyOp)
    ctx.load_dialect(Test)

    check_roundtrip(program, ctx)
    check_equivalence(program, generic_program, ctx)


@pytest.mark.parametrize(
    "program, generic_program",
    [
        (
            "test.optional_unit_attr_prop",
            '"test.optional_unit_attr_prop"() : () -> ()',
        ),
        (
            "test.optional_unit_attr_prop unit_attr",
            '"test.optional_unit_attr_prop"() <{unit_attr}> : () -> ()',
        ),
    ],
)
def test_optional_unit_attr_property(program: str, generic_program: str):
    """Test the parsing of optional UnitAttr operands"""

    @irdl_op_definition
    class OptionalUnitAttrPropertyOp(IRDLOperation):
        name = "test.optional_unit_attr_prop"
        unit_attr = opt_prop_def(UnitAttr)

        assembly_format = "(`unit_attr` $unit_attr^)? attr-dict"

    ctx = Context()
    ctx.load_op(OptionalUnitAttrPropertyOp)
    ctx.load_dialect(Test)

    check_roundtrip(program, ctx)
    check_equivalence(program, generic_program, ctx)


@pytest.mark.parametrize(
    "program, generic_program",
    [
        (
            "test.optional_unit_attr",
            '"test.optional_unit_attr"() : () -> ()',
        ),
        (
            "test.optional_unit_attr unit_attr",
            '"test.optional_unit_attr"() <{unit_attr}> : () -> ()',
        ),
    ],
)
def test_optional_unit_attr_attribute(program: str, generic_program: str):
    """Test the parsing of optional UnitAttr operands"""

    @irdl_op_definition
    class OptionalUnitAttrOp(IRDLOperation):
        name = "test.optional_unit_attr"
        unit_attr = opt_prop_def(UnitAttr)

        assembly_format = "(`unit_attr` $unit_attr^)? attr-dict"

    ctx = Context()
    ctx.load_op(OptionalUnitAttrOp)
    ctx.load_dialect(Test)

    check_roundtrip(program, ctx)
    check_equivalence(program, generic_program, ctx)


@pytest.mark.parametrize(
    "program, generic_program",
    [
        (
            "test.optional_attribute",
            '"test.optional_attribute"() : () -> ()',
        ),
        (
            "test.optional_attribute attr i32",
            '"test.optional_attribute"() {attr = i32} : () -> ()',
        ),
    ],
)
def test_optional_attribute(program: str, generic_program: str):
    """Test the parsing of optional operands"""

    @irdl_op_definition
    class OptionalAttributeOp(IRDLOperation):
        name = "test.optional_attribute"
        attr = opt_attr_def()

        assembly_format = "(`attr` $attr^)? attr-dict"

    ctx = Context()
    ctx.load_op(OptionalAttributeOp)
    ctx.load_dialect(Test)

    check_roundtrip(program, ctx)
    check_equivalence(program, generic_program, ctx)


@pytest.mark.parametrize(
    "program, generic_program",
    [
        (
            "test.typed_attr 3 3.000000e+00",
            '"test.typed_attr"() {attr = 3 : i32, float_attr = 3.000000e+00 : f64} : () -> ()',
        ),
    ],
)
def test_typed_attribute_variable(program: str, generic_program: str):
    """Test the parsing of typed attributes"""

    @irdl_op_definition
    class TypedAttributeOp(IRDLOperation):
        name = "test.typed_attr"
        attr = attr_def(IntegerAttr[I32])
        float_attr = attr_def(FloatAttr[Annotated[Float64Type, Float64Type()]])

        assembly_format = "$attr $float_attr attr-dict"

    ctx = Context()
    ctx.load_op(TypedAttributeOp)
    ctx.load_dialect(Test)

    check_roundtrip(program, ctx)
    check_equivalence(program, generic_program, ctx)


@pytest.mark.parametrize(
    "program, generic_program",
    [
        (
            "test.symbol @test @test2",
            '"test.symbol"() <{sym_name = "test"}> {attr_sym_name = "test2"} : () -> ()',
        ),
        (
            'test.symbol @"123" @"456"',
            '"test.symbol"() <{sym_name = "123"}> {attr_sym_name = "456"} : () -> ()',
        ),
    ],
)
def test_symbol_name_variable(program: str, generic_program: str):
    @irdl_op_definition
    class SymbolNameOp(IRDLOperation):
        name = "test.symbol"

        sym_name = prop_def(SymbolNameConstraint())
        attr_sym_name = attr_def(SymbolNameConstraint())

        assembly_format = "$sym_name $attr_sym_name attr-dict"

    ctx = Context()
    ctx.load_op(SymbolNameOp)
    ctx.load_dialect(Test)

    check_roundtrip(program, ctx)
    check_equivalence(program, generic_program, ctx)


@pytest.mark.parametrize(
    "program, generic_program",
    [
        (
            "test.symbol @test symbol @test2",
            '"test.symbol"() <{sym_name = "test2", other_sym_name = "test"}> : () -> ()',
        ),
        (
            "test.symbol",
            '"test.symbol"() : () -> ()',
        ),
    ],
)
def test_optional_symbol_name_variable(program: str, generic_program: str):
    @irdl_op_definition
    class SymbolNameOp(IRDLOperation):
        name = "test.symbol"

        sym_name = opt_prop_def(SymbolNameConstraint())

        other_sym_name = opt_prop_def(SymbolNameConstraint())

        assembly_format = "$other_sym_name (`symbol` $sym_name^)? attr-dict"

    ctx = Context()
    ctx.load_op(SymbolNameOp)
    ctx.load_dialect(Test)

    check_roundtrip(program, ctx)
    check_equivalence(program, generic_program, ctx)


@pytest.mark.parametrize(
    "program, generic_program, format",
    [
        (
<<<<<<< HEAD
            "test.symbol [1, 2] [3, 4] [5.000000e+00, 6.000000e+00]",
            '"test.symbol"() <{i64s = array<i64: 3, 4>, f32s = array<f32: 5.000000e+00, 6.000000e+00>}> {i32s = array<i32: 1, 2>} : () -> ()',
            "$i32s $i64s $f32s attr-dict",
        ),
        (
            "test.symbol [7, 8]",
            '"test.symbol"() <{f32s = array<f32: 9.000000e+00>}> {i32s = array<i32: 7, 8>} : () -> ()',
            "$i32s (`i64s` $i64s^)? (`f32s` $f32s^)? attr-dict",
=======
            "test.symbol [1, 2] [3, 4] [5.000000e+00, 6.000000e+00] [7.000000e+00]",
            '"test.symbol"() <{i64s = array<i64: 3, 4>, f32s = array<f32: 5.000000e+00, 6.000000e+00>, f64s = array<f64: 7.000000e+00>}> {i32s = array<i32: 1, 2>} : () -> ()',
            "$i32s $i64s $f32s $f64s attr-dict",
        ),
        (
            "test.symbol [7, 8] [1.000000e+01, 1.100000e+01]",
            '"test.symbol"() <{f32s = array<f32: 9.000000e+00>, f64s = array<f64: 1.000000e+01, 1.100000e+01>}> {i32s = array<i32: 7, 8>} : () -> ()',
            "$i32s (`i64s` $i64s^)? (`f32s` $f32s^)? $f64s attr-dict",
>>>>>>> 1ea0556d
        ),
    ],
)
def test_dense_array_special_cases(program: str, generic_program: str, format: str):
    @irdl_op_definition
    class DenseArrayOp(IRDLOperation):
        name = "test.symbol"

        i32s = attr_def(DenseArrayBase[I32])
        i64s = opt_prop_def(DenseArrayBase[I64])
        f32s = prop_def(
<<<<<<< HEAD
            DenseArrayBase[Float32Type()],
            default_value=DenseArrayBase.from_list(Float32Type(), (9.0,)),
        )
=======
            DenseArrayBase[Float32Type],
            default_value=DenseArrayBase.from_list(Float32Type(), (9.0,)),
        )
        f64s = prop_def(
            VarConstraint("F64S", irdl_to_attr_constraint(DenseArrayBase[Float64Type]))
        )
>>>>>>> 1ea0556d

        assembly_format = format

    ctx = Context()
    ctx.load_op(DenseArrayOp)
    ctx.load_dialect(Test)

    check_roundtrip(program, ctx)
    check_equivalence(program, generic_program, ctx)


################################################################################
# Punctuations, keywords, and whitespaces                                      #
################################################################################


@pytest.mark.parametrize(
    "format, program",
    [
        ("`)` attr-dict", "test.punctuation)"),
        ("`(` attr-dict", "test.punctuation("),
        ("`->` attr-dict", "test.punctuation ->"),
        (
            "`->` `->` attr-dict",
            "test.punctuation -> ->",
        ),
        (
            "`(` `)` attr-dict",
            "test.punctuation()",
        ),
        (
            "`keyword` attr-dict",
            "test.punctuation keyword",
        ),
        (
            "`keyword` `,` `keyword` attr-dict",
            "test.punctuation keyword, keyword",
        ),
        ("`keyword` ` ` `,` `keyword` attr-dict", "test.punctuation keyword , keyword"),
        ("`keyword` `,` `` `keyword` attr-dict", "test.punctuation keyword,keyword"),
        (
            "`keyword` `\\n` `,` `keyword` attr-dict",
            "test.punctuation keyword\n, keyword",
        ),
        (
            "`keyword` `,` ` ` `keyword` attr-dict",
            "test.punctuation keyword, keyword",
        ),
        (
            "`keyword` `,` ` ` ` ` `keyword` attr-dict",
            "test.punctuation keyword,  keyword",
        ),
    ],
)
def test_punctuations_and_keywords(format: str, program: str):
    """Test the punctuation and keyword directives."""

    @irdl_op_definition
    class PunctuationOp(IRDLOperation):
        name = "test.punctuation"
        assembly_format = format

    ctx = Context()
    ctx.load_op(PunctuationOp)

    check_roundtrip(program, ctx)
    check_equivalence(program, '"test.punctuation"() : () -> ()', ctx)


################################################################################
# Variables                                                                    #
################################################################################


def test_unknown_variable():
    """Test that variables should refer to an element in the operation."""
    with pytest.raises(
        PyRDLOpDefinitionError,
        match="expected variable to refer to an operand, attribute, region, or successor",
    ) as exc_info:

        @irdl_op_definition
        class UnknownVarOp(IRDLOperation):  # pyright: ignore[reportUnusedClass]
            name = "test.unknown_var_op"

            assembly_format = "$var attr-dict"

    assert isinstance(exc_info.value.__cause__, ParseError)
    assert exc_info.value.__cause__.span.text == "$var"


################################################################################
# Operands                                                                     #
################################################################################


def test_missing_operand():
    """Test that operands should have their type parsed."""
    with pytest.raises(PyRDLOpDefinitionError, match="operand 'operand' not found"):

        @irdl_op_definition
        class NoOperandTypeOp(IRDLOperation):  # pyright: ignore[reportUnusedClass]
            name = "test.no_operand_type_op"
            operand = operand_def()

            assembly_format = "attr-dict"


def test_operands_missing_type():
    """Test that operands should have their type parsed"""
    with pytest.raises(
        PyRDLOpDefinitionError, match="type of operand 'operand' cannot be inferred"
    ):

        @irdl_op_definition
        class NoOperandTypeOp(IRDLOperation):  # pyright: ignore[reportUnusedClass]
            name = "test.no_operand_type_op"
            operand = operand_def()

            assembly_format = "$operand attr-dict"


def test_operands_duplicated():
    """Test that operands should not be parsed twice"""
    with pytest.raises(
        PyRDLOpDefinitionError, match="operand 'operand' is already bound"
    ):

        @irdl_op_definition
        class DuplicatedOperandOp(  # pyright: ignore[reportUnusedClass]
            IRDLOperation
        ):
            name = "test.duplicated_operand_op"
            operand = operand_def()

            assembly_format = "$operand $operand type($operand) attr-dict"


def test_operands_duplicated_type():
    """Test that operands should not have their type parsed twice"""
    with pytest.raises(
        PyRDLOpDefinitionError, match="type of 'operand' is already bound"
    ):

        @irdl_op_definition
        class DuplicatedOperandTypeOp(  # pyright: ignore[reportUnusedClass]
            IRDLOperation
        ):
            name = "test.duplicated_operand_type_op"
            operand = operand_def()

            assembly_format = "$operand type($operand) type($operand) attr-dict"


@pytest.mark.parametrize(
    "format, program, generic_program",
    [
        (
            "$lhs $rhs type($lhs) type($rhs) attr-dict",
            '%0, %1 = "test.op"() : () -> (i32, i64)\ntest.two_operands %0 %1 i32 i64',
            '%0, %1 = "test.op"() : () -> (i32, i64)\n'
            '"test.two_operands"(%0, %1) : (i32, i64) -> ()',
        ),
        (
            "$rhs $lhs type($rhs) type($lhs) attr-dict",
            '%0, %1 = "test.op"() : () -> (i32, i64)\ntest.two_operands %1 %0 i64 i32',
            '%0, %1 = "test.op"() : () -> (i32, i64)\n'
            '"test.two_operands"(%0, %1) : (i32, i64) -> ()',
        ),
        (
            "$lhs `,` $rhs `:` type($lhs) `,` type($rhs) attr-dict",
            '%0, %1 = "test.op"() : () -> (i32, i64)\n'
            "test.two_operands %0, %1 : i32, i64",
            '%0, %1 = "test.op"() : () -> (i32, i64)\n'
            '"test.two_operands"(%0, %1) : (i32, i64) -> ()',
        ),
    ],
)
def test_operands(format: str, program: str, generic_program: str):
    """Test the parsing of operands"""

    @irdl_op_definition
    class TwoOperandsOp(IRDLOperation):
        name = "test.two_operands"
        lhs = operand_def()
        rhs = operand_def()

        assembly_format = format

    ctx = Context()
    ctx.load_op(TwoOperandsOp)
    ctx.load_dialect(Test)

    check_roundtrip(program, ctx)
    check_equivalence(program, generic_program, ctx)


@pytest.mark.parametrize(
    "format, program, generic_program",
    [
        (
            "$args type($args) attr-dict",
            '%0 = "test.op"() : () -> i32\ntest.variadic_operand',
            '%0 = "test.op"() : () -> i32\n"test.variadic_operand"() : () -> ()',
        ),
        (
            "$args type($args) attr-dict",
            '%0 = "test.op"() : () -> i32\ntest.variadic_operand %0 i32',
            '%0 = "test.op"() : () -> i32\n"test.variadic_operand"(%0) : (i32) -> ()',
        ),
        (
            "$args type($args) attr-dict",
            '%0, %1 = "test.op"() : () -> (i32, i64)\n'
            "test.variadic_operand %0, %1 i32, i64",
            '%0, %1 = "test.op"() : () -> (i32, i64)\n'
            '"test.variadic_operand"(%0, %1) : (i32, i64) -> ()',
        ),
        (
            "$args `:` type($args) attr-dict",
            '%0, %1, %2 = "test.op"() : () -> (i32, i64, i128)\n'
            "test.variadic_operand %0, %1, %2 : i32, i64, i128",
            '%0, %1, %2 = "test.op"() : () -> (i32, i64, i128)\n'
            '"test.variadic_operand"(%0, %1, %2) : (i32, i64, i128) -> ()',
        ),
    ],
)
def test_variadic_operand(format: str, program: str, generic_program: str):
    """Test the parsing of variadic operands"""

    @irdl_op_definition
    class VariadicOperandOp(IRDLOperation):
        name = "test.variadic_operand"
        args = var_operand_def()

        assembly_format = format

    ctx = Context()
    ctx.load_op(VariadicOperandOp)
    ctx.load_dialect(Test)

    check_roundtrip(program, ctx)
    check_equivalence(program, generic_program, ctx)


@pytest.mark.parametrize(
    "format, program, generic_program",
    [
        (
            "$args type($args) attr-dict",
            '%0 = "test.op"() : () -> i32\ntest.optional_operand',
            '%0 = "test.op"() : () -> i32\n"test.optional_operand"() : () -> ()',
        ),
        (
            "$args type($args) attr-dict",
            '%0 = "test.op"() : () -> i32\ntest.optional_operand %0 i32',
            '%0 = "test.op"() : () -> i32\n"test.optional_operand"(%0) : (i32) -> ()',
        ),
    ],
)
def test_optional_operand(format: str, program: str, generic_program: str):
    """Test the parsing of optional operands"""

    @irdl_op_definition
    class OptionalOperandOp(IRDLOperation):
        name = "test.optional_operand"
        args = opt_operand_def()

        assembly_format = format

    ctx = Context()
    ctx.load_op(OptionalOperandOp)
    ctx.load_dialect(Test)

    check_roundtrip(program, ctx)
    check_equivalence(program, generic_program, ctx)


@pytest.mark.parametrize(
    "program, generic_program, as_property",
    [
        (
            '%0 = "test.op"() : () -> i32\ntest.variadic_operands(%0 : i32) [%0 : i32]',
            '%0 = "test.op"() : () -> i32\n'
            '"test.variadic_operands"(%0, %0) {operandSegmentSizes = array<i32:1,1>} : (i32,i32) -> ()',
            False,
        ),
        (
            '%0 = "test.op"() : () -> i32\ntest.variadic_operands(%0 : i32) [%0 : i32]',
            '%0 = "test.op"() : () -> i32\n'
            '"test.variadic_operands"(%0, %0) <{operandSegmentSizes = array<i32:1,1>}> : (i32,i32) -> ()',
            True,
        ),
        (
            '%0, %1 = "test.op"() : () -> (i32, i64)\n'
            "test.variadic_operands(%0, %1 : i32, i64) [%1, %0 : i64, i32]",
            '%0, %1 = "test.op"() : () -> (i32, i64)\n'
            '"test.variadic_operands"(%0, %1, %1, %0) {operandSegmentSizes = array<i32:2,2>} : (i32, i64, i64, i32) -> ()',
            False,
        ),
        (
            '%0, %1, %2 = "test.op"() : () -> (i32, i64, i128)\n'
            "test.variadic_operands(%0, %1, %2 : i32, i64, i128) [%2, %1, %0 : i128, i64, i32]",
            '%0, %1, %2 = "test.op"() : () -> (i32, i64, i128)\n'
            '"test.variadic_operands"(%0, %1, %2, %2, %1, %0) {operandSegmentSizes = array<i32:3,3>} : (i32, i64, i128, i128, i64, i32) -> ()',
            False,
        ),
    ],
)
def test_multiple_variadic_operands(
    program: str, generic_program: str, as_property: bool
):
    """Test the parsing of variadic operands"""

    @irdl_op_definition
    class VariadicOperandsOp(IRDLOperation):
        name = "test.variadic_operands"
        args1 = var_operand_def()
        args2 = var_operand_def()

        irdl_options = [AttrSizedOperandSegments(as_property=as_property)]

        assembly_format = (
            "`(` $args1 `:` type($args1) `)` `[` $args2 `:` type($args2) `]` attr-dict"
        )

    ctx = Context()
    ctx.load_op(VariadicOperandsOp)
    ctx.load_dialect(Test)

    check_roundtrip(program, ctx)
    check_equivalence(program, generic_program, ctx)


@pytest.mark.parametrize(
    "program, generic_program",
    [
        (
            "test.optional_operands(:) [:]",
            '"test.optional_operands"() {operandSegmentSizes = array<i32:0,0>} : () -> ()',
        ),
        (
            '%0 = "test.op"() : () -> i32\ntest.optional_operands(%0 : i32) [%0 : i32]',
            '%0 = "test.op"() : () -> i32\n'
            '"test.optional_operands"(%0, %0) {operandSegmentSizes = array<i32:1,1>} : (i32,i32) -> ()',
        ),
    ],
)
def test_multiple_optional_operands(program: str, generic_program: str):
    """Test the parsing of variadic operands"""

    @irdl_op_definition
    class OptionalOperandsOp(IRDLOperation):
        name = "test.optional_operands"
        arg1 = opt_operand_def()
        arg2 = opt_operand_def()

        irdl_options = [AttrSizedOperandSegments()]

        assembly_format = (
            "`(` $arg1 `:` type($arg1) `)` `[` $arg2 `:` type($arg2) `]` attr-dict"
        )

    ctx = Context()
    ctx.load_op(OptionalOperandsOp)
    ctx.load_dialect(Test)

    check_roundtrip(program, ctx)
    check_equivalence(program, generic_program, ctx)


@pytest.mark.parametrize(
    "format, program",
    [
        (
            "$lhs `,` $rhs `:` type($lhs) `,` type($rhs) attr-dict",
            "test.two_operands %0, %1 : i32, i64\n"
            '%0, %1 = "test.op"() : () -> (i32, i64)',
        ),
    ],
)
def test_operands_graph_region(format: str, program: str):
    """Test the parsing of operands in a graph region"""

    @irdl_op_definition
    class TwoOperandsOp(IRDLOperation):
        name = "test.two_operands"
        lhs = operand_def()
        rhs = operand_def()

        assembly_format = format

    ctx = Context()
    ctx.load_op(TwoOperandsOp)
    ctx.load_dialect(Test)

    check_roundtrip(program, ctx)


@pytest.mark.parametrize(
    "program",
    [
        "test.operands_directive %0 : i32",
        "test.operands_directive %0, %1 : i32, i32",
        "test.operands_directive %0, %1, %2 : i32, i32, i32",
    ],
)
def test_operands_directive_with_variadic(program: str):
    """Test the operands directive with a variadic operand"""

    @irdl_op_definition
    class OperandsDirectiveOp(IRDLOperation):
        name = "test.operands_directive"

        op1 = operand_def()
        op2 = var_operand_def()

        assembly_format = "operands `:` type(operands) attr-dict"

    ctx = Context()
    ctx.load_op(OperandsDirectiveOp)
    ctx.load_dialect(Test)

    check_roundtrip(program, ctx)


@pytest.mark.parametrize(
    "program",
    [
        "test.operands_directive %0 : i32",
        "test.operands_directive %0, %1 : i32, i32",
    ],
)
def test_operands_directive_with_optional(program: str):
    """Test the operands directive with an optional operand"""

    @irdl_op_definition
    class OperandsDirectiveOp(IRDLOperation):
        name = "test.operands_directive"

        op1 = opt_operand_def()
        op2 = operand_def()

        assembly_format = "operands `:` type(operands) attr-dict"

    ctx = Context()
    ctx.load_op(OperandsDirectiveOp)
    ctx.load_dialect(Test)

    check_roundtrip(program, ctx)


def test_operands_directive_with_no_variadic():
    """Test the operands directive with no variadic operands"""

    @irdl_op_definition
    class OperandsDirectiveOp(IRDLOperation):
        name = "test.operands_directive"

        op1 = operand_def()
        op2 = operand_def()

        assembly_format = "operands `:` type(operands) attr-dict"

    ctx = Context()
    ctx.load_op(OperandsDirectiveOp)
    ctx.load_dialect(Test)

    check_roundtrip("test.operands_directive %0, %1 : i32, i32", ctx)


def test_operands_directive_fails_with_two_var():
    """Test operands directive cannot be used with two variadic operands"""

    with pytest.raises(
        PyRDLOpDefinitionError,
        match="'operands' is ambiguous with multiple variadic operands",
    ):

        @irdl_op_definition
        class TwoVarOp(IRDLOperation):  # pyright: ignore[reportUnusedClass]
            name = "test.two_var_op"

            op1 = var_operand_def()
            op2 = var_operand_def()

            irdl_options = [AttrSizedOperandSegments()]

            assembly_format = "operands attr-dict `:` type(operands)"


def test_operands_directive_fails_with_no_operands():
    """Test operands directive cannot be used with no operands"""

    with pytest.raises(
        PyRDLOpDefinitionError,
        match="'operands' should not be used when there are no operands",
    ):

        @irdl_op_definition
        class NoOperandsOp(IRDLOperation):  # pyright: ignore[reportUnusedClass]
            name = "test.no_operands_op"

            assembly_format = "operands attr-dict `:` type(operands)"


def test_operands_directive_fails_with_other_directive():
    """Test operands directive cannot be used with no operands"""

    with pytest.raises(
        PyRDLOpDefinitionError,
        match="'operands' cannot be used with other operand directives",
    ):

        @irdl_op_definition
        class TwoOperandsOp(IRDLOperation):  # pyright: ignore[reportUnusedClass]
            name = "test.two_operands_op"

            op1 = operand_def()
            op2 = operand_def()

            assembly_format = "$op1 `,` operands attr-dict `:` type(operands)"


def test_operands_directive_fails_with_other_type_directive():
    """Test operands directive cannot be used with no operands"""

    with pytest.raises(
        PyRDLOpDefinitionError,
        match="'operands' cannot be used in a type directive with other operand type directives",
    ):

        @irdl_op_definition
        class TwoOperandsOp(IRDLOperation):  # pyright: ignore[reportUnusedClass]
            name = "test.two_operands_op"

            op1 = operand_def()
            op2 = operand_def()

            assembly_format = "operands attr-dict `:` type($op1) `,` type(operands)"


@pytest.mark.parametrize(
    "program, error",
    [
        ("test.two_operands %0 : i32, i32", "Expected 2 operands but found 1"),
        (
            "test.two_operands %0, %1, %2 : i32, i32",
            "Expected 2 operands but found 3",
        ),
        ("test.two_operands %0, %1 : i32", "Expected 2 operand types but found 1"),
        (
            "test.two_operands %0, %1 : i32, i32, i32",
            "Expected 2 operand types but found 3",
        ),
    ],
)
def test_operands_directive_bounds(program: str, error: str):
    @irdl_op_definition
    class TwoOperandsOp(IRDLOperation):
        name = "test.two_operands"

        op1 = operand_def()
        op2 = operand_def()

        assembly_format = "operands attr-dict `:` type(operands)"

    ctx = Context()
    ctx.load_op(TwoOperandsOp)

    with pytest.raises(ParseError, match=error):
        parser = Parser(ctx, program)
        parser.parse_operation()


@pytest.mark.parametrize(
    "program, error",
    [
        (
            "test.three_operands %0 : i32, i32",
            "Expected at least 2 operands but found 1",
        ),
        (
            "test.three_operands %0, %1, %2, %3 : i32, i32, i32",
            "Expected at most 3 operands but found 4",
        ),
        (
            "test.three_operands %0, %1 : i32",
            "Expected at least 2 operand types but found 1",
        ),
        (
            "test.three_operands %0, %1, %3 : i32, i32, i32, i32",
            "Expected at most 3 operand types but found 4",
        ),
    ],
)
def test_operands_directive_bounds_with_opt(program: str, error: str):
    @irdl_op_definition
    class ThreeOperandsOp(IRDLOperation):
        name = "test.three_operands"

        op1 = operand_def()
        op2 = opt_operand_def()
        op3 = operand_def()

        assembly_format = "operands attr-dict `:` type(operands)"

    ctx = Context()
    ctx.load_op(ThreeOperandsOp)

    with pytest.raises(ParseError, match=error):
        parser = Parser(ctx, program)
        parser.parse_operation()


@pytest.mark.parametrize(
    "program, error",
    [
        (
            "test.three_operands %0 : i32, i32",
            "Expected at least 2 operands but found 1",
        ),
        (
            "test.three_operands %0, %1 : i32",
            "Expected at least 2 operand types but found 1",
        ),
    ],
)
def test_operands_directive_bound_with_var(program: str, error: str):
    @irdl_op_definition
    class ThreeOperandsOp(IRDLOperation):
        name = "test.three_operands"

        op1 = operand_def()
        op2 = var_operand_def()
        op3 = operand_def()

        assembly_format = "operands attr-dict `:` type(operands)"

    ctx = Context()
    ctx.load_op(ThreeOperandsOp)

    with pytest.raises(ParseError, match=error):
        parser = Parser(ctx, program)
        parser.parse_operation()


def test_operands_directive_with_non_variadic_type_directive():
    """Tests the 'parse_single_type' function of the operands directive."""

    # The parser will never generate a non-variadic TypeDirective containing
    # an OperandsDirective, but we can manually make one.
    format_program = FormatProgram(
        (
            OperandsDirective(None),
            AttrDictDirective(False, set(), set()),
            PunctuationDirective(":"),
            TypeDirective(OperandsDirective(None)),
        ),
    )

    @irdl_op_definition
    class OneOperandOp(IRDLOperation):
        name = "test.one_operand"

        op1 = operand_def()

        @classmethod
        def parse(cls, parser: Parser) -> OneOperandOp:
            return format_program.parse(parser, cls)

        def print(self, printer: Printer):
            format_program.print(printer, self)

    ctx = Context()
    ctx.load_op(OneOperandOp)

    check_roundtrip("test.one_operand %0 : i32", ctx)


def test_operands_directive_with_variadic_type_directive():
    """
    Tests the 'parse_single_type' function of the operands directive
    when the operation has a variadic.
    """
    # The parser will never generate a non-variadic TypeDirective containing
    # an OperandsDirective, but we can manually make one.
    format_program = FormatProgram(
        (
            OperandsDirective((False, 1)),
            AttrDictDirective(False, set(), set()),
            PunctuationDirective(":"),
            TypeDirective(OperandsDirective((False, 1))),
        ),
    )

    @irdl_op_definition
    class TwoOperandOp(IRDLOperation):
        name = "test.two_operand"

        op1 = operand_def()
        op2 = var_operand_def()

        @classmethod
        def parse(cls, parser: Parser) -> TwoOperandOp:
            return format_program.parse(parser, cls)

        def print(self, printer: Printer):
            format_program.print(printer, self)

    ctx = Context()
    ctx.load_op(TwoOperandOp)

    check_roundtrip("test.two_operand %0 : i32", ctx)


################################################################################
# Results                                                                      #
################################################################################


def test_missing_result_type():
    """Test that results should have their type parsed."""
    with pytest.raises(
        PyRDLOpDefinitionError, match="result 'result' cannot be inferred"
    ):

        @irdl_op_definition
        class NoResultTypeOp(IRDLOperation):  # pyright: ignore[reportUnusedClass]
            name = "test.no_result_type_op"
            result = result_def()

            assembly_format = "attr-dict"


def test_results_duplicated_type():
    """Test that results should not have their type parsed twice"""
    with pytest.raises(
        PyRDLOpDefinitionError, match="type of 'result' is already bound"
    ):

        @irdl_op_definition
        class DuplicatedresultTypeOp(  # pyright: ignore[reportUnusedClass]
            IRDLOperation
        ):
            name = "test.duplicated_result_type_op"
            result = result_def()

            assembly_format = "type($result) type($result) attr-dict"


@pytest.mark.parametrize(
    "format, program, generic_program",
    [
        (
            "type($lhs) type($rhs) attr-dict",
            "%0, %1 = test.two_results i32 i64",
            '%0, %1 = "test.two_results"() : () -> (i32, i64)',
        ),
        (
            "type($rhs) type($lhs) attr-dict",
            "%0, %1 = test.two_results i32 i64",
            '%0, %1 = "test.two_results"() : () -> (i64, i32)',
        ),
        (
            "`:` type($lhs) `,` type($rhs) attr-dict",
            "%0, %1 = test.two_results : i32, i64",
            '%0, %1 = "test.two_results"() : () -> (i32, i64)',
        ),
    ],
)
def test_results(format: str, program: str, generic_program: str):
    """Test the parsing of results"""

    @irdl_op_definition
    class TwoResultOp(IRDLOperation):
        name = "test.two_results"
        lhs = result_def()
        rhs = result_def()

        assembly_format = format

    ctx = Context()
    ctx.load_op(TwoResultOp)
    ctx.load_dialect(Test)

    check_roundtrip(program, ctx)
    check_equivalence(program, generic_program, ctx)


@pytest.mark.parametrize(
    "format, program, generic_program",
    [
        (
            "`:` type($res) attr-dict",
            "test.variadic_result :",
            '"test.variadic_result"() : () -> ()',
        ),
        (
            "`:` type($res) attr-dict",
            "%0 = test.variadic_result : i32",
            '%0 = "test.variadic_result"() : () -> i32',
        ),
        (
            "`:` type($res) attr-dict",
            "%0, %1 = test.variadic_result : i32, i64",
            '%0, %1 = "test.variadic_result"() : () -> (i32, i64)',
        ),
        (
            "`:` type($res) attr-dict",
            "%0, %1, %2 = test.variadic_result : i32, i64, i128",
            '%0, %1, %2 = "test.variadic_result"() : () -> (i32, i64, i128)',
        ),
    ],
)
def test_variadic_result(format: str, program: str, generic_program: str):
    """Test the parsing of variadic results"""

    @irdl_op_definition
    class VariadicResultOp(IRDLOperation):
        name = "test.variadic_result"
        res = var_result_def()

        assembly_format = format

    ctx = Context()
    ctx.load_op(VariadicResultOp)
    ctx.load_dialect(Test)

    check_roundtrip(program, ctx)
    check_equivalence(program, generic_program, ctx)


def test_variadic_result_failure():
    """Test that inferring a range of inferrable attributes of unknown length fails."""

    with pytest.raises(
        PyRDLOpDefinitionError,
        match="type of result 'res' cannot be inferred",
    ):

        @irdl_op_definition
        class VariadicResultsOp(IRDLOperation):  # pyright: ignore[reportUnusedClass]
            name = "test.var_results_op"

            res = var_result_def(IndexType())

            irdl_options = [AttrSizedResultSegments()]

            assembly_format = "attr-dict"


@pytest.mark.parametrize(
    "format, program, generic_program",
    [
        (
            "`:` type($res) attr-dict",
            "test.optional_result :",
            '"test.optional_result"() : () -> ()',
        ),
        (
            "`:` type($res) attr-dict",
            "%0 = test.optional_result : i32",
            '%0 = "test.optional_result"() : () -> i32',
        ),
    ],
)
def test_optional_result(format: str, program: str, generic_program: str):
    """Test the parsing of variadic results"""

    @irdl_op_definition
    class OptionalResultOp(IRDLOperation):
        name = "test.optional_result"
        res = opt_result_def()

        assembly_format = format

    ctx = Context()
    ctx.load_op(OptionalResultOp)
    ctx.load_dialect(Test)

    check_roundtrip(program, ctx)
    check_equivalence(program, generic_program, ctx)


@pytest.mark.parametrize(
    "program",
    [
        "%0 = test.results_directive : i32",
        "%0, %1 = test.results_directive : i32, i32",
        "%0, %1, %2 = test.results_directive : i32, i32, i32",
    ],
)
def test_results_directive_with_variadic(program: str):
    """Test the results directive with a variadic result"""

    @irdl_op_definition
    class ResultsDirectiveOp(IRDLOperation):
        name = "test.results_directive"

        res1 = result_def()
        res2 = var_result_def()

        assembly_format = "attr-dict `:` type(results)"

    ctx = Context()
    ctx.load_op(ResultsDirectiveOp)
    ctx.load_dialect(Test)

    check_roundtrip(program, ctx)


@pytest.mark.parametrize(
    "program",
    [
        "%0 = test.results_directive : i32",
        "%0, %1 = test.results_directive : i32, i32",
    ],
)
def test_results_directive_with_optional(program: str):
    """Test the results directive with an optional result"""

    @irdl_op_definition
    class ResultsDirectiveOp(IRDLOperation):
        name = "test.results_directive"

        res1 = opt_result_def()
        res2 = result_def()

        assembly_format = "attr-dict `:` type(results)"

    ctx = Context()
    ctx.load_op(ResultsDirectiveOp)
    ctx.load_dialect(Test)

    check_roundtrip(program, ctx)


def test_results_directive_with_no_variadic():
    """Test the results directive with no variadic results"""

    @irdl_op_definition
    class ResultsDirectiveOp(IRDLOperation):
        name = "test.results_directive"

        res1 = result_def()
        res2 = result_def()

        assembly_format = "attr-dict `:` type(results)"

    ctx = Context()
    ctx.load_op(ResultsDirectiveOp)
    ctx.load_dialect(Test)

    check_roundtrip("%0, %1 = test.results_directive : i32, i32", ctx)


def test_results_directive_fails_with_two_var():
    """Test results directive cannot be used with two variadic results"""

    with pytest.raises(
        PyRDLOpDefinitionError,
        match="'results' is ambiguous with multiple variadic results",
    ):

        @irdl_op_definition
        class TwoVarOp(IRDLOperation):  # pyright: ignore[reportUnusedClass]
            name = "test.two_var_op"

            res1 = var_result_def()
            res2 = var_result_def()

            irdl_options = [AttrSizedResultSegments()]

            assembly_format = "attr-dict `:` type(results)"


def test_results_directive_fails_with_no_results():
    """Test results directive cannot be used with no results"""

    with pytest.raises(
        PyRDLOpDefinitionError,
        match="'results' should not be used when there are no results",
    ):

        @irdl_op_definition
        class NoResultsOp(IRDLOperation):  # pyright: ignore[reportUnusedClass]
            name = "test.no_results_op"

            assembly_format = "attr-dict `:` type(results)"


def test_results_directive_fails_with_other_type_directive():
    """Test results directive cannot be used with no results"""

    with pytest.raises(
        PyRDLOpDefinitionError,
        match="'results' cannot be used in a type directive with other result type directives",
    ):

        @irdl_op_definition
        class TwoResultsOp(IRDLOperation):  # pyright: ignore[reportUnusedClass]
            name = "test.two_results_op"

            res1 = result_def()
            res2 = result_def()

            assembly_format = "attr-dict `:` type($res1) `,` type(results)"


@pytest.mark.parametrize(
    "program, error",
    [
        ("%0 = test.two_results : i32", "Expected 2 result types but found 1"),
        (
            "%0, %1, %2 = test.two_results : i32, i32, i32",
            "Expected 2 result types but found 3",
        ),
    ],
)
def test_results_directive_bounds(program: str, error: str):
    @irdl_op_definition
    class TwoResultsOp(IRDLOperation):
        name = "test.two_results"

        res1 = result_def()
        res2 = result_def()

        assembly_format = "attr-dict `:` type(results)"

    ctx = Context()
    ctx.load_op(TwoResultsOp)

    with pytest.raises(ParseError, match=error):
        parser = Parser(ctx, program)
        parser.parse_operation()


@pytest.mark.parametrize(
    "program, error",
    [
        (
            "%0 = test.three_results : i32",
            "Expected at least 2 result types but found 1",
        ),
        (
            "%0, %1, %2, %3 = test.three_results : i32, i32, i32, i32",
            "Expected at most 3 result types but found 4",
        ),
    ],
)
def test_results_directive_bounds_with_opt(program: str, error: str):
    @irdl_op_definition
    class ThreeResultsOp(IRDLOperation):
        name = "test.three_results"

        res1 = result_def()
        res2 = opt_result_def()
        res3 = result_def()

        assembly_format = "attr-dict `:` type(results)"

    ctx = Context()
    ctx.load_op(ThreeResultsOp)

    with pytest.raises(ParseError, match=error):
        parser = Parser(ctx, program)
        parser.parse_operation()


def test_results_directive_bound_with_var():
    @irdl_op_definition
    class ThreeResultsOp(IRDLOperation):
        name = "test.three_results"

        res1 = result_def()
        res2 = opt_result_def()
        res3 = result_def()

        assembly_format = "attr-dict `:` type(results)"

    ctx = Context()
    ctx.load_op(ThreeResultsOp)

    with pytest.raises(
        ParseError, match="Expected at least 2 result types but found 1"
    ):
        parser = Parser(ctx, "%0 = test.three_results : i32")
        parser.parse_operation()


def test_results_directive_with_non_variadic_type_directive():
    """Tests the 'parse_single_type' function of the results directive."""

    # The parser will never generate a non-variadic TypeDirective containing
    # a ResultsDirective, but we can manually make one.
    format_program = FormatProgram(
        (
            AttrDictDirective(False, set(), set()),
            PunctuationDirective(":"),
            TypeDirective(ResultsDirective(None)),
        ),
    )

    @irdl_op_definition
    class OneResultOp(IRDLOperation):
        name = "test.one_result"

        res = result_def()

        @classmethod
        def parse(cls, parser: Parser) -> OneResultOp:
            return format_program.parse(parser, cls)

        def print(self, printer: Printer):
            format_program.print(printer, self)

    ctx = Context()
    ctx.load_op(OneResultOp)

    check_roundtrip("%0 = test.one_result : i32", ctx)


def test_results_directive_with_variadic_type_directive():
    """
    Tests the 'parse_single_type' function of the results directive
    when the operation has a variadic.
    """
    # The parser will never generate a non-variadic TypeDirective containing
    # a ResultsDirective, but we can manually make one.
    format_program = FormatProgram(
        (
            AttrDictDirective(False, set(), set()),
            PunctuationDirective(":"),
            TypeDirective(ResultsDirective((False, 1))),
        ),
    )

    @irdl_op_definition
    class TwoResultsOp(IRDLOperation):
        name = "test.two_results"

        res1 = result_def()
        res2 = var_result_def()

        @classmethod
        def parse(cls, parser: Parser) -> TwoResultsOp:
            return format_program.parse(parser, cls)

        def print(self, printer: Printer):
            format_program.print(printer, self)

    ctx = Context()
    ctx.load_op(TwoResultsOp)

    check_roundtrip("%0 = test.two_results : i32", ctx)


################################################################################
# Functional type                                                              #
################################################################################


@pytest.mark.parametrize(
    "program",
    [
        "%0 = test.functional_type %1, %2 : (i32, i32) -> i32",
        "test.functional_type %0, %1 : (i32, i32) -> ()",
        "%0, %1 = test.functional_type %2, %3 : (i32, i32) -> (i32, i32)",
        "%0 = test.functional_type %1 : (i32) -> i32",
        "%0 = test.functional_type : () -> i32",
    ],
)
def test_functional_type(program: str):
    """Test the parsing of the functional-type directive"""

    @irdl_op_definition
    class FunctionalTypeOp(IRDLOperation):
        name = "test.functional_type"

        ops = var_operand_def()
        res = var_result_def()

        assembly_format = "$ops attr-dict `:` functional-type($ops, $res)"

    ctx = Context()
    ctx.load_op(FunctionalTypeOp)

    check_roundtrip(program, ctx)


@pytest.mark.parametrize(
    "program",
    [
        "%0 = test.functional_type %1, %2 : (i32, i32) -> i32",
        "%0, %1 = test.functional_type %2, %3 : (i32, i32) -> (i32, i32)",
        "%0 = test.functional_type %1 : (i32) -> i32",
    ],
)
def test_functional_type_with_operands_and_results(program: str):
    """
    Test the parsing of the functional-type directive using the operands and
    results directives
    """

    @irdl_op_definition
    class FunctionalTypeOp(IRDLOperation):
        name = "test.functional_type"

        op1 = operand_def()
        ops2 = var_operand_def()
        res1 = var_result_def()
        res2 = result_def()

        assembly_format = "operands attr-dict `:` functional-type(operands, results)"

    ctx = Context()
    ctx.load_op(FunctionalTypeOp)

    check_roundtrip(program, ctx)


################################################################################
# Regions                                                                     #
################################################################################


def test_missing_region():
    """Test that regions should be parsed."""
    with pytest.raises(PyRDLOpDefinitionError, match="region 'region' not found"):

        @irdl_op_definition
        class NoRegionOp(IRDLOperation):  # pyright: ignore[reportUnusedClass]
            name = "test.no_region_op"
            region = region_def()

            assembly_format = "attr-dict-with-keyword"


def test_region_duplicated():
    """Test that regions should not be parsed twice"""
    with pytest.raises(PyRDLOpDefinitionError, match="region 'r' is already bound"):

        @irdl_op_definition
        class DuplicatedRegionOp(  # pyright: ignore[reportUnusedClass]
            IRDLOperation
        ):
            name = "test.duplicated_region_op"
            r = region_def()

            assembly_format = "$r $r attr-dict"


def test_attr_dict_directly_before_region_variable():
    """Test that regions require an 'attr-dict' directive."""
    with pytest.raises(
        PyRDLOpDefinitionError,
        match="An `attr-dict' directive without keyword cannot be directly followed by a region variable",
    ):

        @irdl_op_definition
        class RegionAttrDictWrongOp(IRDLOperation):  # pyright: ignore[reportUnusedClass]
            name = "test.region_op_missing_keyword"
            region = region_def()

            assembly_format = "attr-dict $region"


@pytest.mark.parametrize(
    "format, program, generic_program",
    [
        (
            "$region attr-dict",
            "test.region_attr_dict {\n} {a = 2 : i32}",
            '"test.region_attr_dict"() ({}) {a = 2 : i32} : () -> ()',
        ),
        (
            "attr-dict `,` $region",
            'test.region_attr_dict {a = 2 : i32}, {\n  "test.op"() : () -> ()\n}',
            '"test.region_attr_dict"() ({  "test.op"() : () -> ()}) {a = 2 : i32} : () -> ()',
        ),
    ],
)
def test_regions_with_attr_dict(format: str, program: str, generic_program: str):
    """Test the parsing of regions"""

    @irdl_op_definition
    class RegionsOp(IRDLOperation):
        name = "test.region_attr_dict"
        region = region_def()

        assembly_format = format

    ctx = Context()
    ctx.load_op(RegionsOp)
    ctx.load_dialect(Test)

    check_roundtrip(program, ctx)
    check_equivalence(program, generic_program, ctx)


@pytest.mark.parametrize(
    "format, program, generic_program",
    [
        (
            "attr-dict-with-keyword $fst $snd",
            "test.two_regions {\n} {\n}",
            '"test.two_regions"() ({}, {}) : () -> ()',
        ),
        (
            "attr-dict-with-keyword $fst $snd",
            'test.two_regions {\n  "test.op"() : () -> ()\n} {\n  "test.op"() : () -> ()\n}',
            '"test.two_regions"() ({ "test.op"() : () -> ()}, { "test.op"() : () -> ()}) : () -> ()',
        ),
        (
            "attr-dict-with-keyword $fst $snd",
            'test.two_regions attributes {a = 2 : i32} {\n  "test.op"() : () -> ()\n} {\n  "test.op"() : () -> ()\n}',
            '"test.two_regions"() ({ "test.op"() : () -> ()}, { "test.op"() : () -> ()}) {a = 2 : i32} : () -> ()',
        ),
    ],
)
def test_regions(format: str, program: str, generic_program: str):
    """Test the parsing of regions"""

    @irdl_op_definition
    class TwoRegionsOp(IRDLOperation):
        name = "test.two_regions"
        fst = region_def()
        snd = region_def()

        assembly_format = format

    ctx = Context()
    ctx.load_op(TwoRegionsOp)
    ctx.load_dialect(Test)

    check_roundtrip(program, ctx)
    check_equivalence(program, generic_program, ctx)


@pytest.mark.parametrize(
    "format, program, generic_program",
    [
        (
            "attr-dict-with-keyword $region",
            "test.variadic_region",
            '"test.variadic_region"() : () -> ()',
        ),
        (
            "attr-dict-with-keyword $region",
            'test.variadic_region {\n  "test.op"() : () -> ()\n}',
            '"test.variadic_region"() ({ "test.op"() : () -> ()}) : () -> ()',
        ),
        (
            "attr-dict-with-keyword $region",
            'test.variadic_region {\n  "test.op"() : () -> ()\n} {\n  "test.op"() : () -> ()\n}',
            '"test.variadic_region"() ({ "test.op"() : () -> ()}, { "test.op"() : () -> ()}) : () -> ()',
        ),
        (
            "attr-dict-with-keyword $region",
            'test.variadic_region {\n  "test.op"() : () -> ()\n} {\n  "test.op"() : () -> ()\n} {\n  "test.op"() : () -> ()\n}',
            '"test.variadic_region"() ({ "test.op"() : () -> ()}, {"test.op"() : () -> ()}, {\n  "test.op"() : () -> ()\n}) : () -> ()',
        ),
    ],
)
def test_variadic_region(format: str, program: str, generic_program: str):
    """Test the parsing of variadic regions"""

    @irdl_op_definition
    class VariadicRegionOp(IRDLOperation):
        name = "test.variadic_region"
        region = var_region_def()

        assembly_format = format

    ctx = Context()
    ctx.load_op(VariadicRegionOp)
    ctx.load_dialect(Test)

    check_roundtrip(program, ctx)
    check_equivalence(program, generic_program, ctx)


@pytest.mark.parametrize(
    "format, program, generic_program",
    [
        (
            "attr-dict-with-keyword $region",
            "test.optional_region",
            '"test.optional_region"() : () -> ()',
        ),
        (
            "attr-dict-with-keyword $region",
            'test.optional_region {\n  "test.op"() : () -> ()\n}',
            '"test.optional_region"() ({ "test.op"() : () -> ()}) : () -> ()',
        ),
    ],
)
def test_optional_region(format: str, program: str, generic_program: str):
    """Test the parsing of optional regions"""

    @irdl_op_definition
    class OptionalRegionOp(IRDLOperation):
        name = "test.optional_region"
        region = opt_region_def()

        assembly_format = format

    ctx = Context()
    ctx.load_op(OptionalRegionOp)
    ctx.load_dialect(Test)

    check_roundtrip(program, ctx)
    check_equivalence(program, generic_program, ctx)


def test_multiple_optional_regions():
    """Test that a variadic region variable cannot directly follow another variadic region variable."""
    with pytest.raises(
        PyRDLOpDefinitionError,
        match="An optional/variadic region variable cannot be followed by another region variable.",
    ):

        @irdl_op_definition
        class OptionalRegionsOp(IRDLOperation):  # pyright: ignore[reportUnusedClass]
            name = "test.optional_regions"
            irdl_options = [AttrSizedRegionSegments()]
            region1 = opt_region_def()
            region2 = opt_region_def()

            assembly_format = "attr-dict-with-keyword $region1 $region2"


@pytest.mark.parametrize(
    "format, program, generic_program",
    [
        (
            "($opt_region^ `keyword`)? attr-dict",
            "test.optional_region_group",
            '"test.optional_region_group"() : () -> ()',
        ),
        (
            "($opt_region^ `keyword`)? attr-dict",
            'test.optional_region_group {\n  "test.op"() : () -> ()\n} keyword',
            '"test.optional_region_group"() ({"test.op"() : () -> ()}) : () -> ()',
        ),
        (
            "(`keyword` $opt_region^)? attr-dict",
            "test.optional_region_group",
            '"test.optional_region_group"() : () -> ()',
        ),
        (
            "(`keyword` $opt_region^)? attr-dict",
            'test.optional_region_group keyword {\n  "test.op"() : () -> ()\n}',
            '"test.optional_region_group"() ({ "test.op"() : () -> ()}) : () -> ()',
        ),
    ],
)
def test_optional_groups_regions(format: str, program: str, generic_program: str):
    """Test the parsing of optional regions in an optional group"""

    @irdl_op_definition
    class OptionalRegionOp(IRDLOperation):
        name = "test.optional_region_group"
        irdl_options = [AttrSizedRegionSegments]
        opt_region = opt_region_def()

        assembly_format = format

    ctx = Context()
    ctx.load_op(OptionalRegionOp)
    ctx.load_dialect(Test)

    check_roundtrip(program, ctx)
    check_equivalence(program, generic_program, ctx)


@pytest.mark.parametrize(
    "program, generic_program",
    [
        (
            "test.empty_region_group",
            '"test.empty_region_group"() ({}) : () -> ()',
        ),
        (
            "test.empty_region_group keyword {\n^0:\n}",
            '"test.empty_region_group"() ({^0:}) : () -> ()',
        ),
        (
            'test.empty_region_group keyword {\n  "test.op"() : () -> ()\n}',
            '"test.empty_region_group"() ({ "test.op"() : () -> ()}) : () -> ()',
        ),
    ],
)
def test_optional_groups_empty_regions(program: str, generic_program: str):
    """Test the parsing of empty regions in an optional group"""

    @irdl_op_definition
    class EmptyRegionOp(IRDLOperation):
        name = "test.empty_region_group"
        maybe_empty = region_def()

        assembly_format = "(`keyword` $maybe_empty^)? attr-dict"

    ctx = Context()
    ctx.load_op(EmptyRegionOp)
    ctx.load_dialect(Test)

    check_roundtrip(program, ctx)
    check_equivalence(program, generic_program, ctx)


################################################################################
# Successors                                                                   #
################################################################################


def test_missing_successor():
    """Test that successors should be parsed."""
    with pytest.raises(PyRDLOpDefinitionError, match="successor 'successor' not found"):

        @irdl_op_definition
        class NoSuccessorOp(IRDLOperation):  # pyright: ignore[reportUnusedClass]
            name = "test.no_successor_op"
            successor = successor_def()

            assembly_format = "attr-dict-with-keyword"


def test_successor_duplicated():
    """Test that successors should not be parsed twice"""
    with pytest.raises(
        PyRDLOpDefinitionError, match="successor 'succ' is already bound"
    ):

        @irdl_op_definition
        class DuplicatedSucessorOp(  # pyright: ignore[reportUnusedClass]
            IRDLOperation
        ):
            name = "test.duplicated_successor_op"
            succ = successor_def()

            assembly_format = "$succ $succ attr-dict"


def test_successors():
    """Test the parsing of successors"""

    program = textwrap.dedent(
        """\
        "test.op"() ({
          "test.op"() [^0] : () -> ()
        ^0:
          test.two_successors ^0 ^0
        }) : () -> ()"""
    )

    generic_program = textwrap.dedent(
        """\
        "test.op"() ({
          "test.op"() [^0] : () -> ()
        ^0:
          "test.two_successors"() [^0, ^0] : () -> ()
        }) : () -> ()"""
    )

    @irdl_op_definition
    class TwoSuccessorsOp(IRDLOperation):
        name = "test.two_successors"
        fst = successor_def()
        snd = successor_def()

        assembly_format = "$fst $snd attr-dict"

    ctx = Context()
    ctx.load_op(TwoSuccessorsOp)
    ctx.load_dialect(Test)

    check_roundtrip(program, ctx)
    check_equivalence(program, generic_program, ctx)


@pytest.mark.parametrize(
    "program, generic_program",
    [
        (
            '"test.op"() ({\n  "test.op"() [^0] : () -> ()\n^0:\n  test.var_successor\n}) : () -> ()',
            textwrap.dedent(
                """\
                "test.op"() ({
                  "test.op"() [^0] : () -> ()
                ^0:
                  "test.var_successor"() : () -> ()
                }) : () -> ()"""
            ),
        ),
        (
            textwrap.dedent(
                """\
                "test.op"() ({
                  "test.op"() [^0] : () -> ()
                ^0:
                  test.var_successor ^0
                }) : () -> ()"""
            ),
            textwrap.dedent(
                """\
                "test.op"() ({
                  "test.op"() [^0] : () -> ()
                ^0:
                  "test.var_successor"() [^0] : () -> ()
                }) : () -> ()"""
            ),
        ),
        (
            textwrap.dedent(
                """\
                "test.op"() ({
                  "test.op"() [^0] : () -> ()
                ^0:
                  test.var_successor ^0, ^0
                }) : () -> ()"""
            ),
            textwrap.dedent(
                """\
                "test.op"() ({
                  "test.op"() [^0] : () -> ()
                ^0:
                  "test.var_successor"() [^0, ^0] : () -> ()
                }) : () -> ()"""
            ),
        ),
    ],
)
def test_variadic_successor(program: str, generic_program: str):
    """Test the parsing of successors"""

    @irdl_op_definition
    class VarSuccessorOp(IRDLOperation):
        name = "test.var_successor"
        succ = var_successor_def()

        assembly_format = "$succ attr-dict"

    ctx = Context()
    ctx.load_op(VarSuccessorOp)
    ctx.load_dialect(Test)

    check_roundtrip(program, ctx)
    check_equivalence(program, generic_program, ctx)


@pytest.mark.parametrize(
    "program, generic_program",
    [
        (
            '"test.op"() ({\n  "test.op"() [^0] : () -> ()\n^0:\n  test.opt_successor\n}) : () -> ()',
            textwrap.dedent(
                """\
                "test.op"() ({
                  "test.op"() [^0] : () -> ()
                ^0:
                  "test.opt_successor"() : () -> ()
                }) : () -> ()"""
            ),
        ),
        (
            textwrap.dedent(
                """\
                "test.op"() ({
                  "test.op"() [^0] : () -> ()
                ^0:
                  test.opt_successor ^0
                }) : () -> ()"""
            ),
            textwrap.dedent(
                """\
                "test.op"() ({
                  "test.op"() [^0] : () -> ()
                ^0:
                  "test.opt_successor"() [^0] : () -> ()
                }) : () -> ()"""
            ),
        ),
    ],
)
def test_optional_successor(program: str, generic_program: str):
    """Test the parsing of successors"""

    @irdl_op_definition
    class OptSuccessorOp(IRDLOperation):
        name = "test.opt_successor"
        succ = opt_successor_def()

        assembly_format = "$succ attr-dict"

    ctx = Context()
    ctx.load_op(OptSuccessorOp)
    ctx.load_dialect(Test)

    check_roundtrip(program, ctx)
    check_equivalence(program, generic_program, ctx)


################################################################################
# Inference                                                                   #
################################################################################

_T = TypeVar("_T", bound=Attribute, covariant=True, default=Attribute)


@pytest.mark.parametrize(
    "format",
    [
        "$lhs $rhs attr-dict `:` type($lhs)",
        "$lhs $rhs attr-dict `:` type($rhs)",
        "$lhs $rhs attr-dict `:` type($res)",
    ],
)
def test_basic_inference(format: str):
    """Check that we can infer the type of an operand when ConstraintVar are used."""

    @irdl_op_definition
    class TwoOperandsOneResultWithVarOp(IRDLOperation):
        T: ClassVar = VarConstraint("T", AnyAttr())

        name = "test.two_operands_one_result_with_var"
        res = result_def(T)
        lhs = operand_def(T)
        rhs = operand_def(T)

        assembly_format = format

    ctx = Context()
    ctx.load_op(TwoOperandsOneResultWithVarOp)
    ctx.load_dialect(Test)
    program = textwrap.dedent(
        """\
    %0, %1 = "test.op"() : () -> (i32, i32)
    %2 = test.two_operands_one_result_with_var %0 %1 : i32
    "test.op"(%2) : (i32) -> ()"""
    )
    check_roundtrip(program, ctx)


def test_eq_attr_inference():
    """Check that operands/results with a fixed type can be inferred."""

    @irdl_attr_definition
    class UnitType(ParametrizedAttribute, TypeAttribute):
        name = "test.unit"

    @irdl_op_definition
    class OneOperandEqTypeOp(IRDLOperation):
        name = "test.one_operand_eq_type"
        index = operand_def(UnitType())
        res = result_def(UnitType())

        assembly_format = "attr-dict $index"

    ctx = Context()
    ctx.load_attr_or_type(UnitType)
    ctx.load_op(OneOperandEqTypeOp)
    ctx.load_dialect(Test)
    program = textwrap.dedent(
        """\
    %0 = "test.op"() : () -> !test.unit
    %1 = test.one_operand_eq_type %0
    "test.op"(%1) : (!test.unit) -> ()"""
    )
    check_roundtrip(program, ctx)


def test_all_of_attr_inference():
    """Check that AllOf still allows for inference."""

    @irdl_attr_definition
    class UnitType(ParametrizedAttribute, TypeAttribute):
        name = "test.unit"

    @irdl_op_definition
    class OneOperandEqTypeAllOfNestedOp(IRDLOperation):
        name = "test.one_operand_eq_type_all_of_nested"
        index = operand_def(AllOf((AnyAttr(), EqAttrConstraint(UnitType()))))

        assembly_format = "attr-dict $index"

    ctx = Context()
    ctx.load_attr_or_type(UnitType)
    ctx.load_op(OneOperandEqTypeAllOfNestedOp)
    ctx.load_dialect(Test)
    program = textwrap.dedent(
        """\
    %0 = "test.op"() : () -> !test.unit
    test.one_operand_eq_type_all_of_nested %0"""
    )
    check_roundtrip(program, ctx)


def test_nested_inference():
    """Check that Param<T> infers correctly T."""

    @irdl_attr_definition
    class ParamOne(ParametrizedAttribute, TypeAttribute, Generic[_T]):
        name = "test.param_one"

        n: Attribute
        p: _T
        q: Attribute

        @staticmethod
        def constr(
            *,
            n: AttrConstraint | None = None,
            p: AttrConstraint[_T] | None = None,
            q: AttrConstraint | None = None,
        ) -> BaseAttr[ParamOne[_T]] | ParamAttrConstraint[ParamOne[_T]]:
            if n is None and p is None and q is None:
                return BaseAttr[ParamOne[_T]](ParamOne)
            return ParamAttrConstraint[ParamOne[_T]](ParamOne, (n, p, q))

    @irdl_op_definition
    class TwoOperandsNestedVarOp(IRDLOperation):
        T: ClassVar = VarConstraint("T", AnyAttr())

        name = "test.two_operands_one_result_with_var"
        res = result_def(T)
        lhs = operand_def(ParamOne.constr(p=T))
        rhs = operand_def(T)

        assembly_format = "$lhs $rhs attr-dict `:` type($lhs)"

    ctx = Context()
    ctx.load_op(TwoOperandsNestedVarOp)
    ctx.load_attr_or_type(ParamOne)
    ctx.load_dialect(Test)
    program = textwrap.dedent(
        """\
    %0, %1 = "test.op"() : () -> (!test.param_one<f16, i32, i1>, i32)
    %2 = test.two_operands_one_result_with_var %0 %1 : !test.param_one<f16, i32, i1>"""
    )
    check_roundtrip(program, ctx)


def test_nested_inference_variable():
    """Check that Param<T> infers correctly T when Param<T> is nested in a variable."""

    @irdl_attr_definition
    class ParamOne(ParametrizedAttribute, TypeAttribute, Generic[_T]):
        name = "test.param_one"

        p: _T

        @staticmethod
        def constr(
            *, p: AttrConstraint[_T] | None = None
        ) -> ParamAttrConstraint[ParamOne[_T]]:
            return ParamAttrConstraint[ParamOne[_T]](ParamOne, (p,))

    @irdl_op_definition
    class ResultTypeIsOperandParamOp(IRDLOperation):
        T: ClassVar = VarConstraint("T", AnyAttr())
        U: ClassVar = VarConstraint("U", ParamOne.constr(p=T))

        name = "test.result_type_is_operand_param"
        res = result_def(T)
        arg = operand_def(U)

        assembly_format = "$arg attr-dict `:` type($arg)"

    ctx = Context()
    ctx.load_op(ResultTypeIsOperandParamOp)
    ctx.load_attr_or_type(ParamOne)
    ctx.load_dialect(Test)
    program = textwrap.dedent(
        """\
    %0 = "test.op"() : () -> !test.param_one<i32>
    %1 = test.result_type_is_operand_param %0 : !test.param_one<i32>"""
    )
    check_roundtrip(program, ctx)


def test_non_verifying_inference():
    """
    Check that non-verifying operands/results will
    trigger a ParseError when inference is required.
    """

    @irdl_attr_definition
    class ParamOne(ParametrizedAttribute, TypeAttribute, Generic[_T]):
        name = "test.param_one"
        p: _T

        @staticmethod
        def constr(
            *,
            p: AttrConstraint[_T] | None = None,
        ) -> BaseAttr[ParamOne[_T]] | ParamAttrConstraint[ParamOne[_T]]:
            if p is None:
                return BaseAttr[ParamOne[_T]](ParamOne)
            return ParamAttrConstraint[ParamOne[_T]](ParamOne, (p,))

    @irdl_op_definition
    class OneOperandOneResultNestedOp(IRDLOperation):
        T: ClassVar = VarConstraint("T", AnyAttr())

        name = "test.one_operand_one_result_nested"
        res = result_def(T)
        lhs = operand_def(ParamOne.constr(p=T))

        assembly_format = "$lhs attr-dict `:` type($lhs)"

    ctx = Context()
    ctx.load_op(OneOperandOneResultNestedOp)
    ctx.load_attr_or_type(ParamOne)
    ctx.load_dialect(Test)
    program = textwrap.dedent(
        """\
    %0 = "test.op"() : () -> i32
    %1 = test.one_operand_one_result_nested %0 : i32"""
    )
    with pytest.raises(
        VerifyException,
        match="i32 should be of base attribute test.param_one",
    ):
        parser = Parser(ctx, program)
        while (op := parser.parse_optional_operation()) is not None:
            op.verify()


def test_variadic_length_inference():
    @irdl_op_definition
    class RangeVarOp(IRDLOperation):
        name = "test.range_var"
        T: ClassVar = RangeVarConstraint("T", RangeOf(AnyAttr()))
        ins = var_operand_def(T)
        outs = var_result_def(T)

        assembly_format = "$ins attr-dict `:` type($ins)"

    ctx = Context()
    ctx.load_op(RangeVarOp)
    ctx.load_dialect(Test)
    program = textwrap.dedent(
        """\
    %in0, %in1 = "test.op"() : () -> (index, index)
    %out0, %out1 = test.range_var %in0, %in1 : index, index
    """
    )

    parser = Parser(ctx, program)
    test_op = parser.parse_optional_operation()
    assert isinstance(test_op, test.Operation)
    my_op = parser.parse_optional_operation()
    assert isinstance(my_op, RangeVarOp)


def test_int_var_inference():
    @irdl_op_definition
    class IntVarOp(IRDLOperation):
        name = "test.int_var"
        T: ClassVar = IntVarConstraint("T", AnyInt())
        ins = var_operand_def(RangeOf(eq(IndexType())).of_length(T))
        outs = var_result_def(RangeOf(eq(IntegerType(64))).of_length(T))

        assembly_format = "$ins attr-dict"

    ctx = Context()
    ctx.load_op(IntVarOp)
    ctx.load_dialect(Test)
    program = textwrap.dedent(
        """\
    %in0, %in1 = "test.op"() : () -> (index, index)
    %out0, %out1 = test.int_var %in0, %in1
    """
    )

    parser = Parser(ctx, program)
    test_op = parser.parse_optional_operation()
    assert isinstance(test_op, test.Operation)
    my_op = parser.parse_optional_operation()
    assert isinstance(my_op, IntVarOp)
    assert my_op.result_types == (IntegerType(64), IntegerType(64))


################################################################################
# Declarative Format Verification                                              #
################################################################################


@pytest.mark.parametrize(
    "variadic_def, format",
    [
        (var_operand_def, "$variadic `,` type($variadic) attr-dict"),
        (var_operand_def, "$variadic `:` type($variadic) `,` attr-dict"),
        (var_result_def, "type($variadic) `,` attr-dict"),
    ],
)
def test_variadic_comma_safeguard(
    variadic_def: Callable[[], VarOperand | VarOpResult], format: str
):
    with pytest.raises(
        PyRDLOpDefinitionError,
        match="A variadic directive cannot be followed by a comma literal.",
    ):

        @irdl_op_definition
        class CommaSafeguardOp(IRDLOperation):  # pyright: ignore[reportUnusedClass]
            name = "test.comma_safeguard"

            variadic = variadic_def()
            assembly_format = format


@pytest.mark.parametrize(
    "variadic_def_one, variadic_def_two, format",
    [
        (
            var_operand_def,
            var_operand_def,
            "$variadic_one `and` $variadic_two `:` type($variadic_one) type($variadic_two) attr-dict",
        ),
        (
            var_result_def,
            var_result_def,
            "type($variadic_one) type($variadic_two) attr-dict",
        ),
        (
            opt_operand_def,
            opt_operand_def,
            "$variadic_one `and` $variadic_two `:` type($variadic_one) type($variadic_two) attr-dict",
        ),
        (
            opt_result_def,
            opt_result_def,
            "type($variadic_one) type($variadic_two) attr-dict",
        ),
    ],
)
def test_chained_variadic_types_safeguard(
    variadic_def_one: Callable[[], VarOperand | VarOpResult],
    variadic_def_two: Callable[[], VarOperand | VarOpResult],
    format: str,
):
    with pytest.raises(
        PyRDLOpDefinitionError,
        match="An optional/variadic type directive cannot be followed by another type directive.",
    ):

        @irdl_op_definition
        class VarTypeGuardOp(IRDLOperation):  # pyright: ignore[reportUnusedClass]
            name = "test.variadic_type_safeguard"

            variadic_one = variadic_def_one()
            variadic_two = variadic_def_two()
            assembly_format = format

            irdl_options = [AttrSizedOperandSegments(), AttrSizedResultSegments()]


@pytest.mark.parametrize("variadic_def_one", [var_operand_def, opt_operand_def])
@pytest.mark.parametrize("variadic_def_two", [var_operand_def, opt_operand_def])
def test_chained_variadic_operands_safeguard(
    variadic_def_one: Callable[[], VarOperand | VarOpResult],
    variadic_def_two: Callable[[], VarOperand | VarOpResult],
):
    with pytest.raises(
        PyRDLOpDefinitionError,
        match="An optional/variadic operand variable cannot be followed by another operand variable.",
    ):

        @irdl_op_definition
        class VarOpGuardOp(IRDLOperation):  # pyright: ignore[reportUnusedClass]
            name = "test.variadic_operand_safeguard"

            variadic_one = variadic_def_one()
            variadic_two = variadic_def_two()
            assembly_format = "$variadic_one $variadic_two `:` type($variadic_one) `<` type($variadic_two) `>` attr-dict"

            irdl_options = [AttrSizedOperandSegments()]


@pytest.mark.parametrize(
    "program, generic_program",
    [
        (
            '%0 = "test.op"() : () -> i32\ntest.optional_group(%0 : i32)',
            '%0 = "test.op"() : () -> i32\n"test.optional_group"(%0) : (i32) -> ()',
        ),
        (
            "test.optional_group",
            '"test.optional_group"() : () -> ()',
        ),
    ],
)
def test_optional_group_optional_operand_anchor(
    program: str,
    generic_program: str,
):
    @irdl_op_definition
    class OptionalGroupOp(IRDLOperation):
        name = "test.optional_group"

        args = opt_operand_def()

        assembly_format = "(`(` $args^ `:` type($args) `)`)? attr-dict"

    ctx = Context()
    ctx.load_op(OptionalGroupOp)
    ctx.load_dialect(Test)

    check_roundtrip(program, ctx)
    check_equivalence(program, generic_program, ctx)


@pytest.mark.parametrize(
    "program, generic_program",
    [
        (
            '%0 = "test.op"() : () -> i32\ntest.optional_else_group %0',
            '%0 = "test.op"() : () -> i32\n"test.optional_else_group"(%0) : (i32) -> ()',
        ),
        (
            "test.optional_else_group 1",
            '"test.optional_else_group"() <{a = 1 : i32}> : () -> ()',
        ),
    ],
)
def test_optional_else_group(
    program: str,
    generic_program: str,
):
    @irdl_op_definition
    class OptionalElseGroupOp(IRDLOperation):
        name = "test.optional_else_group"

        v = opt_operand_def(i32)
        a = opt_prop_def(IntegerAttr[I32])

        assembly_format = """($v^):($a)? attr-dict"""

    ctx = Context()
    ctx.load_op(OptionalElseGroupOp)
    ctx.load_dialect(Test)

    check_roundtrip(program, ctx)
    check_equivalence(program, generic_program, ctx)


def test_impossible_optional_else_group():
    error = "property 'val' is already bound"
    with pytest.raises(
        PyRDLOpDefinitionError,
        match=error,
    ):

        @irdl_op_definition
        class OptionalImpossibleElseGroup(IRDLOperation):  # pyright: ignore[reportUnusedClass]
            name = "test.impossible_optional_else_group"

            val = opt_prop_def(IntegerAttr[I32])

            assembly_format = """($val^):($val)? attr-dict"""


@pytest.mark.parametrize(
    "program, generic_program",
    [
        (
            '%0 = "test.op"() : () -> i32\ntest.optional_optional_group with "prop" %0',
            '%0 = "test.op"() : () -> i32\n"test.optional_optional_group"(%0) <{prop="prop"}> : (i32) -> ()',
        ),
        (
            'test.optional_optional_group with "prop"',
            '"test.optional_optional_group"() <{prop="prop"}>: () -> ()',
        ),
        (
            "test.optional_optional_group",
            '"test.optional_optional_group"() : () -> ()',
        ),
    ],
)
def test_optional_optional_group_optional_operand_anchor(
    program: str,
    generic_program: str,
):
    @irdl_op_definition
    class OptionalOptionalGroupOp(IRDLOperation):
        name = "test.optional_optional_group"

        prop = opt_prop_def(StringAttr)
        arg = opt_operand_def(I32)

        assembly_format = "(`with` $prop^ ($arg^)?)? attr-dict"

    ctx = Context()
    ctx.load_op(OptionalOptionalGroupOp)
    ctx.load_dialect(Test)

    check_roundtrip(program, ctx)
    check_equivalence(program, generic_program, ctx)


@pytest.mark.parametrize(
    "program, generic_program",
    [
        (
            '%0, %1 = "test.op"() : () -> (i32, i64)\n'
            "test.optional_group %0, %1 : i32, i64",
            '%0, %1 = "test.op"() : () -> (i32, i64)\n'
            '"test.optional_group"(%0, %1) : (i32, i64) -> ()',
        ),
        (
            '%0 = "test.op"() : () -> i32\ntest.optional_group %0 : i32',
            '%0 = "test.op"() : () -> i32\n"test.optional_group"(%0) : (i32) -> ()',
        ),
        (
            "test.optional_group",
            '"test.optional_group"() : () -> ()',
        ),
    ],
)
def test_optional_group_variadic_operand_anchor(
    program: str,
    generic_program: str,
):
    @irdl_op_definition
    class OptionalGroupOp(IRDLOperation):
        name = "test.optional_group"

        args = var_operand_def()

        assembly_format = "($args^ `:` type($args))? attr-dict"

    ctx = Context()
    ctx.load_op(OptionalGroupOp)
    ctx.load_dialect(Test)

    check_roundtrip(program, ctx)
    check_equivalence(program, generic_program, ctx)


@pytest.mark.parametrize(
    "program, generic_program",
    [
        (
            "%0 = test.optional_group(i32)",
            '%0 = "test.optional_group"() : () -> (i32)',
        ),
        (
            "test.optional_group",
            '"test.optional_group"() : () -> ()',
        ),
    ],
)
def test_optional_group_optional_result_anchor(
    program: str,
    generic_program: str,
):
    @irdl_op_definition
    class OptionalGroupOp(IRDLOperation):
        name = "test.optional_group"

        res = opt_result_def()

        assembly_format = "(`(` type($res)^ `)`)? attr-dict"

    ctx = Context()
    ctx.load_op(OptionalGroupOp)
    ctx.load_dialect(Test)

    check_roundtrip(program, ctx)
    check_equivalence(program, generic_program, ctx)


@pytest.mark.parametrize(
    "program, generic_program",
    [
        (
            "%0, %1 = test.optional_group(i32, i64)",
            '%0, %1 = "test.optional_group"() : () -> (i32, i64)',
        ),
        (
            "%0 = test.optional_group(i32)",
            '%0 = "test.optional_group"() : () -> (i32)',
        ),
        (
            "test.optional_group",
            '"test.optional_group"() : () -> ()',
        ),
    ],
)
def test_optional_group_variadic_result_anchor(
    program: str,
    generic_program: str,
):
    @irdl_op_definition
    class OptionalGroupOp(IRDLOperation):
        name = "test.optional_group"

        res = var_result_def()

        assembly_format = "(`(` type($res)^ `)`)? attr-dict"

    ctx = Context()
    ctx.load_op(OptionalGroupOp)
    ctx.load_dialect(Test)

    check_roundtrip(program, ctx)
    check_equivalence(program, generic_program, ctx)


@pytest.mark.parametrize(
    "format, error",
    [
        ("()?", "An optional group must have a non-whitespace directive"),
        ("(`keyword`)?", "Every optional group must have an anchor."),
        (
            "($args^ type($rets)^)?",
            "An optional group can only have one anchor.",
        ),
        (
            "(`keyword`^)?",
            "An optional group's anchor must be an anchorable directive.",
        ),
        (
            "($mandatory_arg^)?",
            "First element of an optional group must be optionally parsable.",
        ),
        (
            "($optional_unit_arg^)?",
            "First element of an optional group must be optionally parsable.",
        ),
    ],
)
def test_optional_group_checkers(format: str, error: str):
    with pytest.raises(
        PyRDLOpDefinitionError,
        match=error,
    ):

        @irdl_op_definition
        class WrongOptionalGroupOp(IRDLOperation):  # pyright: ignore[reportUnusedClass]
            name = "test.wrong_optional_group"

            args = var_operand_def()
            rets = var_result_def()
            mandatory_arg = operand_def()
            optional_unit_arg = opt_prop_def(UnitAttr())

            assembly_format = format


@pytest.mark.parametrize(
    "program, generic_program",
    [
        (
            '%0 = "test.op"() : () -> !test.type<"index">\ntest.mixed %0()',
            '%0 = "test.op"() : () -> !test.type<"index">\n'
            '"test.mixed"(%0) : (!test.type<"index">) -> ()',
        ),
        (
            '%0 = "test.op"() : () -> !test.type<"index">\ntest.mixed %0(%0)',
            '%0 = "test.op"() : () -> !test.type<"index">\n'
            '"test.mixed"(%0, %0) : (!test.type<"index">, !test.type<"index">) -> ()',
        ),
        (
            '%0 = "test.op"() : () -> !test.type<"index">\ntest.mixed %0(%0, %0)',
            '%0 = "test.op"() : () -> !test.type<"index">\n'
            '"test.mixed"(%0, %0, %0) : (!test.type<"index">, !test.type<"index">, !test.type<"index">) -> ()',
        ),
    ],
)
def test_variadic_and_single_mixed(program: str, generic_program: str):
    @irdl_op_definition
    class MixedOp(IRDLOperation):
        name = "test.mixed"
        var = var_operand_def(TestType("index"))
        sin = operand_def(TestType("index"))

        assembly_format = "$sin `(` $var `)` attr-dict"

    ctx = Context()
    ctx.load_op(MixedOp)
    ctx.load_dialect(Test)

    check_roundtrip(program, ctx)
    check_equivalence(program, generic_program, ctx)


@irdl_op_definition
class DefaultOp(IRDLOperation):
    name = "test.default"

    prop = prop_def(BoolAttr, default_value=BoolAttr.from_bool(False))
    opt_prop = opt_prop_def(BoolAttr, default_value=BoolAttr.from_bool(True))

    attr = attr_def(BoolAttr, default_value=BoolAttr.from_bool(False))
    opt_attr = opt_attr_def(BoolAttr, default_value=BoolAttr.from_bool(True))

    assembly_format = "(`prop` $prop^)? (`opt_prop` $opt_prop^)? (`attr` $attr^)? (`opt_attr` $opt_attr^)? attr-dict"


@pytest.mark.parametrize(
    "program, output, generic",
    [
        (
            "test.default",
            "test.default",
            '"test.default"() <{prop = false}> {attr = false} : () -> ()',
        ),
        (
            "test.default prop false opt_prop true",
            "test.default",
            '"test.default"() <{prop = false, opt_prop = true}> {attr = false} : () -> ()',
        ),
        (
            '"test.default"() <{prop = false, opt_prop = true}> {attr = false} : () -> ()',
            "test.default",
            '"test.default"() <{prop = false, opt_prop = true}> {attr = false} : () -> ()',
        ),
        (
            '"test.default"() <{prop = false}> {attr = false} : () -> ()',
            "test.default",
            '"test.default"() <{prop = false}> {attr = false} : () -> ()',
        ),
        (
            "test.default prop true opt_prop false",
            "test.default prop true opt_prop false",
            '"test.default"() <{prop = true, opt_prop = false}> {attr = false} : () -> ()',
        ),
        (
            "test.default attr false opt_attr true",
            "test.default",
            '"test.default"() <{prop = false}> {attr = false, opt_attr = true} : () -> ()',
        ),
        (
            '"test.default"() <{prop = false}> {attr = false, opt_attr = true} : () -> ()',
            "test.default",
            '"test.default"() <{prop = false}> {attr = false, opt_attr = true} : () -> ()',
        ),
        (
            "test.default attr true opt_attr false",
            "test.default attr true opt_attr false",
            '"test.default"() <{prop = false}> {attr = true, opt_attr = false} : () -> ()',
        ),
        (
            '"test.default"() : () -> ()',
            "test.default",
            '"test.default"() <{prop = false}> {attr = false} : () -> ()',
        ),
    ],
)
def test_default_properties(program: str, output: str, generic: str):
    ctx = Context()
    ctx.load_op(DefaultOp)

    parsed = Parser(ctx, program).parse_operation()
    assert isinstance(parsed, DefaultOp)

    stream = StringIO()
    printer = Printer(stream=stream)
    printer.print_op(parsed)

    assert output == stream.getvalue()

    stream = StringIO()
    printer = Printer(stream=stream, print_generic_format=True)
    printer.print_op(parsed)

    assert generic == stream.getvalue()


@irdl_op_definition
class RenamedPropOp(IRDLOperation):
    name = "test.renamed"

    prop1 = prop_def(
        BoolAttr, default_value=BoolAttr.from_bool(False), prop_name="test_prop1"
    )
    prop2 = opt_prop_def(BoolAttr, prop_name="test_prop2")

    assembly_format = "(`prop1` $test_prop1^)? (`prop2` $test_prop2^)? attr-dict"


@pytest.mark.parametrize(
    "program, output, generic",
    [
        (
            "test.renamed",
            "test.renamed",
            '"test.renamed"() <{test_prop1 = false}> : () -> ()',
        ),
        (
            "test.renamed prop1 false prop2 false",
            "test.renamed prop2 false",
            '"test.renamed"() <{test_prop1 = false, test_prop2 = false}> : () -> ()',
        ),
        (
            "test.renamed prop1 true prop2 true",
            "test.renamed prop1 true prop2 true",
            '"test.renamed"() <{test_prop1 = true, test_prop2 = true}> : () -> ()',
        ),
    ],
)
def test_renamed_optional_prop(program: str, output: str, generic: str):
    ctx = Context()
    ctx.load_op(RenamedPropOp)

    parsed = Parser(ctx, program).parse_operation()
    assert isinstance(parsed, RenamedPropOp)

    stream = StringIO()
    printer = Printer(stream=stream)
    printer.print_op(parsed)

    assert output == stream.getvalue()

    stream = StringIO()
    printer = Printer(stream=stream, print_generic_format=True)
    printer.print_op(parsed)

    assert generic == stream.getvalue()


@pytest.mark.parametrize(
    "program, generic",
    [
        (
            "test.opt_constant : ()",
            '"test.opt_constant"() : () -> ()',
        ),
        (
            "%0 = test.opt_constant value 1 : i32 : (i32)",
            '%0 = "test.opt_constant"() <{value = 1 : i32}> : () -> (i32)',
        ),
    ],
)
def test_optional_property_with_extractor(program: str, generic: str):
    with pytest.deprecated_call():

        @irdl_op_definition
        class OptConstantOp(IRDLOperation):
            name = "test.opt_constant"
            T: ClassVar = VarConstraint("T", AnyAttr())

            value = opt_prop_def(TypedAttributeConstraint(IntegerAttr.constr(), T))  # pyright: ignore[reportDeprecated]

            res = opt_result_def(T)

            assembly_format = "(`value` $value^)? attr-dict `:` `(` type($res) `)`"

    ctx = Context()
    ctx.load_op(OptConstantOp)

    check_roundtrip(program, ctx)
    check_equivalence(program, generic, ctx)


@pytest.mark.parametrize(
    "program, generic",
    [
        (
            "%0 = test.default_constant",
            '%0 = "test.default_constant"() <{value = true}> : () -> (i1)',
        ),
        (
            "%0 = test.default_constant value 2 : i32",
            '%0 = "test.default_constant"() <{value = 2 : i32}> : () -> (i32)',
        ),
    ],
)
def test_default_property_with_extractor(program: str, generic: str):
    with pytest.deprecated_call():

        @irdl_op_definition
        class DefaultConstantOp(IRDLOperation):
            name = "test.default_constant"
            T: ClassVar = VarConstraint("T", AnyAttr())

            value = prop_def(
                TypedAttributeConstraint(IntegerAttr.constr(), T),  # pyright: ignore[reportDeprecated]
                default_value=BoolAttr.from_bool(True),
            )

            res = result_def(T)

            assembly_format = "(`value` $value^)? attr-dict"

    ctx = Context()
    ctx.load_op(DefaultConstantOp)

    check_roundtrip(program, ctx)
    check_equivalence(program, generic, ctx)


@pytest.mark.parametrize(
    "program, generic",
    [
        (
            "test.default_attr_dict",
            '"test.default_attr_dict"() <{prop = false}> {attr = false} : () -> ()',
        ),
        (
            "test.default_attr_dict {attr = true, prop = true}",
            '"test.default_attr_dict"() <{prop = true}> {attr = true} : () -> ()',
        ),
    ],
)
def test_default_property_in_attr_dict(program: str, generic: str):
    @irdl_op_definition
    class DefaultAttrDictOp(IRDLOperation):
        name = "test.default_attr_dict"

        prop = prop_def(BoolAttr, default_value=BoolAttr.from_bool(False))

        attr = attr_def(BoolAttr, default_value=BoolAttr.from_bool(False))

        irdl_options = [ParsePropInAttrDict()]

        assembly_format = "attr-dict"

    ctx = Context()
    ctx.load_op(DefaultAttrDictOp)

    check_roundtrip(program, ctx)
    check_equivalence(program, generic, ctx)


@pytest.mark.parametrize(
    "program, generic",
    [
        (
            "test.default_attr_dict",
            '"test.default_attr_dict"() {attr = false} : () -> ()',
        ),
        (
            "test.default_attr_dict {attr = true}",
            '"test.default_attr_dict"() {attr = true} : () -> ()',
        ),
    ],
)
def test_default_attr_in_attr_dict(program: str, generic: str):
    @irdl_op_definition
    class DefaultAttrDictOp(IRDLOperation):
        name = "test.default_attr_dict"

        attr = attr_def(BoolAttr, default_value=BoolAttr.from_bool(False))

        assembly_format = "attr-dict"

    ctx = Context()
    ctx.load_op(DefaultAttrDictOp)

    check_roundtrip(program, ctx)
    check_equivalence(program, generic, ctx)


################################################################################
#                            Variable extraction                               #
################################################################################


@irdl_op_definition
class AllOfExtractorOp(IRDLOperation):
    name = "test.all_of_extractor"

    T: ClassVar = VarConstraint("T", AnyAttr())
    lhs = operand_def(T & MemRefType.constr(T))
    rhs = operand_def(T)

    assembly_format = "$lhs `,` $rhs attr-dict `:` type($lhs)"


def test_all_of_extraction_fails():
    ctx = Context()
    ctx.load_op(AllOfExtractorOp)
    ctx.load_dialect(Test)
    parser = Parser(
        ctx,
        '%0 = "test.op"() : () -> memref<10xindex>\ntest.all_of_extractor %0, %0 : memref<10xindex>',
    )
    parser.parse_operation()
    with pytest.raises(
        VerifyException,
        match="attribute memref<10xindex> expected from variable 'T', but got index",
    ):
        parser.parse_operation()


@irdl_attr_definition
class DoubleParamAttr(ParametrizedAttribute, TypeAttribute):
    """An attribute with two unbounded attribute parameters."""

    name = "test.param"

    param1: Attribute
    param2: Attribute


@irdl_op_definition
class ParamExtractorOp(IRDLOperation):
    name = "test.param_extractor"

    T: ClassVar = VarConstraint("T", AnyAttr())
    lhs = operand_def(ParamAttrConstraint(DoubleParamAttr, (T, T)))
    rhs = operand_def(T)

    assembly_format = "$lhs `,` $rhs attr-dict `:` type($lhs)"


def test_param_extraction_fails():
    ctx = Context()
    ctx.load_attr_or_type(DoubleParamAttr)
    ctx.load_op(ParamExtractorOp)
    ctx.load_dialect(Test)
    parser = Parser(
        ctx,
        '%0 = "test.op"() : () -> !test.param<i32,i64>\ntest.param_extractor %0, %0 : !test.param<i32,i64>',
    )
    parser.parse_operation()
    with pytest.raises(
        VerifyException,
        match="attribute i32 expected from variable 'T', but got i64",
    ):
        parser.parse_operation()


@irdl_op_definition
class MultipleOperandExtractorOp(IRDLOperation):
    name = "test.multiple_operand_extractor"

    T: ClassVar = VarConstraint("T", AnyAttr())
    lhs = operand_def(T)
    rhs = operand_def(T)

    assembly_format = "$lhs `,` $rhs attr-dict `:` type($lhs) `,` type($rhs)"


def test_multiple_operand_extraction_fails():
    ctx = Context()
    ctx.load_op(MultipleOperandExtractorOp)
    ctx.load_dialect(Test)
    parser = Parser(
        ctx,
        '%0, %1 = "test.op"() : () -> (index, i32)\ntest.multiple_operand_extractor %0, %1 : index, i32',
    )
    parser.parse_operation()
    with pytest.raises(
        VerifyException,
        match="attribute index expected from variable 'T', but got i32",
    ):
        parser.parse_operation()


################################################################################
#                                  IntAttr                                     #
################################################################################


@irdl_op_definition
class IntAttrExtractOp(IRDLOperation):
    name = "test.int_attr_extract"

    _I: ClassVar = IntVarConstraint("I", AnyInt())

    prop = prop_def(IntegerAttr.constr(value=_I, type=eq(IndexType())))

    outs = var_result_def(RangeOf(eq(IndexType())).of_length(_I))

    assembly_format = "$prop attr-dict"


@pytest.mark.parametrize(
    "program",
    ["%0 = test.int_attr_extract 1", "%0, %1 = test.int_attr_extract 2"],
)
def test_int_attr_extraction(program: str):
    ctx = Context()
    ctx.load_op(IntAttrExtractOp)

    check_roundtrip(program, ctx)


@pytest.mark.parametrize(
    "program, error",
    [
        (
            "%0 = test.int_attr_extract 2",
            "Operation has 2 results, but was given 1 to bind",
        ),
        (
            "%0, %1 = test.int_attr_extract 1",
            "Operation has 1 results, but was given 2 to bind",
        ),
    ],
)
def test_int_attr_extraction_errors(program: str, error: str):
    ctx = Context()
    ctx.load_op(IntAttrExtractOp)
    parser = Parser(ctx, program)
    with pytest.raises(ParseError, match=error):
        parser.parse_optional_operation()


@irdl_op_definition
class IntAttrVerifyOp(IRDLOperation):
    name = "test.int_attr_verify"

    _I: ClassVar = IntVarConstraint("I", AnyInt())

    prop = prop_def(IntegerAttr.constr(value=_I, type=eq(IndexType())))

    prop2 = opt_prop_def(IntegerAttr.constr(value=_I, type=eq(IndexType())))

    ins = var_operand_def(RangeOf(eq(IndexType())).of_length(_I))

    assembly_format = "$prop (`and` $prop2^)? `,` $ins attr-dict"


@pytest.mark.parametrize(
    "program",
    [
        "test.int_attr_verify 1, %0",
        "test.int_attr_verify 2, %0, %1",
        "test.int_attr_verify 1 and 1, %0",
        "test.int_attr_verify 2 and 2, %0, %1",
    ],
)
def test_int_attr_verify(program: str):
    ctx = Context()
    ctx.load_op(IntAttrVerifyOp)

    check_roundtrip(program, ctx)


@pytest.mark.parametrize(
    "program, error",
    [
        (
            "test.int_attr_verify 1, %0, %1",
            "integer 2 expected from int variable 'I', but got 1",
        ),
        (
            "test.int_attr_verify 1 and 2, %0",
            "integer 1 expected from int variable 'I', but got 2",
        ),
        (
            "test.int_attr_verify 2, %0",
            "integer 1 expected from int variable 'I'",
        ),
        (
            "test.int_attr_verify 2 and 1, %0, %1",
            "integer 2 expected from int variable 'I', but got 1",
        ),
    ],
)
def test_int_attr_verify_errors(program: str, error: str):
    ctx = Context()
    ctx.load_op(IntAttrVerifyOp)

    parser = Parser(ctx, program)
    with pytest.raises(VerifyException, match=error):
        op = parser.parse_operation()
        op.verify()


@irdl_attr_definition
class MyAttr(ParametrizedAttribute):
    name = "test.my_attr"

    param: StringAttr


@irdl_op_definition
class NonQualifiedAttrOp(IRDLOperation):
    name = "test.non_qualified_attr"

    attr = prop_def(MyAttr)

    assembly_format = "$attr attr-dict"


def test_non_qualified_attr():
    ctx = Context()
    ctx.load_op(NonQualifiedAttrOp)
    ctx.load_attr_or_type(MyAttr)
    ctx.load_dialect(Test)
    parser = Parser(ctx, 'test.non_qualified_attr <"test">')
    op = parser.parse_operation()
    assert isinstance(op, NonQualifiedAttrOp)
    assert op.attr == MyAttr(StringAttr("test"))


@irdl_op_definition
class QualifiedAttrOp(IRDLOperation):
    name = "test.qualified_attr"

    attr = prop_def(MyAttr)

    assembly_format = "qualified($attr) attr-dict"


def test_qualified_attr():
    ctx = Context()
    ctx.load_op(QualifiedAttrOp)
    ctx.load_attr_or_type(MyAttr)
    ctx.load_dialect(Test)
    parser = Parser(ctx, 'test.qualified_attr #test.my_attr<"test">')
    op = parser.parse_operation()
    assert isinstance(op, QualifiedAttrOp)
    assert op.attr == MyAttr(StringAttr("test"))


################################################################################
#                             Custom directives                                #
################################################################################


@irdl_custom_directive
class Hello(CustomDirective):
    def parse(self, parser: Parser, state: ParsingState) -> bool:
        parser.parse_keyword("hello")
        return True

    def print(self, printer: Printer, state: PrintingState, op: IRDLOperation) -> None:
        state.print_whitespace(printer)
        printer.print_string("hello")


@irdl_op_definition
class CustomDirectiveOp(IRDLOperation):
    name = "test.custom"

    assembly_format = "custom<Hello>() attr-dict"

    custom_directives = (Hello,)


@pytest.mark.parametrize(
    "program",
    [
        "test.custom hello",
        "test.custom hello {attr = 1 : i32}",
    ],
)
def test_custom_directive(program: str):
    ctx = Context()
    ctx.load_op(CustomDirectiveOp)
    ctx.load_dialect(Test)
    check_roundtrip(program, ctx)


@irdl_custom_directive
class Bars(CustomDirective):
    """We print the operands with bars between, because why not."""

    var: VariadicOperandVariable

    def parse(self, parser: Parser, state: ParsingState) -> bool:
        first = parser.parse_optional_unresolved_operand()
        if first is None:
            operands = []
        else:
            operands = [first]
            while parser.parse_optional_punctuation("|"):
                operands.append(parser.parse_unresolved_operand())
        self.var.set(state, operands)
        return bool(operands)

    def print(self, printer: Printer, state: PrintingState, op: IRDLOperation) -> None:
        operands = self.var.get(op)
        if not operands:
            return
        state.print_whitespace(printer)
        printer.print_list(operands, printer.print_ssa_value, delimiter=" | ")


@irdl_op_definition
class CustomDirectiveWithParamOp(IRDLOperation):
    name = "test.custom_param"

    ops = var_operand_def()

    assembly_format = "custom<Bars>($ops) (`:` type($ops)^)? attr-dict"

    custom_directives = (Bars,)


@pytest.mark.parametrize(
    "program",
    [
        "test.custom_param",
        "test.custom_param %0 : i32",
        "test.custom_param %0 | %1 : i32, i32",
        "test.custom_param %0 | %1 | %2 : i32, i32, i32",
    ],
)
def test_custom_directive_param(program: str):
    ctx = Context()
    ctx.load_op(CustomDirectiveWithParamOp)
    ctx.load_dialect(Test)
    check_roundtrip(program, ctx)


def test_non_upper_classvar():
    with pytest.raises(
        PyRDLError, match='Invalid ClassVar name "bad", must be uppercase.'
    ):

        @irdl_custom_directive
        class BadClassVar(CustomDirective):  # pyright: ignore[reportUnusedClass]
            bad: ClassVar

            def parse(self, parser: Parser, state: ParsingState) -> bool:
                raise NotImplementedError()

            def print(
                self, printer: Printer, state: PrintingState, op: IRDLOperation
            ) -> None:
                raise NotImplementedError()


def test_bad_parameter():
    with pytest.raises(
        PyRDLError,
        match="Custom directive BadParam has parameter int_param which is not a format directive.",
    ):

        @irdl_custom_directive
        class BadParam(CustomDirective):  # pyright: ignore[reportUnusedClass]
            int_param: int

            def parse(self, parser: Parser, state: ParsingState) -> bool:
                raise NotImplementedError()

            def print(
                self, printer: Printer, state: PrintingState, op: IRDLOperation
            ) -> None:
                raise NotImplementedError()


@irdl_custom_directive
class EmptyDirectiveWithParams(CustomDirective):
    op: OperandVariable
    op_type: TypeDirective
    res_type: TypeDirective
    attr: AttributeVariable
    prop: AttributeVariable
    region: RegionVariable
    successor: SuccessorVariable
    operands: OperandsDirective
    operand_types: TypeDirective
    results: TypeDirective

    def parse(self, parser: Parser, state: ParsingState) -> bool:
        return True

    def print(self, printer: Printer, state: PrintingState, op: IRDLOperation) -> None:
        pass


@irdl_op_definition
class RefDirectivesOp(IRDLOperation):
    name = "test.ref_directives"

    op = operand_def()
    res = result_def()
    attr = attr_def()
    prop = prop_def()
    region = region_def()
    successor = successor_def()

    assembly_format = (
        "$op type($op) type($res) $attr $prop $region $successor "
        "custom<EmptyDirectiveWithParams>("
        "ref($op),"
        "ref(type($op)),"
        "ref(type($res)),"
        "ref($attr),"
        "ref($prop),"
        "ref($region),"
        "ref($successor),"
        "ref(operands),"
        "ref(type(operands)),"
        "ref(type(results))"
        ") attr-dict"
    )

    custom_directives = (EmptyDirectiveWithParams,)


def test_ref_directives():
    ctx = Context()
    ctx.load_op(RefDirectivesOp)
    ctx.load_dialect(Test)
    check_roundtrip("%0 = test.ref_directives %1 i1 i2 i3 i4 {\n} ^0", ctx)<|MERGE_RESOLUTION|>--- conflicted
+++ resolved
@@ -823,16 +823,6 @@
     "program, generic_program, format",
     [
         (
-<<<<<<< HEAD
-            "test.symbol [1, 2] [3, 4] [5.000000e+00, 6.000000e+00]",
-            '"test.symbol"() <{i64s = array<i64: 3, 4>, f32s = array<f32: 5.000000e+00, 6.000000e+00>}> {i32s = array<i32: 1, 2>} : () -> ()',
-            "$i32s $i64s $f32s attr-dict",
-        ),
-        (
-            "test.symbol [7, 8]",
-            '"test.symbol"() <{f32s = array<f32: 9.000000e+00>}> {i32s = array<i32: 7, 8>} : () -> ()',
-            "$i32s (`i64s` $i64s^)? (`f32s` $f32s^)? attr-dict",
-=======
             "test.symbol [1, 2] [3, 4] [5.000000e+00, 6.000000e+00] [7.000000e+00]",
             '"test.symbol"() <{i64s = array<i64: 3, 4>, f32s = array<f32: 5.000000e+00, 6.000000e+00>, f64s = array<f64: 7.000000e+00>}> {i32s = array<i32: 1, 2>} : () -> ()',
             "$i32s $i64s $f32s $f64s attr-dict",
@@ -841,7 +831,6 @@
             "test.symbol [7, 8] [1.000000e+01, 1.100000e+01]",
             '"test.symbol"() <{f32s = array<f32: 9.000000e+00>, f64s = array<f64: 1.000000e+01, 1.100000e+01>}> {i32s = array<i32: 7, 8>} : () -> ()',
             "$i32s (`i64s` $i64s^)? (`f32s` $f32s^)? $f64s attr-dict",
->>>>>>> 1ea0556d
         ),
     ],
 )
@@ -853,18 +842,12 @@
         i32s = attr_def(DenseArrayBase[I32])
         i64s = opt_prop_def(DenseArrayBase[I64])
         f32s = prop_def(
-<<<<<<< HEAD
-            DenseArrayBase[Float32Type()],
-            default_value=DenseArrayBase.from_list(Float32Type(), (9.0,)),
-        )
-=======
             DenseArrayBase[Float32Type],
             default_value=DenseArrayBase.from_list(Float32Type(), (9.0,)),
         )
         f64s = prop_def(
             VarConstraint("F64S", irdl_to_attr_constraint(DenseArrayBase[Float64Type]))
         )
->>>>>>> 1ea0556d
 
         assembly_format = format
 
