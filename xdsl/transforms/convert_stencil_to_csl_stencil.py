--- conflicted
+++ resolved
@@ -667,10 +667,7 @@
                 [
                     ConvertApplyOpPattern(num_chunks=self.num_chunks),
                     PromoteCoefficients(),
-<<<<<<< HEAD
                     TransformPrefetch(),
-=======
->>>>>>> 8e58c887
                 ]
             ),
             apply_recursively=False,
