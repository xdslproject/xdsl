"""
An interactive command-line tool to explore compilation pipeline construction.

Execute `xdsl-gui` in your terminal to run it.

Run `terminal -m xdsl.interactive.app:InputApp --def` to run in development mode. Please be sure to install `textual-dev` to run this command.
"""

from io import StringIO

from rich.style import Style
from textual import events, on
from textual.app import App, ComposeResult
from textual.containers import Horizontal, ScrollableContainer, Vertical, VerticalScroll
from textual.reactive import reactive
from textual.widgets import Button, Footer, Label, SelectionList, TextArea
from textual.widgets.text_area import TextAreaTheme

from xdsl.dialects.builtin import ModuleOp
from xdsl.interactive._pasteboard import pyclip_copy
from xdsl.ir import MLContext
from xdsl.parser import Parser
from xdsl.passes import ModulePass, PipelinePass
from xdsl.printer import Printer
from xdsl.tools.command_line_tool import get_all_dialects, get_all_passes


class OutputTextArea(TextArea):
    """Used to prevent users from being able to change/alter the Output TextArea"""

    async def _on_key(self, event: events.Key) -> None:
        event.prevent_default()


class InputApp(App[None]):
    """
    Interactive application for constructing compiler pipelines.
    """

    CSS_PATH = "app.tcss"

    BINDINGS = [
        ("d", "toggle_dark", "Toggle dark mode"),
        ("q", "quit_app", "Quit"),
    ]

    # defines a theme for the Input/Output TextArea's
    _DEFAULT_THEME = TextAreaTheme(
        name="my_theme_design",
        base_style=Style(bgcolor="white"),
        syntax_styles={
            "string": Style(color="red"),
            "comment": Style(color="magenta"),
        },
    )

    current_module = reactive[ModuleOp | Exception | None](None)
    """
    Reactive variable used to save the current state of the modified Input TextArea (i.e. is the Output TextArea)
    """

    input_text_area = TextArea(id="input")
    output_text_area = OutputTextArea(id="output")

    list_of_passes = get_all_passes()
    """Contains the list of xDSL passes."""

    query_label = Label("", id="selected_passes_label")
    """Display's user selected passes"""

    passes_selection_list: SelectionList[type[ModulePass]] = SelectionList(
        id="passes_selection_list"
    )

    def compose(self) -> ComposeResult:
        """
        Creates the required widgets, events, etc.
        Get the list of xDSL passes, add them to an array in "Selection" format (so it can be added to a Selection List)
        and sort the list in alphabetical order.
        """

        with Horizontal(id="selected_passes_and_list_horizontal"):
            yield self.passes_selection_list
            with VerticalScroll(id="buttons_and_selection_list"):
                with Horizontal(id="clear_selection_list"):
                    yield Button("Clear Passes", id="clear_selection_list_button")
                with Horizontal(id="copy_query"):
                    yield Button("Copy Query", id="copy_query_button")
            with ScrollableContainer(id="selected_passes"):
                yield self.query_label

        with Horizontal(id="input_output"):
            with Vertical(id="input_container"):
                yield self.input_text_area
                with Horizontal(id="clear_input"):
                    yield Button("Clear Input", id="clear_input_button")
            with Vertical(id="output_container"):
                yield self.output_text_area
                with Horizontal(id="copy_output"):
                    yield Button("Copy Output", id="copy_output_button")

        yield Footer()

    @on(SelectionList.SelectedChanged)
<<<<<<< HEAD
    def update_selected_view(self) -> None:
        """
        When the SelectionList (pass options) changes (i.e. a pass was selected or deselected), update the label to show
        the query, and then call the update_current_module() function, which applies the selected passes to the input and displays the output
        """
        new_passes = "\n" + (", " + "\n").join(
            p.name for p in self.passes_selection_list.selected
        )
        new_label = f"xdsl-opt -p {new_passes}"
        self.query_one(Label).update(new_label)

    @on(SelectionList.SelectedChanged)
=======
>>>>>>> f5c3199a
    @on(TextArea.Changed, "#input")
    def update_current_module(self) -> None:
        """
        Function called when the Input TextArea is changed or a pass is selected/
        unselected. This function parses the Input IR, applies selected passes and
        updates the Output TextArea.
        """
        input_text = self.input_text_area.text
        selected_passes = self.passes_selection_list.selected

        try:
            ctx = MLContext(True)
            for dialect in get_all_dialects():
                ctx.load_dialect(dialect)
            parser = Parser(ctx, input_text)
            module = parser.parse_module()
            pipeline = PipelinePass([p() for p in selected_passes])
            pipeline.apply(ctx, module)
            self.current_module = module
        except Exception as e:
            self.current_module = e

    def watch_current_module(self):
        """
        Function called when the current_module reactive variable is updated. This function updates
        the Output TextArea.
        """
        match self.current_module:
            case None:
                output_text = "No input"
            case Exception() as e:
                output_stream = StringIO()
                Printer(output_stream).print(e)
                output_text = output_stream.getvalue()
            case ModuleOp():
                output_stream = StringIO()
                Printer(output_stream).print(self.current_module)
                output_text = output_stream.getvalue()

        self.output_text_area.load_text(output_text)

    def on_mount(self) -> None:
        """Configure widgets in this application before it is first shown."""

        # register's the theme for the Input/Output TextArea's
        self.input_text_area.register_theme(InputApp._DEFAULT_THEME)
        self.output_text_area.register_theme(InputApp._DEFAULT_THEME)
        self.input_text_area.theme = "my_theme_design"
        self.output_text_area.theme = "my_theme_design"

        self.query_one("#input_container").border_title = "Input xDSL IR"
        self.query_one("#output_container").border_title = "Output xDSL IR"
        self.query_one(
            "#passes_selection_list"
        ).border_title = "Choose a pass or multiplepasses to be applied."
        self.query_one("#selected_passes").border_title = "Selected passes/query"

        # aids in the construction of the seleciton list containing all the passes
        selections = sorted((value.name, value) for value in self.list_of_passes)
        self.passes_selection_list.add_options(  # pyright: ignore[reportUnknownMemberType]
            selections
        )

    def action_toggle_dark(self) -> None:
        """An action to toggle dark mode."""
        self.dark = not self.dark

    def action_quit_app(self) -> None:
        """An action to quit the app."""
        self.exit()

    @on(Button.Pressed, "#clear_input_button")
    def on_clear_input_button_pressed(self, event: Button.Pressed) -> None:
        """When the "Clear Input" button is pressed, the input IR TextArea is cleared and the current_module is updated"""
        self.input_text_area.clear()

    @on(Button.Pressed, "#copy_output_button")
    def on_copy_output_button_pressed(self, event: Button.Pressed) -> None:
        """When the "Copy Output" button is pressed, the output IR TextArea is copied"""
        pyclip_copy(self.output_text_area.text)

    @on(Button.Pressed, "#clear_selection_list_button")
    def on_clear_selection_list_button_pressed(self, event: Button.Pressed) -> None:
        """When the "Clear Passes" button is preseed, the SelectionList is cleared"""
        self.passes_selection_list.deselect_all()

    @on(Button.Pressed, "#copy_query_button")
    def on_copy_query_button_pressed(self, event: Button.Pressed) -> None:
        """When the "Copy Query" button is preseed, the selected passes/query is copied"""
        selected_passes = "\n" + (", " + "\n").join(
            p.name for p in self.passes_selection_list.selected
        )
        query = f"xdsl-opt -p {selected_passes}"
        pyclip_copy(query)


def main():
    return InputApp().run()


if __name__ == "__main__":
    main()<|MERGE_RESOLUTION|>--- conflicted
+++ resolved
@@ -102,7 +102,6 @@
         yield Footer()
 
     @on(SelectionList.SelectedChanged)
-<<<<<<< HEAD
     def update_selected_view(self) -> None:
         """
         When the SelectionList (pass options) changes (i.e. a pass was selected or deselected), update the label to show
@@ -115,8 +114,6 @@
         self.query_one(Label).update(new_label)
 
     @on(SelectionList.SelectedChanged)
-=======
->>>>>>> f5c3199a
     @on(TextArea.Changed, "#input")
     def update_current_module(self) -> None:
         """
