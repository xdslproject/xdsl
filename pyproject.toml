[project]
name = "xdsl"
description = "xDSL"
readme = "README.md"
requires-python = ">=3.10"
license = { text = "MIT License" }
authors = [{ name = "Mathieu Fehr", email = "mathieu.fehr@ed.ac.uk" }]
classifiers = ["Programming Language :: Python :: 3"]
dependencies = [
    "immutabledict<4.2.1",
    "typing-extensions>=4.7,<5",
    "ordered-set==4.1.0",
]
dynamic = ["version"]

[project.optional-dependencies]
extras = ["riscemu==2.2.5", "wgpu==0.15.1", "textual==0.56.2", "pyclip==0.7"]
onnx = ["onnx-weekly"]

[project.urls]
Homepage = "https://xdsl.dev/"
"Source Code" = "https://github.com/xdslproject/xdsl"
"Issue Tracker" = "https://github.com/xdslproject/xdsl/issues"

[project.scripts]
xdsl-opt = "xdsl.tools.xdsl_opt:main"
irdl-to-pyrdl = "xdsl.tools.irdl_to_pyrdl:main"
xdsl-run = "xdsl.tools.xdsl_run:main"
xdsl-gui = "xdsl.interactive.app:main"

[tool.setuptools]
platforms = ["Linux", "Mac OS-X", "Unix"]
zip-safe = false

[tool.setuptools.package-data]
xdsl = ["py.typed", "interactive/*.tcss", "_version.py"]

[build-system]
requires = ["setuptools>=42", "wheel", "versioneer[toml]"]
build-backend = "setuptools.build_meta"

[tool.pyright]
reportImportCycles = false
enableTypeIgnoreComments = false
typeCheckingMode = "strict"
"include" = ["docs", "xdsl", "tests", "bench"]
"exclude" = [
    "tests/dialects/test_memref.py",
<<<<<<< HEAD
    "tests/frontend/onnx/test_context.py",
    "tests/frontend/onnx/test_type.py",
    "tests/test_frontend_op_resolver.py",
    "tests/test_frontend_python_code_check.py",
    "xdsl/frontend/onnx/context.py",
=======
    "tests/frontend/onnx/test_build_ir.py",
    "tests/frontend/onnx/test_type.py",
    "tests/test_frontend_op_resolver.py",
    "tests/test_frontend_python_code_check.py",
    "xdsl/frontend/onnx/build_ir.py",
>>>>>>> 01e8e73c
    "xdsl/frontend/onnx/type.py",
    "xdsl/interpreters/experimental/wgpu.py",
    "xdsl/interpreters/onnx.py",
]
"ignore" = [
    "tests/filecheck/frontend/dialects/builtin.py",
    "tests/filecheck/frontend/dialects/invalid.py",
    "tests/filecheck/frontend/dialects/arith.py",
    "tests/filecheck/frontend/dialects/scf.py",
    "tests/filecheck/frontend/programs/invalid.py",
    "xdsl/_version.py",
]

[tool.isort]
profile = "black"

[tool.ruff]
select = ["E", "F", "W", "I", "UP", "PT", "TID251"]
ignore = [
    "E741",  # https://beta.ruff.rs/docs/rules/ambiguous-variable-name/
    "PT006", # https://beta.ruff.rs/docs/rules/pytest-parametrize-names-wrong-type/
    "PT007", # https://beta.ruff.rs/docs/rules/pytest-parametrize-values-wrong-type/
    "PT011", # https://beta.ruff.rs/docs/rules/pytest-raises-too-broad/
    "PT012", # https://beta.ruff.rs/docs/rules/pytest-raises-with-multiple-statements/
    "PT015", # https://beta.ruff.rs/docs/rules/pytest-assert-always-false/
]
line-length = 300
target-version = "py310"

[tool.ruff.flake8-tidy-imports.banned-api]
"xdsl.parser.core".msg = "Use xdsl.parser instead."
"xdsl.parser.attribute_parser".msg = "Use xdsl.parser instead."
"xdsl.parser.affine_parser".msg = "Use xdsl.parser instead."
"xdsl.ir.core".msg = "Use xdsl.ir instead."
"xdsl.irdl.irdl".msg = "Use xdsl.irdl instead"
"xdsl.ir.affine.affine_expr".msg = "Use xdsl.ir.affine instead"
"xdsl.ir.affine.affine_map".msg = "Use xdsl.ir.affine instead"
"xdsl.ir.affine.affine_set".msg = "Use xdsl.ir.affine instead"


[tool.ruff.per-file-ignores]
"__init__.py" = ["F403"]
"tests/filecheck/frontend/programs/invalid.py" = ["F811", "F841"]
"tests/filecheck/frontend/dialects/invalid.py" = ["F811"]
"tests/test_declarative_assembly_format.py" = ["F811"]
"versioneer.py" = ["ALL"]
"_version.py" = ["ALL"]

[tool.ruff.mccabe]
max-complexity = 10

[tool.black]
# When updating this list, please update `.pre-commit-config.yaml`
exclude = """
/(__pycache__|.asv|venv|build|tests/filecheck)/
|versioneer.py$
|xdsl/_version.py$
"""

[tool.pytest.ini_options]
python_files = ["tests/*test_*.py", "docs/*test_*.py"]
python_classes = "Test_*"
python_functions = "test_*"
addopts = ["--durations=20", "--maxfail=5"]

[tool.versioneer]
VCS = "git"
style = "pep440"
versionfile_source = "xdsl/_version.py"
versionfile_build = "xdsl/_version.py"
tag_prefix = "v"<|MERGE_RESOLUTION|>--- conflicted
+++ resolved
@@ -46,19 +46,11 @@
 "include" = ["docs", "xdsl", "tests", "bench"]
 "exclude" = [
     "tests/dialects/test_memref.py",
-<<<<<<< HEAD
-    "tests/frontend/onnx/test_context.py",
-    "tests/frontend/onnx/test_type.py",
-    "tests/test_frontend_op_resolver.py",
-    "tests/test_frontend_python_code_check.py",
-    "xdsl/frontend/onnx/context.py",
-=======
     "tests/frontend/onnx/test_build_ir.py",
     "tests/frontend/onnx/test_type.py",
     "tests/test_frontend_op_resolver.py",
     "tests/test_frontend_python_code_check.py",
     "xdsl/frontend/onnx/build_ir.py",
->>>>>>> 01e8e73c
     "xdsl/frontend/onnx/type.py",
     "xdsl/interpreters/experimental/wgpu.py",
     "xdsl/interpreters/onnx.py",
