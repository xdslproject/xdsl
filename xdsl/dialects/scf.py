--- conflicted
+++ resolved
@@ -38,16 +38,16 @@
     # TODO verify dependencies between scf.condition, scf.yield and the regions
     def verify_(self):
         for idx, arg in enumerate(self.arguments):
-            if self.before_region.block.args[idx].typ != arg.typ:
+            if self.before_region.block.args[idx].type != arg.type:
                 raise Exception(
-                    f"Block arguments with wrong type, expected {arg.typ}, "
-                    f"got {self.before_region.block.args[idx].typ}"
+                    f"Block arguments with wrong type, expected {arg.type}, "
+                    f"got {self.before_region.block.args[idx].type}"
                 )
 
         for idx, res in enumerate(self.res):
-            if self.after_region.block.args[idx].typ != res.typ:
+            if self.after_region.block.args[idx].type != res.type:
                 raise Exception(
-                    f"Block arguments with wrong type, expected {res.typ}, "
+                    f"Block arguments with wrong type, expected {res.type}, "
                     f"got {self.after_region.block.args[idx].typ}"
                 )
 
@@ -385,47 +385,6 @@
 
 
 @irdl_op_definition
-<<<<<<< HEAD
-=======
-class While(IRDLOperation):
-    name = "scf.while"
-    arguments: VarOperand = var_operand_def(AnyAttr())
-
-    res: VarOpResult = var_result_def(AnyAttr())
-    before_region: Region = region_def()
-    after_region: Region = region_def()
-
-    # TODO verify dependencies between scf.condition, scf.yield and the regions
-    def verify_(self):
-        for idx, arg in enumerate(self.arguments):
-            if self.before_region.block.args[idx].type != arg.type:
-                raise Exception(
-                    f"Block arguments with wrong type, expected {arg.type}, "
-                    f"got {self.before_region.block.args[idx].type}"
-                )
-
-        for idx, res in enumerate(self.res):
-            if self.after_region.block.args[idx].type != res.type:
-                raise Exception(
-                    f"Block arguments with wrong type, expected {res.type}, "
-                    f"got {self.after_region.block.args[idx].type}"
-                )
-
-    @staticmethod
-    def get(
-        operands: Sequence[SSAValue | Operation],
-        result_types: Sequence[Attribute],
-        before: Region | Sequence[Operation] | Sequence[Block],
-        after: Region | Sequence[Operation] | Sequence[Block],
-    ) -> While:
-        op = While.build(
-            operands=operands, result_types=result_types, regions=[before, after]
-        )
-        return op
-
-
-@irdl_op_definition
->>>>>>> 40ea6fc2
 class Condition(IRDLOperation):
     name = "scf.condition"
     cond: Operand = operand_def(IntegerType(1))
