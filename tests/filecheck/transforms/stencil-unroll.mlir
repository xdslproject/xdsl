// RUN: xdsl-opt %s -p "stencil-unroll{unroll-factor=8,1}" | filecheck %s

  func.func @stencil_init_float(%0 : f64, %1 : !stencil.field<?x?x?xf64>) {
    %2 = stencil.cast %1 : !stencil.field<?x?x?xf64> -> !stencil.field<[-3,67]x[-3,67]x[-3,67]xf64>
    %3 = stencil.apply(%4 = %0 : f64) -> (!stencil.temp<[1,65]x[2,66]x[3,63]xf64>) {
      %5 = arith.constant 1.000000e+00 : f64
      %6 = arith.addf %4, %5 : f64
      stencil.return %6 : f64
    }
    stencil.store %3 to %2 (<[1, 2, 3], [65, 66, 63]>) : !stencil.temp<[1,65]x[2,66]x[3,63]xf64> to !stencil.field<[-3,67]x[-3,67]x[-3,67]xf64>
    func.return
  }

// CHECK:         func.func @stencil_init_float(%0 : f64, %1 : !stencil.field<?x?x?xf64>) {
// CHECK-NEXT:      %2 = stencil.cast %1 : !stencil.field<?x?x?xf64> -> !stencil.field<[-3,67]x[-3,67]x[-3,67]xf64>
// CHECK-NEXT:      %3 = stencil.apply(%4 = %0 : f64) -> (!stencil.temp<[1,65]x[2,66]x[3,63]xf64>) {
// CHECK-NEXT:        %5 = arith.constant 1.000000e+00 : f64
// CHECK-NEXT:        %6 = arith.addf %4, %5 : f64
// CHECK-NEXT:        %7 = arith.constant 1.000000e+00 : f64
// CHECK-NEXT:        %8 = arith.addf %4, %7 : f64
// CHECK-NEXT:        %9 = arith.constant 1.000000e+00 : f64
// CHECK-NEXT:        %10 = arith.addf %4, %9 : f64
// CHECK-NEXT:        %11 = arith.constant 1.000000e+00 : f64
// CHECK-NEXT:        %12 = arith.addf %4, %11 : f64
// CHECK-NEXT:        %13 = arith.constant 1.000000e+00 : f64
// CHECK-NEXT:        %14 = arith.addf %4, %13 : f64
// CHECK-NEXT:        %15 = arith.constant 1.000000e+00 : f64
// CHECK-NEXT:        %16 = arith.addf %4, %15 : f64
// CHECK-NEXT:        %17 = arith.constant 1.000000e+00 : f64
// CHECK-NEXT:        %18 = arith.addf %4, %17 : f64
// CHECK-NEXT:        %19 = arith.constant 1.000000e+00 : f64
// CHECK-NEXT:        %20 = arith.addf %4, %19 : f64
// CHECK-NEXT:        stencil.return %6, %8, %10, %12, %14, %16, %18, %20 unroll <[1, 8, 1]> : f64, f64, f64, f64, f64, f64, f64, f64
// CHECK-NEXT:      }
// CHECK-NEXT:      stencil.store %3 to %2 (<[1, 2, 3], [65, 66, 63]>) : !stencil.temp<[1,65]x[2,66]x[3,63]xf64> to !stencil.field<[-3,67]x[-3,67]x[-3,67]xf64>
// CHECK-NEXT:      func.return
// CHECK-NEXT:    }

  func.func @copy_1d(%7 : !stencil.field<?xf64>, %out : !stencil.field<?xf64>) {
    %8 = stencil.cast %7 : !stencil.field<?xf64> -> !stencil.field<[-4,68]xf64>
    %outc = stencil.cast %out : !stencil.field<?xf64> -> !stencil.field<[0,1024]xf64>
    %9 = stencil.load %8 : !stencil.field<[-4,68]xf64> -> !stencil.temp<[-1,68]xf64>
    %10 = stencil.apply(%11 = %9 : !stencil.temp<[-1,68]xf64>) -> (!stencil.temp<[0,68]xf64>) {
      %12 = stencil.access %11[-1] : !stencil.temp<[-1,68]xf64>
      stencil.return %12 : f64
    }
    stencil.store %10 to %outc (<[0], [68]>) : !stencil.temp<[0,68]xf64> to !stencil.field<[0,1024]xf64>
    func.return
  }

// CHECK:         func.func @copy_1d(%0 : !stencil.field<?xf64>, %out : !stencil.field<?xf64>) {
// CHECK-NEXT:      %1 = stencil.cast %0 : !stencil.field<?xf64> -> !stencil.field<[-4,68]xf64>
// CHECK-NEXT:      %outc = stencil.cast %out : !stencil.field<?xf64> -> !stencil.field<[0,1024]xf64>
// CHECK-NEXT:      %2 = stencil.load %1 : !stencil.field<[-4,68]xf64> -> !stencil.temp<[-1,68]xf64>
// CHECK-NEXT:      %3 = stencil.apply(%4 = %2 : !stencil.temp<[-1,68]xf64>) -> (!stencil.temp<[0,68]xf64>) {
// CHECK-NEXT:        %5 = stencil.access %4[-1] : !stencil.temp<[-1,68]xf64>
// CHECK-NEXT:        stencil.return %5 : f64
// CHECK-NEXT:      }
// CHECK-NEXT:      stencil.store %3 to %outc (<[0], [68]>) : !stencil.temp<[0,68]xf64> to !stencil.field<[0,1024]xf64>
// CHECK-NEXT:      func.return
// CHECK-NEXT:    }

  func.func @offsets(%13 : !stencil.field<?x?x?xf64>, %14 : !stencil.field<?x?x?xf64>, %15 : !stencil.field<?x?x?xf64>) {
    %16 = stencil.cast %13 : !stencil.field<?x?x?xf64> -> !stencil.field<[-4,68]x[-4,68]x[-4,68]xf64>
    %17 = stencil.cast %14 : !stencil.field<?x?x?xf64> -> !stencil.field<[-4,68]x[-4,68]x[-4,68]xf64>
    %18 = stencil.cast %15 : !stencil.field<?x?x?xf64> -> !stencil.field<[-4,68]x[-4,68]x[-4,68]xf64>
    %19 = stencil.load %16 : !stencil.field<[-4,68]x[-4,68]x[-4,68]xf64> -> !stencil.temp<[-1,65]x[-1,65]x[0,64]xf64>
    %20, %21 = stencil.apply(%22 = %19 : !stencil.temp<[-1,65]x[-1,65]x[0,64]xf64>) -> (!stencil.temp<[0,64]x[0,64]x[0,64]xf64>, !stencil.temp<[0,64]x[0,64]x[0,64]xf64>) {
      %23 = stencil.access %22[-1, 0, 0] : !stencil.temp<[-1,65]x[-1,65]x[0,64]xf64>
      %24 = stencil.access %22[1, 0, 0] : !stencil.temp<[-1,65]x[-1,65]x[0,64]xf64>
      %25 = stencil.access %22[0, 1, 0] : !stencil.temp<[-1,65]x[-1,65]x[0,64]xf64>
      %26 = stencil.access %22[0, -1, 0] : !stencil.temp<[-1,65]x[-1,65]x[0,64]xf64>
      %27 = stencil.access %22[0, 0, 0] : !stencil.temp<[-1,65]x[-1,65]x[0,64]xf64>
      %28 = arith.addf %23, %24 : f64
      %29 = arith.addf %25, %26 : f64
      %30 = arith.addf %28, %29 : f64
      %cst = arith.constant -4.000000e+00 : f64
      %31 = arith.mulf %27, %cst : f64
      %32 = arith.addf %31, %30 : f64
      stencil.return %32, %31 : f64, f64
    }
    stencil.store %20 to %17 (<[0, 0, 0], [64, 64, 64]>) : !stencil.temp<[0,64]x[0,64]x[0,64]xf64> to !stencil.field<[-4,68]x[-4,68]x[-4,68]xf64>
    func.return
  }

// CHECK:         func.func @offsets(%0 : !stencil.field<?x?x?xf64>, %1 : !stencil.field<?x?x?xf64>, %2 : !stencil.field<?x?x?xf64>) {
// CHECK-NEXT:      %3 = stencil.cast %0 : !stencil.field<?x?x?xf64> -> !stencil.field<[-4,68]x[-4,68]x[-4,68]xf64>
// CHECK-NEXT:      %4 = stencil.cast %1 : !stencil.field<?x?x?xf64> -> !stencil.field<[-4,68]x[-4,68]x[-4,68]xf64>
// CHECK-NEXT:      %5 = stencil.cast %2 : !stencil.field<?x?x?xf64> -> !stencil.field<[-4,68]x[-4,68]x[-4,68]xf64>
// CHECK-NEXT:      %6 = stencil.load %3 : !stencil.field<[-4,68]x[-4,68]x[-4,68]xf64> -> !stencil.temp<[-1,65]x[-1,65]x[0,64]xf64>
// CHECK-NEXT:      %7, %8 = stencil.apply(%9 = %6 : !stencil.temp<[-1,65]x[-1,65]x[0,64]xf64>) -> (!stencil.temp<[0,64]x[0,64]x[0,64]xf64>, !stencil.temp<[0,64]x[0,64]x[0,64]xf64>) {
// CHECK-NEXT:        %10 = stencil.access %9[-1, 0, 0] : !stencil.temp<[-1,65]x[-1,65]x[0,64]xf64>
// CHECK-NEXT:        %11 = stencil.access %9[1, 0, 0] : !stencil.temp<[-1,65]x[-1,65]x[0,64]xf64>
// CHECK-NEXT:        %12 = stencil.access %9[0, 1, 0] : !stencil.temp<[-1,65]x[-1,65]x[0,64]xf64>
// CHECK-NEXT:        %13 = stencil.access %9[0, -1, 0] : !stencil.temp<[-1,65]x[-1,65]x[0,64]xf64>
// CHECK-NEXT:        %14 = stencil.access %9[0, 0, 0] : !stencil.temp<[-1,65]x[-1,65]x[0,64]xf64>
// CHECK-NEXT:        %15 = arith.addf %10, %11 : f64
// CHECK-NEXT:        %16 = arith.addf %12, %13 : f64
// CHECK-NEXT:        %17 = arith.addf %15, %16 : f64
// CHECK-NEXT:        %cst = arith.constant -4.000000e+00 : f64
// CHECK-NEXT:        %18 = arith.mulf %14, %cst : f64
// CHECK-NEXT:        %19 = arith.addf %18, %17 : f64
// CHECK-NEXT:        %20 = stencil.access %9[-1, 1, 0] : !stencil.temp<[-1,65]x[-1,65]x[0,64]xf64>
// CHECK-NEXT:        %21 = stencil.access %9[1, 1, 0] : !stencil.temp<[-1,65]x[-1,65]x[0,64]xf64>
// CHECK-NEXT:        %22 = stencil.access %9[0, 2, 0] : !stencil.temp<[-1,65]x[-1,65]x[0,64]xf64>
// CHECK-NEXT:        %23 = stencil.access %9[0, 0, 0] : !stencil.temp<[-1,65]x[-1,65]x[0,64]xf64>
// CHECK-NEXT:        %24 = stencil.access %9[0, 1, 0] : !stencil.temp<[-1,65]x[-1,65]x[0,64]xf64>
// CHECK-NEXT:        %25 = arith.addf %20, %21 : f64
// CHECK-NEXT:        %26 = arith.addf %22, %23 : f64
// CHECK-NEXT:        %27 = arith.addf %25, %26 : f64
// CHECK-NEXT:        %cst_1 = arith.constant -4.000000e+00 : f64
// CHECK-NEXT:        %28 = arith.mulf %24, %cst_1 : f64
// CHECK-NEXT:        %29 = arith.addf %28, %27 : f64
// CHECK-NEXT:        %30 = stencil.access %9[-1, 2, 0] : !stencil.temp<[-1,65]x[-1,65]x[0,64]xf64>
// CHECK-NEXT:        %31 = stencil.access %9[1, 2, 0] : !stencil.temp<[-1,65]x[-1,65]x[0,64]xf64>
// CHECK-NEXT:        %32 = stencil.access %9[0, 3, 0] : !stencil.temp<[-1,65]x[-1,65]x[0,64]xf64>
// CHECK-NEXT:        %33 = stencil.access %9[0, 1, 0] : !stencil.temp<[-1,65]x[-1,65]x[0,64]xf64>
// CHECK-NEXT:        %34 = stencil.access %9[0, 2, 0] : !stencil.temp<[-1,65]x[-1,65]x[0,64]xf64>
// CHECK-NEXT:        %35 = arith.addf %30, %31 : f64
// CHECK-NEXT:        %36 = arith.addf %32, %33 : f64
// CHECK-NEXT:        %37 = arith.addf %35, %36 : f64
// CHECK-NEXT:        %cst_2 = arith.constant -4.000000e+00 : f64
// CHECK-NEXT:        %38 = arith.mulf %34, %cst_2 : f64
// CHECK-NEXT:        %39 = arith.addf %38, %37 : f64
// CHECK-NEXT:        %40 = stencil.access %9[-1, 3, 0] : !stencil.temp<[-1,65]x[-1,65]x[0,64]xf64>
// CHECK-NEXT:        %41 = stencil.access %9[1, 3, 0] : !stencil.temp<[-1,65]x[-1,65]x[0,64]xf64>
// CHECK-NEXT:        %42 = stencil.access %9[0, 4, 0] : !stencil.temp<[-1,65]x[-1,65]x[0,64]xf64>
// CHECK-NEXT:        %43 = stencil.access %9[0, 2, 0] : !stencil.temp<[-1,65]x[-1,65]x[0,64]xf64>
// CHECK-NEXT:        %44 = stencil.access %9[0, 3, 0] : !stencil.temp<[-1,65]x[-1,65]x[0,64]xf64>
// CHECK-NEXT:        %45 = arith.addf %40, %41 : f64
// CHECK-NEXT:        %46 = arith.addf %42, %43 : f64
// CHECK-NEXT:        %47 = arith.addf %45, %46 : f64
// CHECK-NEXT:        %cst_3 = arith.constant -4.000000e+00 : f64
// CHECK-NEXT:        %48 = arith.mulf %44, %cst_3 : f64
// CHECK-NEXT:        %49 = arith.addf %48, %47 : f64
// CHECK-NEXT:        %50 = stencil.access %9[-1, 4, 0] : !stencil.temp<[-1,65]x[-1,65]x[0,64]xf64>
// CHECK-NEXT:        %51 = stencil.access %9[1, 4, 0] : !stencil.temp<[-1,65]x[-1,65]x[0,64]xf64>
// CHECK-NEXT:        %52 = stencil.access %9[0, 5, 0] : !stencil.temp<[-1,65]x[-1,65]x[0,64]xf64>
// CHECK-NEXT:        %53 = stencil.access %9[0, 3, 0] : !stencil.temp<[-1,65]x[-1,65]x[0,64]xf64>
// CHECK-NEXT:        %54 = stencil.access %9[0, 4, 0] : !stencil.temp<[-1,65]x[-1,65]x[0,64]xf64>
// CHECK-NEXT:        %55 = arith.addf %50, %51 : f64
// CHECK-NEXT:        %56 = arith.addf %52, %53 : f64
// CHECK-NEXT:        %57 = arith.addf %55, %56 : f64
// CHECK-NEXT:        %cst_4 = arith.constant -4.000000e+00 : f64
// CHECK-NEXT:        %58 = arith.mulf %54, %cst_4 : f64
// CHECK-NEXT:        %59 = arith.addf %58, %57 : f64
// CHECK-NEXT:        %60 = stencil.access %9[-1, 5, 0] : !stencil.temp<[-1,65]x[-1,65]x[0,64]xf64>
// CHECK-NEXT:        %61 = stencil.access %9[1, 5, 0] : !stencil.temp<[-1,65]x[-1,65]x[0,64]xf64>
// CHECK-NEXT:        %62 = stencil.access %9[0, 6, 0] : !stencil.temp<[-1,65]x[-1,65]x[0,64]xf64>
// CHECK-NEXT:        %63 = stencil.access %9[0, 4, 0] : !stencil.temp<[-1,65]x[-1,65]x[0,64]xf64>
// CHECK-NEXT:        %64 = stencil.access %9[0, 5, 0] : !stencil.temp<[-1,65]x[-1,65]x[0,64]xf64>
// CHECK-NEXT:        %65 = arith.addf %60, %61 : f64
// CHECK-NEXT:        %66 = arith.addf %62, %63 : f64
// CHECK-NEXT:        %67 = arith.addf %65, %66 : f64
// CHECK-NEXT:        %cst_5 = arith.constant -4.000000e+00 : f64
// CHECK-NEXT:        %68 = arith.mulf %64, %cst_5 : f64
// CHECK-NEXT:        %69 = arith.addf %68, %67 : f64
// CHECK-NEXT:        %70 = stencil.access %9[-1, 6, 0] : !stencil.temp<[-1,65]x[-1,65]x[0,64]xf64>
// CHECK-NEXT:        %71 = stencil.access %9[1, 6, 0] : !stencil.temp<[-1,65]x[-1,65]x[0,64]xf64>
// CHECK-NEXT:        %72 = stencil.access %9[0, 7, 0] : !stencil.temp<[-1,65]x[-1,65]x[0,64]xf64>
// CHECK-NEXT:        %73 = stencil.access %9[0, 5, 0] : !stencil.temp<[-1,65]x[-1,65]x[0,64]xf64>
// CHECK-NEXT:        %74 = stencil.access %9[0, 6, 0] : !stencil.temp<[-1,65]x[-1,65]x[0,64]xf64>
// CHECK-NEXT:        %75 = arith.addf %70, %71 : f64
// CHECK-NEXT:        %76 = arith.addf %72, %73 : f64
// CHECK-NEXT:        %77 = arith.addf %75, %76 : f64
// CHECK-NEXT:        %cst_6 = arith.constant -4.000000e+00 : f64
// CHECK-NEXT:        %78 = arith.mulf %74, %cst_6 : f64
// CHECK-NEXT:        %79 = arith.addf %78, %77 : f64
// CHECK-NEXT:        %80 = stencil.access %9[-1, 7, 0] : !stencil.temp<[-1,65]x[-1,65]x[0,64]xf64>
// CHECK-NEXT:        %81 = stencil.access %9[1, 7, 0] : !stencil.temp<[-1,65]x[-1,65]x[0,64]xf64>
// CHECK-NEXT:        %82 = stencil.access %9[0, 8, 0] : !stencil.temp<[-1,65]x[-1,65]x[0,64]xf64>
// CHECK-NEXT:        %83 = stencil.access %9[0, 6, 0] : !stencil.temp<[-1,65]x[-1,65]x[0,64]xf64>
// CHECK-NEXT:        %84 = stencil.access %9[0, 7, 0] : !stencil.temp<[-1,65]x[-1,65]x[0,64]xf64>
// CHECK-NEXT:        %85 = arith.addf %80, %81 : f64
// CHECK-NEXT:        %86 = arith.addf %82, %83 : f64
// CHECK-NEXT:        %87 = arith.addf %85, %86 : f64
// CHECK-NEXT:        %cst_7 = arith.constant -4.000000e+00 : f64
// CHECK-NEXT:        %88 = arith.mulf %84, %cst_7 : f64
// CHECK-NEXT:        %89 = arith.addf %88, %87 : f64
// CHECK-NEXT:        stencil.return %19, %18, %29, %28, %39, %38, %49, %48, %59, %58, %69, %68, %79, %78, %89, %88 unroll <[1, 8, 1]> : f64, f64, f64, f64, f64, f64, f64, f64, f64, f64, f64, f64, f64, f64, f64, f64
// CHECK-NEXT:      }
// CHECK-NEXT:      stencil.store %7 to %4 (<[0, 0, 0], [64, 64, 64]>) : !stencil.temp<[0,64]x[0,64]x[0,64]xf64> to !stencil.field<[-4,68]x[-4,68]x[-4,68]xf64>
// CHECK-NEXT:      func.return
// CHECK-NEXT:    }

func.func @dyn_access(%arg0 : !stencil.field<?x?x?xf64>, %arg1 : !stencil.field<?x?x?xf64>)  attributes {"stencil.program"}{
    %33 = stencil.cast %arg0 : !stencil.field<?x?x?xf64> -> !stencil.field<[-3,67]x[-3,67]x[0,60]xf64>
    %34 = stencil.cast %arg1 : !stencil.field<?x?x?xf64> -> !stencil.field<[-3,67]x[-3,67]x[0,60]xf64>
    %35 = stencil.load %33 : !stencil.field<[-3,67]x[-3,67]x[0,60]xf64> -> !stencil.temp<[0,64]x[0,64]x[0,60]xf64>
    %36 = stencil.apply(%arg2 = %35 : !stencil.temp<[0,64]x[0,64]x[0,60]xf64>) -> (!stencil.temp<[0,64]x[0,64]x[0,60]xf64>)  attributes {"lb" = #stencil.index<[0, 0, 0]>, "ub" = [64 : i64, 64 : i64, 60 : i64]}{
      %37 = stencil.index 0 <[0, 0, 0]>
      %38 = stencil.index 1 <[0, 0, 0]>
      %39 = stencil.index 2 <[0, 0, 0]>
      %40 = stencil.dyn_access %arg2[%37, %38, %39] in <[0, 0, 0]> : <[0, 0, 0]> : !stencil.temp<[0,64]x[0,64]x[0,60]xf64>
      %41 = stencil.store_result %40 : !stencil.result<f64>
      stencil.return %41 : !stencil.result<f64>
    }
    stencil.store %36 to %34 (<[0, 0, 0], [64, 64, 60]>) : !stencil.temp<[0,64]x[0,64]x[0,60]xf64> to !stencil.field<[-3,67]x[-3,67]x[0,60]xf64>
    func.return
  }

// CHECK-NEXT:    func.func @dyn_access(%arg0 : !stencil.field<?x?x?xf64>, %arg1 : !stencil.field<?x?x?xf64>)  attributes {"stencil.program"}{
// CHECK-NEXT:      %0 = stencil.cast %arg0 : !stencil.field<?x?x?xf64> -> !stencil.field<[-3,67]x[-3,67]x[0,60]xf64>
// CHECK-NEXT:      %1 = stencil.cast %arg1 : !stencil.field<?x?x?xf64> -> !stencil.field<[-3,67]x[-3,67]x[0,60]xf64>
// CHECK-NEXT:      %2 = stencil.load %0 : !stencil.field<[-3,67]x[-3,67]x[0,60]xf64> -> !stencil.temp<[0,64]x[0,64]x[0,60]xf64>
<<<<<<< HEAD
// CHECK-NEXT:      %3 = stencil.apply(%4 = %2 : !stencil.temp<[0,64]x[0,64]x[0,60]xf64>) -> (!stencil.temp<[0,64]x[0,64]x[0,60]xf64>) {
// CHECK-NEXT:        %5 = stencil.index 0 <[0, 0, 0]>
// CHECK-NEXT:        %6 = stencil.index 1 <[0, 0, 0]>
// CHECK-NEXT:        %7 = stencil.index 2 <[0, 0, 0]>
// CHECK-NEXT:        %8 = stencil.dyn_access %4[%5, %6, %7] in <[0, 0, 0]> : <[0, 0, 0]> : !stencil.temp<[0,64]x[0,64]x[0,60]xf64>
// CHECK-NEXT:        %9 = stencil.store_result %8 : !stencil.result<f64>
// CHECK-NEXT:        %10 = stencil.index 0 <[0, 1, 0]>
// CHECK-NEXT:        %11 = stencil.index 1 <[0, 1, 0]>
// CHECK-NEXT:        %12 = stencil.index 2 <[0, 1, 0]>
// CHECK-NEXT:        %13 = stencil.dyn_access %4[%10, %11, %12] in <[0, 1, 0]> : <[0, 1, 0]> : !stencil.temp<[0,64]x[0,64]x[0,60]xf64>
// CHECK-NEXT:        %14 = stencil.store_result %13 : !stencil.result<f64>
// CHECK-NEXT:        %15 = stencil.index 0 <[0, 2, 0]>
// CHECK-NEXT:        %16 = stencil.index 1 <[0, 2, 0]>
// CHECK-NEXT:        %17 = stencil.index 2 <[0, 2, 0]>
// CHECK-NEXT:        %18 = stencil.dyn_access %4[%15, %16, %17] in <[0, 2, 0]> : <[0, 2, 0]> : !stencil.temp<[0,64]x[0,64]x[0,60]xf64>
// CHECK-NEXT:        %19 = stencil.store_result %18 : !stencil.result<f64>
// CHECK-NEXT:        %20 = stencil.index 0 <[0, 3, 0]>
// CHECK-NEXT:        %21 = stencil.index 1 <[0, 3, 0]>
// CHECK-NEXT:        %22 = stencil.index 2 <[0, 3, 0]>
// CHECK-NEXT:        %23 = stencil.dyn_access %4[%20, %21, %22] in <[0, 3, 0]> : <[0, 3, 0]> : !stencil.temp<[0,64]x[0,64]x[0,60]xf64>
// CHECK-NEXT:        %24 = stencil.store_result %23 : !stencil.result<f64>
// CHECK-NEXT:        %25 = stencil.index 0 <[0, 4, 0]>
// CHECK-NEXT:        %26 = stencil.index 1 <[0, 4, 0]>
// CHECK-NEXT:        %27 = stencil.index 2 <[0, 4, 0]>
// CHECK-NEXT:        %28 = stencil.dyn_access %4[%25, %26, %27] in <[0, 4, 0]> : <[0, 4, 0]> : !stencil.temp<[0,64]x[0,64]x[0,60]xf64>
// CHECK-NEXT:        %29 = stencil.store_result %28 : !stencil.result<f64>
// CHECK-NEXT:        %30 = stencil.index 0 <[0, 5, 0]>
// CHECK-NEXT:        %31 = stencil.index 1 <[0, 5, 0]>
// CHECK-NEXT:        %32 = stencil.index 2 <[0, 5, 0]>
// CHECK-NEXT:        %33 = stencil.dyn_access %4[%30, %31, %32] in <[0, 5, 0]> : <[0, 5, 0]> : !stencil.temp<[0,64]x[0,64]x[0,60]xf64>
// CHECK-NEXT:        %34 = stencil.store_result %33 : !stencil.result<f64>
// CHECK-NEXT:        %35 = stencil.index 0 <[0, 6, 0]>
// CHECK-NEXT:        %36 = stencil.index 1 <[0, 6, 0]>
// CHECK-NEXT:        %37 = stencil.index 2 <[0, 6, 0]>
// CHECK-NEXT:        %38 = stencil.dyn_access %4[%35, %36, %37] in <[0, 6, 0]> : <[0, 6, 0]> : !stencil.temp<[0,64]x[0,64]x[0,60]xf64>
// CHECK-NEXT:        %39 = stencil.store_result %38 : !stencil.result<f64>
// CHECK-NEXT:        %40 = stencil.index 0 <[0, 7, 0]>
// CHECK-NEXT:        %41 = stencil.index 1 <[0, 7, 0]>
// CHECK-NEXT:        %42 = stencil.index 2 <[0, 7, 0]>
// CHECK-NEXT:        %43 = stencil.dyn_access %4[%40, %41, %42] in <[0, 7, 0]> : <[0, 7, 0]> : !stencil.temp<[0,64]x[0,64]x[0,60]xf64>
// CHECK-NEXT:        %44 = stencil.store_result %43 : !stencil.result<f64>
// CHECK-NEXT:        stencil.return %9, %14, %19, %24, %29, %34, %39, %44 unroll <[1, 8, 1]> : !stencil.result<f64>, !stencil.result<f64>, !stencil.result<f64>, !stencil.result<f64>, !stencil.result<f64>, !stencil.result<f64>, !stencil.result<f64>, !stencil.result<f64>
=======
// CHECK-NEXT:      %3 = stencil.apply(%arg2 = %2 : !stencil.temp<[0,64]x[0,64]x[0,60]xf64>) -> (!stencil.temp<[0,64]x[0,64]x[0,60]xf64>) {
// CHECK-NEXT:        %4 = stencil.index 0 [0, 0, 0]
// CHECK-NEXT:        %5 = stencil.index 1 [0, 0, 0]
// CHECK-NEXT:        %6 = stencil.index 2 [0, 0, 0]
// CHECK-NEXT:        %7 = stencil.dyn_access %arg2[%4, %5, %6] in [0, 0, 0] : [0, 0, 0] : !stencil.temp<[0,64]x[0,64]x[0,60]xf64>
// CHECK-NEXT:        %8 = stencil.store_result %7 : !stencil.result<f64>
// CHECK-NEXT:        %9 = stencil.index 0 [0, 1, 0]
// CHECK-NEXT:        %10 = stencil.index 1 [0, 1, 0]
// CHECK-NEXT:        %11 = stencil.index 2 [0, 1, 0]
// CHECK-NEXT:        %12 = stencil.dyn_access %arg2[%9, %10, %11] in [0, 1, 0] : [0, 1, 0] : !stencil.temp<[0,64]x[0,64]x[0,60]xf64>
// CHECK-NEXT:        %13 = stencil.store_result %12 : !stencil.result<f64>
// CHECK-NEXT:        %14 = stencil.index 0 [0, 2, 0]
// CHECK-NEXT:        %15 = stencil.index 1 [0, 2, 0]
// CHECK-NEXT:        %16 = stencil.index 2 [0, 2, 0]
// CHECK-NEXT:        %17 = stencil.dyn_access %arg2[%14, %15, %16] in [0, 2, 0] : [0, 2, 0] : !stencil.temp<[0,64]x[0,64]x[0,60]xf64>
// CHECK-NEXT:        %18 = stencil.store_result %17 : !stencil.result<f64>
// CHECK-NEXT:        %19 = stencil.index 0 [0, 3, 0]
// CHECK-NEXT:        %20 = stencil.index 1 [0, 3, 0]
// CHECK-NEXT:        %21 = stencil.index 2 [0, 3, 0]
// CHECK-NEXT:        %22 = stencil.dyn_access %arg2[%19, %20, %21] in [0, 3, 0] : [0, 3, 0] : !stencil.temp<[0,64]x[0,64]x[0,60]xf64>
// CHECK-NEXT:        %23 = stencil.store_result %22 : !stencil.result<f64>
// CHECK-NEXT:        %24 = stencil.index 0 [0, 4, 0]
// CHECK-NEXT:        %25 = stencil.index 1 [0, 4, 0]
// CHECK-NEXT:        %26 = stencil.index 2 [0, 4, 0]
// CHECK-NEXT:        %27 = stencil.dyn_access %arg2[%24, %25, %26] in [0, 4, 0] : [0, 4, 0] : !stencil.temp<[0,64]x[0,64]x[0,60]xf64>
// CHECK-NEXT:        %28 = stencil.store_result %27 : !stencil.result<f64>
// CHECK-NEXT:        %29 = stencil.index 0 [0, 5, 0]
// CHECK-NEXT:        %30 = stencil.index 1 [0, 5, 0]
// CHECK-NEXT:        %31 = stencil.index 2 [0, 5, 0]
// CHECK-NEXT:        %32 = stencil.dyn_access %arg2[%29, %30, %31] in [0, 5, 0] : [0, 5, 0] : !stencil.temp<[0,64]x[0,64]x[0,60]xf64>
// CHECK-NEXT:        %33 = stencil.store_result %32 : !stencil.result<f64>
// CHECK-NEXT:        %34 = stencil.index 0 [0, 6, 0]
// CHECK-NEXT:        %35 = stencil.index 1 [0, 6, 0]
// CHECK-NEXT:        %36 = stencil.index 2 [0, 6, 0]
// CHECK-NEXT:        %37 = stencil.dyn_access %arg2[%34, %35, %36] in [0, 6, 0] : [0, 6, 0] : !stencil.temp<[0,64]x[0,64]x[0,60]xf64>
// CHECK-NEXT:        %38 = stencil.store_result %37 : !stencil.result<f64>
// CHECK-NEXT:        %39 = stencil.index 0 [0, 7, 0]
// CHECK-NEXT:        %40 = stencil.index 1 [0, 7, 0]
// CHECK-NEXT:        %41 = stencil.index 2 [0, 7, 0]
// CHECK-NEXT:        %42 = stencil.dyn_access %arg2[%39, %40, %41] in [0, 7, 0] : [0, 7, 0] : !stencil.temp<[0,64]x[0,64]x[0,60]xf64>
// CHECK-NEXT:        %43 = stencil.store_result %42 : !stencil.result<f64>
// CHECK-NEXT:        stencil.return %8, %13, %18, %23, %28, %33, %38, %43 unroll [1, 8, 1] : !stencil.result<f64>, !stencil.result<f64>, !stencil.result<f64>, !stencil.result<f64>, !stencil.result<f64>, !stencil.result<f64>, !stencil.result<f64>, !stencil.result<f64>
>>>>>>> 2d67e7c2
// CHECK-NEXT:      }
// CHECK-NEXT:      stencil.store %3 to %1 (<[0, 0, 0], [64, 64, 60]>) : !stencil.temp<[0,64]x[0,64]x[0,60]xf64> to !stencil.field<[-3,67]x[-3,67]x[0,60]xf64>
// CHECK-NEXT:      func.return
// CHECK-NEXT:    }<|MERGE_RESOLUTION|>--- conflicted
+++ resolved
@@ -203,93 +203,48 @@
 // CHECK-NEXT:      %0 = stencil.cast %arg0 : !stencil.field<?x?x?xf64> -> !stencil.field<[-3,67]x[-3,67]x[0,60]xf64>
 // CHECK-NEXT:      %1 = stencil.cast %arg1 : !stencil.field<?x?x?xf64> -> !stencil.field<[-3,67]x[-3,67]x[0,60]xf64>
 // CHECK-NEXT:      %2 = stencil.load %0 : !stencil.field<[-3,67]x[-3,67]x[0,60]xf64> -> !stencil.temp<[0,64]x[0,64]x[0,60]xf64>
-<<<<<<< HEAD
-// CHECK-NEXT:      %3 = stencil.apply(%4 = %2 : !stencil.temp<[0,64]x[0,64]x[0,60]xf64>) -> (!stencil.temp<[0,64]x[0,64]x[0,60]xf64>) {
-// CHECK-NEXT:        %5 = stencil.index 0 <[0, 0, 0]>
-// CHECK-NEXT:        %6 = stencil.index 1 <[0, 0, 0]>
-// CHECK-NEXT:        %7 = stencil.index 2 <[0, 0, 0]>
-// CHECK-NEXT:        %8 = stencil.dyn_access %4[%5, %6, %7] in <[0, 0, 0]> : <[0, 0, 0]> : !stencil.temp<[0,64]x[0,64]x[0,60]xf64>
-// CHECK-NEXT:        %9 = stencil.store_result %8 : !stencil.result<f64>
-// CHECK-NEXT:        %10 = stencil.index 0 <[0, 1, 0]>
-// CHECK-NEXT:        %11 = stencil.index 1 <[0, 1, 0]>
-// CHECK-NEXT:        %12 = stencil.index 2 <[0, 1, 0]>
-// CHECK-NEXT:        %13 = stencil.dyn_access %4[%10, %11, %12] in <[0, 1, 0]> : <[0, 1, 0]> : !stencil.temp<[0,64]x[0,64]x[0,60]xf64>
-// CHECK-NEXT:        %14 = stencil.store_result %13 : !stencil.result<f64>
-// CHECK-NEXT:        %15 = stencil.index 0 <[0, 2, 0]>
-// CHECK-NEXT:        %16 = stencil.index 1 <[0, 2, 0]>
-// CHECK-NEXT:        %17 = stencil.index 2 <[0, 2, 0]>
-// CHECK-NEXT:        %18 = stencil.dyn_access %4[%15, %16, %17] in <[0, 2, 0]> : <[0, 2, 0]> : !stencil.temp<[0,64]x[0,64]x[0,60]xf64>
-// CHECK-NEXT:        %19 = stencil.store_result %18 : !stencil.result<f64>
-// CHECK-NEXT:        %20 = stencil.index 0 <[0, 3, 0]>
-// CHECK-NEXT:        %21 = stencil.index 1 <[0, 3, 0]>
-// CHECK-NEXT:        %22 = stencil.index 2 <[0, 3, 0]>
-// CHECK-NEXT:        %23 = stencil.dyn_access %4[%20, %21, %22] in <[0, 3, 0]> : <[0, 3, 0]> : !stencil.temp<[0,64]x[0,64]x[0,60]xf64>
-// CHECK-NEXT:        %24 = stencil.store_result %23 : !stencil.result<f64>
-// CHECK-NEXT:        %25 = stencil.index 0 <[0, 4, 0]>
-// CHECK-NEXT:        %26 = stencil.index 1 <[0, 4, 0]>
-// CHECK-NEXT:        %27 = stencil.index 2 <[0, 4, 0]>
-// CHECK-NEXT:        %28 = stencil.dyn_access %4[%25, %26, %27] in <[0, 4, 0]> : <[0, 4, 0]> : !stencil.temp<[0,64]x[0,64]x[0,60]xf64>
-// CHECK-NEXT:        %29 = stencil.store_result %28 : !stencil.result<f64>
-// CHECK-NEXT:        %30 = stencil.index 0 <[0, 5, 0]>
-// CHECK-NEXT:        %31 = stencil.index 1 <[0, 5, 0]>
-// CHECK-NEXT:        %32 = stencil.index 2 <[0, 5, 0]>
-// CHECK-NEXT:        %33 = stencil.dyn_access %4[%30, %31, %32] in <[0, 5, 0]> : <[0, 5, 0]> : !stencil.temp<[0,64]x[0,64]x[0,60]xf64>
-// CHECK-NEXT:        %34 = stencil.store_result %33 : !stencil.result<f64>
-// CHECK-NEXT:        %35 = stencil.index 0 <[0, 6, 0]>
-// CHECK-NEXT:        %36 = stencil.index 1 <[0, 6, 0]>
-// CHECK-NEXT:        %37 = stencil.index 2 <[0, 6, 0]>
-// CHECK-NEXT:        %38 = stencil.dyn_access %4[%35, %36, %37] in <[0, 6, 0]> : <[0, 6, 0]> : !stencil.temp<[0,64]x[0,64]x[0,60]xf64>
-// CHECK-NEXT:        %39 = stencil.store_result %38 : !stencil.result<f64>
-// CHECK-NEXT:        %40 = stencil.index 0 <[0, 7, 0]>
-// CHECK-NEXT:        %41 = stencil.index 1 <[0, 7, 0]>
-// CHECK-NEXT:        %42 = stencil.index 2 <[0, 7, 0]>
-// CHECK-NEXT:        %43 = stencil.dyn_access %4[%40, %41, %42] in <[0, 7, 0]> : <[0, 7, 0]> : !stencil.temp<[0,64]x[0,64]x[0,60]xf64>
-// CHECK-NEXT:        %44 = stencil.store_result %43 : !stencil.result<f64>
-// CHECK-NEXT:        stencil.return %9, %14, %19, %24, %29, %34, %39, %44 unroll <[1, 8, 1]> : !stencil.result<f64>, !stencil.result<f64>, !stencil.result<f64>, !stencil.result<f64>, !stencil.result<f64>, !stencil.result<f64>, !stencil.result<f64>, !stencil.result<f64>
-=======
 // CHECK-NEXT:      %3 = stencil.apply(%arg2 = %2 : !stencil.temp<[0,64]x[0,64]x[0,60]xf64>) -> (!stencil.temp<[0,64]x[0,64]x[0,60]xf64>) {
-// CHECK-NEXT:        %4 = stencil.index 0 [0, 0, 0]
-// CHECK-NEXT:        %5 = stencil.index 1 [0, 0, 0]
-// CHECK-NEXT:        %6 = stencil.index 2 [0, 0, 0]
-// CHECK-NEXT:        %7 = stencil.dyn_access %arg2[%4, %5, %6] in [0, 0, 0] : [0, 0, 0] : !stencil.temp<[0,64]x[0,64]x[0,60]xf64>
+// CHECK-NEXT:        %4 = stencil.index 0 <[0, 0, 0]>
+// CHECK-NEXT:        %5 = stencil.index 1 <[0, 0, 0]>
+// CHECK-NEXT:        %6 = stencil.index 2 <[0, 0, 0]>
+// CHECK-NEXT:        %7 = stencil.dyn_access %arg2[%4, %5, %6] in <[0, 0, 0]> : <[0, 0, 0]> : !stencil.temp<[0,64]x[0,64]x[0,60]xf64>
 // CHECK-NEXT:        %8 = stencil.store_result %7 : !stencil.result<f64>
-// CHECK-NEXT:        %9 = stencil.index 0 [0, 1, 0]
-// CHECK-NEXT:        %10 = stencil.index 1 [0, 1, 0]
-// CHECK-NEXT:        %11 = stencil.index 2 [0, 1, 0]
-// CHECK-NEXT:        %12 = stencil.dyn_access %arg2[%9, %10, %11] in [0, 1, 0] : [0, 1, 0] : !stencil.temp<[0,64]x[0,64]x[0,60]xf64>
+// CHECK-NEXT:        %9 = stencil.index 0 <[0, 1, 0]>
+// CHECK-NEXT:        %10 = stencil.index 1 <[0, 1, 0]>
+// CHECK-NEXT:        %11 = stencil.index 2 <[0, 1, 0]>
+// CHECK-NEXT:        %12 = stencil.dyn_access %arg2[%9, %10, %11] in <[0, 1, 0]> : <[0, 1, 0]> : !stencil.temp<[0,64]x[0,64]x[0,60]xf64>
 // CHECK-NEXT:        %13 = stencil.store_result %12 : !stencil.result<f64>
-// CHECK-NEXT:        %14 = stencil.index 0 [0, 2, 0]
-// CHECK-NEXT:        %15 = stencil.index 1 [0, 2, 0]
-// CHECK-NEXT:        %16 = stencil.index 2 [0, 2, 0]
-// CHECK-NEXT:        %17 = stencil.dyn_access %arg2[%14, %15, %16] in [0, 2, 0] : [0, 2, 0] : !stencil.temp<[0,64]x[0,64]x[0,60]xf64>
+// CHECK-NEXT:        %14 = stencil.index 0 <[0, 2, 0]>
+// CHECK-NEXT:        %15 = stencil.index 1 <[0, 2, 0]>
+// CHECK-NEXT:        %16 = stencil.index 2 <[0, 2, 0]>
+// CHECK-NEXT:        %17 = stencil.dyn_access %arg2[%14, %15, %16] in <[0, 2, 0]> : <[0, 2, 0]> : !stencil.temp<[0,64]x[0,64]x[0,60]xf64>
 // CHECK-NEXT:        %18 = stencil.store_result %17 : !stencil.result<f64>
-// CHECK-NEXT:        %19 = stencil.index 0 [0, 3, 0]
-// CHECK-NEXT:        %20 = stencil.index 1 [0, 3, 0]
-// CHECK-NEXT:        %21 = stencil.index 2 [0, 3, 0]
-// CHECK-NEXT:        %22 = stencil.dyn_access %arg2[%19, %20, %21] in [0, 3, 0] : [0, 3, 0] : !stencil.temp<[0,64]x[0,64]x[0,60]xf64>
+// CHECK-NEXT:        %19 = stencil.index 0 <[0, 3, 0]>
+// CHECK-NEXT:        %20 = stencil.index 1 <[0, 3, 0]>
+// CHECK-NEXT:        %21 = stencil.index 2 <[0, 3, 0]>
+// CHECK-NEXT:        %22 = stencil.dyn_access %arg2[%19, %20, %21] in <[0, 3, 0]> : <[0, 3, 0]> : !stencil.temp<[0,64]x[0,64]x[0,60]xf64>
 // CHECK-NEXT:        %23 = stencil.store_result %22 : !stencil.result<f64>
-// CHECK-NEXT:        %24 = stencil.index 0 [0, 4, 0]
-// CHECK-NEXT:        %25 = stencil.index 1 [0, 4, 0]
-// CHECK-NEXT:        %26 = stencil.index 2 [0, 4, 0]
-// CHECK-NEXT:        %27 = stencil.dyn_access %arg2[%24, %25, %26] in [0, 4, 0] : [0, 4, 0] : !stencil.temp<[0,64]x[0,64]x[0,60]xf64>
+// CHECK-NEXT:        %24 = stencil.index 0 <[0, 4, 0]>
+// CHECK-NEXT:        %25 = stencil.index 1 <[0, 4, 0]>
+// CHECK-NEXT:        %26 = stencil.index 2 <[0, 4, 0]>
+// CHECK-NEXT:        %27 = stencil.dyn_access %arg2[%24, %25, %26] in <[0, 4, 0]> : <[0, 4, 0]> : !stencil.temp<[0,64]x[0,64]x[0,60]xf64>
 // CHECK-NEXT:        %28 = stencil.store_result %27 : !stencil.result<f64>
-// CHECK-NEXT:        %29 = stencil.index 0 [0, 5, 0]
-// CHECK-NEXT:        %30 = stencil.index 1 [0, 5, 0]
-// CHECK-NEXT:        %31 = stencil.index 2 [0, 5, 0]
-// CHECK-NEXT:        %32 = stencil.dyn_access %arg2[%29, %30, %31] in [0, 5, 0] : [0, 5, 0] : !stencil.temp<[0,64]x[0,64]x[0,60]xf64>
+// CHECK-NEXT:        %29 = stencil.index 0 <[0, 5, 0]>
+// CHECK-NEXT:        %30 = stencil.index 1 <[0, 5, 0]>
+// CHECK-NEXT:        %31 = stencil.index 2 <[0, 5, 0]>
+// CHECK-NEXT:        %32 = stencil.dyn_access %arg2[%29, %30, %31] in <[0, 5, 0]> : <[0, 5, 0]> : !stencil.temp<[0,64]x[0,64]x[0,60]xf64>
 // CHECK-NEXT:        %33 = stencil.store_result %32 : !stencil.result<f64>
-// CHECK-NEXT:        %34 = stencil.index 0 [0, 6, 0]
-// CHECK-NEXT:        %35 = stencil.index 1 [0, 6, 0]
-// CHECK-NEXT:        %36 = stencil.index 2 [0, 6, 0]
-// CHECK-NEXT:        %37 = stencil.dyn_access %arg2[%34, %35, %36] in [0, 6, 0] : [0, 6, 0] : !stencil.temp<[0,64]x[0,64]x[0,60]xf64>
+// CHECK-NEXT:        %34 = stencil.index 0 <[0, 6, 0]>
+// CHECK-NEXT:        %35 = stencil.index 1 <[0, 6, 0]>
+// CHECK-NEXT:        %36 = stencil.index 2 <[0, 6, 0]>
+// CHECK-NEXT:        %37 = stencil.dyn_access %arg2[%34, %35, %36] in <[0, 6, 0]> : <[0, 6, 0]> : !stencil.temp<[0,64]x[0,64]x[0,60]xf64>
 // CHECK-NEXT:        %38 = stencil.store_result %37 : !stencil.result<f64>
-// CHECK-NEXT:        %39 = stencil.index 0 [0, 7, 0]
-// CHECK-NEXT:        %40 = stencil.index 1 [0, 7, 0]
-// CHECK-NEXT:        %41 = stencil.index 2 [0, 7, 0]
-// CHECK-NEXT:        %42 = stencil.dyn_access %arg2[%39, %40, %41] in [0, 7, 0] : [0, 7, 0] : !stencil.temp<[0,64]x[0,64]x[0,60]xf64>
+// CHECK-NEXT:        %39 = stencil.index 0 <[0, 7, 0]>
+// CHECK-NEXT:        %40 = stencil.index 1 <[0, 7, 0]>
+// CHECK-NEXT:        %41 = stencil.index 2 <[0, 7, 0]>
+// CHECK-NEXT:        %42 = stencil.dyn_access %arg2[%39, %40, %41] in <[0, 7, 0]> : <[0, 7, 0]> : !stencil.temp<[0,64]x[0,64]x[0,60]xf64>
 // CHECK-NEXT:        %43 = stencil.store_result %42 : !stencil.result<f64>
-// CHECK-NEXT:        stencil.return %8, %13, %18, %23, %28, %33, %38, %43 unroll [1, 8, 1] : !stencil.result<f64>, !stencil.result<f64>, !stencil.result<f64>, !stencil.result<f64>, !stencil.result<f64>, !stencil.result<f64>, !stencil.result<f64>, !stencil.result<f64>
->>>>>>> 2d67e7c2
+// CHECK-NEXT:        stencil.return %8, %13, %18, %23, %28, %33, %38, %43 unroll <[1, 8, 1]> : !stencil.result<f64>, !stencil.result<f64>, !stencil.result<f64>, !stencil.result<f64>, !stencil.result<f64>, !stencil.result<f64>, !stencil.result<f64>, !stencil.result<f64>
 // CHECK-NEXT:      }
 // CHECK-NEXT:      stencil.store %3 to %1 (<[0, 0, 0], [64, 64, 60]>) : !stencil.temp<[0,64]x[0,64]x[0,60]xf64> to !stencil.field<[-3,67]x[-3,67]x[0,60]xf64>
 // CHECK-NEXT:      func.return
