--- conflicted
+++ resolved
@@ -160,18 +160,6 @@
                     f"got {self.body.block.args[idx].typ}. Arguments after the "
                     f"induction variable must match the carried variables."
                 )
-<<<<<<< HEAD
-=======
-        if len(self.iter_args) > 0:
-            if len(self.body.ops) == 0 or not isinstance(
-                self.body.block.last_op, Yield
-            ):
-                raise VerifyException(
-                    "The scf.for's body does not end with an scf.yield. A scf.for loop "
-                    "with loop-carried variables must yield their values at the end of "
-                    "its body."
-                )
->>>>>>> 5d990d7c
         if len(self.body.ops) > 0 and isinstance(self.body.block.last_op, Yield):
             yieldop = self.body.block.last_op
             if len(yieldop.arguments) != len(self.iter_args):
